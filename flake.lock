--- conflicted
+++ resolved
@@ -10,19 +10,11 @@
         "pre-commit-hooks": "pre-commit-hooks"
       },
       "locked": {
-<<<<<<< HEAD
-        "lastModified": 1706010767,
-        "narHash": "sha256-tv6aVVuCbSrMKajDCebnR+ins8Y4AFt+5i6OwBoCyaY=",
-        "owner": "cachix",
-        "repo": "devenv",
-        "rev": "2a0b70662a1f0e5ae4a961583284acb969fb5226",
-=======
         "lastModified": 1705853027,
         "narHash": "sha256-Oz6K7aGvUWYv4U7rouc5vtZ9WTv7L5vkgRrtziNyquY=",
         "owner": "cachix",
         "repo": "devenv",
         "rev": "aa237a7b5605b4f58714762d1f56627dfb1b3dfa",
->>>>>>> b991c33d
         "type": "github"
       },
       "original": {
