--- conflicted
+++ resolved
@@ -59,19 +59,11 @@
         ]
       },
       "locked": {
-<<<<<<< HEAD
-        "lastModified": 1727687420,
-        "narHash": "sha256-MD/Fm3KhENvuMP0oR+aGuH7th21DIAxp8yKIQUbFfEk=",
+        "lastModified": 1728551408,
+        "narHash": "sha256-LvS9GzjphbSEi7wL03m0hZUdSbAtfbI8WoH0DGHPwGw=",
         "owner": "shazow",
         "repo": "foundry.nix",
-        "rev": "5cec83883f18b0cde2ffa8977d3540fe707a84cd",
-=======
-        "lastModified": 1728465005,
-        "narHash": "sha256-epBQztF4/1pf+bKXIyBsNx2YpcRkilEANxysoZBgHEA=",
-        "owner": "shazow",
-        "repo": "foundry.nix",
-        "rev": "68f8bc049cf75af1a748aa5ebe60d714dfc7804b",
->>>>>>> 1ebcb5a1
+        "rev": "0d48b4cac6ba7f4eceb933aadcc1b45afbc261ca",
         "type": "github"
       },
       "original": {
@@ -82,19 +74,11 @@
     },
     "nixpkgs": {
       "locked": {
-<<<<<<< HEAD
-        "lastModified": 1727716680,
-        "narHash": "sha256-uMVkVHL4r3QmlZ1JM+UoJwxqa46cgHnIfqGzVlw5ca4=",
+        "lastModified": 1728538411,
+        "narHash": "sha256-f0SBJz1eZ2yOuKUr5CA9BHULGXVSn6miBuUWdTyhUhU=",
         "owner": "NixOS",
         "repo": "nixpkgs",
-        "rev": "b5b22b42c0d10c7d2463e90a546c394711e3a724",
-=======
-        "lastModified": 1728279793,
-        "narHash": "sha256-W3D5YpNrUVTFPVU4jiEiboaaUDShaiH5fRl9aJLqUnU=",
-        "owner": "NixOS",
-        "repo": "nixpkgs",
-        "rev": "f85a2d005e83542784a755ca8da112f4f65c4aa4",
->>>>>>> 1ebcb5a1
+        "rev": "b69de56fac8c2b6f8fd27f2eca01dcda8e0a4221",
         "type": "github"
       },
       "original": {
@@ -120,19 +104,11 @@
         ]
       },
       "locked": {
-<<<<<<< HEAD
-        "lastModified": 1727749966,
-        "narHash": "sha256-DUS8ehzqB1DQzfZ4bRXVSollJhu+y7cvh1DJ9mbWebE=",
+        "lastModified": 1728613723,
+        "narHash": "sha256-zVVj0PKguM8ZMdLE43YW7dzer3tl9e6i5Qs1fr878+c=",
         "owner": "oxalica",
         "repo": "rust-overlay",
-        "rev": "00decf1b4f9886d25030b9ee4aed7bfddccb5f66",
-=======
-        "lastModified": 1728461096,
-        "narHash": "sha256-cd0cXB85B3kGpm+iumP9xCnqFErspXL9Z/2X59kQ6c4=",
-        "owner": "oxalica",
-        "repo": "rust-overlay",
-        "rev": "e310b9bd71fa6c6a9fec0a8cf5af43ce798a0ad6",
->>>>>>> 1ebcb5a1
+        "rev": "ca93f28abd2147dd9997261dcaeacc5a30dba463",
         "type": "github"
       },
       "original": {
