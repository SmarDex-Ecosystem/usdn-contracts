{
  "nodes": {
    "flake-utils": {
      "inputs": {
        "systems": "systems"
      },
      "locked": {
        "lastModified": 1726560853,
        "narHash": "sha256-X6rJYSESBVr3hBoH0WbKE5KvhPU5bloyZ2L4K60/fPQ=",
        "owner": "numtide",
        "repo": "flake-utils",
        "rev": "c1dfcf08411b08f6b8615f7d8971a2bfa81d5e8a",
        "type": "github"
      },
      "original": {
        "owner": "numtide",
        "repo": "flake-utils",
        "type": "github"
      }
    },
    "flake-utils_2": {
      "locked": {
        "lastModified": 1644229661,
        "narHash": "sha256-1YdnJAsNy69bpcjuoKdOYQX0YxZBiCYZo4Twxerqv7k=",
        "owner": "numtide",
        "repo": "flake-utils",
        "rev": "3cecb5b042f7f209c56ffd8371b2711a290ec797",
        "type": "github"
      },
      "original": {
        "owner": "numtide",
        "repo": "flake-utils",
        "type": "github"
      }
    },
    "flake-utils_3": {
      "inputs": {
        "systems": "systems_2"
      },
      "locked": {
        "lastModified": 1726560853,
        "narHash": "sha256-X6rJYSESBVr3hBoH0WbKE5KvhPU5bloyZ2L4K60/fPQ=",
        "owner": "numtide",
        "repo": "flake-utils",
        "rev": "c1dfcf08411b08f6b8615f7d8971a2bfa81d5e8a",
        "type": "github"
      },
      "original": {
        "owner": "numtide",
        "repo": "flake-utils",
        "type": "github"
      }
    },
    "foundry": {
      "inputs": {
        "flake-utils": "flake-utils_2",
        "nixpkgs": [
          "nixpkgs"
        ]
      },
      "locked": {
<<<<<<< HEAD
        "lastModified": 1722330593,
        "narHash": "sha256-/1w2sMqVIdso8sViWAmhU4yCacdXNS/seOv4dGQxsyQ=",
        "owner": "shazow",
        "repo": "foundry.nix",
        "rev": "e86bd825cdfda8e9b0d703f5dfe6f8268f9340e4",
=======
        "lastModified": 1726564201,
        "narHash": "sha256-mbIc+H+KegYUtDorRtvLQ/SV0ErR+HwiQocEldyqkOw=",
        "owner": "shazow",
        "repo": "foundry.nix",
        "rev": "f82a97fdc400d51e25bee84032aa00e1992173bb",
>>>>>>> ef17cb87
        "type": "github"
      },
      "original": {
        "owner": "shazow",
        "repo": "foundry.nix",
        "type": "github"
      }
    },
    "nixpkgs": {
      "locked": {
<<<<<<< HEAD
        "lastModified": 1720058333,
        "narHash": "sha256-gM2RCi5XkxmcsZ44pUkKIYBiBMfZ6u7MdcZcykmccrs=",
        "owner": "NixOS",
        "repo": "nixpkgs",
        "rev": "6842b061970bf96965d66fcc86a28e1f719aae95",
=======
        "lastModified": 1726481836,
        "narHash": "sha256-MWTBH4dd5zIz2iatDb8IkqSjIeFum9jAqkFxgHLdzO4=",
        "owner": "NixOS",
        "repo": "nixpkgs",
        "rev": "20f9370d5f588fb8c72e844c54511cab054b5f40",
>>>>>>> ef17cb87
        "type": "github"
      },
      "original": {
        "owner": "NixOS",
        "ref": "nixpkgs-unstable",
        "repo": "nixpkgs",
        "type": "github"
      }
    },
    "root": {
      "inputs": {
        "flake-utils": "flake-utils",
        "foundry": "foundry",
        "nixpkgs": "nixpkgs",
        "rust": "rust",
        "solc": "solc"
      }
    },
    "rust": {
      "inputs": {
        "nixpkgs": [
          "nixpkgs"
        ]
      },
      "locked": {
<<<<<<< HEAD
        "lastModified": 1720059535,
        "narHash": "sha256-h/O3PoV3KvQG4tC5UpANBZOsptAZCzEGiwyi+3oSpYc=",
        "owner": "oxalica",
        "repo": "rust-overlay",
        "rev": "8deeed2dfa21837c7792b46b6a9b2e73f97b472b",
=======
        "lastModified": 1726539203,
        "narHash": "sha256-u1tAteb4qkH2gGjDY3mN/4Qxa6y798t4G0jNKDyTwv8=",
        "owner": "oxalica",
        "repo": "rust-overlay",
        "rev": "20c8461785d8f5af32d8d4d5c128589e23d7f033",
>>>>>>> ef17cb87
        "type": "github"
      },
      "original": {
        "owner": "oxalica",
        "repo": "rust-overlay",
        "type": "github"
      }
    },
    "solc": {
      "inputs": {
        "flake-utils": "flake-utils_3",
        "nixpkgs": [
          "nixpkgs"
        ],
        "solc-macos-amd64-list-json": "solc-macos-amd64-list-json"
      },
      "locked": {
        "lastModified": 1726574604,
        "narHash": "sha256-hLavSA2ocHt1Hms4D3kkk0UPQukD0xGplwB5pzaCamQ=",
        "owner": "hellwolf",
        "repo": "solc.nix",
        "rev": "e035e0c181b176fe3868bd80099bb803d14c0c7f",
        "type": "github"
      },
      "original": {
        "owner": "hellwolf",
        "repo": "solc.nix",
        "type": "github"
      }
    },
    "solc-macos-amd64-list-json": {
      "flake": false,
      "locked": {
        "narHash": "sha256-QHhvfpfSeHvDW7zQ/5Dgp9V1T/Mu7BFxPAGGfkiaqxc=",
        "type": "file",
        "url": "https://github.com/ethereum/solc-bin/raw/a2346e2/macosx-amd64/list.json"
      },
      "original": {
        "type": "file",
        "url": "https://github.com/ethereum/solc-bin/raw/a2346e2/macosx-amd64/list.json"
      }
    },
    "systems": {
      "locked": {
        "lastModified": 1681028828,
        "narHash": "sha256-Vy1rq5AaRuLzOxct8nz4T6wlgyUR7zLU309k9mBC768=",
        "owner": "nix-systems",
        "repo": "default",
        "rev": "da67096a3b9bf56a91d16901293e51ba5b49a27e",
        "type": "github"
      },
      "original": {
        "owner": "nix-systems",
        "repo": "default",
        "type": "github"
      }
    },
    "systems_2": {
      "locked": {
        "lastModified": 1681028828,
        "narHash": "sha256-Vy1rq5AaRuLzOxct8nz4T6wlgyUR7zLU309k9mBC768=",
        "owner": "nix-systems",
        "repo": "default",
        "rev": "da67096a3b9bf56a91d16901293e51ba5b49a27e",
        "type": "github"
      },
      "original": {
        "owner": "nix-systems",
        "repo": "default",
        "type": "github"
      }
    }
  },
  "root": "root",
  "version": 7
}<|MERGE_RESOLUTION|>--- conflicted
+++ resolved
@@ -59,19 +59,11 @@
         ]
       },
       "locked": {
-<<<<<<< HEAD
-        "lastModified": 1722330593,
-        "narHash": "sha256-/1w2sMqVIdso8sViWAmhU4yCacdXNS/seOv4dGQxsyQ=",
-        "owner": "shazow",
-        "repo": "foundry.nix",
-        "rev": "e86bd825cdfda8e9b0d703f5dfe6f8268f9340e4",
-=======
         "lastModified": 1726564201,
         "narHash": "sha256-mbIc+H+KegYUtDorRtvLQ/SV0ErR+HwiQocEldyqkOw=",
         "owner": "shazow",
         "repo": "foundry.nix",
         "rev": "f82a97fdc400d51e25bee84032aa00e1992173bb",
->>>>>>> ef17cb87
         "type": "github"
       },
       "original": {
@@ -82,19 +74,11 @@
     },
     "nixpkgs": {
       "locked": {
-<<<<<<< HEAD
-        "lastModified": 1720058333,
-        "narHash": "sha256-gM2RCi5XkxmcsZ44pUkKIYBiBMfZ6u7MdcZcykmccrs=",
-        "owner": "NixOS",
-        "repo": "nixpkgs",
-        "rev": "6842b061970bf96965d66fcc86a28e1f719aae95",
-=======
         "lastModified": 1726481836,
         "narHash": "sha256-MWTBH4dd5zIz2iatDb8IkqSjIeFum9jAqkFxgHLdzO4=",
         "owner": "NixOS",
         "repo": "nixpkgs",
         "rev": "20f9370d5f588fb8c72e844c54511cab054b5f40",
->>>>>>> ef17cb87
         "type": "github"
       },
       "original": {
@@ -120,19 +104,11 @@
         ]
       },
       "locked": {
-<<<<<<< HEAD
-        "lastModified": 1720059535,
-        "narHash": "sha256-h/O3PoV3KvQG4tC5UpANBZOsptAZCzEGiwyi+3oSpYc=",
-        "owner": "oxalica",
-        "repo": "rust-overlay",
-        "rev": "8deeed2dfa21837c7792b46b6a9b2e73f97b472b",
-=======
         "lastModified": 1726539203,
         "narHash": "sha256-u1tAteb4qkH2gGjDY3mN/4Qxa6y798t4G0jNKDyTwv8=",
         "owner": "oxalica",
         "repo": "rust-overlay",
         "rev": "20c8461785d8f5af32d8d4d5c128589e23d7f033",
->>>>>>> ef17cb87
         "type": "github"
       },
       "original": {
