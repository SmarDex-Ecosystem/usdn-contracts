<<<<<<< HEAD
use alloy_primitives::{ruint::aliases::U768, Bytes, FixedBytes, I256, U256, U512};
=======
use std::ops::DivAssign;

use alloy_primitives::{Bytes, FixedBytes, I256, U256};
>>>>>>> a038c57a
use alloy_sol_types::SolValue;
use anyhow::{anyhow, Result};
use base64::{engine::general_purpose::STANDARD, Engine as _};
use clap::{Parser, Subcommand};
use rug::{
    float::Round,
    ops::{DivRounding, MulAssignRound, Pow},
    Float, Integer,
};
use serde::Deserialize;
use std::ops::DivAssign;

#[derive(Deserialize, Debug)]
struct HermesResponse {
    vaa: String,
    price: PythPrice,
}

#[derive(Deserialize, Debug)]
struct PythPrice {
    conf: String,
    price: String,
    expo: i64,
    publish_time: u64,
}
#[derive(Parser)]
struct Cli {
    #[command(subcommand)]
    command: Commands,
}

#[derive(Subcommand)]
enum Commands {
    /// e^x in WAD denomination
    ExpWad {
        /// exponent
        #[arg(allow_hyphen_values = true, value_parser = parse_float)]
        value: Float,
    },
    /// ln(x) in WAD denomination
    LnWad {
        /// operand
        #[arg(allow_hyphen_values = true, value_parser = parse_float)]
        value: Float,
    },
    PowWad {
        /// Base
        #[arg(value_parser = parse_float)]
        base: Float,
        /// Exponent
        #[arg(value_parser = parse_float)]
        exp: Float,
    },
    /// ceil(lhs / rhs)
    DivUp {
        /// LHS
        lhs: Integer,
        /// RHS
        rhs: Integer,
    },
    /// Get price feed from Pyth hermes API
    PythPrice {
        /// The bytes32 price feed
        feed: String,
        /// The publish time
        publish_time: u64,
    },
    /// Compare different total expo calculation implementations
    CalcExpo {
        start_price: Integer,
        liq_price: Integer,
        amount: Integer,
    },
<<<<<<< HEAD
    /// Perform a uint512 full division, yielding a uint512 output
    Div512 {
        /// Numerator bytes
        a: String,
        /// Denominator bytes
        b: String,
    },
    /// Perform a uint512 full division, yielding a uint512 output, rounding upwards
    DivUp512 {
        /// Numerator bytes
        a: String,
        /// Denominator bytes
        b: String,
    },
    /// Uint512 addition
    HugeUintAdd {
        /// First operand bytes
        a: String,
        /// Second operand bytes
        b: String,
    },
    /// Uint512 subtraction
    HugeUintSub {
        /// First operand bytes
        a: String,
        /// Second operand bytes
        b: String,
    },
    /// Full multiplication of two uint256
    HugeUintMul256 {
        /// First operand as a uint256
        a: U512,
        /// Second operand as a uint256
        b: U512,
    },
    /// Full multiplication of two uint512
    HugeUintMul {
        /// First operand as a uint512
        a: String,
        /// Second operand as a uint512
        b: String,
    },
    /// Division of a uint512 by a uint256
    HugeUintDiv256 {
        /// First operand as a uint512
        a: String,
        /// Second operand as a uint256
        b: U512,
    },
    /// Division of a uint512 by a uint512
    HugeUintDiv {
        /// First operand as a uint512
        a: String,
        /// Second operand as a uint512
        b: String,
    },
    /// Count-left-zeroes of a uint256
    HugeUintClz {
        /// An unsigned 256-bit integer
        x: U256,
    },
    /// Reciprocal `floor((2^512-1) / d) - 2^256`
    HugeUintReciprocal {
        /// A 256-bit unsigned integer at least equal to 2^255
        d: U256,
    },
    /// Reciprocal `floor((2^768-1) / d) - 2^256`
    HugeUintReciprocal2 {
        /// A 512-bit unsigned integer with its high limb at least equal to 2^255
        d: U512,
=======
    /// Compare different mint usdn calculation implementations
    CalcMintUsdn {
        amount: Integer,
        vault_balance: Integer,
        usdn_total_supply: Integer,
    },
    /// Compare different mint usdn calculation implementations (with vaultBalance equal to zero)
    CalcMintUsdnVaultBalanceZero {
        amount: Integer,
        price: Integer,
        decimals: u32,
>>>>>>> a038c57a
    },
}

fn main() -> Result<()> {
    let cli = Cli::parse();

    let wad: Integer = "1000000000000000000".parse().unwrap();

    match cli.command {
        Commands::ExpWad { value } => {
            let mut value = value;
            value.div_assign(&wad);
            let mut res = value.exp();
            res.mul_assign_round(&wad, Round::Nearest);
            res.floor_mut();
            print_float_i256_hex(res)?;
        }
        Commands::LnWad { value } => {
            let mut value = value;
            value.div_assign(&wad);
            let mut res = value.ln();
            res.mul_assign_round(&wad, Round::Nearest);
            res.round_mut();
            print_float_i256_hex(res)?;
        }
        Commands::PowWad { base, exp } => {
            let mut base = base;
            base.div_assign(&wad);
            let mut exp = exp;
            exp.div_assign(&wad);
            let mut res = base.pow(exp);
            res.mul_assign_round(&wad, Round::Nearest);
            res.round_mut();
            print_float_i256_hex(res)?;
        }
        Commands::DivUp { lhs, rhs } => {
            let res = lhs.div_ceil(rhs);
            print_int_u256_hex(res)?;
        }
        Commands::PythPrice { feed, publish_time } => {
            let mut hermes_api_url = std::env::var("HERMES_RA2_NODE_URL")?;
            // add / to the end of the url if it's not there
            if !hermes_api_url.ends_with('/') {
                hermes_api_url.push('/');
            }

            let request_url = format!(
                "{hermes_api_url}get_price_feed?id={feed}&publish_time={publish_time}&binary=true"
            );
            let response = reqwest::blocking::get(request_url)?;
            let price: HermesResponse = response.json()?;
            print_pyth_response(price)?;
        }
        Commands::CalcExpo {
            start_price,
            liq_price,
            amount,
        } => {
<<<<<<< HEAD
            let price_diff = Integer::from(&start_price - &liq_price);
            let mut total_expo = Float::with_val(512, amount) * start_price / price_diff;
            total_expo.floor_mut();

            print_int_u256_hex(
                total_expo
                    .to_integer()
                    .ok_or_else(|| anyhow!("can't convert to integer"))?,
            )?;
        }
        Commands::Div512 { a, b } => {
            let a = U512::from_be_bytes::<64>(const_hex::decode_to_array(a)?);
            let b = U512::from_be_bytes::<64>(const_hex::decode_to_array(b)?);
            let res = a / b;
            let lsb = U256::from_be_bytes::<32>(res.to_be_bytes::<64>()[32..].try_into()?);
            let msb = U256::from_be_bytes::<32>(res.to_be_bytes::<64>()[..32].try_into()?);
            print_u512_hex(lsb, msb);
        }
        Commands::DivUp512 { a, b } => {
            let a = U512::from_be_bytes::<64>(const_hex::decode_to_array(a)?);
            let b = U512::from_be_bytes::<64>(const_hex::decode_to_array(b)?);
            let res = a.div_ceil(b);
            let lsb = U256::from_be_bytes::<32>(res.to_be_bytes::<64>()[32..].try_into()?);
            let msb = U256::from_be_bytes::<32>(res.to_be_bytes::<64>()[..32].try_into()?);
            print_u512_hex(lsb, msb);
        }
        Commands::HugeUintAdd { a, b } => {
            let a = U512::from_be_bytes::<64>(const_hex::decode_to_array(a)?);
            let b = U512::from_be_bytes::<64>(const_hex::decode_to_array(b)?);
            let res = a + b;
            let lsb = U256::from_be_bytes::<32>(res.to_be_bytes::<64>()[32..].try_into()?);
            let msb = U256::from_be_bytes::<32>(res.to_be_bytes::<64>()[..32].try_into()?);
            print_u512_hex(lsb, msb);
        }
        Commands::HugeUintSub { a, b } => {
            let a = U512::from_be_bytes::<64>(const_hex::decode_to_array(a)?);
            let b = U512::from_be_bytes::<64>(const_hex::decode_to_array(b)?);
            let res = a - b;
            let lsb = U256::from_be_bytes::<32>(res.to_be_bytes::<64>()[32..].try_into()?);
            let msb = U256::from_be_bytes::<32>(res.to_be_bytes::<64>()[..32].try_into()?);
            print_u512_hex(lsb, msb);
        }
        Commands::HugeUintMul256 { a, b } => {
            let res = a * b;
            let lsb = U256::from_be_bytes::<32>(res.to_be_bytes::<64>()[32..].try_into()?);
            let msb = U256::from_be_bytes::<32>(res.to_be_bytes::<64>()[..32].try_into()?);
            print_u512_hex(lsb, msb);
        }
        Commands::HugeUintMul { a, b } => {
            let a = U512::from_be_bytes::<64>(const_hex::decode_to_array(a)?);
            let b = U512::from_be_bytes::<64>(const_hex::decode_to_array(b)?);
            let res = a * b;
            let lsb = U256::from_be_bytes::<32>(res.to_be_bytes::<64>()[32..].try_into()?);
            let msb = U256::from_be_bytes::<32>(res.to_be_bytes::<64>()[..32].try_into()?);
            print_u512_hex(lsb, msb);
        }
        Commands::HugeUintDiv256 { a, b } => {
            let a = U512::from_be_bytes::<64>(const_hex::decode_to_array(a)?);
            let res = a / b;
            assert!(res <= U512::from(U256::MAX));
            let bytes: [u8; 32] = res.to_be_bytes::<64>()[32..].try_into()?;
            let x_bytes: FixedBytes<32> = bytes.into();
            print!("{x_bytes}");
        }
        Commands::HugeUintDiv { a, b } => {
            let a = U512::from_be_bytes::<64>(const_hex::decode_to_array(a)?);
            let b = U512::from_be_bytes::<64>(const_hex::decode_to_array(b)?);
            let res = a / b;
            assert!(res <= U512::from(U256::MAX));
            let bytes: [u8; 32] = res.to_be_bytes::<64>()[32..].try_into()?;
            let x_bytes: FixedBytes<32> = bytes.into();
            print!("{x_bytes}");
        }
        Commands::HugeUintClz { x } => {
            let bytes: [u8; 32] = x.to_be_bytes();
            let clz = bytes.iter().position(|&b| b != 0).map_or(256, |n| {
                let skipped = n * 8;
                let top = bytes[n].leading_zeros() as usize;
                skipped + top
            });
            print_u256_hex(U256::from(clz));
        }
        Commands::HugeUintReciprocal { d } => {
            let res = U512::MAX / U512::from(d) - (U512::from(U256::MAX) + U512::from(1));
            assert!(res <= U512::from(U256::MAX));
            let bytes: [u8; 32] = res.to_be_bytes::<64>()[32..].try_into()?;
            let x_bytes: FixedBytes<32> = bytes.into();
            print!("{x_bytes}");
        }
        Commands::HugeUintReciprocal2 { d } => {
            let res = U768::MAX / U768::from(d) - (U768::from(U256::MAX) + U768::from(1));
            assert!(res <= U768::from(U256::MAX));
            let bytes: [u8; 32] = res.to_be_bytes::<96>()[64..].try_into()?;
            let x_bytes: FixedBytes<32> = bytes.into();
            print!("{x_bytes}");
=======
            let price_diff = &start_price - liq_price;
            let numerator = amount * start_price;
            let total_mint = numerator / price_diff;
            print_u256_hex(total_mint)?;
        }
        Commands::CalcMintUsdn {
            amount,
            vault_balance,
            usdn_total_supply,
        } => {
            let numerator = amount * usdn_total_supply;
            let total_mint = numerator / vault_balance;
            print_u256_hex(total_mint)?;
        }
        Commands::CalcMintUsdnVaultBalanceZero {
            amount,
            price,
            decimals,
        } => {
            let numerator = amount * price;
            let total_mint = numerator / 10u128.pow(decimals);
            print_u256_hex(total_mint)?;
>>>>>>> a038c57a
        }
    }
    Ok(())
}

fn print_float_i256_hex(x: Float) -> Result<()> {
    let x_wad = x
        .to_integer()
        .ok_or_else(|| anyhow!("can't convert to integer"))?;
    let x_hex: I256 = x_wad.to_string().parse()?;
    let bytes: [u8; 32] = x_hex.to_be_bytes();
    let x_bytes: FixedBytes<32> = bytes.into();
    print!("{x_bytes}");
    Ok(())
}

fn print_int_u256_hex(x: Integer) -> Result<()> {
    let x_hex: U256 = x.to_string().parse()?;
    let bytes: [u8; 32] = x_hex.to_be_bytes();
    let x_bytes: FixedBytes<32> = bytes.into();
    print!("{x_bytes}");
    Ok(())
}

fn print_u256_hex(x: U256) {
    let bytes: [u8; 32] = x.to_be_bytes();
    let x_bytes: FixedBytes<32> = bytes.into();
    print!("{x_bytes}");
}

fn print_u512_hex(lsb: U256, msb: U256) {
    let data = (lsb, msb);
    let bytes = data.abi_encode_params();
    let bytes: Bytes = bytes.into();
    print!("{bytes}");
}

fn print_pyth_response(response: HermesResponse) -> Result<()> {
    let price_hex = response.price.price.parse::<U256>()?;
    let conf_hex = response.price.conf.parse::<U256>()?;
    let decimals: u64 = response.price.expo.abs().try_into()?;
    let decimals_hex = U256::from(decimals);
    // Decode vaa from base64 to hex
    let decoded_vaa = STANDARD.decode(response.vaa)?;
    let data = (
        price_hex,
        conf_hex,
        decimals_hex,
        U256::from(response.price.publish_time),
        &decoded_vaa,
    );
    let bytes = data.abi_encode_params();
    let bytes: Bytes = bytes.into();
    print!("{bytes}");
    Ok(())
}

fn parse_float(s: &str) -> Result<Float, String> {
    Ok(Float::with_val(
        512,
        Float::parse(s).map_err(|e| e.to_string())?,
    ))
}<|MERGE_RESOLUTION|>--- conflicted
+++ resolved
@@ -1,10 +1,6 @@
-<<<<<<< HEAD
+use std::ops::DivAssign;
+
 use alloy_primitives::{ruint::aliases::U768, Bytes, FixedBytes, I256, U256, U512};
-=======
-use std::ops::DivAssign;
-
-use alloy_primitives::{Bytes, FixedBytes, I256, U256};
->>>>>>> a038c57a
 use alloy_sol_types::SolValue;
 use anyhow::{anyhow, Result};
 use base64::{engine::general_purpose::STANDARD, Engine as _};
@@ -15,7 +11,6 @@
     Float, Integer,
 };
 use serde::Deserialize;
-use std::ops::DivAssign;
 
 #[derive(Deserialize, Debug)]
 struct HermesResponse {
@@ -78,7 +73,6 @@
         liq_price: Integer,
         amount: Integer,
     },
-<<<<<<< HEAD
     /// Perform a uint512 full division, yielding a uint512 output
     Div512 {
         /// Numerator bytes
@@ -149,7 +143,7 @@
     HugeUintReciprocal2 {
         /// A 512-bit unsigned integer with its high limb at least equal to 2^255
         d: U512,
-=======
+    },
     /// Compare different mint usdn calculation implementations
     CalcMintUsdn {
         amount: Integer,
@@ -161,7 +155,6 @@
         amount: Integer,
         price: Integer,
         decimals: u32,
->>>>>>> a038c57a
     },
 }
 
@@ -220,16 +213,10 @@
             liq_price,
             amount,
         } => {
-<<<<<<< HEAD
-            let price_diff = Integer::from(&start_price - &liq_price);
-            let mut total_expo = Float::with_val(512, amount) * start_price / price_diff;
-            total_expo.floor_mut();
-
-            print_int_u256_hex(
-                total_expo
-                    .to_integer()
-                    .ok_or_else(|| anyhow!("can't convert to integer"))?,
-            )?;
+            let price_diff = &start_price - liq_price;
+            let numerator = amount * start_price;
+            let total_mint = numerator / price_diff;
+            print_int_u256_hex(total_mint)?;
         }
         Commands::Div512 { a, b } => {
             let a = U512::from_be_bytes::<64>(const_hex::decode_to_array(a)?);
@@ -316,11 +303,6 @@
             let bytes: [u8; 32] = res.to_be_bytes::<96>()[64..].try_into()?;
             let x_bytes: FixedBytes<32> = bytes.into();
             print!("{x_bytes}");
-=======
-            let price_diff = &start_price - liq_price;
-            let numerator = amount * start_price;
-            let total_mint = numerator / price_diff;
-            print_u256_hex(total_mint)?;
         }
         Commands::CalcMintUsdn {
             amount,
@@ -329,7 +311,7 @@
         } => {
             let numerator = amount * usdn_total_supply;
             let total_mint = numerator / vault_balance;
-            print_u256_hex(total_mint)?;
+            print_int_u256_hex(total_mint)?;
         }
         Commands::CalcMintUsdnVaultBalanceZero {
             amount,
@@ -338,8 +320,7 @@
         } => {
             let numerator = amount * price;
             let total_mint = numerator / 10u128.pow(decimals);
-            print_u256_hex(total_mint)?;
->>>>>>> a038c57a
+            print_int_u256_hex(total_mint)?;
         }
     }
     Ok(())
