// SPDX-License-Identifier: UNLICENSED
pragma solidity 0.8.26;

import { UsdnProtocolInvariantSafeFixture } from "./utils/Fixtures.sol";

contract TestUsdnProtocolInvariantsSafe is UsdnProtocolInvariantSafeFixture {
    function setUp() public override {
        super.setUp();

        string[] memory artifacts = new string[](1);
        artifacts[0] = "test/invariant/UsdnProtocol/utils/handlers/UsdnProtocolSafeHandler.sol:UsdnProtocolSafeHandler";
        targetInterface(FuzzInterface({ addr: address(protocol), artifacts: artifacts }));

        bytes4[] memory protocolSelectors = new bytes4[](10);
        protocolSelectors[0] = protocol.mine.selector;
        protocolSelectors[1] = protocol.initiateDepositTest.selector;
        protocolSelectors[2] = protocol.validateDepositTest.selector;
        protocolSelectors[3] = protocol.initiateWithdrawalTest.selector;
        protocolSelectors[4] = protocol.validateWithdrawalTest.selector;
        protocolSelectors[5] = protocol.initiateOpenPositionTest.selector;
        protocolSelectors[6] = protocol.validateOpenPositionTest.selector;
        protocolSelectors[7] = protocol.initiateClosePositionTest.selector;
        protocolSelectors[8] = protocol.validateClosePositionTest.selector;
<<<<<<< HEAD
        protocolSelectors[9] = protocol.validateActionablePendingActionsTest.selector;
=======
        protocolSelectors[9] = protocol.liquidateTest.selector;
>>>>>>> 8905d49b

        targetSelector(FuzzSelector({ addr: address(protocol), selectors: protocolSelectors }));
        targetContract(address(protocol));

        targetContract(address(oracleMiddleware));
        bytes4[] memory oracleSelectors = new bytes4[](1);
        oracleSelectors[0] = oracleMiddleware.updatePrice.selector;
        targetSelector(FuzzSelector({ addr: address(oracleMiddleware), selectors: oracleSelectors }));

        targetContract(address(usdn));
        bytes4[] memory usdnSelectors = new bytes4[](2);
        usdnSelectors[0] = usdn.burnSharesTest.selector;
        usdnSelectors[1] = usdn.transferSharesTest.selector;
        targetSelector(FuzzSelector({ addr: address(usdn), selectors: usdnSelectors }));

        address[] memory senders = protocol.senders();
        for (uint256 i = 0; i < senders.length; i++) {
            targetSender(senders[i]);
        }
    }

    function invariant_balance() public view {
        uint256 balanceLong = protocol.getBalanceLong();
        uint256 balanceVault = protocol.getBalanceVault();
        assertGe(wstETH.balanceOf(address(protocol)), balanceLong + balanceVault, "real balance vs total balance");
    }
}<|MERGE_RESOLUTION|>--- conflicted
+++ resolved
@@ -11,7 +11,7 @@
         artifacts[0] = "test/invariant/UsdnProtocol/utils/handlers/UsdnProtocolSafeHandler.sol:UsdnProtocolSafeHandler";
         targetInterface(FuzzInterface({ addr: address(protocol), artifacts: artifacts }));
 
-        bytes4[] memory protocolSelectors = new bytes4[](10);
+        bytes4[] memory protocolSelectors = new bytes4[](11);
         protocolSelectors[0] = protocol.mine.selector;
         protocolSelectors[1] = protocol.initiateDepositTest.selector;
         protocolSelectors[2] = protocol.validateDepositTest.selector;
@@ -21,11 +21,8 @@
         protocolSelectors[6] = protocol.validateOpenPositionTest.selector;
         protocolSelectors[7] = protocol.initiateClosePositionTest.selector;
         protocolSelectors[8] = protocol.validateClosePositionTest.selector;
-<<<<<<< HEAD
         protocolSelectors[9] = protocol.validateActionablePendingActionsTest.selector;
-=======
-        protocolSelectors[9] = protocol.liquidateTest.selector;
->>>>>>> 8905d49b
+        protocolSelectors[10] = protocol.liquidateTest.selector;
 
         targetSelector(FuzzSelector({ addr: address(protocol), selectors: protocolSelectors }));
         targetContract(address(protocol));
