--- conflicted
+++ resolved
@@ -349,7 +349,6 @@
         }
     }
 
-<<<<<<< HEAD
     function validateActionablePendingActionsTest(uint256 maxValidations) external {
         (PendingAction[] memory prevActions, uint128[] memory rawIndices) = this.getActionablePendingActions(msg.sender);
 
@@ -376,7 +375,8 @@
         _updatePositionsMapping(vm.getRecordedLogs());
 
         console.log("validated ", validatedActions, " actions");
-=======
+    }
+
     function liquidateTest() external {
         uint256 oracleFee = s._oracleMiddleware.validationCost("", ProtocolAction.Liquidation);
 
@@ -389,7 +389,6 @@
         } else {
             console.log("no liquidations");
         }
->>>>>>> 8905d49b
     }
 
     /* ------------------------ Invariant testing helpers ----------------------- */
