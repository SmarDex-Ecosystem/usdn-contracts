// SPDX-License-Identifier: UNLICENSED
pragma solidity ^0.8.25;

import { IRebalancerErrors } from "../../../src/interfaces/Rebalancer/IRebalancerErrors.sol";

import { RebalancerFixture } from "../../../test/unit/Rebalancer/utils/Fixtures.sol";

/**
 * @custom:feature The `initiateClosePosition` function of the rebalancer contract
 * @custom:background Given a rebalancer contract with an initial user deposit
 */
contract TestRebalancerInitiateClosePosition is RebalancerFixture {
    uint88 internal minAsset;

    function setUp() public {
        super._setUp();

        wstETH.mintAndApprove(address(this), 1000 ether, address(rebalancer), type(uint256).max);
        minAsset = uint88(rebalancer.getMinAssetDeposit());
        rebalancer.initiateDepositAssets(minAsset, address(this));
        skip(rebalancer.getTimeLimits().validationDelay);
        rebalancer.validateDepositAssets();
    }

    /**
     * @custom:scenario Call `initiateClosePosition` function with zero amount
     * @custom:when The `initiateClosePosition` function is called with zero amount
     * @custom:then It should revert with `RebalancerInvalidAmount`
     */
    function test_RevertWhen_rebalancerInvalidAmountZero() external {
        vm.expectRevert(IRebalancerErrors.RebalancerInvalidAmount.selector);
        rebalancer.initiateClosePosition(0, payable(address(this)), payable(address(this)), "", EMPTY_PREVIOUS_DATA);
    }

    /**
     * @custom:scenario Call `initiateClosePosition` function with a too large amount
     * @custom:when The `initiateClosePosition` function is called with more than the user rebalancer amount
     * @custom:then It should revert with `RebalancerInvalidAmount`
     */
    function test_RevertWhen_rebalancerInvalidAmountTooLarge() external {
        vm.expectRevert(IRebalancerErrors.RebalancerInvalidAmount.selector);
<<<<<<< HEAD
        rebalancer.initiateClosePosition(
            uint128(minAsset) + 1, payable(address(this)), payable(address(this)), "", EMPTY_PREVIOUS_DATA
        );
=======
        rebalancer.initiateClosePosition(minAsset + 1, address(this), payable(address(this)), "", EMPTY_PREVIOUS_DATA);
>>>>>>> 846f83dc
    }

    /**
     * @custom:scenario Call `initiateClosePosition` function with a too low remaining amount
     * @custom:when The `initiateClosePosition` function is called with a remaining amount
     * lower than the rebalancer minimum amount
     * @custom:then It should revert with `RebalancerInvalidAmount`
     */
    function test_RevertWhen_rebalancerInvalidAmountTooLow() external {
        vm.expectRevert(IRebalancerErrors.RebalancerInvalidAmount.selector);
        rebalancer.initiateClosePosition(1, payable(address(this)), payable(address(this)), "", EMPTY_PREVIOUS_DATA);
    }

    /**
     * @custom:scenario Call `initiateClosePosition` function with pending assets
     * @custom:when The `initiateClosePosition` function is called with pending assets
     * @custom:then It should revert with `RebalancerUserPending`
     */
    function test_RevertWhen_rebalancerUserPending() external {
        vm.expectRevert(IRebalancerErrors.RebalancerUserPending.selector);
        rebalancer.initiateClosePosition(
            minAsset, payable(address(this)), payable(address(this)), "", EMPTY_PREVIOUS_DATA
        );
    }
}<|MERGE_RESOLUTION|>--- conflicted
+++ resolved
@@ -39,13 +39,9 @@
      */
     function test_RevertWhen_rebalancerInvalidAmountTooLarge() external {
         vm.expectRevert(IRebalancerErrors.RebalancerInvalidAmount.selector);
-<<<<<<< HEAD
         rebalancer.initiateClosePosition(
-            uint128(minAsset) + 1, payable(address(this)), payable(address(this)), "", EMPTY_PREVIOUS_DATA
+            minAsset + 1, payable(address(this)), payable(address(this)), "", EMPTY_PREVIOUS_DATA
         );
-=======
-        rebalancer.initiateClosePosition(minAsset + 1, address(this), payable(address(this)), "", EMPTY_PREVIOUS_DATA);
->>>>>>> 846f83dc
     }
 
     /**
