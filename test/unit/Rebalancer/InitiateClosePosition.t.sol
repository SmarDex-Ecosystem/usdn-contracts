// SPDX-License-Identifier: UNLICENSED
pragma solidity 0.8.26;

import { RebalancerFixture } from "../../../test/unit/Rebalancer/utils/Fixtures.sol";
import { USER_1 } from "../../utils/Constants.sol";

import { IRebalancerErrors } from "../../../src/interfaces/Rebalancer/IRebalancerErrors.sol";

/**
 * @custom:feature The `initiateClosePosition` function of the rebalancer contract
 * @custom:background Given a rebalancer contract with an initial user deposit
 */
contract TestRebalancerInitiateClosePosition is RebalancerFixture {
    uint88 internal minAsset;

    function setUp() public {
        super._setUp();

        wstETH.mintAndApprove(address(this), 1000 ether, address(rebalancer), type(uint256).max);
        wstETH.mintAndApprove(USER_1, 1000 ether, address(rebalancer), type(uint256).max);
        minAsset = uint88(rebalancer.getMinAssetDeposit());
        rebalancer.initiateDepositAssets(minAsset, address(this));
        skip(rebalancer.getTimeLimits().validationDelay);
        rebalancer.validateDepositAssets();
    }

    /**
     * @custom:scenario Call `initiateClosePosition` function with zero amount
     * @custom:when The `initiateClosePosition` function is called with zero amount
     * @custom:then It should revert with `RebalancerInvalidAmount`
     */
    function test_RevertWhen_rebalancerInvalidAmountZero() public {
        vm.expectRevert(IRebalancerErrors.RebalancerInvalidAmount.selector);
<<<<<<< HEAD
        rebalancer.initiateClosePosition(0, address(this), "", EMPTY_PREVIOUS_DATA);
=======
        rebalancer.initiateClosePosition(0, address(this), DISABLE_MIN_PRICE, "", EMPTY_PREVIOUS_DATA);
>>>>>>> ef17cb87
    }

    /**
     * @custom:scenario Call `initiateClosePosition` function with a too large amount
     * @custom:when The `initiateClosePosition` function is called with more than the user rebalancer amount
     * @custom:then It should revert with `RebalancerInvalidAmount`
     */
    function test_RevertWhen_rebalancerInvalidAmountTooLarge() public {
        vm.expectRevert(IRebalancerErrors.RebalancerInvalidAmount.selector);
<<<<<<< HEAD
        rebalancer.initiateClosePosition(minAsset + 1, address(this), "", EMPTY_PREVIOUS_DATA);
=======
        rebalancer.initiateClosePosition(minAsset + 1, address(this), DISABLE_MIN_PRICE, "", EMPTY_PREVIOUS_DATA);
>>>>>>> ef17cb87
    }

    /**
     * @custom:scenario Call `initiateClosePosition` function with a too low remaining amount
     * @custom:when The `initiateClosePosition` function is called with a remaining amount
     * lower than the rebalancer minimum amount
     * @custom:then It should revert with `RebalancerInvalidAmount`
     */
    function test_RevertWhen_rebalancerInvalidAmountTooLow() public {
        vm.expectRevert(IRebalancerErrors.RebalancerInvalidAmount.selector);
<<<<<<< HEAD
        rebalancer.initiateClosePosition(1, address(this), "", EMPTY_PREVIOUS_DATA);
=======
        rebalancer.initiateClosePosition(1, address(this), DISABLE_MIN_PRICE, "", EMPTY_PREVIOUS_DATA);
>>>>>>> ef17cb87
    }

    /**
     * @custom:scenario Call `initiateClosePosition` function with pending assets
     * @custom:when The `initiateClosePosition` function is called with pending assets
     * @custom:then It should revert with `RebalancerUserPending`
     */
    function test_RevertWhen_rebalancerUserPending() public {
        vm.expectRevert(IRebalancerErrors.RebalancerUserPending.selector);
<<<<<<< HEAD
        rebalancer.initiateClosePosition(minAsset, address(this), "", EMPTY_PREVIOUS_DATA);
=======
        rebalancer.initiateClosePosition(minAsset, address(this), DISABLE_MIN_PRICE, "", EMPTY_PREVIOUS_DATA);
    }

    /**
     * @custom:scenario Call `initiateClosePosition` function without having validated the deposit
     * @custom:when The `initiateClosePosition` function is called by a user that did not validate it deposit
     * @custom:then It should revert with `RebalancerUserPending`
     */
    function test_RevertWhen_rebalancerUserNotInRebalancer() public {
        vm.startPrank(USER_1);
        rebalancer.initiateDepositAssets(minAsset, USER_1);
        vm.expectRevert(IRebalancerErrors.RebalancerUserPending.selector);
        rebalancer.initiateClosePosition(minAsset, USER_1, DISABLE_MIN_PRICE, "", EMPTY_PREVIOUS_DATA);
        vm.stopPrank();
>>>>>>> ef17cb87
    }
}<|MERGE_RESOLUTION|>--- conflicted
+++ resolved
@@ -31,11 +31,7 @@
      */
     function test_RevertWhen_rebalancerInvalidAmountZero() public {
         vm.expectRevert(IRebalancerErrors.RebalancerInvalidAmount.selector);
-<<<<<<< HEAD
-        rebalancer.initiateClosePosition(0, address(this), "", EMPTY_PREVIOUS_DATA);
-=======
         rebalancer.initiateClosePosition(0, address(this), DISABLE_MIN_PRICE, "", EMPTY_PREVIOUS_DATA);
->>>>>>> ef17cb87
     }
 
     /**
@@ -45,11 +41,7 @@
      */
     function test_RevertWhen_rebalancerInvalidAmountTooLarge() public {
         vm.expectRevert(IRebalancerErrors.RebalancerInvalidAmount.selector);
-<<<<<<< HEAD
-        rebalancer.initiateClosePosition(minAsset + 1, address(this), "", EMPTY_PREVIOUS_DATA);
-=======
         rebalancer.initiateClosePosition(minAsset + 1, address(this), DISABLE_MIN_PRICE, "", EMPTY_PREVIOUS_DATA);
->>>>>>> ef17cb87
     }
 
     /**
@@ -60,11 +52,7 @@
      */
     function test_RevertWhen_rebalancerInvalidAmountTooLow() public {
         vm.expectRevert(IRebalancerErrors.RebalancerInvalidAmount.selector);
-<<<<<<< HEAD
-        rebalancer.initiateClosePosition(1, address(this), "", EMPTY_PREVIOUS_DATA);
-=======
         rebalancer.initiateClosePosition(1, address(this), DISABLE_MIN_PRICE, "", EMPTY_PREVIOUS_DATA);
->>>>>>> ef17cb87
     }
 
     /**
@@ -74,9 +62,6 @@
      */
     function test_RevertWhen_rebalancerUserPending() public {
         vm.expectRevert(IRebalancerErrors.RebalancerUserPending.selector);
-<<<<<<< HEAD
-        rebalancer.initiateClosePosition(minAsset, address(this), "", EMPTY_PREVIOUS_DATA);
-=======
         rebalancer.initiateClosePosition(minAsset, address(this), DISABLE_MIN_PRICE, "", EMPTY_PREVIOUS_DATA);
     }
 
@@ -91,6 +76,5 @@
         vm.expectRevert(IRebalancerErrors.RebalancerUserPending.selector);
         rebalancer.initiateClosePosition(minAsset, USER_1, DISABLE_MIN_PRICE, "", EMPTY_PREVIOUS_DATA);
         vm.stopPrank();
->>>>>>> ef17cb87
     }
 }