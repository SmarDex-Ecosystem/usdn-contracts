--- conflicted
+++ resolved
@@ -132,7 +132,6 @@
         rebalancer.setPositionMaxLeverage(maxLeverage - 1);
     }
 
-<<<<<<< HEAD
     /**
      * @custom:scenario Setting the max leverage of the rebalancer
      * @custom:given A value lower than the USDN protocol's max leverage
@@ -149,7 +148,8 @@
         rebalancer.setPositionMaxLeverage(newMaxLeverage);
 
         assertEq(rebalancer.getPositionMaxLeverage(), newMaxLeverage, "The max leverage should have been updated");
-=======
+    }
+
     /* -------------------------------------------------------------------------- */
     /*                             ownershipCallback                              */
     /* -------------------------------------------------------------------------- */
@@ -163,6 +163,5 @@
     function test_RevertWhen_ownershipCallbackOnFirstIteration() external adminPrank {
         vm.expectRevert(RebalancerUnauthorized.selector);
         rebalancer.ownershipCallback(address(this), PositionId(0, 0, 0));
->>>>>>> 885cc112
     }
 }