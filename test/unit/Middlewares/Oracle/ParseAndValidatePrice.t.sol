--- conflicted
+++ resolved
@@ -159,19 +159,21 @@
         skip(1 days);
 
         PriceInfo memory priceInfo =
-            oracleMiddleware.parseAndValidatePrice(targetTimestamp, ProtocolAction.ValidateDeposit, roundIdData);
+            oracleMiddleware.parseAndValidatePrice("", targetTimestamp, ProtocolAction.ValidateDeposit, roundIdData);
         assertEq(priceInfo.price, mockedChainlinkFormattedPrice);
 
         priceInfo =
-            oracleMiddleware.parseAndValidatePrice(targetTimestamp, ProtocolAction.ValidateWithdrawal, roundIdData);
-        assertEq(priceInfo.price, mockedChainlinkFormattedPrice);
-
-        priceInfo =
-            oracleMiddleware.parseAndValidatePrice(targetTimestamp, ProtocolAction.ValidateOpenPosition, roundIdData);
-        assertEq(priceInfo.price, mockedChainlinkFormattedPrice);
-
-        priceInfo =
-            oracleMiddleware.parseAndValidatePrice(targetTimestamp, ProtocolAction.ValidateClosePosition, roundIdData);
+            oracleMiddleware.parseAndValidatePrice("", targetTimestamp, ProtocolAction.ValidateWithdrawal, roundIdData);
+        assertEq(priceInfo.price, mockedChainlinkFormattedPrice);
+
+        priceInfo = oracleMiddleware.parseAndValidatePrice(
+            "", targetTimestamp, ProtocolAction.ValidateOpenPosition, roundIdData
+        );
+        assertEq(priceInfo.price, mockedChainlinkFormattedPrice);
+
+        priceInfo = oracleMiddleware.parseAndValidatePrice(
+            "", targetTimestamp, ProtocolAction.ValidateClosePosition, roundIdData
+        );
         assertEq(priceInfo.price, mockedChainlinkFormattedPrice);
     }
 
@@ -277,22 +279,22 @@
         validationCost = oracleMiddleware.validationCost(abi.encode(1), ProtocolAction.ValidateDeposit);
         vm.expectRevert(abi.encodeWithSelector(OracleMiddlewareWrongPrice.selector, -1));
         oracleMiddleware.parseAndValidatePrice{ value: validationCost }(
-            targetTimestamp, ProtocolAction.ValidateDeposit, abi.encode(0)
-        );
-
-        vm.expectRevert(abi.encodeWithSelector(OracleMiddlewareWrongPrice.selector, -1));
-        oracleMiddleware.parseAndValidatePrice{ value: validationCost }(
-            targetTimestamp, ProtocolAction.ValidateWithdrawal, abi.encode(0)
-        );
-
-        vm.expectRevert(abi.encodeWithSelector(OracleMiddlewareWrongPrice.selector, -1));
-        oracleMiddleware.parseAndValidatePrice{ value: validationCost }(
-            targetTimestamp, ProtocolAction.ValidateOpenPosition, abi.encode(0)
-        );
-
-        vm.expectRevert(abi.encodeWithSelector(OracleMiddlewareWrongPrice.selector, -1));
-        oracleMiddleware.parseAndValidatePrice{ value: validationCost }(
-            targetTimestamp, ProtocolAction.ValidateClosePosition, abi.encode(0)
+            "", targetTimestamp, ProtocolAction.ValidateDeposit, abi.encode(0)
+        );
+
+        vm.expectRevert(abi.encodeWithSelector(OracleMiddlewareWrongPrice.selector, -1));
+        oracleMiddleware.parseAndValidatePrice{ value: validationCost }(
+            "", targetTimestamp, ProtocolAction.ValidateWithdrawal, abi.encode(0)
+        );
+
+        vm.expectRevert(abi.encodeWithSelector(OracleMiddlewareWrongPrice.selector, -1));
+        oracleMiddleware.parseAndValidatePrice{ value: validationCost }(
+            "", targetTimestamp, ProtocolAction.ValidateOpenPosition, abi.encode(0)
+        );
+
+        vm.expectRevert(abi.encodeWithSelector(OracleMiddlewareWrongPrice.selector, -1));
+        oracleMiddleware.parseAndValidatePrice{ value: validationCost }(
+            "", targetTimestamp, ProtocolAction.ValidateClosePosition, abi.encode(0)
         );
     }
 
@@ -573,22 +575,22 @@
 
         vm.expectRevert(abi.encodeWithSelector(OracleMiddlewarePriceTooEarly.selector, targetTimestamp, earlyTimestamp));
         oracleMiddleware.parseAndValidatePrice{ value: validationCost }(
-            targetTimestamp, ProtocolAction.ValidateDeposit, abi.encode(0)
+            "", targetTimestamp, ProtocolAction.ValidateDeposit, abi.encode(0)
         );
 
         vm.expectRevert(abi.encodeWithSelector(OracleMiddlewarePriceTooEarly.selector, targetTimestamp, earlyTimestamp));
         oracleMiddleware.parseAndValidatePrice{ value: validationCost }(
-            targetTimestamp, ProtocolAction.ValidateWithdrawal, abi.encode(0)
+            "", targetTimestamp, ProtocolAction.ValidateWithdrawal, abi.encode(0)
         );
 
         vm.expectRevert(abi.encodeWithSelector(OracleMiddlewarePriceTooEarly.selector, targetTimestamp, earlyTimestamp));
         oracleMiddleware.parseAndValidatePrice{ value: validationCost }(
-            targetTimestamp, ProtocolAction.ValidateOpenPosition, abi.encode(0)
+            "", targetTimestamp, ProtocolAction.ValidateOpenPosition, abi.encode(0)
         );
 
         vm.expectRevert(abi.encodeWithSelector(OracleMiddlewarePriceTooEarly.selector, targetTimestamp, earlyTimestamp));
         oracleMiddleware.parseAndValidatePrice{ value: validationCost }(
-            targetTimestamp, ProtocolAction.ValidateClosePosition, abi.encode(0)
+            "", targetTimestamp, ProtocolAction.ValidateClosePosition, abi.encode(0)
         );
     }
 
@@ -620,19 +622,16 @@
 
         // No fee required if there's no data
         vm.expectRevert(OracleMiddlewareIncorrectFee.selector);
-<<<<<<< HEAD
-        oracleMiddleware.parseAndValidatePrice{ value: 1 }(uint128(block.timestamp), ProtocolAction.InitiateDeposit, "");
+        oracleMiddleware.parseAndValidatePrice{ value: 1 }(
+            "", uint128(block.timestamp), ProtocolAction.InitiateDeposit, ""
+        );
 
         skip(20 minutes);
 
         // No fee required if data length above the limit
         vm.expectRevert(OracleMiddlewareIncorrectFee.selector);
         oracleMiddleware.parseAndValidatePrice{ value: 1 }(
-            uint128(block.timestamp - 20 minutes), ProtocolAction.ValidateDeposit, abi.encode(0)
-=======
-        oracleMiddleware.parseAndValidatePrice{ value: 1 }(
-            "", uint128(block.timestamp), ProtocolAction.InitiateDeposit, ""
->>>>>>> ceccd7ab
+            "", uint128(block.timestamp - 20 minutes), ProtocolAction.ValidateDeposit, abi.encode(0)
         );
     }
 }