--- conflicted
+++ resolved
@@ -18,29 +18,19 @@
     }
 
     /**
-<<<<<<< HEAD
-     * @custom:scenario Withdraw yield from the USDNr contract
+     * @custom:scenario Withdraw yield from the USDnr contract
      * @custom:when The `withdrawYield` function is called by any address
      * @custom:then The yield is successfully withdrawn to the yield recipient
-=======
-     * @custom:scenario Withdraw yield from the USDnr contract
-     * @custom:when The `withdrawYield` function is called by the owner
-     * @custom:then The yield is successfully withdrawn
->>>>>>> b0f6ab37
      */
     function test_withdrawYield() public {
         usdn.rebase(usdn.divisor() * 90 / 100);
         uint256 yield = usdn.sharesOf(address(usdnr)) / usdn.divisor() - initialDeposit;
         assertGt(usdn.balanceOf(address(usdnr)), initialDeposit);
 
-<<<<<<< HEAD
+        vm.expectEmit();
+        emit IUsdnr.USDnrYieldWithdrawn(address(this), yield);
         vm.prank(address(1));
         usdnr.withdrawYield();
-=======
-        vm.expectEmit();
-        emit IUsdnr.YieldWithdrawn(address(this), yield);
-        usdnr.withdrawYield(address(this));
->>>>>>> b0f6ab37
 
         assertEq(usdn.balanceOf(address(1)), 0);
         assertEq(usdn.balanceOf(address(this)), yield);
@@ -60,16 +50,12 @@
         uint256 yield = usdn.sharesOf(address(usdnr)) / usdn.divisor() - initialDeposit;
         assertGt(usdn.balanceOf(address(usdnr)), initialDeposit);
 
-<<<<<<< HEAD
-        usdnr.setYieldRecipient(address(1));
-        assertEq(usdnr.getYieldRecipient(), address(1), "yield recipient");
+        usdnr.setYieldRecipient(recipient);
+        assertEq(usdnr.getYieldRecipient(), recipient, "yield recipient");
 
+        vm.expectEmit();
+        emit IUsdnr.USDnrYieldWithdrawn(recipient, yield);
         usdnr.withdrawYield();
-=======
-        vm.expectEmit();
-        emit IUsdnr.YieldWithdrawn(recipient, yield);
-        usdnr.withdrawYield(recipient);
->>>>>>> b0f6ab37
 
         assertEq(usdn.balanceOf(recipient), yield);
         assertEq(usdn.balanceOf(address(this)), balanceBefore);
@@ -78,33 +64,13 @@
 
     /**
      * @custom:scenario Revert when trying to withdraw yield with no yield available
-<<<<<<< HEAD
      * @custom:when The `withdrawYield` function is called when there is no yield available
-     * @custom:then The transaction reverts with a "USDNrNoYield" error
-=======
-     * @custom:when The `withdrawYield` function is called by the owner when there is no yield available
      * @custom:then The transaction reverts with a "USDnrNoYield" error
->>>>>>> b0f6ab37
      */
     function test_revertWhen_withdrawYieldNoYield() public {
         assertEq(usdn.balanceOf(address(usdnr)), usdnr.totalSupply());
 
-<<<<<<< HEAD
-        vm.expectRevert(IUsdnr.USDNrNoYield.selector);
+        vm.expectRevert(IUsdnr.USDnrNoYield.selector);
         usdnr.withdrawYield();
-=======
-        vm.expectRevert(IUsdnr.USDnrNoYield.selector);
-        usdnr.withdrawYield(address(this));
-    }
-
-    /**
-     * @custom:scenario Revert when trying to withdraw yield to the zero address
-     * @custom:when The `withdrawYield` function is called by the owner with the zero address as the recipient
-     * @custom:then The transaction reverts with a "USDnrZeroRecipient" error
-     */
-    function test_revertWhen_withdrawYieldZeroRecipient() public {
-        vm.expectRevert(IUsdnr.USDnrZeroRecipient.selector);
-        usdnr.withdrawYield(address(0));
->>>>>>> b0f6ab37
     }
 }