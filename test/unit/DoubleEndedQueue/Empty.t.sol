// SPDX-License-Identifier: UNLICENSED
pragma solidity 0.8.26;

import { DequeFixture } from "./utils/Fixtures.sol";

import { DoubleEndedQueue } from "../../../src/libraries/DoubleEndedQueue.sol";

/**
 * @custom:feature Test functions in `DoubleEndedQueue`
 * @custom:background Given the deque is empty
 */
contract TestDequeEmpty is DequeFixture {
    using DoubleEndedQueue for DoubleEndedQueue.Deque;

    DoubleEndedQueue.Deque internal queue;

    function setUp() public override {
        super.setUp();
    }

    /**
     * @custom:scenario View functions should handle empty list fine
     * @custom:when Calling `empty` and `length`
     * @custom:then Returns `true` and `0`
     */
    function test_view() public view {
<<<<<<< HEAD
        assertEq(handler.empty(), true, "empty");
        assertEq(handler.length(), 0, "length");
=======
        assertEq(queue.empty(), true, "empty");
        assertEq(queue.length(), 0, "length");
>>>>>>> ef17cb87
    }

    /**
     * @custom:scenario Popping and accessing items should revert
     * @custom:when Popping or accessing items in an empty list
     * @custom:then It should revert with `QueueEmpty` or `QueueOutOfBounds`
     */
    function test_RevertWhen_access() public {
        vm.expectRevert(DoubleEndedQueue.QueueEmpty.selector);
        queue.popBack();
        vm.expectRevert(DoubleEndedQueue.QueueEmpty.selector);
        queue.popFront();
        vm.expectRevert(DoubleEndedQueue.QueueEmpty.selector);
        queue.back();
        vm.expectRevert(DoubleEndedQueue.QueueEmpty.selector);
        queue.front();
        vm.expectRevert(DoubleEndedQueue.QueueOutOfBounds.selector);
        queue.at(0);
        vm.expectRevert(DoubleEndedQueue.QueueOutOfBounds.selector);
        queue.atRaw(0);
    }
}<|MERGE_RESOLUTION|>--- conflicted
+++ resolved
@@ -24,13 +24,8 @@
      * @custom:then Returns `true` and `0`
      */
     function test_view() public view {
-<<<<<<< HEAD
-        assertEq(handler.empty(), true, "empty");
-        assertEq(handler.length(), 0, "length");
-=======
         assertEq(queue.empty(), true, "empty");
         assertEq(queue.length(), 0, "length");
->>>>>>> ef17cb87
     }
 
     /**
