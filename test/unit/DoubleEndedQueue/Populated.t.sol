// SPDX-License-Identifier: UNLICENSED
pragma solidity 0.8.26;

import { USER_1, USER_2 } from "../../utils/Constants.sol";
import { DequeFixture } from "./utils/Fixtures.sol";

import { IUsdnProtocolTypes as Types } from "../../../src/interfaces/UsdnProtocol/IUsdnProtocolTypes.sol";
import { DoubleEndedQueue } from "../../../src/libraries/DoubleEndedQueue.sol";

/**
 * @custom:feature Test functions in `DoubleEndedQueue`
 * @custom:background Given the deque has 3 elements
 */
contract TestDequePopulated is DequeFixture {
    using DoubleEndedQueue for DoubleEndedQueue.Deque;

    DoubleEndedQueue.Deque internal queue;

    Types.PendingAction internal action1 = Types.PendingAction(
        Types.ProtocolAction.ValidateWithdrawal,
        69,
        200,
        USER_1,
        USER_2,
        0,
        1,
        1 ether,
        2 ether,
        12 ether,
        3 ether,
        4 ether,
        42_000 ether
    );
    Types.PendingAction internal action2 = Types.PendingAction(
        Types.ProtocolAction.ValidateDeposit,
        420,
        150,
        USER_1,
        USER_2,
        1,
        -42,
        1000 ether,
        2000 ether,
        120 ether,
        30 ether,
        40 ether,
        420_000 ether
    );
    Types.PendingAction internal action3 =
        Types.PendingAction(Types.ProtocolAction.ValidateOpenPosition, 42, 100, USER_1, USER_2, 0, 1, 10, 0, 0, 0, 0, 0);
    uint128 internal rawIndex1;
    uint128 internal rawIndex2;
    uint128 internal rawIndex3;

    function setUp() public override {
        super.setUp();

        rawIndex2 = queue.pushBack(action2);
        rawIndex1 = queue.pushFront(action1);
        rawIndex3 = queue.pushBack(action3);
    }

    /**
     * @custom:scenario View functions should handle populated list fine
     * @custom:when Calling `empty` and `length`
     * @custom:then Returns `false` and `3`
     */
    function test_view() public view {
<<<<<<< HEAD
        assertEq(handler.empty(), false, "empty");
        assertEq(handler.length(), 3, "length");
=======
        assertEq(queue.empty(), false, "empty");
        assertEq(queue.length(), 3, "length");
>>>>>>> ef17cb87
    }

    /**
     * @custom:scenario Accessing the front item
     * @custom:when Calling `front`
     * @custom:then Returns the front item
     */
    function test_accessFront() public view {
<<<<<<< HEAD
        (Types.PendingAction memory front, uint128 rawIndex) = handler.front();
=======
        (Types.PendingAction memory front, uint128 rawIndex) = queue.front();
>>>>>>> ef17cb87
        _assertActionsEqual(front, action1, "front");
        assertEq(rawIndex, rawIndex1, "raw index");
    }

    /**
     * @custom:scenario Accessing the back item
     * @custom:when Calling `back`
     * @custom:then Returns the back item
     */
    function test_accessBack() public view {
<<<<<<< HEAD
        (Types.PendingAction memory back, uint128 rawIndex) = handler.back();
=======
        (Types.PendingAction memory back, uint128 rawIndex) = queue.back();
>>>>>>> ef17cb87
        _assertActionsEqual(back, action3, "back");
        assertEq(rawIndex, rawIndex3, "raw index");
    }

    /**
     * @custom:scenario Accessing items at a given index
     * @custom:when Calling `at` with one of the indices
     * @custom:then Returns the item at the given index
     */
    function test_accessAt() public view {
<<<<<<< HEAD
        (Types.PendingAction memory at, uint128 rawIndex) = handler.at(0);
=======
        (Types.PendingAction memory at, uint128 rawIndex) = queue.at(0);
>>>>>>> ef17cb87
        _assertActionsEqual(at, action1, "action 1");
        assertEq(rawIndex, rawIndex1, "raw index 1");
        (at, rawIndex) = queue.at(1);
        _assertActionsEqual(at, action2, "action 2");
        assertEq(rawIndex, rawIndex2, "raw index 2");
        (at, rawIndex) = queue.at(2);
        _assertActionsEqual(at, action3, "action 3");
        assertEq(rawIndex, rawIndex3, "raw index 3");
    }

    /**
     * @custom:scenario Accessing items at a given raw index
     * @custom:when Calling `atRaw` with one of the raw indices
     * @custom:then Returns the item at the given raw index
     */
    function test_accessAtRaw() public view {
<<<<<<< HEAD
        _assertActionsEqual(handler.atRaw(rawIndex1), action1, "action 1");
        _assertActionsEqual(handler.atRaw(rawIndex2), action2, "action 2");
        _assertActionsEqual(handler.atRaw(rawIndex3), action3, "action 3");
=======
        assertTrue(queue.isValid(rawIndex1));
        assertTrue(queue.isValid(rawIndex2));
        assertTrue(queue.isValid(rawIndex3));
        _assertActionsEqual(queue.atRaw(rawIndex1), action1, "action 1");
        _assertActionsEqual(queue.atRaw(rawIndex2), action2, "action 2");
        _assertActionsEqual(queue.atRaw(rawIndex3), action3, "action 3");
>>>>>>> ef17cb87
    }

    /**
     * @custom:scenario Accessing items at a given index
     * @custom:given The index is out of bounds
     * @custom:when Calling `at` with an out of bounds index
     * @custom:then It should revert with `QueueOutOfBounds`
     */
    function test_RevertWhen_OOB() public {
        vm.expectRevert(DoubleEndedQueue.QueueOutOfBounds.selector);
        queue.at(3);
        vm.expectRevert(DoubleEndedQueue.QueueOutOfBounds.selector);
        queue.atRaw(3);
        assertFalse(queue.isValid(3));
    }

    /**
     * @custom:scenario Pushing an item to the front of the queue
     * @custom:when Calling `pushFront` with an item
     * @custom:then The length should increase by 1
     * @custom:and The item should be inserted at the front and gettable with `front` or its (raw) index
     * @custom:and The indices of the other items should be shifted one up
     * @custom:and The raw indices of the other items should not change
     */
    function test_pushFront() public {
        Types.PendingAction memory action = Types.PendingAction(
            Types.ProtocolAction.ValidateClosePosition, 1, 1, USER_1, USER_2, 1, 1, 1, 1, 1, 1, 1, 1
        );
        uint128 rawIndex = queue.pushFront(action);
        uint128 expectedRawIndex;
        unchecked {
            expectedRawIndex = rawIndex1 - 1;
        }
        assertEq(rawIndex, expectedRawIndex);
        assertEq(queue.length(), 4);
        (Types.PendingAction memory front,) = queue.front();
        _assertActionsEqual(front, action, "front");
        (Types.PendingAction memory at,) = queue.at(0);
        _assertActionsEqual(at, action, "at 0");
        _assertActionsEqual(queue.atRaw(rawIndex), action, "at raw index");
        (at,) = queue.at(1);
        _assertActionsEqual(at, action1, "at 1");
        _assertActionsEqual(queue.atRaw(rawIndex1), action1, "at raw index 1");
        (at,) = queue.at(2);
        _assertActionsEqual(at, action2, "at 2");
        _assertActionsEqual(queue.atRaw(rawIndex2), action2, "at raw index 2");
        (at,) = queue.at(3);
        _assertActionsEqual(at, action3, "at 3");
        _assertActionsEqual(queue.atRaw(rawIndex3), action3, "at raw index 3");
    }

    /**
     * @custom:scenario Pushing an item to the back of the queue
     * @custom:when Calling `pushBack` with an item
     * @custom:then The length should increase by 1
     * @custom:and The item should be inserted at the back and gettable with `back` or its (raw) index
     * @custom:and The indices of the other items should not change
     * @custom:and The raw indices of the other items should not change
     */
    function test_pushBack() public {
        Types.PendingAction memory action = Types.PendingAction(
            Types.ProtocolAction.ValidateClosePosition, 1, 1, USER_1, USER_2, 1, 1, 1, 1, 1, 1, 1, 1
        );
        uint128 rawIndex = queue.pushBack(action);
        uint128 expectedRawIndex;
        unchecked {
            expectedRawIndex = rawIndex3 + 1;
        }
        assertEq(rawIndex, expectedRawIndex);
        assertEq(queue.length(), 4);
        (Types.PendingAction memory back,) = queue.back();
        _assertActionsEqual(back, action, "back");
        (Types.PendingAction memory at,) = queue.at(3);
        _assertActionsEqual(at, action, "at 3");
        _assertActionsEqual(queue.atRaw(rawIndex), action, "at raw index");
        (at,) = queue.at(0);
        _assertActionsEqual(at, action1, "at 0");
        _assertActionsEqual(queue.atRaw(rawIndex1), action1, "at raw index 1");
        (at,) = queue.at(1);
        _assertActionsEqual(at, action2, "at 1");
        _assertActionsEqual(queue.atRaw(rawIndex2), action2, "at raw index 2");
        (at,) = queue.at(2);
        _assertActionsEqual(at, action3, "at 2");
        _assertActionsEqual(queue.atRaw(rawIndex3), action3, "at raw index 3");
    }

    /**
     * @custom:scenario Popping an item from the front of the queue
     * @custom:when Calling `popFront`
     * @custom:then The length should decrease by 1
     * @custom:and The correct item should be returned
     * @custom:and The indices of the other items should be shifted one down
     * @custom:and The raw indices of the other items should not change
     */
    function test_popFront() public {
        Types.PendingAction memory action = queue.popFront();
        assertEq(queue.length(), 2);
        _assertActionsEqual(action, action1, "action 1");
        (Types.PendingAction memory at,) = queue.at(0);
        _assertActionsEqual(at, action2, "at 0");
        _assertActionsEqual(queue.atRaw(rawIndex2), action2, "at raw index 2");
        (at,) = queue.at(1);
        _assertActionsEqual(at, action3, "at 1");
        _assertActionsEqual(queue.atRaw(rawIndex3), action3, "at raw index 3");
    }

    /**
     * @custom:scenario Popping an item from the back of the queue
     * @custom:when Calling `popBack`
     * @custom:then The length should decrease by 1
     * @custom:and The correct item should be returned
     * @custom:and The indices of the other items should not change
     * @custom:and The raw indices of the other items should not change
     */
    function test_popBack() public {
        Types.PendingAction memory action = queue.popBack();
        assertEq(queue.length(), 2);
        _assertActionsEqual(action, action3, "action 3");
        (Types.PendingAction memory at,) = queue.at(0);
        _assertActionsEqual(at, action1, "at 0");
        _assertActionsEqual(queue.atRaw(rawIndex1), action1, "at raw index 1");
        (at,) = queue.at(1);
        _assertActionsEqual(at, action2, "at 1");
        _assertActionsEqual(queue.atRaw(rawIndex2), action2, "at raw index 2");
    }

    /**
     * @custom:scenario Clearing the item at the front of the queue
     * @custom:when Calling `clearAt` with the raw index of the front item
     * @custom:then The length should decrease by 1
     * @custom:and The indices of the other items should be shifted one down
     * @custom:and The raw indices of the other items should not change
     */
    function test_clearAtFront() public {
        queue.clearAt(rawIndex1); // does a popFront
        assertEq(queue.length(), 2);
        (Types.PendingAction memory at,) = queue.at(0);
        _assertActionsEqual(at, action2, "at 0");
        _assertActionsEqual(queue.atRaw(rawIndex2), action2, "at raw index 2");
        (at,) = queue.at(1);
        _assertActionsEqual(at, action3, "at 1");
        _assertActionsEqual(queue.atRaw(rawIndex3), action3, "at raw index 3");
    }

    /**
     * @custom:scenario Clearing the item at the back of the queue
     * @custom:when Calling `clearAt` with the raw index of the back item
     * @custom:then The length should decrease by 1
     * @custom:and The indices of the other items should not change
     * @custom:and The raw indices of the other items should not change
     */
    function test_clearAtBack() public {
        queue.clearAt(rawIndex3); // does a popBack
        assertEq(queue.length(), 2);
        (Types.PendingAction memory at,) = queue.at(0);
        _assertActionsEqual(at, action1, "at 0");
        _assertActionsEqual(queue.atRaw(rawIndex1), action1, "at raw index 1");
        (at,) = queue.at(1);
        _assertActionsEqual(at, action2, "at 1");
        _assertActionsEqual(queue.atRaw(rawIndex2), action2, "at raw index 2");
    }

    /**
     * @custom:scenario Clearing an item at the middle of the queue
     * @custom:when Calling `clearAt` with the raw index of a middle item
     * @custom:then The length should not change
     * @custom:and The indices of the other items should not change
     * @custom:and The raw indices of the other items should not change
     * @custom:and The item should be reset to zero values
     */
    function test_clearAtMiddle() public {
        queue.clearAt(rawIndex2);
        assertEq(queue.length(), 3);
        (Types.PendingAction memory at,) = queue.at(0);
        _assertActionsEqual(at, action1, "at 0");
        _assertActionsEqual(queue.atRaw(rawIndex1), action1, "at raw index 1");
        (at,) = queue.at(2);
        _assertActionsEqual(at, action3, "at 2");
        _assertActionsEqual(queue.atRaw(rawIndex3), action3, "at raw index 3");
        (Types.PendingAction memory clearedAction,) = queue.at(1);
        Types.PendingAction memory empty;
        _assertActionsEqual(empty, clearedAction, "cleared action");
    }

    /**
     * @custom:scenario Clearing all items in the queue
     * @custom:when Calling `clearAt` with the raw index of each item
     * @custom:then The length should decrease to 0
     * @custom:and The queue should be empty
     */
    function test_clearAll() public {
        queue.clearAt(rawIndex1);
        queue.clearAt(rawIndex2);
        queue.clearAt(rawIndex3);
        assertEq(queue.length(), 0);
        assertTrue(queue.empty());
    }

    /**
     * @custom:scenario Checking if a raw index is valid
     * @custom:when Calling `isValid` with a random raw index
     * @custom:then Returns `true` if the index is valid, `false` otherwise
     * @param rawIndex The raw index to check
     */
    function testFuzz_isValid(uint128 rawIndex) public view {
        bool valid = queue.isValid(rawIndex);
        if (rawIndex == rawIndex1 || rawIndex == rawIndex2 || rawIndex == rawIndex3) {
            assertTrue(valid);
        } else {
            assertFalse(valid);
        }
    }
}<|MERGE_RESOLUTION|>--- conflicted
+++ resolved
@@ -66,13 +66,8 @@
      * @custom:then Returns `false` and `3`
      */
     function test_view() public view {
-<<<<<<< HEAD
-        assertEq(handler.empty(), false, "empty");
-        assertEq(handler.length(), 3, "length");
-=======
         assertEq(queue.empty(), false, "empty");
         assertEq(queue.length(), 3, "length");
->>>>>>> ef17cb87
     }
 
     /**
@@ -81,11 +76,7 @@
      * @custom:then Returns the front item
      */
     function test_accessFront() public view {
-<<<<<<< HEAD
-        (Types.PendingAction memory front, uint128 rawIndex) = handler.front();
-=======
         (Types.PendingAction memory front, uint128 rawIndex) = queue.front();
->>>>>>> ef17cb87
         _assertActionsEqual(front, action1, "front");
         assertEq(rawIndex, rawIndex1, "raw index");
     }
@@ -96,11 +87,7 @@
      * @custom:then Returns the back item
      */
     function test_accessBack() public view {
-<<<<<<< HEAD
-        (Types.PendingAction memory back, uint128 rawIndex) = handler.back();
-=======
         (Types.PendingAction memory back, uint128 rawIndex) = queue.back();
->>>>>>> ef17cb87
         _assertActionsEqual(back, action3, "back");
         assertEq(rawIndex, rawIndex3, "raw index");
     }
@@ -111,11 +98,7 @@
      * @custom:then Returns the item at the given index
      */
     function test_accessAt() public view {
-<<<<<<< HEAD
-        (Types.PendingAction memory at, uint128 rawIndex) = handler.at(0);
-=======
         (Types.PendingAction memory at, uint128 rawIndex) = queue.at(0);
->>>>>>> ef17cb87
         _assertActionsEqual(at, action1, "action 1");
         assertEq(rawIndex, rawIndex1, "raw index 1");
         (at, rawIndex) = queue.at(1);
@@ -132,18 +115,12 @@
      * @custom:then Returns the item at the given raw index
      */
     function test_accessAtRaw() public view {
-<<<<<<< HEAD
-        _assertActionsEqual(handler.atRaw(rawIndex1), action1, "action 1");
-        _assertActionsEqual(handler.atRaw(rawIndex2), action2, "action 2");
-        _assertActionsEqual(handler.atRaw(rawIndex3), action3, "action 3");
-=======
         assertTrue(queue.isValid(rawIndex1));
         assertTrue(queue.isValid(rawIndex2));
         assertTrue(queue.isValid(rawIndex3));
         _assertActionsEqual(queue.atRaw(rawIndex1), action1, "action 1");
         _assertActionsEqual(queue.atRaw(rawIndex2), action2, "action 2");
         _assertActionsEqual(queue.atRaw(rawIndex3), action3, "action 3");
->>>>>>> ef17cb87
     }
 
     /**
