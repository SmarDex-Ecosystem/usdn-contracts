--- conflicted
+++ resolved
@@ -30,11 +30,7 @@
         ProtocolAction.ValidateDeposit,
         420,
         USER_1,
-<<<<<<< HEAD
         USER_1,
-        -42,
-=======
->>>>>>> 89d86641
         1,
         -42,
         1000 ether,
