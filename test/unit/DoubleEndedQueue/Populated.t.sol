// SPDX-License-Identifier: UNLICENSED
pragma solidity 0.8.20;

import { USER_1, USER_2 } from "test/utils/Constants.sol";
import { DequeFixture } from "test/unit/DoubleEndedQueue/utils/Fixtures.sol";

import { ProtocolAction } from "src/interfaces/UsdnProtocol/IUsdnProtocolTypes.sol";
import { DoubleEndedQueue, PendingAction } from "src/libraries/DoubleEndedQueue.sol";

/**
 * @custom:feature Test functions in `DoubleEndedQueue`
 * @custom:background Given the deque has 3 elements
 */
contract TestDequePopulated is DequeFixture {
    PendingAction public action1 = PendingAction(
        ProtocolAction.ValidateWithdrawal,
        69,
        USER_1,
        USER_2,
        0,
        1,
        1 ether,
        2 ether,
        12 ether,
        3 ether,
        4 ether,
        42_000 ether
    );
    PendingAction public action2 = PendingAction(
        ProtocolAction.ValidateDeposit,
        420,
        USER_1,
        USER_2,
        1,
        -42,
        1000 ether,
        2000 ether,
        120 ether,
        30 ether,
        40 ether,
        420_000 ether
    );
    PendingAction public action3 =
        PendingAction(ProtocolAction.ValidateOpenPosition, 42, USER_1, USER_2, 0, 1, 10, 0, 0, 0, 0, 0);
    uint128 public rawIndex1;
    uint128 public rawIndex2;
    uint128 public rawIndex3;

    function setUp() public override {
        super.setUp();

        rawIndex2 = handler.pushBack(action2);
        rawIndex1 = handler.pushFront(action1);
        rawIndex3 = handler.pushBack(action3);
    }

    /**
     * @custom:scenario View functions should handle populated list fine
     * @custom:when Calling `empty` and `length`
     * @custom:then Returns `false` and `3`
     */
    function test_view() public {
        assertEq(handler.empty(), false, "empty");
        assertEq(handler.length(), 3, "length");
    }

    /**
     * @custom:scenario Accessing the front item
     * @custom:when Calling `front`
     * @custom:then Returns the front item
     */
    function test_accessFront() public {
        (PendingAction memory front, uint128 rawIndex) = handler.front();
        _assertActionsEqual(front, action1, "front");
        assertEq(rawIndex, rawIndex1, "raw index");
    }

    /**
     * @custom:scenario Accessing the back item
     * @custom:when Calling `back`
     * @custom:then Returns the back item
     */
    function test_accessBack() public {
        (PendingAction memory back, uint128 rawIndex) = handler.back();
        _assertActionsEqual(back, action3, "back");
        assertEq(rawIndex, rawIndex3, "raw index");
    }

    /**
     * @custom:scenario Accessing items at a given index
     * @custom:when Calling `at` with one of the indices
     * @custom:then Returns the item at the given index
     */
    function test_accessAt() public {
        (PendingAction memory at, uint128 rawIndex) = handler.at(0);
        _assertActionsEqual(at, action1, "action 1");
        assertEq(rawIndex, rawIndex1, "raw index 1");
        (at, rawIndex) = handler.at(1);
        _assertActionsEqual(at, action2, "action 2");
        assertEq(rawIndex, rawIndex2, "raw index 2");
        (at, rawIndex) = handler.at(2);
        _assertActionsEqual(at, action3, "action 3");
        assertEq(rawIndex, rawIndex3, "raw index 3");
    }

    /**
     * @custom:scenario Accessing items at a given raw index
     * @custom:when Calling `atRaw` with one of the raw indices
     * @custom:then Returns the item at the given raw index
     */
    function test_accessAtRaw() public {
        _assertActionsEqual(handler.atRaw(rawIndex1), action1, "action 1");
        _assertActionsEqual(handler.atRaw(rawIndex2), action2, "action 2");
        _assertActionsEqual(handler.atRaw(rawIndex3), action3, "action 3");
    }

    /**
     * @custom:scenario Accessing items at a given index
     * @custom:given The index is out of bounds
     * @custom:when Calling `at` with an out of bounds index
     * @custom:then It should revert with `QueueOutOfBounds`
     */
    function test_RevertWhen_OOB() public {
        vm.expectRevert(DoubleEndedQueue.QueueOutOfBounds.selector);
        handler.at(3);
        vm.expectRevert(DoubleEndedQueue.QueueOutOfBounds.selector);
        handler.atRaw(3);
    }

    /**
     * @custom:scenario Pushing an item to the front of the queue
     * @custom:when Calling `pushFront` with an item
     * @custom:then The length should increase by 1
     * @custom:and The item should be inserted at the front and gettable with `front` or its (raw) index
     * @custom:and The indices of the other items should be shifted one up
     * @custom:and The raw indices of the other items should not change
     */
    function test_pushFront() public {
        PendingAction memory action =
            PendingAction(ProtocolAction.ValidateClosePosition, 1, USER_1, USER_2, 1, 1, 1, 1, 1, 1, 1, 1);
        uint128 rawIndex = handler.pushFront(action);
        uint128 expectedRawIndex;
        unchecked {
            expectedRawIndex = rawIndex1 - 1;
        }
        assertEq(rawIndex, expectedRawIndex);
        assertEq(handler.length(), 4);
        (PendingAction memory front,) = handler.front();
        _assertActionsEqual(front, action, "front");
        (PendingAction memory at,) = handler.at(0);
        _assertActionsEqual(at, action, "at 0");
        _assertActionsEqual(handler.atRaw(rawIndex), action, "at raw index");
        (at,) = handler.at(1);
        _assertActionsEqual(at, action1, "at 1");
        _assertActionsEqual(handler.atRaw(rawIndex1), action1, "at raw index 1");
        (at,) = handler.at(2);
        _assertActionsEqual(at, action2, "at 2");
        _assertActionsEqual(handler.atRaw(rawIndex2), action2, "at raw index 2");
        (at,) = handler.at(3);
        _assertActionsEqual(at, action3, "at 3");
        _assertActionsEqual(handler.atRaw(rawIndex3), action3, "at raw index 3");
    }

    /**
     * @custom:scenario Pushing an item to the back of the queue
     * @custom:when Calling `pushBack` with an item
     * @custom:then The length should increase by 1
     * @custom:and The item should be inserted at the back and gettable with `back` or its (raw) index
     * @custom:and The indices of the other items should not change
     * @custom:and The raw indices of the other items should not change
     */
    function test_pushBack() public {
        PendingAction memory action =
            PendingAction(ProtocolAction.ValidateClosePosition, 1, USER_1, USER_2, 1, 1, 1, 1, 1, 1, 1, 1);
        uint128 rawIndex = handler.pushBack(action);
        uint128 expectedRawIndex;
        unchecked {
            expectedRawIndex = rawIndex3 + 1;
        }
        assertEq(rawIndex, expectedRawIndex);
        assertEq(handler.length(), 4);
        (PendingAction memory back,) = handler.back();
        _assertActionsEqual(back, action, "back");
        (PendingAction memory at,) = handler.at(3);
        _assertActionsEqual(at, action, "at 3");
        _assertActionsEqual(handler.atRaw(rawIndex), action, "at raw index");
        (at,) = handler.at(0);
        _assertActionsEqual(at, action1, "at 0");
        _assertActionsEqual(handler.atRaw(rawIndex1), action1, "at raw index 1");
        (at,) = handler.at(1);
        _assertActionsEqual(at, action2, "at 1");
        _assertActionsEqual(handler.atRaw(rawIndex2), action2, "at raw index 2");
        (at,) = handler.at(2);
        _assertActionsEqual(at, action3, "at 2");
        _assertActionsEqual(handler.atRaw(rawIndex3), action3, "at raw index 3");
    }

    /**
     * @custom:scenario Popping an item from the front of the queue
     * @custom:when Calling `popFront`
     * @custom:then The length should decrease by 1
     * @custom:and The correct item should be returned
     * @custom:and The indices of the other items should be shifted one down
     * @custom:and The raw indices of the other items should not change
     */
    function test_popFront() public {
        PendingAction memory action = handler.popFront();
        assertEq(handler.length(), 2);
        _assertActionsEqual(action, action1, "action 1");
        (PendingAction memory at,) = handler.at(0);
        _assertActionsEqual(at, action2, "at 0");
        _assertActionsEqual(handler.atRaw(rawIndex2), action2, "at raw index 2");
        (at,) = handler.at(1);
        _assertActionsEqual(at, action3, "at 1");
        _assertActionsEqual(handler.atRaw(rawIndex3), action3, "at raw index 3");
    }

    /**
     * @custom:scenario Popping an item from the back of the queue
     * @custom:when Calling `popBack`
     * @custom:then The length should decrease by 1
     * @custom:and The correct item should be returned
     * @custom:and The indices of the other items should not change
     * @custom:and The raw indices of the other items should not change
     */
    function test_popBack() public {
        PendingAction memory action = handler.popBack();
        assertEq(handler.length(), 2);
        _assertActionsEqual(action, action3, "action 3");
        (PendingAction memory at,) = handler.at(0);
        _assertActionsEqual(at, action1, "at 0");
        _assertActionsEqual(handler.atRaw(rawIndex1), action1, "at raw index 1");
        (at,) = handler.at(1);
        _assertActionsEqual(at, action2, "at 1");
        _assertActionsEqual(handler.atRaw(rawIndex2), action2, "at raw index 2");
    }

    /**
     * @custom:scenario Clearing the item at the front of the queue
     * @custom:when Calling `clearAt` with the raw index of the front item
     * @custom:then The length should decrease by 1
     * @custom:and The indices of the other items should be shifted one down
     * @custom:and The raw indices of the other items should not change
     */
    function test_clearAtFront() public {
        handler.clearAt(rawIndex1); // does a popFront
        assertEq(handler.length(), 2);
        (PendingAction memory at,) = handler.at(0);
        _assertActionsEqual(at, action2, "at 0");
        _assertActionsEqual(handler.atRaw(rawIndex2), action2, "at raw index 2");
        (at,) = handler.at(1);
        _assertActionsEqual(at, action3, "at 1");
        _assertActionsEqual(handler.atRaw(rawIndex3), action3, "at raw index 3");
    }

    /**
     * @custom:scenario Clearing the item at the back of the queue
     * @custom:when Calling `clearAt` with the raw index of the back item
     * @custom:then The length should decrease by 1
     * @custom:and The indices of the other items should not change
     * @custom:and The raw indices of the other items should not change
     */
    function test_clearAtBack() public {
        handler.clearAt(rawIndex3); // does a popBack
        assertEq(handler.length(), 2);
        (PendingAction memory at,) = handler.at(0);
        _assertActionsEqual(at, action1, "at 0");
        _assertActionsEqual(handler.atRaw(rawIndex1), action1, "at raw index 1");
        (at,) = handler.at(1);
        _assertActionsEqual(at, action2, "at 1");
        _assertActionsEqual(handler.atRaw(rawIndex2), action2, "at raw index 2");
    }

    /**
     * @custom:scenario Clearing an item at the middle of the queue
     * @custom:when Calling `clearAt` with the raw index of a middle item
     * @custom:then The length should not change
     * @custom:and The indices of the other items should not change
     * @custom:and The raw indices of the other items should not change
     * @custom:and The item should be reset to zero values
     */
    function test_clearAtMiddle() public {
        handler.clearAt(rawIndex2);
        assertEq(handler.length(), 3);
        (PendingAction memory at,) = handler.at(0);
        _assertActionsEqual(at, action1, "at 0");
        _assertActionsEqual(handler.atRaw(rawIndex1), action1, "at raw index 1");
        (at,) = handler.at(2);
        _assertActionsEqual(at, action3, "at 2");
        _assertActionsEqual(handler.atRaw(rawIndex3), action3, "at raw index 3");
        (PendingAction memory clearedAction,) = handler.at(1);
<<<<<<< HEAD
        assertTrue(clearedAction.common.action == ProtocolAction.None);
        assertEq(clearedAction.common.timestamp, 0);
        assertEq(clearedAction.common.validator, address(0));
=======
        assertTrue(clearedAction.action == ProtocolAction.None);
        assertEq(clearedAction.timestamp, 0);
        assertEq(clearedAction.user, address(0));
>>>>>>> d0f7ee19
        assertEq(clearedAction.var1, 0);
        assertEq(clearedAction.var2, 0);
    }

    /**
     * @custom:scenario Clearing all items in the queue
     * @custom:when Calling `clearAt` with the raw index of each item
     * @custom:then The length should decrease to 0
     * @custom:and The queue should be empty
     */
    function test_clearAll() public {
        handler.clearAt(rawIndex1);
        handler.clearAt(rawIndex2);
        handler.clearAt(rawIndex3);
        assertEq(handler.length(), 0);
        assertTrue(handler.empty());
    }
}<|MERGE_RESOLUTION|>--- conflicted
+++ resolved
@@ -289,15 +289,9 @@
         _assertActionsEqual(at, action3, "at 2");
         _assertActionsEqual(handler.atRaw(rawIndex3), action3, "at raw index 3");
         (PendingAction memory clearedAction,) = handler.at(1);
-<<<<<<< HEAD
-        assertTrue(clearedAction.common.action == ProtocolAction.None);
-        assertEq(clearedAction.common.timestamp, 0);
-        assertEq(clearedAction.common.validator, address(0));
-=======
         assertTrue(clearedAction.action == ProtocolAction.None);
         assertEq(clearedAction.timestamp, 0);
-        assertEq(clearedAction.user, address(0));
->>>>>>> d0f7ee19
+        assertEq(clearedAction.validator, address(0));
         assertEq(clearedAction.var1, 0);
         assertEq(clearedAction.var2, 0);
     }
