// SPDX-License-Identifier: UNLICENSED
pragma solidity 0.8.20;

/**
 * @title MockChainlinkOnChain contract
 * @dev This contract is used to test the OracleMiddleware contract.
 */
contract MockChainlinkOnChain {
    struct LatestRoundData {
        uint80 roundId;
        int256 answer;
        uint256 startedAt;
        uint80 answeredInRound;
    }

    bool private alwaysRevertOnCall;

    uint64 public lastPublishTime;
<<<<<<< HEAD
    int256 public lastPrice = 2000e8;
=======
    uint8 public decimals = 8;
    LatestRoundData private _latestRoundData;
>>>>>>> c860fa67

    constructor() {
        lastPublishTime = uint64(block.timestamp);
        _latestRoundData = LatestRoundData(0, int256(2000 * (10 ** decimals)), 0, 0);
    }

    /**
     * @notice Update manually the last publish time.
     * @param _lastPublishTime New last publish time.
     */
    function setLastPublishTime(uint256 _lastPublishTime) external {
        lastPublishTime = uint64(_lastPublishTime);
    }

    function setLastPrice(int256 _lastPrice) external {
        lastPrice = _lastPrice;
    }

    /**
     * @notice Toggle the revert on call.
     */
    function toggleRevert() external {
        alwaysRevertOnCall = !alwaysRevertOnCall;
    }

    /**
     * @notice Get the last publish time.
     * @return roundId The round id.
     * @return answer The actual asset price.
     * @return startedAt The timestamp when the round was started.
     * @return updatedAt The timestamp when the round was updated.
     * @return answeredInRound the round ID of the round in which the answer was computed.
     */
    function latestRoundData()
        external
        view
        returns (uint80 roundId, int256 answer, uint256 startedAt, uint256 updatedAt, uint80 answeredInRound)
    {
<<<<<<< HEAD
        return (0, alwaysRevertOnCall ? int256(-1) : lastPrice, 0, lastPublishTime, 0);
=======
        return (
            _latestRoundData.roundId,
            alwaysRevertOnCall ? int256(-1) : _latestRoundData.answer,
            _latestRoundData.startedAt,
            lastPublishTime,
            _latestRoundData.answeredInRound
        );
>>>>>>> c860fa67
    }

    function setLatestRoundData(uint80 roundId, int256 answer, uint256 startedAt, uint80 answeredInRound) external {
        _latestRoundData = LatestRoundData(roundId, answer, startedAt, answeredInRound);
    }
}<|MERGE_RESOLUTION|>--- conflicted
+++ resolved
@@ -16,12 +16,8 @@
     bool private alwaysRevertOnCall;
 
     uint64 public lastPublishTime;
-<<<<<<< HEAD
-    int256 public lastPrice = 2000e8;
-=======
     uint8 public decimals = 8;
     LatestRoundData private _latestRoundData;
->>>>>>> c860fa67
 
     constructor() {
         lastPublishTime = uint64(block.timestamp);
@@ -37,7 +33,11 @@
     }
 
     function setLastPrice(int256 _lastPrice) external {
-        lastPrice = _lastPrice;
+        _latestRoundData.answer = _lastPrice;
+    }
+
+    function setLatestRoundData(uint80 roundId, int256 answer, uint256 startedAt, uint80 answeredInRound) external {
+        _latestRoundData = LatestRoundData(roundId, answer, startedAt, answeredInRound);
     }
 
     /**
@@ -60,9 +60,6 @@
         view
         returns (uint80 roundId, int256 answer, uint256 startedAt, uint256 updatedAt, uint80 answeredInRound)
     {
-<<<<<<< HEAD
-        return (0, alwaysRevertOnCall ? int256(-1) : lastPrice, 0, lastPublishTime, 0);
-=======
         return (
             _latestRoundData.roundId,
             alwaysRevertOnCall ? int256(-1) : _latestRoundData.answer,
@@ -70,10 +67,5 @@
             lastPublishTime,
             _latestRoundData.answeredInRound
         );
->>>>>>> c860fa67
-    }
-
-    function setLatestRoundData(uint80 roundId, int256 answer, uint256 startedAt, uint80 answeredInRound) external {
-        _latestRoundData = LatestRoundData(roundId, answer, startedAt, answeredInRound);
     }
 }