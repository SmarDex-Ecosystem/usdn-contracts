// SPDX-License-Identifier: UNLICENSED
pragma solidity 0.8.20;

import { PythStructs } from "@pythnetwork/pyth-sdk-solidity/PythStructs.sol";

import { WstETH } from "test/utils/WstEth.sol";
import { BaseFixture } from "test/utils/Fixtures.sol";
import { MockPyth } from "test/unit/OracleMiddleware/utils/MockPyth.sol";
import { MockChainlinkOnChain } from "test/unit/OracleMiddleware/utils/MockChainlinkOnChain.sol";
<<<<<<< HEAD
import { PYTH_WSTETH_USD } from "test/utils/Constants.sol";

=======
>>>>>>> 3be50b10
import { OracleMiddleware } from "src/OracleMiddleware/OracleMiddleware.sol";
import { WstEthOracleMiddleware } from "src/OracleMiddleware/WstEthOracleMiddleware.sol";
import { IOracleMiddlewareErrors, ProtocolAction } from "src/interfaces/IOracleMiddleware.sol";

/**
 * @title ActionsFixture
 * @dev all protocol actions
 */
contract ActionsFixture is IOracleMiddlewareErrors {
    // all action types
    ProtocolAction[] public actions = [
        ProtocolAction.None,
        ProtocolAction.Initialize,
        ProtocolAction.InitiateDeposit,
        ProtocolAction.ValidateDeposit,
        ProtocolAction.InitiateWithdrawal,
        ProtocolAction.ValidateWithdrawal,
        ProtocolAction.InitiateOpenPosition,
        ProtocolAction.ValidateOpenPosition,
        ProtocolAction.InitiateClosePosition,
        ProtocolAction.ValidateClosePosition,
        ProtocolAction.Liquidation
    ];
}

/**
 * @title OracleMiddlewareBaseFixture
 * @dev Utils for testing the oracle middleware
 */
contract OracleMiddlewareBaseFixture is BaseFixture, ActionsFixture {
    MockPyth mockPyth;
    MockChainlinkOnChain mockChainlinkOnChain;
    OracleMiddleware public oracleMiddleware;

    function setUp() public virtual {
        vm.warp(1_704_063_600); // 01/01/2024 @ 12:00am (UTC+2)

        mockPyth = new MockPyth();
        mockChainlinkOnChain = new MockChainlinkOnChain();
        oracleMiddleware = new OracleMiddleware(address(mockPyth), PYTH_WSTETH_USD, address(mockChainlinkOnChain));
    }

    function test_setUp() public {
        assertEq(address(oracleMiddleware.pyth()), address(mockPyth));
        assertEq(address(oracleMiddleware.priceFeed()), address(mockChainlinkOnChain));

        assertEq(mockPyth.lastPublishTime(), block.timestamp);
        assertEq(mockChainlinkOnChain.lastPublishTime(), block.timestamp);

        /* ----------------------------- Test pyth mock ----------------------------- */
        bytes[] memory updateData = new bytes[](1);
        bytes32[] memory priceIds = new bytes32[](1);
        PythStructs.PriceFeed[] memory priceFeeds = mockPyth.parsePriceFeedUpdatesUnique(updateData, priceIds, 1000, 0);

        assertEq(priceFeeds.length, 1);
        assertEq(priceFeeds[0].price.price, 2000 * 1e8);
        assertEq(priceFeeds[0].price.conf, 20 * 1e8);
        assertEq(priceFeeds[0].price.expo, 8);
        assertEq(priceFeeds[0].price.publishTime, 1000);

        /* ---------------------- Test chainlink on chain mock ---------------------- */
        (, int256 price,, uint256 updatedAt,) = mockChainlinkOnChain.latestRoundData();
        assertEq(price, 2000 * 1e8);
        assertEq(updatedAt, block.timestamp);
    }
}

/**
 * @title WstethBaseFixture
 * @dev Utils for testing the wsteth oracle
 */
contract WstethBaseFixture is BaseFixture, ActionsFixture {
    MockPyth mockPyth;
    MockChainlinkOnChain mockChainlinkOnChain;
    WstEthOracleMiddleware public wstethOracle;
    WstETH public wsteth;

    function setUp() public virtual {
        vm.warp(1_704_063_600); // 01/01/2024 @ 12:00am (UTC+2)

        mockPyth = new MockPyth();
        mockChainlinkOnChain = new MockChainlinkOnChain();
        wsteth = new WstETH();
        wstethOracle = new WstEthOracleMiddleware(address(mockPyth), 0, address(mockChainlinkOnChain), address(wsteth));
    }

    function test_setUp() public {
        assertEq(address(wstethOracle._pyth()), address(mockPyth));
        assertEq(address(wstethOracle._priceFeed()), address(mockChainlinkOnChain));

        assertEq(mockPyth.lastPublishTime(), block.timestamp);
        assertEq(mockChainlinkOnChain.lastPublishTime(), block.timestamp);

        /* ----------------------------- Test pyth mock ----------------------------- */
        bytes[] memory updateData = new bytes[](1);
        bytes32[] memory priceIds = new bytes32[](1);
        PythStructs.PriceFeed[] memory priceFeeds = mockPyth.parsePriceFeedUpdatesUnique(updateData, priceIds, 1000, 0);

        assertEq(priceFeeds.length, 1);
        assertEq(priceFeeds[0].price.price, 2000 * 1e8);
        assertEq(priceFeeds[0].price.conf, 20 * 1e8);
        assertEq(priceFeeds[0].price.expo, 8);
        assertEq(priceFeeds[0].price.publishTime, 1000);

        /* ---------------------- Test chainlink on chain mock ---------------------- */
        (, int256 price,, uint256 updatedAt,) = mockChainlinkOnChain.latestRoundData();
        assertEq(price, 2000 * 1e8);
        assertEq(updatedAt, block.timestamp);
    }

    function stethToWsteth(uint256 amount, uint256 stEthPerToken) public pure returns (uint256) {
        return amount * stEthPerToken / 1 ether;
    }
}<|MERGE_RESOLUTION|>--- conflicted
+++ resolved
@@ -7,20 +7,17 @@
 import { BaseFixture } from "test/utils/Fixtures.sol";
 import { MockPyth } from "test/unit/OracleMiddleware/utils/MockPyth.sol";
 import { MockChainlinkOnChain } from "test/unit/OracleMiddleware/utils/MockChainlinkOnChain.sol";
-<<<<<<< HEAD
 import { PYTH_WSTETH_USD } from "test/utils/Constants.sol";
 
-=======
->>>>>>> 3be50b10
 import { OracleMiddleware } from "src/OracleMiddleware/OracleMiddleware.sol";
 import { WstEthOracleMiddleware } from "src/OracleMiddleware/WstEthOracleMiddleware.sol";
-import { IOracleMiddlewareErrors, ProtocolAction } from "src/interfaces/IOracleMiddleware.sol";
+import { ProtocolAction } from "src/interfaces/IOracleMiddleware.sol";
 
 /**
  * @title ActionsFixture
  * @dev all protocol actions
  */
-contract ActionsFixture is IOracleMiddlewareErrors {
+contract ActionsFixture {
     // all action types
     ProtocolAction[] public actions = [
         ProtocolAction.None,
@@ -99,8 +96,8 @@
     }
 
     function test_setUp() public {
-        assertEq(address(wstethOracle._pyth()), address(mockPyth));
-        assertEq(address(wstethOracle._priceFeed()), address(mockChainlinkOnChain));
+        assertEq(address(wstethOracle.pyth()), address(mockPyth));
+        assertEq(address(wstethOracle.priceFeed()), address(mockChainlinkOnChain));
 
         assertEq(mockPyth.lastPublishTime(), block.timestamp);
         assertEq(mockChainlinkOnChain.lastPublishTime(), block.timestamp);
