// SPDX-License-Identifier: UNLICENSED
pragma solidity 0.8.20;

import { PriceInfo, ProtocolAction } from "src/interfaces/IOracleMiddleware.sol";

import { OracleMiddlewareBaseFixture } from "test/unit/OracleMiddleware/utils/Fixtures.sol";
import { ETH_PRICE, ETH_CONF } from "test/unit/OracleMiddleware/utils/Constants.sol";
import { IMockPythError } from "test/unit/OracleMiddleware/utils/MockPyth.sol";

import { Strings } from "@openzeppelin/contracts/utils/Strings.sol";

/**
 * @custom:feature The `parseAndValidatePrice` function of `OracleMiddleware`
 * @custom:background Given the price of ETH is 2000 USD
 * @custom:and The confidence interval is 20 USD
 */
<<<<<<< HEAD
contract TestOracleMiddlewareParseAndValidatePrice is
    OracleMiddlewareBaseFixture,
    IOracleMiddlewareErrors,
    IMockPythError
{
=======
contract TestOracleMiddlewareParseAndValidatePrice is OracleMiddlewareBaseFixture {
>>>>>>> 3be50b10
    using Strings for uint256;

    uint256 immutable FORMATTED_ETH_PRICE;
    uint256 immutable FORMATTED_ETH_CONF;

    constructor() {
        super.setUp();

        FORMATTED_ETH_PRICE =
            (ETH_PRICE * (10 ** oracleMiddleware.decimals())) / (10 ** oracleMiddleware.pythDecimals());
        FORMATTED_ETH_CONF = (ETH_CONF * (10 ** oracleMiddleware.decimals())) / (10 ** oracleMiddleware.pythDecimals());
    }

    function setUp() public override {
        super.setUp();
    }

    /* -------------------------------------------------------------------------- */
    /*                             Unsupported action                             */
    /* -------------------------------------------------------------------------- */

    /**
     * @custom:scenario Parse and validate price
     * @custom:given ETH price is 2000 USD in pyth and chainlink oracles
     * @custom:and The validationDelay is respected
     * @custom:when Protocol action is a value that is not supported
     * @custom:then The price is exactly 2000 USD
     */
    function test_RevertWhen_parseAndValidatePriceWithUnsupportedAction() public {
        (bool success, bytes memory data) = address(oracleMiddleware).call(
            abi.encodeWithSelector(
                oracleMiddleware.parseAndValidatePrice.selector,
                uint128(block.timestamp - oracleMiddleware.validationDelay()),
                11,
                abi.encode("data")
            )
        );

        assertEq(success, false, "Function should revert");
        assertEq(data.length, 0, "Function should revert");
    }

    /* -------------------------------------------------------------------------- */
    /*                               ETH is 2000 USD                              */
    /* -------------------------------------------------------------------------- */

    /**
     * @custom:scenario Parse and validate price
     * @custom:given ETH price is 2000 USD in pyth and chainlink oracles
     * @custom:and The validationDelay is respected
     * @custom:when Protocol action is "None"
     * @custom:then The price is exactly 2000 USD
     */
    function test_parseAndValidatePriceForAllActions() public {
        for (uint256 i; i < actions.length; i++) {
            ProtocolAction action = actions[i];
            string memory errorMessage =
                string.concat("Wrong oracle middleware price for action: ", uint256(action).toString());

            PriceInfo memory price = oracleMiddleware.parseAndValidatePrice(
                uint128(block.timestamp - oracleMiddleware.validationDelay()), action, abi.encode("data")
            );

            // Price + conf
            if (action == ProtocolAction.ValidateOpenPosition) {
                assertEq(price.price, FORMATTED_ETH_PRICE + FORMATTED_ETH_CONF, errorMessage);
            }
            // Price - conf
            else if (
                action == ProtocolAction.ValidateClosePosition || action == ProtocolAction.ValidateDeposit
                    || action == ProtocolAction.Liquidation
            ) {
                assertEq(price.price, FORMATTED_ETH_PRICE - FORMATTED_ETH_CONF, errorMessage);
            } else {
                assertEq(price.price, FORMATTED_ETH_PRICE, errorMessage);
            }
        }
    }

    /* -------------------------------------------------------------------------- */
    /*                        ETH is -1 USD in pyth oracle                        */
    /* -------------------------------------------------------------------------- */

    /**
     * @custom:scenario Parse and validate price
     * @custom:given ETH price is -1 USD in pyth oracle
     * @custom:and The validationDelay is respected
     * @custom:then It reverts when validating price for all action using Pyth oracle
     */
    function test_RevertWhen_parseAndValidatePriceWithNegativeEthPrice() public {
        // Update price to -1 USD in pyth oracle
        mockPyth.updatePrice(-1);
        uint256 timestamp = block.timestamp - oracleMiddleware.validationDelay();

        // Expect revert when validating price for None action
        vm.expectRevert(abi.encodeWithSelector(OracleMiddlewareWrongPrice.selector, -1));
        oracleMiddleware.parseAndValidatePrice(uint128(timestamp), ProtocolAction.None, abi.encode("data"));

        // Expect revert when validating price for ValidateDeposit action
        vm.expectRevert(abi.encodeWithSelector(OracleMiddlewareWrongPrice.selector, -1));
        oracleMiddleware.parseAndValidatePrice(uint128(timestamp), ProtocolAction.ValidateDeposit, abi.encode("data"));

        // Expect revert when validating price for ValidateWithdrawal action
        vm.expectRevert(abi.encodeWithSelector(OracleMiddlewareWrongPrice.selector, -1));
        oracleMiddleware.parseAndValidatePrice(
            uint128(timestamp), ProtocolAction.ValidateWithdrawal, abi.encode("data")
        );

        // Expect revert when validating price for ValidateOpenPosition action
        vm.expectRevert(abi.encodeWithSelector(OracleMiddlewareWrongPrice.selector, -1));
        oracleMiddleware.parseAndValidatePrice(
            uint128(timestamp), ProtocolAction.ValidateOpenPosition, abi.encode("data")
        );

        // Expect revert when validating price for ValidateClosePosition action
        vm.expectRevert(abi.encodeWithSelector(OracleMiddlewareWrongPrice.selector, -1));
        oracleMiddleware.parseAndValidatePrice(
            uint128(timestamp), ProtocolAction.ValidateClosePosition, abi.encode("data")
        );

        // Expect revert when validating price for Liquidation action
        vm.expectRevert(abi.encodeWithSelector(OracleMiddlewareWrongPrice.selector, -1));
        oracleMiddleware.parseAndValidatePrice(uint128(timestamp), ProtocolAction.Liquidation, abi.encode("data"));

        /* ---------------------- Initiates action still works ---------------------- */

        PriceInfo memory price = oracleMiddleware.parseAndValidatePrice(
            uint128(timestamp), ProtocolAction.InitiateDeposit, abi.encode("data")
        );
        assertEq(price.price, FORMATTED_ETH_PRICE, "Wrong price for InitiateDeposit action");

        PriceInfo memory price2 = oracleMiddleware.parseAndValidatePrice(
            uint128(timestamp), ProtocolAction.InitiateWithdrawal, abi.encode("data")
        );
        assertEq(price2.price, FORMATTED_ETH_PRICE, "Wrong price for InitiateWithdrawal action");

        PriceInfo memory price3 = oracleMiddleware.parseAndValidatePrice(
            uint128(timestamp), ProtocolAction.InitiateOpenPosition, abi.encode("data")
        );
        assertEq(price3.price, FORMATTED_ETH_PRICE, "Wrong price for InitiateOpenPosition action");

        PriceInfo memory price4 = oracleMiddleware.parseAndValidatePrice(
            uint128(timestamp), ProtocolAction.InitiateClosePosition, abi.encode("data")
        );
        assertEq(price4.price, FORMATTED_ETH_PRICE, "Wrong price for InitiateClosePosition action");

        PriceInfo memory price5 =
            oracleMiddleware.parseAndValidatePrice(uint128(timestamp), ProtocolAction.Initialize, abi.encode("data"));
        assertEq(price5.price, FORMATTED_ETH_PRICE, "Wrong price for Initialize action");
    }

    /* -------------------------------------------------------------------------- */
    /*                              Pyth call revert                              */
    /* -------------------------------------------------------------------------- */

    /**
     * @custom:scenario Parse and validate price
     * @custom:given Pyth oracle reverts
     * @custom:and The validationDelay is respected
     * @custom:then It reverts when validating price for all action using Pyth oracle
     */
    function test_RevertWhen_parseAndValidatePriceWhileOracleMiddlewarePythValidationFailed() public {
        // Update price to -1 USD in pyth oracle
        mockPyth.toggleRevert();
        uint256 timestamp = block.timestamp - oracleMiddleware.validationDelay();

        // Expect revert when validating price for None action
        vm.expectRevert(abi.encodeWithSelector(MockedPythError.selector));
        oracleMiddleware.parseAndValidatePrice(uint128(timestamp), ProtocolAction.None, abi.encode("data"));

        // Expect revert when validating price for ValidateDeposit action
        vm.expectRevert(abi.encodeWithSelector(MockedPythError.selector));
        oracleMiddleware.parseAndValidatePrice(uint128(timestamp), ProtocolAction.ValidateDeposit, abi.encode("data"));

        // Expect revert when validating price for ValidateWithdrawal action
        vm.expectRevert(abi.encodeWithSelector(MockedPythError.selector));
        oracleMiddleware.parseAndValidatePrice(
            uint128(timestamp), ProtocolAction.ValidateWithdrawal, abi.encode("data")
        );

        // Expect revert when validating price for ValidateOpenPosition action
        vm.expectRevert(abi.encodeWithSelector(MockedPythError.selector));
        oracleMiddleware.parseAndValidatePrice(
            uint128(timestamp), ProtocolAction.ValidateOpenPosition, abi.encode("data")
        );

        // Expect revert when validating price for ValidateClosePosition action
        vm.expectRevert(abi.encodeWithSelector(MockedPythError.selector));
        oracleMiddleware.parseAndValidatePrice(
            uint128(timestamp), ProtocolAction.ValidateClosePosition, abi.encode("data")
        );

        // Expect revert when validating price for Liquidation action
        vm.expectRevert(abi.encodeWithSelector(MockedPythError.selector));
        oracleMiddleware.parseAndValidatePrice(uint128(timestamp), ProtocolAction.Liquidation, abi.encode("data"));

        /* ---------------------- Initiates action still works ---------------------- */

        PriceInfo memory price = oracleMiddleware.parseAndValidatePrice(
            uint128(timestamp), ProtocolAction.InitiateDeposit, abi.encode("data")
        );
        assertEq(price.price, FORMATTED_ETH_PRICE, "Wrong price for InitiateDeposit action");

        PriceInfo memory price2 = oracleMiddleware.parseAndValidatePrice(
            uint128(timestamp), ProtocolAction.InitiateWithdrawal, abi.encode("data")
        );
        assertEq(price2.price, FORMATTED_ETH_PRICE, "Wrong price for InitiateWithdrawal action");

        PriceInfo memory price3 = oracleMiddleware.parseAndValidatePrice(
            uint128(timestamp), ProtocolAction.InitiateOpenPosition, abi.encode("data")
        );
        assertEq(price3.price, FORMATTED_ETH_PRICE, "Wrong price for InitiateOpenPosition action");

        PriceInfo memory price4 = oracleMiddleware.parseAndValidatePrice(
            uint128(timestamp), ProtocolAction.InitiateClosePosition, abi.encode("data")
        );
        assertEq(price4.price, FORMATTED_ETH_PRICE, "Wrong price for InitiateClosePosition action");

        PriceInfo memory price5 =
            oracleMiddleware.parseAndValidatePrice(uint128(timestamp), ProtocolAction.Initialize, abi.encode("data"));
        assertEq(price5.price, FORMATTED_ETH_PRICE, "Wrong price for Initialize action");
    }

    /* -------------------------------------------------------------------------- */
    /*                      Pyth and chainlink calls reverts                      */
    /* -------------------------------------------------------------------------- */

    /**
     * @custom:scenario Parse and validate price
     * @custom:given Pyth and chainlink oracle reverts
     * @custom:and The validationDelay is respected
     * @custom:then It reverts when validating price for all action using Pyth oracle
     */
    function test_RevertWhen_parseAndValidatePriceWhileAllValidationFailed() public {
        // Update price to -1 USD in oracles
        mockPyth.toggleRevert();
        mockChainlinkOnChain.toggleRevert();

        uint256 timestamp = block.timestamp - oracleMiddleware.validationDelay();

        // Expect revert when validating price for None action
        vm.expectRevert(abi.encodeWithSelector(MockedPythError.selector));
        oracleMiddleware.parseAndValidatePrice(uint128(timestamp), ProtocolAction.None, abi.encode("data"));

        // Expect revert when validating price for ValidateDeposit action
        vm.expectRevert(abi.encodeWithSelector(MockedPythError.selector));
        oracleMiddleware.parseAndValidatePrice(uint128(timestamp), ProtocolAction.ValidateDeposit, abi.encode("data"));

        // Expect revert when validating price for ValidateWithdrawal action
        vm.expectRevert(abi.encodeWithSelector(MockedPythError.selector));
        oracleMiddleware.parseAndValidatePrice(
            uint128(timestamp), ProtocolAction.ValidateWithdrawal, abi.encode("data")
        );

        // Expect revert when validating price for ValidateOpenPosition action
        vm.expectRevert(abi.encodeWithSelector(MockedPythError.selector));
        oracleMiddleware.parseAndValidatePrice(
            uint128(timestamp), ProtocolAction.ValidateOpenPosition, abi.encode("data")
        );

        // Expect revert when validating price for ValidateClosePosition action
        vm.expectRevert(abi.encodeWithSelector(MockedPythError.selector));
        oracleMiddleware.parseAndValidatePrice(
            uint128(timestamp), ProtocolAction.ValidateClosePosition, abi.encode("data")
        );

        // Expect revert when validating price for Liquidation action
        vm.expectRevert(abi.encodeWithSelector(MockedPythError.selector));
        oracleMiddleware.parseAndValidatePrice(uint128(timestamp), ProtocolAction.Liquidation, abi.encode("data"));

        /* ---------------------- Initiates action still works ---------------------- */

        vm.expectRevert(abi.encodeWithSelector(OracleMiddlewareWrongPrice.selector, -1));
        oracleMiddleware.parseAndValidatePrice(uint128(timestamp), ProtocolAction.Initialize, abi.encode("data"));

        vm.expectRevert(abi.encodeWithSelector(OracleMiddlewareWrongPrice.selector, -1));
        oracleMiddleware.parseAndValidatePrice(uint128(timestamp), ProtocolAction.InitiateDeposit, abi.encode("data"));

        vm.expectRevert(abi.encodeWithSelector(OracleMiddlewareWrongPrice.selector, -1));
        oracleMiddleware.parseAndValidatePrice(
            uint128(timestamp), ProtocolAction.InitiateWithdrawal, abi.encode("data")
        );

        vm.expectRevert(abi.encodeWithSelector(OracleMiddlewareWrongPrice.selector, -1));
        oracleMiddleware.parseAndValidatePrice(
            uint128(timestamp), ProtocolAction.InitiateOpenPosition, abi.encode("data")
        );

        vm.expectRevert(abi.encodeWithSelector(OracleMiddlewareWrongPrice.selector, -1));
        oracleMiddleware.parseAndValidatePrice(
            uint128(timestamp), ProtocolAction.InitiateClosePosition, abi.encode("data")
        );
    }

    function test_RevertWhen_chainlinkPriceIsTooOld() public {
        uint256 timestamp = block.timestamp - oracleMiddleware.validationDelay();

        /* ------------ Doesn't revert when the timestamp is not too old ------------ */

        mockChainlinkOnChain.updateLastPublishTime(block.timestamp - 1 minutes);
        oracleMiddleware.parseAndValidatePrice(uint128(timestamp), ProtocolAction.InitiateDeposit, abi.encode("data"));

        mockChainlinkOnChain.updateLastPublishTime(block.timestamp - 30 minutes);
        oracleMiddleware.parseAndValidatePrice(uint128(timestamp), ProtocolAction.InitiateDeposit, abi.encode("data"));

        mockChainlinkOnChain.updateLastPublishTime(block.timestamp - 59 minutes);
        oracleMiddleware.parseAndValidatePrice(uint128(timestamp), ProtocolAction.InitiateDeposit, abi.encode("data"));

        /* ------------------ Revert when the timestamp is too old ------------------ */

        mockChainlinkOnChain.updateLastPublishTime(block.timestamp - 3601 seconds);
        vm.expectRevert(
            abi.encodeWithSelector(OracleMiddlewarePriceTooOld.selector, ETH_PRICE, block.timestamp - 3601 seconds)
        );
        oracleMiddleware.parseAndValidatePrice(uint128(timestamp), ProtocolAction.InitiateDeposit, abi.encode("data"));

        mockChainlinkOnChain.updateLastPublishTime(block.timestamp - 2 hours);
        vm.expectRevert(
            abi.encodeWithSelector(OracleMiddlewarePriceTooOld.selector, ETH_PRICE, block.timestamp - 2 hours)
        );
        oracleMiddleware.parseAndValidatePrice(uint128(timestamp), ProtocolAction.InitiateDeposit, abi.encode("data"));

        mockChainlinkOnChain.updateLastPublishTime(0);
        vm.expectRevert(abi.encodeWithSelector(OracleMiddlewarePriceTooOld.selector, ETH_PRICE, 0));
        oracleMiddleware.parseAndValidatePrice(uint128(timestamp), ProtocolAction.InitiateDeposit, abi.encode("data"));
    }
}<|MERGE_RESOLUTION|>--- conflicted
+++ resolved
@@ -1,28 +1,24 @@
 // SPDX-License-Identifier: UNLICENSED
 pragma solidity 0.8.20;
 
-import { PriceInfo, ProtocolAction } from "src/interfaces/IOracleMiddleware.sol";
+import { Strings } from "@openzeppelin/contracts/utils/Strings.sol";
 
 import { OracleMiddlewareBaseFixture } from "test/unit/OracleMiddleware/utils/Fixtures.sol";
 import { ETH_PRICE, ETH_CONF } from "test/unit/OracleMiddleware/utils/Constants.sol";
 import { IMockPythError } from "test/unit/OracleMiddleware/utils/MockPyth.sol";
 
-import { Strings } from "@openzeppelin/contracts/utils/Strings.sol";
+import { PriceInfo, ProtocolAction, IOracleMiddlewareErrors } from "src/interfaces/IOracleMiddleware.sol";
 
 /**
  * @custom:feature The `parseAndValidatePrice` function of `OracleMiddleware`
  * @custom:background Given the price of ETH is 2000 USD
  * @custom:and The confidence interval is 20 USD
  */
-<<<<<<< HEAD
 contract TestOracleMiddlewareParseAndValidatePrice is
     OracleMiddlewareBaseFixture,
     IOracleMiddlewareErrors,
     IMockPythError
 {
-=======
-contract TestOracleMiddlewareParseAndValidatePrice is OracleMiddlewareBaseFixture {
->>>>>>> 3be50b10
     using Strings for uint256;
 
     uint256 immutable FORMATTED_ETH_PRICE;
