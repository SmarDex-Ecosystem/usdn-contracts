// SPDX-License-Identifier: UNLICENSED
pragma solidity 0.8.20;

import { ERC20, IERC20Metadata } from "@openzeppelin/contracts/token/ERC20/ERC20.sol";

import { USER_1, USER_2, USER_3, USER_4 } from "test/utils/Constants.sol";
import { BaseFixture } from "test/utils/Fixtures.sol";
import { UsdnVaultHandler } from "test/unit/UsdnVault/utils/Handler.sol";
import { OracleMiddleware } from "test/unit/UsdnVault/utils/OracleMiddleware.sol";
import "test/utils/Constants.sol";

import { IUsdn } from "src/interfaces/IUsdn.sol";
import { UsdnVault } from "src/UsdnVault/UsdnVault.sol";

<<<<<<< HEAD
=======
import { console2 } from "forge-std/Test.sol";

// TODO: Use the real USDN contract instead of this mock
>>>>>>> c1a410b2
contract USDN is ERC20 {
    constructor() ERC20("Ultimate Synthetic Delta Neutral", "USDN") { }

    function mint(address to, uint256 amount) external {
        _mint(to, amount);
    }
}

contract WstETH is ERC20 {
    constructor() ERC20("Wrapped liquid staked Ether 2.0", "wstETH") { }
}

/**
 * @title UsdnVaultFixture
 * @dev Utils for testing UsdnVault
 */
contract UsdnVaultFixture is BaseFixture {
    IUsdn usdn;
    IERC20Metadata asset;
    UsdnVaultHandler usdnVault;
    OracleMiddleware oracleMiddleware;
    int24 tickSpacing = 10;

    function setUp() public virtual {
<<<<<<< HEAD
        // TODO: Deploy the real USDN token once the source code is available
=======
        copyAssetCode(WSTETH);

        // TODO: replace ERC20/USDN/IUsdn by Usdn
>>>>>>> c1a410b2
        ERC20 _usdn = new USDN();
        usdn = IUsdn(address(_usdn));

        WstETH _wstETH = new WstETH();

        // Deploy a mocked oracle middleware
        oracleMiddleware = new OracleMiddleware();

        // Deploy the UsdnVault
<<<<<<< HEAD
        asset = IERC20Metadata(address(_wstETH));
=======
        asset = IERC20Metadata(WSTETH);
>>>>>>> c1a410b2

        address[] memory _actors = new address[](4);
        _actors[0] = USER_1;
        _actors[1] = USER_2;
        _actors[2] = USER_3;
        _actors[3] = USER_4;

        usdnVault = new UsdnVaultHandler(usdn, asset, oracleMiddleware, tickSpacing, _actors);
    }

    function initialize() internal {
        // Initialize UsdnVault
        deal(address(asset), address(this), 10_000 ether);
        asset.approve(address(usdnVault), type(uint256).max);
        usdnVault.initialize(10 ether, 8 ether, 2000 ether);
    }

    /// @notice Open a long position and validate it with 20 seconds of delay
    /// @param amount The amount of asset to deposit.
    /// @param liquidationPrice The desired liquidation price.
    /// @param ethPrice The ETH price used for opening and validation.
    /// @return tick The tick containing the position.
    /// @return index The position index in the tick.
    function openAndValidateLong(uint96 amount, uint128 liquidationPrice, uint256 ethPrice)
        internal
        returns (int24, uint256)
    {
        return openAndValidateLong(amount, liquidationPrice, ethPrice, ethPrice);
    }

    /// @notice Open a long position and validate it with 20 seconds of delay
    /// @param amount The amount of asset to deposit.
    /// @param liquidationPrice The desired liquidation price.
    /// @param openingEthPrice The ETH price used for opening.
    /// @param validatedEthPrice The ETH price used for validation.
    /// @return tick The tick containing the position.
    /// @return index The position index in the tick.
    function openAndValidateLong(
        uint96 amount,
        uint128 liquidationPrice,
        uint256 openingEthPrice,
        uint256 validatedEthPrice
    ) internal returns (int24 tick, uint256 index) {
        // Compute prices data
        bytes memory openingPriceData = abi.encode(uint128(openingEthPrice));
        bytes memory validatedPriceData = abi.encode(uint128(validatedEthPrice));

        // Open a long position
        (tick, index) = usdnVault.openLong{ value: 1 }(amount, liquidationPrice, openingPriceData);

        // Wait 20 seconds
        vm.warp(block.timestamp + 20 seconds);

        // Validate the position
        usdnVault.validateLong{ value: 1 }(tick, index, validatedPriceData);
    }

    function copyAssetCode(address _asset) internal {
        string[] memory cmds = new string[](5);
        cmds[0] = "cast";
        cmds[1] = "code";
        cmds[2] = "--rpc-url";
        cmds[3] = vm.envString("URL_ETH_MAINNET");
        cmds[4] = vm.toString(_asset);
        bytes memory assetBytecode = vm.ffi(cmds);

        vm.etch(_asset, assetBytecode);
    }

    // force ignore from coverage report
    // until https://github.com/foundry-rs/foundry/issues/2988 is fixed
    function test() public virtual override { }
}<|MERGE_RESOLUTION|>--- conflicted
+++ resolved
@@ -12,12 +12,9 @@
 import { IUsdn } from "src/interfaces/IUsdn.sol";
 import { UsdnVault } from "src/UsdnVault/UsdnVault.sol";
 
-<<<<<<< HEAD
-=======
 import { console2 } from "forge-std/Test.sol";
 
 // TODO: Use the real USDN contract instead of this mock
->>>>>>> c1a410b2
 contract USDN is ERC20 {
     constructor() ERC20("Ultimate Synthetic Delta Neutral", "USDN") { }
 
@@ -42,13 +39,7 @@
     int24 tickSpacing = 10;
 
     function setUp() public virtual {
-<<<<<<< HEAD
         // TODO: Deploy the real USDN token once the source code is available
-=======
-        copyAssetCode(WSTETH);
-
-        // TODO: replace ERC20/USDN/IUsdn by Usdn
->>>>>>> c1a410b2
         ERC20 _usdn = new USDN();
         usdn = IUsdn(address(_usdn));
 
@@ -58,11 +49,7 @@
         oracleMiddleware = new OracleMiddleware();
 
         // Deploy the UsdnVault
-<<<<<<< HEAD
         asset = IERC20Metadata(address(_wstETH));
-=======
-        asset = IERC20Metadata(WSTETH);
->>>>>>> c1a410b2
 
         address[] memory _actors = new address[](4);
         _actors[0] = USER_1;
@@ -120,18 +107,6 @@
         usdnVault.validateLong{ value: 1 }(tick, index, validatedPriceData);
     }
 
-    function copyAssetCode(address _asset) internal {
-        string[] memory cmds = new string[](5);
-        cmds[0] = "cast";
-        cmds[1] = "code";
-        cmds[2] = "--rpc-url";
-        cmds[3] = vm.envString("URL_ETH_MAINNET");
-        cmds[4] = vm.toString(_asset);
-        bytes memory assetBytecode = vm.ffi(cmds);
-
-        vm.etch(_asset, assetBytecode);
-    }
-
     // force ignore from coverage report
     // until https://github.com/foundry-rs/foundry/issues/2988 is fixed
     function test() public virtual override { }
