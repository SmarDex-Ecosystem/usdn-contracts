--- conflicted
+++ resolved
@@ -42,20 +42,10 @@
      * @custom:then The new corresponding price should be greater than the input price
      * @param price The price to compare with other calculated prices
      */
-<<<<<<< HEAD
-    function testFuzz_conversionReverse(uint256 price) public view {
-        price = bound(price, TickMath.MIN_PRICE, TickMath.MAX_PRICE);
-        int24 tick = handler.getClosestTickAtPrice(price);
-        console2.log("corresponding tick", tick);
-        uint256 price2 = handler.getPriceAtTick(tick);
-        console2.log("price", price2);
-        assertApproxEqRel(price, price2, 0.0001 ether); // within 0.01%
-=======
     function testFuzz_getTickAtPriceShouldBeLowerThanNextTick(uint128 price) public view {
         price = uint128(bound(price, 1.025 gwei, type(uint128).max));
         int24 tick = handler.getTickAtPrice(price);
         assertLe(handler.getPriceAtTick(tick), price, "tick price should be lower or equal to the input price");
         assertGt(handler.getPriceAtTick(tick + 1), price, "next tick price should be greater than the input price");
->>>>>>> ef17cb87
     }
 }