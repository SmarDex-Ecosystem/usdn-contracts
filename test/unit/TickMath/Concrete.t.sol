// SPDX-License-Identifier: UNLICENSED
pragma solidity 0.8.26;

import { TickMathFixture } from "./utils/Fixtures.sol";

import { TickMath } from "../../../src/libraries/TickMath.sol";

/// @custom:feature Test helper and conversion functions in `TickMath`
contract TestTickMathConcrete is TickMathFixture {
    function setUp() public override {
        super.setUp();
    }

    /**
     * @custom:scenario Retrieving the min and max usable ticks for positive tick spacing
     * @custom:given A tick spacing of 10_000
     * @custom:when The min and max usable ticks are retrieved
     * @custom:then The min usable tick is -320_000 and the max usable tick is 980_000
     */
    function test_tickMinMax() public view {
        int24 tickSpacing = 10_000;
        assertEq(handler.minUsableTick(tickSpacing), -320_000, "minUsableTick");
        assertEq(handler.maxUsableTick(tickSpacing), 980_000, "maxUsableTick");
    }

    /**
     * @custom:scenario Retrieving the min and max usable ticks for negative tick spacing
     * @custom:given A tick spacing of -60
     * @custom:when The min and max usable ticks are retrieved
     * @custom:then The min usable tick is -322_320 and the max usable tick is 979_980
     */
    function test_tickMinMaxNegative() public view {
        int24 tickSpacing = -60; // should never happen but we're safe here
        assertEq(handler.minUsableTick(tickSpacing), -322_320, "minUsableTick");
        assertEq(handler.maxUsableTick(tickSpacing), 979_980, "maxUsableTick");
    }

    /**
     * @custom:scenario Converting a tick to a price (some values, rest is fuzzed)
     * @custom:given A tick of -100, 0 or 100
     * @custom:when The price at the tick is retrieved
     * @custom:then The price is 990_050_328_741_209_514, 1.0001 ether +- 1 wei, or 1_010_049_662_092_876_534
     */
    function test_tickToPrice() public view {
        // Exact value according to WolframAlpha: 990_050_328_741_209_481
        assertEq(handler.getPriceAtTick(-100), 990_050_328_741_209_514, "price at tick -100");
        assertEq(handler.getPriceAtTick(0), 1 ether, "price at tick 0");
        assertApproxEqAbs(handler.getPriceAtTick(1), 1.0001 ether, 1, "price at tick 1"); // We are one wei off here
        // Exact value according to WolframAlpha: 1_010_049_662_092_876_569
        assertEq(handler.getPriceAtTick(100), 1_010_049_662_092_876_534, "price at tick 100");
    }

    /**
<<<<<<< HEAD
     * @custom:scenario Converting a price to a tick (some values, rest is fuzzed)
     * @custom:given A price of 904_841_941_932_768_878, 1 ether or 1.0001 ether
     * @custom:when The closest tick for the price is retrieved
     * @custom:then The closest tick is -1000, 0 or 1
     */
    function test_priceToTick() public view {
        assertEq(handler.getClosestTickAtPrice(904_841_941_932_768_878), -1000, "at tick -1000");
        assertEq(handler.getClosestTickAtPrice(1 ether), 0, "at tick 0");
        assertEq(handler.getClosestTickAtPrice(1.0001 ether), 1, "at tick 1");
    }

    /**
=======
>>>>>>> ef17cb87
     * @custom:scenario An invalid ticks is provided to `getPriceAtTick`
     * @custom:given A tick of MIN_TICK - 1 or MAX_TICK + 1
     * @custom:when The price at the tick is retrieved
     * @custom:then The call reverts with `TickMathInvalidTick()`
     */
    function test_RevertWhen_tickIsOutOfBounds() public {
        vm.expectRevert(TickMath.TickMathInvalidTick.selector);
        handler.getPriceAtTick(TickMath.MIN_TICK - 1);
        vm.expectRevert(TickMath.TickMathInvalidTick.selector);
        handler.getPriceAtTick(TickMath.MAX_TICK + 1);
    }

    /**
     * @custom:scenario An invalid price is provided to `getTickAtPrice`
     * @custom:given A price of MIN_PRICE - 1 or MAX_PRICE + 1
     * @custom:when The tick for the price is retrieved with `getTickAtPrice`
     * @custom:then The call reverts with `TickMathInvalidPrice()`
     */
    function test_RevertWhen_priceIsOutOfBounds() public {
        vm.expectRevert(TickMath.TickMathInvalidPrice.selector);
        handler.getTickAtPrice(TickMath.MIN_PRICE - 1);
        vm.expectRevert(TickMath.TickMathInvalidPrice.selector);
        handler.getTickAtPrice(TickMath.MAX_PRICE + 1);
    }

    /**
     * @custom:scenario An invalid tick spacing is provided
     * @custom:given A tick spacing of 0
     * @custom:when The min or max usable tick is retrieved
     * @custom:then The call reverts with `TickMathInvalidTickSpacing()`
     */
    function test_RevertWhen_tickSpacingIsZero() public {
        vm.expectRevert(TickMath.TickMathInvalidTickSpacing.selector);
        handler.maxUsableTick(0);
        vm.expectRevert(TickMath.TickMathInvalidTickSpacing.selector);
        handler.minUsableTick(0);
    }

    /**
     * @custom:scenario Checking that the tick corresponding to the input price could have been tick + 1 for low prices
     * @custom:given A price below 1.025 gwei
     * @custom:when The rounded down tick for the corresponding price is retrieved
     * @custom:and The corresponding price for the tick is retrieved
     * @custom:then The corresponding price should be lower than the input price
     * @custom:and The price for tick + 1 should be equal to the input price
     */
    function test_getTickAtPriceWithNextTickWithEqualInputPrice() public view {
        uint128 price = 21_063;
        assertLt(price, 1.025 gwei, "price should be in the valid range");
        int24 tick = handler.getTickAtPrice(price);
        assertLt(handler.getPriceAtTick(tick), price, "tick price should be lower than the input price");
        assertEq(handler.getPriceAtTick(tick + 1), price, "next tick price should be equal input price");
    }
}<|MERGE_RESOLUTION|>--- conflicted
+++ resolved
@@ -51,21 +51,6 @@
     }
 
     /**
-<<<<<<< HEAD
-     * @custom:scenario Converting a price to a tick (some values, rest is fuzzed)
-     * @custom:given A price of 904_841_941_932_768_878, 1 ether or 1.0001 ether
-     * @custom:when The closest tick for the price is retrieved
-     * @custom:then The closest tick is -1000, 0 or 1
-     */
-    function test_priceToTick() public view {
-        assertEq(handler.getClosestTickAtPrice(904_841_941_932_768_878), -1000, "at tick -1000");
-        assertEq(handler.getClosestTickAtPrice(1 ether), 0, "at tick 0");
-        assertEq(handler.getClosestTickAtPrice(1.0001 ether), 1, "at tick 1");
-    }
-
-    /**
-=======
->>>>>>> ef17cb87
      * @custom:scenario An invalid ticks is provided to `getPriceAtTick`
      * @custom:given A tick of MIN_TICK - 1 or MAX_TICK + 1
      * @custom:when The price at the tick is retrieved
