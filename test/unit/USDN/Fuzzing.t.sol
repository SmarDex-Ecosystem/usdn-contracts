--- conflicted
+++ resolved
@@ -1,10 +1,7 @@
 // SPDX-License-Identifier: UNLICENSED
 pragma solidity 0.8.26;
-<<<<<<< HEAD
-=======
 
 import { FixedPointMathLib } from "solady/src/utils/FixedPointMathLib.sol";
->>>>>>> ef17cb87
 
 import { USER_1 } from "../../utils/Constants.sol";
 import { UsdnTokenFixture } from "./utils/Fixtures.sol";
