--- conflicted
+++ resolved
@@ -32,23 +32,13 @@
      * @custom:when The actionable pending actions are requested
      * @custom:then The pending actions are returned
      */
-<<<<<<< HEAD
     function test_getActionablePendingActions() public {
         wstETH.mintAndApprove(address(this), 100_000 ether, address(protocol), type(uint256).max);
-=======
-    function _getActionablePendingActionHelper(function (uint256) external returns (PendingAction memory) func)
-        internal
-    {
->>>>>>> c79f20ca
         // there should be no pending action at this stage
         (PendingAction[] memory actions, uint128[] memory rawIndices) = protocol.getActionablePendingActions(address(0));
         assertEq(actions.length, 0, "pending action before initiate");
         // initiate long
-<<<<<<< HEAD
         setUpUserPositionInVault(address(this), ProtocolAction.InitiateDeposit, 1 ether, 2000 ether);
-=======
-        setUpUserPositionInLong(address(this), ProtocolAction.InitiateOpenPosition, 1 ether, 1000 ether, 2000 ether);
->>>>>>> c79f20ca
         // the pending action is not yet actionable
         (actions, rawIndices) = protocol.getActionablePendingActions(address(0));
         assertEq(actions.length, 0, "pending action after initiate");
@@ -88,16 +78,10 @@
      * @dev Set up 3 user positions in long and artificially remove the pending actions for user 2 and 1, leaving the
      * first item in the queue being zero-valued.
      */
-<<<<<<< HEAD
     function _setupSparsePendingActionsQueue() internal {
         wstETH.mintAndApprove(USER_1, 100_000 ether, address(protocol), type(uint256).max);
         wstETH.mintAndApprove(USER_2, 100_000 ether, address(protocol), type(uint256).max);
         wstETH.mintAndApprove(USER_3, 100_000 ether, address(protocol), type(uint256).max);
-=======
-    function _getActionablePendingActionSparseHelper(function (uint256) external returns (PendingAction memory) func)
-        internal
-    {
->>>>>>> c79f20ca
         // Setup 3 pending actions
         setUpUserPositionInLong(USER_1, ProtocolAction.InitiateOpenPosition, 1 ether, 1000 ether, 2000 ether);
         setUpUserPositionInLong(USER_2, ProtocolAction.InitiateOpenPosition, 1 ether, 1000 ether, 2000 ether);
@@ -182,10 +166,6 @@
      * @custom:then Their pending action in the queue is skipped and not returned
      */
     function test_getActionablePendingActionSameUser() public {
-<<<<<<< HEAD
-        wstETH.mintAndApprove(address(this), 100_000 ether, address(protocol), type(uint256).max);
-=======
->>>>>>> c79f20ca
         // initiate long
         setUpUserPositionInLong(address(this), ProtocolAction.InitiateOpenPosition, 1 ether, 1000 ether, 2000 ether);
         // the pending action is actionable after the validation deadline
@@ -448,32 +428,4 @@
         PendingAction memory result = protocol.i_convertLongPendingAction(longAction);
         _assertActionsEqual(action, result, "long pending action conversion");
     }
-<<<<<<< HEAD
-=======
-
-    /**
-     * @custom:scenario Validate a user's pending position which is actionable at the same time as another user's
-     * pending action.
-     * @custom:given Two users have initiated deposits
-     * @custom:and The validation deadline has elapsed for both of them
-     * @custom:when The second user validates their pending position
-     * @custom:then Both positions are validated
-     */
-    function test_twoPending() public {
-        // Setup 2 pending actions
-        setUpUserPositionInLong(USER_1, ProtocolAction.InitiateOpenPosition, 1 ether, 1000 ether, 2000 ether);
-        skip(30);
-        setUpUserPositionInLong(USER_2, ProtocolAction.InitiateOpenPosition, 1 ether, 1000 ether, 2100 ether);
-
-        // Wait
-        skip(protocol.getValidationDeadline() + 1);
-
-        // Second user tries to validate their action
-        vm.prank(USER_2);
-        protocol.validateOpenPosition(abi.encode(2100 ether), abi.encode(2000 ether));
-        // No more pending action
-        PendingAction memory action = protocol.getActionablePendingAction(0);
-        assertEq(action.user, address(0));
-    }
->>>>>>> c79f20ca
 }