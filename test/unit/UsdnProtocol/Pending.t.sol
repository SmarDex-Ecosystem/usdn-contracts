--- conflicted
+++ resolved
@@ -26,7 +26,7 @@
     }
 
     /**
-     * @custom:scenario Get the actionable pending actions
+     * @custom:scenario Get the first actionable pending action
      * @custom:given The user has initiated a deposit
      * @custom:and The validation deadline has elapsed
      * @custom:when The actionable pending actions are requested
@@ -34,18 +34,10 @@
      */
     function test_getActionablePendingActions() public {
         // there should be no pending action at this stage
-<<<<<<< HEAD
-        PendingAction memory action = func(0);
-        assertTrue(action.action == ProtocolAction.None, "pending action before initiate");
-        // initiate long
-        bytes memory priceData = abi.encode(2000 ether);
-        protocol.initiateOpenPosition{ value: securityDepositValue }(1 ether, 1000 ether, priceData, "");
-=======
         (PendingAction[] memory actions, uint128[] memory rawIndices) = protocol.getActionablePendingActions(address(0));
         assertEq(actions.length, 0, "pending action before initiate");
         // initiate deposit
         setUpUserPositionInVault(address(this), ProtocolAction.InitiateDeposit, 1 ether, 2000 ether);
->>>>>>> f50cbb41
         // the pending action is not yet actionable
         (actions, rawIndices) = protocol.getActionablePendingActions(address(0));
         assertEq(actions.length, 0, "pending action after initiate");
@@ -86,24 +78,9 @@
      */
     function _setupSparsePendingActionsQueue() internal {
         // Setup 3 pending actions
-<<<<<<< HEAD
-        vm.startPrank(USER_1);
-        wstETH.approve(address(protocol), type(uint256).max);
-        protocol.initiateOpenPosition{ value: securityDepositValue }(1 ether, 1000 ether, priceData, "");
-        vm.stopPrank();
-        vm.startPrank(USER_2);
-        wstETH.approve(address(protocol), type(uint256).max);
-        protocol.initiateOpenPosition{ value: securityDepositValue }(1 ether, 1000 ether, priceData, "");
-        vm.stopPrank();
-        vm.startPrank(USER_3);
-        wstETH.approve(address(protocol), type(uint256).max);
-        protocol.initiateOpenPosition{ value: securityDepositValue }(1 ether, 1000 ether, priceData, "");
-        vm.stopPrank();
-=======
         setUpUserPositionInLong(USER_1, ProtocolAction.InitiateOpenPosition, 1 ether, 1000 ether, 2000 ether);
         setUpUserPositionInLong(USER_2, ProtocolAction.InitiateOpenPosition, 1 ether, 1000 ether, 2000 ether);
         setUpUserPositionInLong(USER_3, ProtocolAction.InitiateOpenPosition, 1 ether, 1000 ether, 2000 ether);
->>>>>>> f50cbb41
 
         // Simulate the second item in the queue being empty (sets it to zero values)
         protocol.i_removePendingAction(1, USER_2);
@@ -185,12 +162,7 @@
      */
     function test_getActionablePendingActionSameUser() public {
         // initiate long
-<<<<<<< HEAD
-        bytes memory priceData = abi.encode(2000 ether);
-        protocol.initiateOpenPosition{ value: securityDepositValue }(1 ether, 1000 ether, priceData, "");
-=======
         setUpUserPositionInLong(address(this), ProtocolAction.InitiateOpenPosition, 1 ether, 1000 ether, 2000 ether);
->>>>>>> f50cbb41
         // the pending action is actionable after the validation deadline
         skip(protocol.getValidationDeadline() + 1);
         (PendingAction[] memory actions, uint128[] memory rawIndices) = protocol.getActionablePendingActions(address(0));
@@ -447,42 +419,4 @@
         PendingAction memory result = protocol.i_convertLongPendingAction(longAction);
         _assertActionsEqual(action, result, "long pending action conversion");
     }
-<<<<<<< HEAD
-
-    /**
-     * @custom:scenario Validate a user's pending position which is actionable at the same time as another user's
-     * pending action.
-     * @custom:given Two users have initiated deposits
-     * @custom:and The validation deadline has elapsed for both of them
-     * @custom:when The second user validates their pending position
-     * @custom:then Both positions are validated
-     */
-    function test_twoPending() public {
-        wstETH.mint(USER_1, 100_000 ether);
-        wstETH.mint(USER_2, 100_000 ether);
-        bytes memory data1 = abi.encode(2000 ether);
-        bytes memory data2 = abi.encode(2100 ether);
-        // Setup 2 pending actions
-        vm.startPrank(USER_1);
-        wstETH.approve(address(protocol), type(uint256).max);
-        protocol.initiateOpenPosition{ value: securityDepositValue }(1 ether, 1000 ether, data1, "");
-        vm.stopPrank();
-        skip(30);
-        vm.startPrank(USER_2);
-        wstETH.approve(address(protocol), type(uint256).max);
-        protocol.initiateOpenPosition{ value: securityDepositValue }(1 ether, 1000 ether, data2, "");
-        vm.stopPrank();
-
-        // Wait
-        skip(protocol.getValidationDeadline() + 1);
-
-        // Second user tries to validate their action
-        vm.prank(USER_2);
-        protocol.validateOpenPosition(data2, data1);
-        // No more pending action
-        PendingAction memory action = protocol.getActionablePendingAction(0);
-        assertEq(action.user, address(0));
-    }
-=======
->>>>>>> f50cbb41
 }