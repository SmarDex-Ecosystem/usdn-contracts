--- conflicted
+++ resolved
@@ -298,13 +298,11 @@
             PreviousActionsData({ priceData: previousPriceData, rawIndices: rawIndices });
         vm.prank(USER_3);
         protocol.initiateDeposit(
-<<<<<<< HEAD
             1 ether,
             DISABLE_SHARES_OUT_MIN,
             USER_3,
             USER_3,
             type(uint256).max,
-            NO_PERMIT2,
             abi.encode(2200 ether),
             previousActionsData
         );
@@ -315,16 +313,8 @@
             USER_4,
             USER_4,
             type(uint256).max,
-            NO_PERMIT2,
             abi.encode(2200 ether),
             previousActionsData
-=======
-            1 ether, DISABLE_SHARES_OUT_MIN, USER_3, USER_3, abi.encode(2200 ether), previousActionsData
-        );
-        vm.prank(USER_4);
-        protocol.initiateDeposit(
-            1 ether, DISABLE_SHARES_OUT_MIN, USER_4, USER_4, abi.encode(2200 ether), previousActionsData
->>>>>>> 9342aba9
         );
 
         // They should have validated both pending actions
