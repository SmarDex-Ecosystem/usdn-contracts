--- conflicted
+++ resolved
@@ -33,18 +33,10 @@
      * @custom:then The pending actions are returned
      */
     function test_getActionablePendingActions() public {
-<<<<<<< HEAD
-        wstETH.mintAndApprove(address(this), 100_000 ether, address(protocol), type(uint256).max);
-        // there should be no pending action at this stage
-        (PendingAction[] memory actions, uint128[] memory rawIndices) = protocol.getActionablePendingActions(address(0));
-        assertEq(actions.length, 0, "pending action before initiate");
-        // initiate long
-=======
         // there should be no pending action at this stage
         (PendingAction[] memory actions, uint128[] memory rawIndices) = protocol.getActionablePendingActions(address(0));
         assertEq(actions.length, 0, "pending action before initiate");
         // initiate deposit
->>>>>>> efaea43f
         setUpUserPositionInVault(address(this), ProtocolAction.InitiateDeposit, 1 ether, 2000 ether);
         // the pending action is not yet actionable
         (actions, rawIndices) = protocol.getActionablePendingActions(address(0));
@@ -65,10 +57,6 @@
      * @custom:then The pending action is returned
      */
     function test_internalGetActionablePendingAction() public {
-<<<<<<< HEAD
-        wstETH.mintAndApprove(address(this), 100_000 ether, address(protocol), type(uint256).max);
-=======
->>>>>>> efaea43f
         // there should be no pending action at this stage
         (PendingAction memory action, uint128 rawIndex) = protocol.i_getActionablePendingAction();
         assertTrue(action.action == ProtocolAction.None, "pending action before initiate");
@@ -89,12 +77,6 @@
      * first item in the queue being zero-valued.
      */
     function _setupSparsePendingActionsQueue() internal {
-<<<<<<< HEAD
-        wstETH.mintAndApprove(USER_1, 100_000 ether, address(protocol), type(uint256).max);
-        wstETH.mintAndApprove(USER_2, 100_000 ether, address(protocol), type(uint256).max);
-        wstETH.mintAndApprove(USER_3, 100_000 ether, address(protocol), type(uint256).max);
-=======
->>>>>>> efaea43f
         // Setup 3 pending actions
         setUpUserPositionInLong(USER_1, ProtocolAction.InitiateOpenPosition, 1 ether, 1000 ether, 2000 ether);
         setUpUserPositionInLong(USER_2, ProtocolAction.InitiateOpenPosition, 1 ether, 1000 ether, 2000 ether);
@@ -201,11 +183,6 @@
      * @custom:then Both positions are validated
      */
     function test_twoPending() public {
-<<<<<<< HEAD
-        wstETH.mintAndApprove(USER_1, 100_000 ether, address(protocol), type(uint256).max);
-        wstETH.mintAndApprove(USER_2, 100_000 ether, address(protocol), type(uint256).max);
-=======
->>>>>>> efaea43f
         uint128 price1 = 2000 ether;
         uint128 price2 = 2100 ether;
         // Setup 2 pending actions
@@ -236,13 +213,6 @@
      * @custom:then Both positions are validated with different prices and there are no reverts
      */
     function test_twoUsersValidatingInSameBlock() public {
-<<<<<<< HEAD
-        wstETH.mintAndApprove(USER_1, 100_000 ether, address(protocol), type(uint256).max);
-        wstETH.mintAndApprove(USER_2, 100_000 ether, address(protocol), type(uint256).max);
-        wstETH.mintAndApprove(USER_3, 100_000 ether, address(protocol), type(uint256).max);
-        wstETH.mintAndApprove(USER_4, 100_000 ether, address(protocol), type(uint256).max);
-=======
->>>>>>> efaea43f
         uint128 price1 = 2000 ether;
         uint128 price2 = 2100 ether;
 
@@ -257,11 +227,8 @@
         skip(protocol.getValidationDeadline() + 1);
 
         // Two other users want to now enter the protocol
-<<<<<<< HEAD
-=======
         wstETH.mintAndApprove(USER_3, 100_000 ether, address(protocol), type(uint256).max);
         wstETH.mintAndApprove(USER_4, 100_000 ether, address(protocol), type(uint256).max);
->>>>>>> efaea43f
         (PendingAction[] memory actions, uint128[] memory rawIndices) = protocol.getActionablePendingActions(address(0));
         assertEq(actions.length, 2, "actions length");
         bytes[] memory previousPriceData = new bytes[](actions.length);
@@ -313,11 +280,7 @@
         PreviousActionsData memory data = PreviousActionsData({ priceData: priceData, rawIndices: rawIndices });
 
         vm.expectRevert(UsdnProtocolInvalidPendingActionData.selector);
-<<<<<<< HEAD
         protocol.i_executePendingActionOrRevert(data);
-=======
-        protocol.i_executePendingAction(data);
->>>>>>> efaea43f
     }
 
     /**
@@ -335,11 +298,7 @@
         PreviousActionsData memory data = PreviousActionsData({ priceData: priceData, rawIndices: rawIndices });
 
         vm.expectRevert(UsdnProtocolInvalidPendingActionData.selector);
-<<<<<<< HEAD
         protocol.i_executePendingActionOrRevert(data);
-=======
-        protocol.i_executePendingAction(data);
->>>>>>> efaea43f
     }
 
     /**
@@ -360,11 +319,7 @@
         PreviousActionsData memory data = PreviousActionsData({ priceData: priceData, rawIndices: rawIndices });
 
         vm.expectRevert(UsdnProtocolInvalidPendingActionData.selector);
-<<<<<<< HEAD
         protocol.i_executePendingActionOrRevert(data);
-=======
-        protocol.i_executePendingAction(data);
->>>>>>> efaea43f
     }
 
     /**
@@ -391,11 +346,7 @@
         rawIndices[1] = rawIndex2;
         PreviousActionsData memory data = PreviousActionsData({ priceData: priceData, rawIndices: rawIndices });
 
-<<<<<<< HEAD
         protocol.i_executePendingActionOrRevert(data); // should validate `pending` for USER_1
-=======
-        protocol.i_executePendingAction(data); // should validate `pending` for USER_1
->>>>>>> efaea43f
 
         (PendingAction[] memory actions,) = protocol.getActionablePendingActions(address(0));
         assertEq(actions.length, 1, "one pending action left");
