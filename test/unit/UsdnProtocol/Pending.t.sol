// SPDX-License-Identifier: UNLICENSED
pragma solidity 0.8.20;

import { UsdnProtocolBaseFixture } from "test/unit/UsdnProtocol/utils/Fixtures.sol";
import { USER_1, USER_2, USER_3, USER_4 } from "test/utils/Constants.sol";

import {
    PendingActionCommonData,
    PendingAction,
    DepositPendingAction,
    WithdrawalPendingAction,
    LongPendingAction,
    ProtocolAction,
    PreviousActionsData
} from "src/interfaces/UsdnProtocol/IUsdnProtocolTypes.sol";

/**
 * @custom:feature The functions handling the pending actions queue
 * @custom:background Given a protocol instance that was initialized with default params
 */
contract TestUsdnProtocolPending is UsdnProtocolBaseFixture {
    function setUp() public {
        params = DEFAULT_PARAMS;
        params.flags.enablePositionFees = false;
        params.flags.enableProtocolFees = false;
        params.flags.enableFunding = false;
        super._setUp(params);
    }

    /**
     * @custom:scenario Get the actionable pending actions
     * @custom:given The user has initiated a deposit
     * @custom:and The validation deadline has elapsed
     * @custom:when The actionable pending actions are requested
     * @custom:then The pending actions are returned
     */
    function test_getActionablePendingActions() public {
        // there should be no pending action at this stage
        (PendingAction[] memory actions, uint128[] memory rawIndices) = protocol.getActionablePendingActions(address(0));
        assertEq(actions.length, 0, "pending action before initiate");
        // initiate deposit
        setUpUserPositionInVault(address(this), ProtocolAction.InitiateDeposit, 1 ether, 2000 ether);
        // the pending action is not yet actionable
        (actions, rawIndices) = protocol.getActionablePendingActions(address(0));
        assertEq(actions.length, 0, "pending action after initiate");
        // the pending action is actionable after the validation deadline
        skip(protocol.getValidationDeadline() + 1);
        (actions, rawIndices) = protocol.getActionablePendingActions(address(0));
        assertEq(actions.length, 1, "actions length");
        assertEq(actions[0].common.user, address(this), "action user");
        assertEq(rawIndices[0], 0, "raw index");
    }

    /**
     * @custom:scenario Get the first actionable pending action
     * @custom:given The user has initiated a deposit
     * @custom:and The validation deadline has elapsed
     * @custom:when The first actionable pending action is requested
     * @custom:then The pending action is returned
     */
    function test_internalGetActionablePendingAction() public {
        // there should be no pending action at this stage
        (PendingAction memory action, uint128 rawIndex) = protocol.i_getActionablePendingAction();
        assertTrue(action.common.action == ProtocolAction.None, "pending action before initiate");
        // initiate long
        setUpUserPositionInVault(address(this), ProtocolAction.InitiateDeposit, 1 ether, 2000 ether);
        // the pending action is not yet actionable
        (action, rawIndex) = protocol.i_getActionablePendingAction();
        assertTrue(action.common.action == ProtocolAction.None, "pending action after initiate");
        // the pending action is actionable after the validation deadline
        skip(protocol.getValidationDeadline() + 1);
        (action, rawIndex) = protocol.i_getActionablePendingAction();
        assertEq(action.common.user, address(this), "action user");
        assertEq(rawIndex, 0, "raw index");
    }

    /**
     * @dev Set up 3 user positions in long and artificially remove the pending actions for user 2 and 1, leaving the
     * first item in the queue being zero-valued.
     */
    function _setupSparsePendingActionsQueue() internal {
        // Setup 3 pending actions
        setUpUserPositionInLong(
            OpenParams({
                user: USER_1,
                untilAction: ProtocolAction.InitiateOpenPosition,
                positionSize: 1 ether,
                desiredLiqPrice: 1000 ether,
                price: 2000 ether
            })
        );
        setUpUserPositionInLong(
            OpenParams({
                user: USER_2,
                untilAction: ProtocolAction.InitiateOpenPosition,
                positionSize: 1 ether,
                desiredLiqPrice: 1000 ether,
                price: 2000 ether
            })
        );
        setUpUserPositionInLong(
            OpenParams({
                user: USER_3,
                untilAction: ProtocolAction.InitiateOpenPosition,
                positionSize: 1 ether,
                desiredLiqPrice: 1000 ether,
                price: 2000 ether
            })
        );
        // Simulate the second item in the queue being empty (sets it to zero values)
        protocol.i_removePendingAction(1, USER_2);
        // Simulate the first item in the queue being empty
        // This will pop the first item, but leave the second empty
        protocol.i_removePendingAction(0, USER_1);
    }

    /**
     * @custom:scenario Get the actionable pending actions when the queue is sparse
     * @custom:given 3 users have initiated a deposit
     * @custom:and The first and second pending actions have been manually removed from the queue
     * @custom:when The actionable pending actions are requested
     * @custom:then The third pending action is returned
     */
    function test_getActionablePendingActionsSparse() public {
        _setupSparsePendingActionsQueue();

        // Wait
        skip(protocol.getValidationDeadline() + 1);

        (PendingAction[] memory actions, uint128[] memory rawIndices) = protocol.getActionablePendingActions(address(0));
        assertEq(actions.length, 2, "actions length");
        assertEq(actions[1].common.user, USER_3, "user");
        assertEq(rawIndices[1], 2, "raw index");
    }

    /**
     * @custom:scenario Get the first actionable pending action when the queue is sparse
     * @custom:given 3 users have initiated a deposit
     * @custom:and The first and second pending actions have been manually removed from the queue
     * @custom:when The first actionable pending action is requested
     * @custom:then No actionable pending action is returned
     */
    function test_internalGetActionablePendingActionSparse() public {
        _setupSparsePendingActionsQueue();

        // Wait
        skip(protocol.getValidationDeadline() + 1);

        (PendingAction memory action, uint128 rawIndex) = protocol.i_getActionablePendingAction();
        assertTrue(action.common.user == USER_3, "user");
        assertEq(rawIndex, 2, "raw index");
    }

    /**
     * @custom:scenario Get the actionable pending actions when the queue is empty
     * @custom:given The queue is empty
     * @custom:when The actionable pending actions are requested
     * @custom:then No actionable pending action is returned
     */
    function test_getActionablePendingActionEmpty() public {
        (PendingAction[] memory actions,) = protocol.getActionablePendingActions(address(0));
        assertEq(actions.length, 0, "empty list");
    }

    /**
     * @custom:scenario Get the first actionable pending action when the queue is empty
     * @custom:given The queue is empty
     * @custom:when The first actionable pending action is requested
     * @custom:then No actionable pending action is returned
     */
    function test_internalGetActionablePendingActionEmpty() public {
        (PendingAction memory action, uint128 rawIndex) = protocol.i_getActionablePendingAction();
        assertEq(action.common.user, address(0), "action user");
        assertEq(rawIndex, 0, "raw index");
    }

    /**
     * @custom:scenario User who didn't validate their tx after 1 hour and call `getActionablePendingAction`
     * @custom:background When a user have their own action in the first position in the queue and it's actionable by
     * someone else, they should retrieve the next item in the queue at the moment of validating their own action.
     * This is because they will remove their own action from the queue before attempting to validate the next item in
     * the queue, and it would revert if they provided the price data for their own actionable pending action.
     * @custom:given The user has initiated a long and waited the validation deadline duration
     * @custom:and Their transaction is still the first in the queue
     * @custom:when They call `getActionablePendingAction`
     * @custom:then Their pending action in the queue is skipped and not returned
     */
    function test_getActionablePendingActionSameUser() public {
        // initiate long
        setUpUserPositionInLong(
            OpenParams({
                user: address(this),
                untilAction: ProtocolAction.InitiateOpenPosition,
                positionSize: 1 ether,
                desiredLiqPrice: 1000 ether,
                price: 2000 ether
            })
        );
        // the pending action is actionable after the validation deadline
        skip(protocol.getValidationDeadline() + 1);
        (PendingAction[] memory actions, uint128[] memory rawIndices) = protocol.getActionablePendingActions(address(0));
        assertEq(actions.length, 1, "actions length");
        assertEq(actions[0].common.user, address(this), "action user");
        assertEq(rawIndices[0], 0, "action rawIndex");
        // but if the user himself calls the function, the action should not be returned
        (actions, rawIndices) = protocol.getActionablePendingActions(address(this));
        assertEq(actions.length, 0, "no action");
    }

    /**
     * @custom:scenario Validate a user's pending position which is actionable at the same time as another user's
     * pending action.
     * @custom:given Two users have initiated deposits
     * @custom:and The validation deadline has elapsed for both of them
     * @custom:when The second user validates their pending position
     * @custom:then Both positions are validated
     */
    function test_twoPending() public {
        uint128 price1 = 2000 ether;
        uint128 price2 = 2100 ether;
        // Setup 2 pending actions
        setUpUserPositionInLong(
            OpenParams({
                user: USER_1,
                untilAction: ProtocolAction.InitiateOpenPosition,
                positionSize: 1 ether,
                desiredLiqPrice: 1000 ether,
                price: price1
            })
        );
        setUpUserPositionInLong(
            OpenParams({
                user: USER_2,
                untilAction: ProtocolAction.InitiateOpenPosition,
                positionSize: 1 ether,
                desiredLiqPrice: 1000 ether,
                price: price2
            })
        );

        // Wait
        skip(protocol.getValidationDeadline() + 1);

        // Second user tries to validate their action
        vm.prank(USER_2);
        bytes[] memory previousData = new bytes[](1);
        previousData[0] = abi.encode(price1);
        uint128[] memory rawIndices = new uint128[](1);
        rawIndices[0] = 0;
        protocol.validateOpenPosition(abi.encode(price2), PreviousActionsData(previousData, rawIndices));
        // No more pending action
        (PendingAction[] memory actions,) = protocol.getActionablePendingActions(address(0));
        assertEq(actions.length, 0, "no action");
        (PendingAction memory action,) = protocol.i_getActionablePendingAction();
        assertTrue(action.common.action == ProtocolAction.None, "no action (internal)");
    }

    /**
     * @custom:scenario Two actionable pending actions are validated by two other users in the same block
     * @custom:given Two users have initiated deposits and the deadline has elapsed
     * @custom:when Two other users validate the pending actions in the same block
     * @custom:then Both positions are validated with different prices and there are no reverts
     */
    function test_twoUsersValidatingInSameBlock() public {
        uint128 price1 = 2000 ether;
        uint128 price2 = 2100 ether;

        uint256 user1BalanceBefore = usdn.balanceOf(USER_1);
        uint256 user2BalanceBefore = usdn.balanceOf(USER_2);

        // Setup 2 pending actions
        setUpUserPositionInVault(USER_1, ProtocolAction.InitiateDeposit, 1 ether, price1);
        setUpUserPositionInVault(USER_2, ProtocolAction.InitiateDeposit, 1 ether, price2);

        // Wait
        skip(protocol.getValidationDeadline() + 1);

        // Two other users want to now enter the protocol
        wstETH.mintAndApprove(USER_3, 100_000 ether, address(protocol), type(uint256).max);
        wstETH.mintAndApprove(USER_4, 100_000 ether, address(protocol), type(uint256).max);
        sdex.mintAndApprove(USER_3, 100_000 ether, address(protocol), type(uint256).max);
        sdex.mintAndApprove(USER_4, 100_000 ether, address(protocol), type(uint256).max);
        (PendingAction[] memory actions, uint128[] memory rawIndices) = protocol.getActionablePendingActions(address(0));
        assertEq(actions.length, 2, "actions length");
        bytes[] memory previousPriceData = new bytes[](actions.length);
        previousPriceData[0] = abi.encode(price1);
        previousPriceData[1] = abi.encode(price2);
        PreviousActionsData memory previousActionsData =
            PreviousActionsData({ priceData: previousPriceData, rawIndices: rawIndices });
        vm.prank(USER_3);
        protocol.initiateDeposit(1 ether, abi.encode(2200 ether), previousActionsData, USER_3);
        vm.prank(USER_4);
        protocol.initiateDeposit(1 ether, abi.encode(2200 ether), previousActionsData, USER_4);

        // They should have validated both pending actions
        (actions, rawIndices) = protocol.getActionablePendingActions(address(0));
        assertEq(actions.length, 0, "final actions length");

        // We indeed validated with different price data
        assertTrue(
            usdn.balanceOf(USER_1) - user1BalanceBefore != usdn.balanceOf(USER_2) - user2BalanceBefore,
            "user 1 and 2 have different minted amount"
        );
    }

    /**
     * @custom:scenario Convert an untyped pending action into a deposit pending action
     * @custom:given An untyped `PendingAction`
     * @custom:when The action is converted to a `DepositPendingAction` and back into a `PendingAction`
     * @custom:then The original and the converted `PendingAction` are equal
     */
    function test_internalConvertDepositPendingAction() public {
        PendingAction memory action = PendingAction({
<<<<<<< HEAD
            common: PendingActionCommonData({
                action: ProtocolAction.ValidateDeposit,
                timestamp: uint40(block.timestamp),
                user: address(this),
                securityDepositValue: 2424
            }),
=======
            action: ProtocolAction.ValidateDeposit,
            timestamp: uint40(block.timestamp),
            user: address(this),
            to: address(this),
            securityDepositValue: 2424,
>>>>>>> 257092fd
            var1: 0, // must be zero because unused
            var2: 42,
            var3: 69,
            var4: 420,
            var5: 1337,
            var6: 9000,
            var7: 23
        });
        DepositPendingAction memory depositAction = protocol.i_toDepositPendingAction(action);
        assertTrue(depositAction.common.action == action.common.action, "action action");
        assertEq(depositAction.common.timestamp, action.common.timestamp, "action timestamp");
        assertEq(depositAction.common.user, action.common.user, "action user");
        assertEq(
            depositAction.common.securityDepositValue,
            action.common.securityDepositValue,
            "action security deposit value"
        );
        assertEq(depositAction._unused, action.var1, "action amount");
        assertEq(depositAction.amount, action.var2, "action amount");
        assertEq(depositAction.assetPrice, action.var3, "action price");
        assertEq(depositAction.totalExpo, action.var4, "action expo");
        assertEq(depositAction.balanceVault, action.var5, "action balance vault");
        assertEq(depositAction.balanceLong, action.var6, "action balance long");
        assertEq(depositAction.usdnTotalSupply, action.var7, "action total supply");
        PendingAction memory result = protocol.i_convertDepositPendingAction(depositAction);
        _assertActionsEqual(action, result, "deposit pending action conversion");
    }

    /**
     * @custom:scenario Convert an untyped pending action into a withdrawal pending action
     * @custom:given An untyped `PendingAction`
     * @custom:when The action is converted to a `WithdrawalPendingAction` and back into a `PendingAction`
     * @custom:then The original and the converted `PendingAction` are equal
     */
    function test_internalConvertWithdrawalPendingAction() public {
        PendingAction memory action = PendingAction({
<<<<<<< HEAD
            common: PendingActionCommonData({
                action: ProtocolAction.ValidateWithdrawal,
                timestamp: uint40(block.timestamp),
                user: address(this),
                securityDepositValue: 2424
            }),
=======
            action: ProtocolAction.ValidateWithdrawal,
            timestamp: uint40(block.timestamp),
            user: address(this),
            to: address(this),
            securityDepositValue: 2424,
>>>>>>> 257092fd
            var1: 125,
            var2: 42,
            var3: 69,
            var4: 420,
            var5: 1337,
            var6: 9000,
            var7: 23
        });
        WithdrawalPendingAction memory withdrawalAction = protocol.i_toWithdrawalPendingAction(action);
<<<<<<< HEAD
        assertTrue(withdrawalAction.common.action == action.common.action, "action action");
        assertEq(withdrawalAction.common.timestamp, action.common.timestamp, "action timestamp");
        assertEq(withdrawalAction.common.user, action.common.user, "action user");
        assertEq(
            withdrawalAction.common.securityDepositValue,
            action.common.securityDepositValue,
            "action security deposit value"
        );
=======
        assertTrue(withdrawalAction.action == action.action, "action action");
        assertEq(withdrawalAction.timestamp, action.timestamp, "action timestamp");
        assertEq(withdrawalAction.user, action.user, "action user");
        assertEq(withdrawalAction.to, action.to, "action to");
        assertEq(withdrawalAction.securityDepositValue, action.securityDepositValue, "action security deposit value");
>>>>>>> 257092fd
        assertEq(int24(withdrawalAction.sharesLSB), action.var1, "action shares LSB");
        assertEq(withdrawalAction.sharesMSB, action.var2, "action shares MSB");
        assertEq(withdrawalAction.assetPrice, action.var3, "action price");
        assertEq(withdrawalAction.totalExpo, action.var4, "action expo");
        assertEq(withdrawalAction.balanceVault, action.var5, "action balance vault");
        assertEq(withdrawalAction.balanceLong, action.var6, "action balance long");
        assertEq(withdrawalAction.usdnTotalShares, action.var7, "action total supply");
        PendingAction memory result = protocol.i_convertWithdrawalPendingAction(withdrawalAction);
        _assertActionsEqual(action, result, "withdrawal pending action conversion");
    }

    /**
     * @custom:scenario Convert an untyped pending action into a long pending action
     * @custom:given An untyped `PendingAction`
     * @custom:when The action is converted to a `LongPendingAction` and back into a `PendingAction`
     * @custom:then The original and the converted `PendingAction` are equal
     */
    function test_internalConvertLongPendingAction() public {
        PendingAction memory action = PendingAction({
<<<<<<< HEAD
            common: PendingActionCommonData({
                action: ProtocolAction.ValidateOpenPosition,
                timestamp: uint40(block.timestamp),
                user: address(this),
                securityDepositValue: 2424
            }),
=======
            action: ProtocolAction.ValidateOpenPosition,
            timestamp: uint40(block.timestamp),
            user: address(this),
            to: address(this),
>>>>>>> 257092fd
            var1: 2398,
            var2: 42,
            var3: 69,
            var4: 420,
            var5: 1337,
            var6: 9000,
            var7: 23
        });
        LongPendingAction memory longAction = protocol.i_toLongPendingAction(action);
<<<<<<< HEAD
        assertTrue(longAction.common.action == action.common.action, "action action");
        assertEq(longAction.common.timestamp, action.common.timestamp, "action timestamp");
        assertEq(longAction.common.user, action.common.user, "action user");
        assertEq(
            longAction.common.securityDepositValue, action.common.securityDepositValue, "action security deposit value"
        );
=======
        assertTrue(longAction.action == action.action, "action action");
        assertEq(longAction.timestamp, action.timestamp, "action timestamp");
        assertEq(longAction.user, action.user, "action user");
        assertEq(longAction.to, action.to, "action to");
>>>>>>> 257092fd
        assertEq(longAction.tick, action.var1, "action tick");
        assertEq(longAction.closeAmount, action.var2, "action amount");
        assertEq(longAction.closePosTotalExpo, action.var3, "action pos total expo");
        assertEq(longAction.tickVersion, action.var4, "action version");
        assertEq(longAction.index, action.var5, "action index");
        assertEq(longAction.closeLiqMultiplier, action.var6, "action liq multiplier");
        assertEq(longAction.closeTempTransfer, action.var7, "action transfer");
        PendingAction memory result = protocol.i_convertLongPendingAction(longAction);
        _assertActionsEqual(action, result, "long pending action conversion");
    }
}<|MERGE_RESOLUTION|>--- conflicted
+++ resolved
@@ -311,20 +311,13 @@
      */
     function test_internalConvertDepositPendingAction() public {
         PendingAction memory action = PendingAction({
-<<<<<<< HEAD
             common: PendingActionCommonData({
                 action: ProtocolAction.ValidateDeposit,
                 timestamp: uint40(block.timestamp),
                 user: address(this),
+                to: address(this),
                 securityDepositValue: 2424
             }),
-=======
-            action: ProtocolAction.ValidateDeposit,
-            timestamp: uint40(block.timestamp),
-            user: address(this),
-            to: address(this),
-            securityDepositValue: 2424,
->>>>>>> 257092fd
             var1: 0, // must be zero because unused
             var2: 42,
             var3: 69,
@@ -361,20 +354,13 @@
      */
     function test_internalConvertWithdrawalPendingAction() public {
         PendingAction memory action = PendingAction({
-<<<<<<< HEAD
             common: PendingActionCommonData({
                 action: ProtocolAction.ValidateWithdrawal,
                 timestamp: uint40(block.timestamp),
                 user: address(this),
+                to: address(this),
                 securityDepositValue: 2424
             }),
-=======
-            action: ProtocolAction.ValidateWithdrawal,
-            timestamp: uint40(block.timestamp),
-            user: address(this),
-            to: address(this),
-            securityDepositValue: 2424,
->>>>>>> 257092fd
             var1: 125,
             var2: 42,
             var3: 69,
@@ -384,22 +370,15 @@
             var7: 23
         });
         WithdrawalPendingAction memory withdrawalAction = protocol.i_toWithdrawalPendingAction(action);
-<<<<<<< HEAD
         assertTrue(withdrawalAction.common.action == action.common.action, "action action");
         assertEq(withdrawalAction.common.timestamp, action.common.timestamp, "action timestamp");
         assertEq(withdrawalAction.common.user, action.common.user, "action user");
+        assertEq(withdrawalAction.common.to, action.common.to, "action to");
         assertEq(
             withdrawalAction.common.securityDepositValue,
             action.common.securityDepositValue,
             "action security deposit value"
         );
-=======
-        assertTrue(withdrawalAction.action == action.action, "action action");
-        assertEq(withdrawalAction.timestamp, action.timestamp, "action timestamp");
-        assertEq(withdrawalAction.user, action.user, "action user");
-        assertEq(withdrawalAction.to, action.to, "action to");
-        assertEq(withdrawalAction.securityDepositValue, action.securityDepositValue, "action security deposit value");
->>>>>>> 257092fd
         assertEq(int24(withdrawalAction.sharesLSB), action.var1, "action shares LSB");
         assertEq(withdrawalAction.sharesMSB, action.var2, "action shares MSB");
         assertEq(withdrawalAction.assetPrice, action.var3, "action price");
@@ -419,19 +398,13 @@
      */
     function test_internalConvertLongPendingAction() public {
         PendingAction memory action = PendingAction({
-<<<<<<< HEAD
             common: PendingActionCommonData({
                 action: ProtocolAction.ValidateOpenPosition,
                 timestamp: uint40(block.timestamp),
                 user: address(this),
+                to: address(this),
                 securityDepositValue: 2424
             }),
-=======
-            action: ProtocolAction.ValidateOpenPosition,
-            timestamp: uint40(block.timestamp),
-            user: address(this),
-            to: address(this),
->>>>>>> 257092fd
             var1: 2398,
             var2: 42,
             var3: 69,
@@ -441,19 +414,13 @@
             var7: 23
         });
         LongPendingAction memory longAction = protocol.i_toLongPendingAction(action);
-<<<<<<< HEAD
         assertTrue(longAction.common.action == action.common.action, "action action");
         assertEq(longAction.common.timestamp, action.common.timestamp, "action timestamp");
         assertEq(longAction.common.user, action.common.user, "action user");
+        assertEq(longAction.common.to, action.common.to, "action to");
         assertEq(
             longAction.common.securityDepositValue, action.common.securityDepositValue, "action security deposit value"
         );
-=======
-        assertTrue(longAction.action == action.action, "action action");
-        assertEq(longAction.timestamp, action.timestamp, "action timestamp");
-        assertEq(longAction.user, action.user, "action user");
-        assertEq(longAction.to, action.to, "action to");
->>>>>>> 257092fd
         assertEq(longAction.tick, action.var1, "action tick");
         assertEq(longAction.closeAmount, action.var2, "action amount");
         assertEq(longAction.closePosTotalExpo, action.var3, "action pos total expo");
