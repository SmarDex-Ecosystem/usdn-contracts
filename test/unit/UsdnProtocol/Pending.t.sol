--- conflicted
+++ resolved
@@ -297,19 +297,13 @@
         PreviousActionsData memory previousActionsData =
             PreviousActionsData({ priceData: previousPriceData, rawIndices: rawIndices });
         vm.prank(USER_3);
-<<<<<<< HEAD
-        protocol.initiateDeposit(1 ether, USER_3, USER_3, abi.encode(2200 ether), previousActionsData);
-        vm.prank(USER_4);
-        protocol.initiateDeposit(1 ether, USER_4, USER_4, abi.encode(2200 ether), previousActionsData);
-=======
         protocol.initiateDeposit(
-            1 ether, DISABLE_SHARES_OUT_MIN, USER_3, USER_3, NO_PERMIT2, abi.encode(2200 ether), previousActionsData
+            1 ether, DISABLE_SHARES_OUT_MIN, USER_3, USER_3, abi.encode(2200 ether), previousActionsData
         );
         vm.prank(USER_4);
         protocol.initiateDeposit(
-            1 ether, DISABLE_SHARES_OUT_MIN, USER_4, USER_4, NO_PERMIT2, abi.encode(2200 ether), previousActionsData
-        );
->>>>>>> 4da907db
+            1 ether, DISABLE_SHARES_OUT_MIN, USER_4, USER_4, abi.encode(2200 ether), previousActionsData
+        );
 
         // They should have validated both pending actions
         (actions, rawIndices) = protocol.getActionablePendingActions(address(0));
