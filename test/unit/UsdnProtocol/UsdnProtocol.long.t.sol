// SPDX-License-Identifier: UNLICENSED
pragma solidity 0.8.20;

import { FixedPointMathLib } from "solady/src/utils/FixedPointMathLib.sol";

import { Position } from "src/interfaces/UsdnProtocol/IUsdnProtocolTypes.sol";
import { UsdnProtocolBaseFixture } from "test/unit/UsdnProtocol/utils/Fixtures.sol";

import { TickMath } from "src/libraries/TickMath.sol";

/**
 * @custom:feature The getter functions of the USDN Protocol
 * @custom:background Given a protocol initialized with 10 wstETH in the vault and 5 wstETH in a long position with a
 * leverage of ~2x.
 */
contract TestUsdnProtocolLong is UsdnProtocolBaseFixture {
    function setUp() public {
        super._setUp(DEFAULT_PARAMS);
        wstETH.mintAndApprove(address(this), 100_000 ether, address(protocol), type(uint256).max);
    }

    /**
     * @custom:scenario Check value of the `getMinLiquidationPrice` function
     * @custom:when The minimum leverage is 1.000000001
     * @custom:and The multiplier is 1x.
     */
    function test_getMinLiquidationPrice_multiplierEqOne() public {
        /**
         * 5000 - 5000 / 1.000000001 = 0.000004999999995001
         * tick(0.000004999999995001) = -122100 => + tickSpacing = -122000
         */
        assertEq(protocol.getMinLiquidationPrice(5000 ether), TickMath.getPriceAtTick(-122_000), "for price = 5000");

        /**
         * 10^12 - 10^12 / 1.000000001 < MINIMUM_PRICE
         * => minLiquidationPrice = getPriceAtTick(protocol.minTick() + protocol.getTickSpacing())
         */
        assertEq(
            protocol.getMinLiquidationPrice(10 ** 12),
            TickMath.getPriceAtTick(protocol.minTick() + protocol.getTickSpacing()),
            "for price = 1 * 10^12 wei"
        );
    }

    /**
     * @custom:scenario Check value of the `getMinLiquidationPrice` function
     * @custom:when The minimum leverage is 1.000000001
     * @custom:and The multiplier is > 1.
     */
    function test_getMinLiquidationPrice_multiplierGtOne() public {
<<<<<<< HEAD
        bytes memory priceData = abi.encode(params.initialPrice);
=======
        bytes memory priceData = abi.encode(4000 ether);
        uint128 desiredLiqPrice =
            protocol.i_getLiquidationPrice(4000 ether, uint128(2 * 10 ** protocol.LEVERAGE_DECIMALS()));
>>>>>>> d3dfaf2f

        protocol.initiateOpenPosition(500 ether, params.initialPrice / 2, priceData, "");
        protocol.validateOpenPosition(priceData, "");
        skip(1 days);
        protocol.initiateDeposit(1, priceData, "");
        protocol.validateDeposit(priceData, "");

        assertGt(
            protocol.getLiquidationMultiplier(),
            10 ** protocol.LIQUIDATION_MULTIPLIER_DECIMALS(),
            "liquidation multiplier <= 1"
        );
        assertEq(protocol.getMinLiquidationPrice(5000 ether), 5_030_457_696_851, "wrong minimum liquidation price");
    }

    /**
     * @custom:scenario Check value of the `getMinLiquidationPrice` function
     * @custom:when The minimum leverage is 1.000000001
     * @custom:and The multiplier is < 1.
     */
    function test_getMinLiquidationPrice_multiplierLtOne() public {
        bytes memory priceData = abi.encode(params.initialPrice);

        protocol.initiateDeposit(5000 ether, priceData, "");
        protocol.validateDeposit(priceData, "");
        skip(6 days);
        protocol.initiateDeposit(1, priceData, "");
        protocol.validateDeposit(priceData, "");

        assertLt(
            protocol.getLiquidationMultiplier(),
            10 ** protocol.LIQUIDATION_MULTIPLIER_DECIMALS(),
            "liquidation multiplier >= 1"
        );
        assertEq(protocol.getMinLiquidationPrice(5000 ether), 5_046_330_385_990, "wrong minimum liquidation price");
    }

    /**
     * @custom:scenario Check value of the `getMinLiquidationPrice` function
     * @custom:when The minimum leverage is 1
     * @custom:and The multiplier is 1x.
     */
    function test_getMinLiquidationPrice_minLeverageEqOne() public adminPrank {
        /**
         * 5000 - 5000 / 1 = 0
         * => minLiquidationPrice = getPriceAtTick(protocol.minTick() + protocol.getTickSpacing())
         */
        protocol.setMinLeverage(10 ** protocol.LEVERAGE_DECIMALS() + 1);
        assertEq(
            protocol.getMinLiquidationPrice(5000 ether),
            TickMath.getPriceAtTick(protocol.minTick() + protocol.getTickSpacing())
        );
    }

    /**
     * @custom:scenario Check value of the `getMinLiquidationPrice` function
     * @custom:when The minimum leverage is 1.1
     * @custom:and The multiplier is 1x.
     */
    function test_getMinLiquidationPrice_minLeverageEq1_1() public adminPrank {
        /**
         * 5000 - 5000 / 1.1 = 454.545454545454545455
         * tick(454.545454545454545455) = 61_100 => + tickSpacing = 61_200
         */
        protocol.setMinLeverage(11 * 10 ** (protocol.LEVERAGE_DECIMALS() - 1)); // = x1.1
        assertEq(protocol.getMinLiquidationPrice(5000 ether), TickMath.getPriceAtTick(61_200));
    }

    /**
     * @custom:scenario Check calculations of `i_getPositionValue`
     * @custom:given A position for 1 wstETH with a starting price of $1000
     * @custom:and a leverage of 2x (liquidation price $500)
     * @custom:or a leverage of 4x (liquidation price $750)
     * @custom:when The current price is $2000 and the leverage is 2x
     * @custom:or the current price is $1000 and the leverage is 2x
     * @custom:or the current price is $500 and the leverage is 2x
     * @custom:or the current price is $2000 and the leverage is 4x
     * @custom:then The position value is 1.5 wstETH ($2000 at 2x)
     * @custom:or the position value is 1 wstETH ($1000 at 2x)
     * @custom:or the position value is 0 wstETH ($500 at 2x)
     * @custom:or the position value is 2.5 wstETH ($2000 at 4x)
     */
    function test_positionValue() public {
        // starting price is 1000 ether (liq at 500 with a leverage of 2x)
        uint256 value =
            protocol.i_getPositionValue(2000 ether, 500 ether, 1 ether, uint128(2 * 10 ** protocol.LEVERAGE_DECIMALS()));
        assertEq(value, 1.5 ether, "current price 2000");

        value =
            protocol.i_getPositionValue(1000 ether, 500 ether, 1 ether, uint128(2 * 10 ** protocol.LEVERAGE_DECIMALS()));
        assertEq(value, 1 ether, "current price 1000");

        value =
            protocol.i_getPositionValue(500 ether, 500 ether, 1 ether, uint128(2 * 10 ** protocol.LEVERAGE_DECIMALS()));
        assertEq(value, 0 ether, "current price 500");

        value =
            protocol.i_getPositionValue(2000 ether, 750 ether, 1 ether, uint128(4 * 10 ** protocol.LEVERAGE_DECIMALS()));
        assertEq(value, 2.5 ether, "current price 2000 leverage 4x");
    }

    /**
     * @custom:scenario Check calculations of the `tickValue` function
     * @custom:given A tick with total expo 10 wstETH and a liquidation price around $500
     * @custom:when The current price is equal to the liquidation price without penalty
     * @custom:or the current price is 2x the liquidation price without penalty
     * @custom:or the current price is 0.5x the liquidation price without penalty
     * @custom:or the current price is equal to the liquidation price with penalty
     * @custom:then The tick value is 0 if the price is equal to the liquidation price without penalty
     * @custom:or the tick value is 5 wstETH if the price is 2x the liquidation price without penalty
     * @custom:or the tick value is -10 wstETH if the price is 0.5x the liquidation price without penalty
     * @custom:or the tick value is 0.198003465594229687 wstETH if the price is equal to the liquidation price with
     * penalty
     */
    function test_tickValue() public {
        int24 tick = protocol.getEffectiveTickForPrice(500 ether);
        uint128 liqPriceWithoutPenalty = protocol.getEffectivePriceForTick(
            tick - int24(protocol.getLiquidationPenalty()) * protocol.getTickSpacing()
        );

        int256 value = protocol.i_tickValue(liqPriceWithoutPenalty, tick, 10 ether);
        assertEq(value, 0, "current price = liq price");

        value = protocol.i_tickValue(liqPriceWithoutPenalty * 2, tick, 10 ether);
        assertEq(value, 5 ether, "current price = 2x liq price");

        value = protocol.i_tickValue(liqPriceWithoutPenalty / 2, tick, 10 ether);
        assertEq(value, -10 ether, "current price = 0.5x liq price");

        value = protocol.i_tickValue(protocol.getEffectivePriceForTick(tick), tick, 10 ether);
        assertEq(value, 0.198003465594229687 ether, "current price = liq price with penalty");
    }

    /**
     * @custom:scenario Check that the leverage and total expo of a position is re-calculated on validation
     * @custom:given An initialized position
     * @custom:when The position is validated
     * @custom:and The price fluctuated a bit
     * @custom:and Funding calculations were applied
     * @custom:then The leverage of the position should be adjusted, changing the value of the total expo for the tick
     * and the protocol
     */
    function test_validateAPositionAfterPriceChangedRecalculateLeverageAndTotalExpo() external {
        uint128 price = 2000 ether;
        uint128 desiredLiqPrice = 1700 ether;

        uint256 initialTotalExpo = protocol.getTotalExpo();
        uint256 totalExpoForTick =
            protocol.getCurrentTotalExpoByTick(protocol.getEffectiveTickForPrice(desiredLiqPrice));

        assertEq(totalExpoForTick, 0, "Total expo for future position's tick should be empty");

        // Initiate a long position
        (int24 tick, uint256 tickVersion, uint256 index) =
            protocol.initiateOpenPosition(1 ether, desiredLiqPrice, abi.encode(price), "");

        totalExpoForTick = protocol.getCurrentTotalExpoByTick(tick);
        Position memory position = protocol.getLongPosition(tick, tickVersion, index);

        // Calculate the total expo of the position after the initialization
        uint256 expectedPositionTotalExpo =
            FixedPointMathLib.fullMulDiv(position.amount, position.leverage, 10 ** protocol.LEVERAGE_DECIMALS());
        assertEq(
            initialTotalExpo + expectedPositionTotalExpo,
            protocol.getTotalExpo(),
            "Total expo should have increased by the position's total expo"
        );
        assertEq(totalExpoForTick, expectedPositionTotalExpo, "Total expo on tick is not the expected value");

        skip(oracleMiddleware.getValidationDelay() + 1);

        // Change the price
        price = 1999 ether;
        // Validate the position with the new price
        protocol.validateOpenPosition(abi.encode(price), "");

        uint256 previousLeverage = position.leverage;
        // Get the updated position
        position = protocol.getLongPosition(tick, tickVersion, index);
        uint256 newLeverage = position.leverage;

        // Sanity check
        assertTrue(previousLeverage != newLeverage, "The leverage changing is necessary for this test to work");

        // Calculate the total expo of the position after the validation
        expectedPositionTotalExpo =
            FixedPointMathLib.fullMulDiv(position.amount, position.leverage, 10 ** protocol.LEVERAGE_DECIMALS());

        assertEq(
            initialTotalExpo + expectedPositionTotalExpo,
            protocol.getTotalExpo(),
            "Total expo should have increased by the position's new total expo"
        );

        totalExpoForTick = protocol.getCurrentTotalExpoByTick(tick);
        assertEq(totalExpoForTick, expectedPositionTotalExpo, "Total expo on tick is not the expected value");
    }

    /**
     * @custom:scenario Check that the user can close his opened position
     * @custom:given An initialized and validated position
     * @custom:when The user call initiateClosePosition
     * @custom:then The close position action is initialized
     */
    function test_canInitializeClosePosition() external {
        uint128 price = 2000 ether;
        uint128 desiredLiqPrice = 1700 ether;

        // Initiate a long position
        (int24 tick, uint256 tickVersion, uint256 index) =
            protocol.initiateOpenPosition(1 ether, desiredLiqPrice, abi.encode(price), "");
        skip(oracleMiddleware.getValidationDelay() + 1);
        // Validate the open position action
        protocol.validateOpenPosition(abi.encode(price), "");
        skip(oracleMiddleware.getValidationDelay() + 1);

        vm.expectEmit();
        emit InitiatedClosePosition(address(this), tick, tickVersion, index);
        protocol.initiateClosePosition(tick, tickVersion, index, abi.encode(price), "");
    }
}<|MERGE_RESOLUTION|>--- conflicted
+++ resolved
@@ -48,13 +48,7 @@
      * @custom:and The multiplier is > 1.
      */
     function test_getMinLiquidationPrice_multiplierGtOne() public {
-<<<<<<< HEAD
         bytes memory priceData = abi.encode(params.initialPrice);
-=======
-        bytes memory priceData = abi.encode(4000 ether);
-        uint128 desiredLiqPrice =
-            protocol.i_getLiquidationPrice(4000 ether, uint128(2 * 10 ** protocol.LEVERAGE_DECIMALS()));
->>>>>>> d3dfaf2f
 
         protocol.initiateOpenPosition(500 ether, params.initialPrice / 2, priceData, "");
         protocol.validateOpenPosition(priceData, "");
