--- conflicted
+++ resolved
@@ -61,7 +61,7 @@
             10 ** protocol.LIQUIDATION_MULTIPLIER_DECIMALS(),
             "liquidation multiplier <= 1"
         );
-        assertEq(protocol.getMinLiquidationPrice(5000 ether), 5_030_445_705_650, "wrong minimum liquidation price");
+        assertEq(protocol.getMinLiquidationPrice(5000 ether), 5_030_460_034_183, "wrong minimum liquidation price");
     }
 
     /**
@@ -83,11 +83,7 @@
             10 ** protocol.LIQUIDATION_MULTIPLIER_DECIMALS(),
             "liquidation multiplier >= 1"
         );
-<<<<<<< HEAD
-        assertEq(protocol.getMinLiquidationPrice(5000 ether), 5_030_701_514_744, "wrong minimum liquidation price");
-=======
-        assertEq(protocol.getMinLiquidationPrice(5000 ether), 5_032_218_788_439, "wrong minimum liquidation price");
->>>>>>> 908c8e1b
+        assertEq(protocol.getMinLiquidationPrice(5000 ether), 5_030_703_732_908, "wrong minimum liquidation price");
     }
 
     /**
