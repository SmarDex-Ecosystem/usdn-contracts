// SPDX-License-Identifier: UNLICENSED
pragma solidity 0.8.20;

import { UsdnProtocolBaseFixture } from "test/unit/UsdnProtocol/utils/Fixtures.sol";

import { PendingAction } from "src/interfaces/UsdnProtocol/IUsdnProtocolTypes.sol";

/**
 * @custom:feature The functions of the core of the protocol
 * @custom:background Given a protocol instance that was initialized with 2 longs and 1 short
 */
contract TestUsdnProtocolCore is UsdnProtocolBaseFixture {
    function setUp() public {
        super._setUp(DEFAULT_PARAMS);
    }

    /**
     * @custom:scenario Check return values of the `funding` function
     * @custom:when The timestamp is the same as the initial timestamp
     * @custom:then The funding should be 0
     */
    function test_funding() public {
        int256 longExpo = int256(protocol.totalExpo()) - int256(protocol.balanceLong());
        (int256 fund, int256 oldLongExpo) = protocol.funding(uint128(DEFAULT_PARAMS.initialTimestamp));
        assertEq(fund, 0, "funding should be 0 if no time has passed");
        assertEq(oldLongExpo, longExpo, "longExpo if no time has passed");
    }

    /**
     * @custom:scenario Calling the `funding` function
     * @custom:when The timestamp is in the past
     * @custom:then The protocol reverts with `UsdnProtocolTimestampTooOld`
     */
    function test_RevertWhen_funding_pastTimestamp() public {
        vm.expectRevert(UsdnProtocolTimestampTooOld.selector);
        protocol.funding(uint128(DEFAULT_PARAMS.initialTimestamp) - 1);
    }

    /**
     * @custom:scenario The long position's value is equal to the long side available balance
     * @custom:given No time has elapsed since the initialization
     * @custom:and The price of the asset is equal to the initial price
     * @custom:then The long side available balance is equal to the first position value
     * @dev Due to imprecision in the calculations, there are in practice a few wei of difference, but always in favor
     * of the protocol (see fuzzing tests)
     */
    function test_longAssetAvailable() public {
        // calculate the value of the deployer's long position
        uint128 longLiqPrice =
            protocol.getEffectivePriceForTick(protocol.getEffectiveTickForPrice(DEFAULT_PARAMS.initialPrice / 2));
        uint256 longPosValue = protocol.i_getPositionValue(
            DEFAULT_PARAMS.initialPrice, longLiqPrice, DEFAULT_PARAMS.initialLong, initialLongLeverage
        );

        // there are rounding errors when calculating the value of a position, here we have up to 1 wei of error for
        // each position, but always in favor of the protocol.
        assertGe(uint256(protocol.i_longAssetAvailable(DEFAULT_PARAMS.initialPrice)), longPosValue, "long balance");
    }

    /**
     * @dev Helper function to initiate a new position and liquidate it before it gets validated
     * @return tick_ The tick of the new position
     * @return tickVersion_ The tick version of the new position
     * @return index_ The index of the new position
     */
    function _createStalePendingActionHelper() internal returns (int24 tick_, uint256 tickVersion_, uint256 index_) {
        wstETH.mintAndApprove(address(this), 2 ether, address(protocol), type(uint256).max);
        // create a pending action with a liquidation price around $1700
        bytes memory priceData = abi.encode(uint128(2000 ether));
        (tick_, tickVersion_, index_) = protocol.initiateOpenPosition(1 ether, 1700 ether, priceData, "");

        // the price drops to $1500 and the position gets liquidated
        skip(30);
        priceData = abi.encode(uint128(1500 ether));
        protocol.liquidate(priceData, 10);

        // the pending action is stale
        (, uint256 currentTickVersion) = protocol.i_tickHash(tick_);
        PendingAction memory action = protocol.getUserPendingAction(address(this));
        assertEq(action.var3, tickVersion_, "tick version");
        assertTrue(action.var3 != currentTickVersion, "current tick version");
    }

    /**
     * @custom:scenario A pending new long position gets liquidated
     * @custom:given A pending new position was liquidated before being validated
     * @custom:and The pending action is stale (tick version mismatch)
     * @custom:when The user opens another position
     * @custom:then The protocol emits a `StalePendingActionRemoved` event
     * @custom:and The transaction does not revert
     */
    function test_stalePendingActionReInit() public {
        (int24 tick, uint256 tickVersion, uint256 index) = _createStalePendingActionHelper();

        bytes memory priceData = abi.encode(uint128(1500 ether));
        // we should be able to open a new position
        vm.expectEmit();
        emit StalePendingActionRemoved(address(this), tick, tickVersion, index);
        protocol.initiateOpenPosition(1 ether, 1000 ether, priceData, "");
    }

    /**
     * @custom:scenario A pending new long position gets liquidated and then validated
     * @custom:given A pending new position was liquidated before being validated
     * @custom:and The pending action is stale (tick version mismatch)
     * @custom:when The user tries to validate the pending action
     * @custom:then The protocol emits a `StalePendingActionRemoved` event
     * @custom:and The transaction does not revert
     */
    function test_stalePendingActionValidate() public {
        (int24 tick, uint256 tickVersion, uint256 index) = _createStalePendingActionHelper();

        bytes memory priceData = abi.encode(uint128(1500 ether));
        // validating the action emits the proper event
        vm.expectEmit();
        emit StalePendingActionRemoved(address(this), tick, tickVersion, index);
        protocol.validateOpenPosition(priceData, "");
    }

    /**
     * @custom:scenario EMA updated correctly
     * @custom:given a negative funding
     * @custom:and an action for a smaller period than the EMA period
     * @custom:then EMA should be greater than the last funding
     */
    function test_updateEma_negFunding() public {
        bytes memory priceData = abi.encode(DEFAULT_PARAMS.initialPrice);
        // we skip 1 day and call liquidate() to have a negative funding
        skip(1 days);
        protocol.liquidate(priceData, 1);

        int256 lastFunding = protocol.getLastFunding();
        skip(protocol.getEMAPeriod() - 1);
        // we call liquidate() to update the EMA
        protocol.liquidate(priceData, 1);

        assertGt(protocol.getEMA(), lastFunding);
    }

    /**
     * @custom:scenario EMA updated correctly
     * @custom:given a positive funding
     * @custom:and an action for a smaller period than the EMA period
     * @custom:then EMA should be lower than the last funding
     */
    function test_updateEma_posFunding() public {
        wstETH.mintAndApprove(address(this), 10_000 ether, address(protocol), type(uint256).max);
        bytes memory priceData = abi.encode(DEFAULT_PARAMS.initialPrice);
        protocol.initiateOpenPosition(200 ether, DEFAULT_PARAMS.initialPrice / 2, priceData, "");
        protocol.validateOpenPosition(priceData, "");

        int256 lastFunding = protocol.getLastFunding();
        skip(protocol.getEMAPeriod() - 1);
        // we call liquidate() to update the EMA
        protocol.liquidate(priceData, 1);

        assertLt(protocol.getEMA(), lastFunding);
    }

    /**
     * @custom:scenario Funding calculation
     * @custom:when long and vault expos are equal
     * @custom:then fund should be equal to EMA
     */
    function test_fundingWhenEqualExpo() public {
        wstETH.mintAndApprove(address(this), 10_000 ether, address(protocol), type(uint256).max);
        uint128 price = DEFAULT_PARAMS.initialPrice;
        bytes memory priceData = abi.encode(price);

        protocol.initiateOpenPosition(20 ether, price / 2, priceData, "");
        protocol.validateOpenPosition(priceData, "");

        // we create a deposit to make the long and vault expos equal
        protocol.initiateDeposit(
            uint128(uint256(protocol.i_longTradingExpo(price) - protocol.i_vaultTradingExpo(price))), priceData, ""
        );
        protocol.validateDeposit(priceData, "");

        assertEq(
            protocol.i_longTradingExpo(price),
            protocol.i_vaultTradingExpo(price),
            "long and vault expos should be equal"
        );
        (int256 fund_, int256 oldLongExpo) = protocol.funding(uint128(DEFAULT_PARAMS.initialTimestamp + 60));
        assertEq(fund_, protocol.getEMA(), "funding should be equal to EMA");
        assertEq(
            oldLongExpo,
            int256(protocol.totalExpo() - protocol.balanceLong()),
            "old long expo should be the same as last update"
        );
    }

    /**
     * @custom:scenario No protocol actions during a greater period than the EMA period
     * @custom:given a non-zero funding
     * @custom:and no actions for a period greater than the EMA period
     * @custom:then EMA should be equal to the last funding
     */
    function test_updateEma_whenTimeGtEMAPeriod() public {
        wstETH.mintAndApprove(address(this), 10_000 ether, address(protocol), type(uint256).max);
        bytes memory priceData = abi.encode(DEFAULT_PARAMS.initialPrice);
        // we skip 1 day and call liquidate() to have a non-zero funding
        skip(1 days);
        protocol.liquidate(priceData, 1);

        int256 lastFunding = protocol.getLastFunding();
        skip(protocol.getEMAPeriod() + 1);
        // we call liquidate() to update the EMA
        protocol.liquidate(priceData, 1);

        assertEq(protocol.getEMA(), lastFunding, "EMA should be equal to last funding");
    }

    /**
     * @custom:scenario Funding calculation
     * @custom:when the long expo is negative
     * @custom:and the vault expo is zero
     * @custom:then fund should be equal to -fundingSF + EMA
     */
    function test_funding_NegLong_ZeroVault() public {
        skip(1 hours);
        wstETH.mintAndApprove(address(this), 10_000 ether, address(protocol), type(uint256).max);
        uint128 price = DEFAULT_PARAMS.initialPrice;
        bytes memory priceData = abi.encode(price);

        protocol.initiateOpenPosition(1000 ether, price * 90 / 100, priceData, "");
        skip(oracleMiddleware.validationDelay() + 1);
        protocol.validateOpenPosition(priceData, "");

        skip(1 hours);
        protocol.liquidate(abi.encode(price / 100), 10);
        assertLt(int256(protocol.totalExpo()) - int256(protocol.balanceLong()), 0, "long expo should be negative");
        assertEq(protocol.balanceVault(), 0, "vault expo should be zero");

        int256 EMA = protocol.getEMA();
        uint256 fundingSF = protocol.fundingSF();
        (int256 fund_,) = protocol.funding(uint128(block.timestamp));

        assertEq(fund_, -int256(fundingSF) + EMA, "funding should be equal to -fundingSF + EMA");
    }

    /**
     * @custom:scenario Funding calculation
     * @custom:when the long expo is positive
     * @custom:and the vault expo is zero
     * @custom:then fund should be equal to fundingSF + EMA
     */
    function test_funding_PosLong_ZeroVault() public {
        skip(1 hours);
        wstETH.mintAndApprove(address(this), 10_000 ether, address(protocol), type(uint256).max);
        uint128 price = DEFAULT_PARAMS.initialPrice;
        bytes memory priceData = abi.encode(price);

        protocol.initiateOpenPosition(1000 ether, price * 90 / 100, priceData, "");
        skip(oracleMiddleware.validationDelay() + 1);
        protocol.validateOpenPosition(priceData, "");

        skip(1 hours);
        protocol.liquidate(abi.encode(price * 100), 10);
        assertGt(int256(protocol.totalExpo()) - int256(protocol.balanceLong()), 0, "long expo should be positive");
        assertEq(protocol.balanceVault(), 0, "vault expo should be zero");

        int256 EMA = protocol.getEMA();
<<<<<<< HEAD
        uint256 fundingSF = protocol.fundingSF();
        (int256 fund_,) = protocol.funding(uint128(block.timestamp));

        assertEq(fund_, int256(fundingSF) + EMA, "funding should be equal to fundingSF + EMA");
=======
        uint256 fundingSF = protocol.getFundingSF();
        (int256 fund_,,) = protocol.funding(price / 100, uint128(block.timestamp));
        emit log_named_int("fund_", fund_);
        emit log_named_int("mul", -int256(fundingSF) + EMA);
>>>>>>> d3dfaf2f
    }
}<|MERGE_RESOLUTION|>--- conflicted
+++ resolved
@@ -20,7 +20,7 @@
      * @custom:then The funding should be 0
      */
     function test_funding() public {
-        int256 longExpo = int256(protocol.totalExpo()) - int256(protocol.balanceLong());
+        int256 longExpo = int256(protocol.getTotalExpo()) - int256(protocol.getBalanceLong());
         (int256 fund, int256 oldLongExpo) = protocol.funding(uint128(DEFAULT_PARAMS.initialTimestamp));
         assertEq(fund, 0, "funding should be 0 if no time has passed");
         assertEq(oldLongExpo, longExpo, "longExpo if no time has passed");
@@ -185,7 +185,7 @@
         assertEq(fund_, protocol.getEMA(), "funding should be equal to EMA");
         assertEq(
             oldLongExpo,
-            int256(protocol.totalExpo() - protocol.balanceLong()),
+            int256(protocol.getTotalExpo() - protocol.getBalanceLong()),
             "old long expo should be the same as last update"
         );
     }
@@ -224,16 +224,16 @@
         bytes memory priceData = abi.encode(price);
 
         protocol.initiateOpenPosition(1000 ether, price * 90 / 100, priceData, "");
-        skip(oracleMiddleware.validationDelay() + 1);
+        skip(oracleMiddleware.getValidationDelay() + 1);
         protocol.validateOpenPosition(priceData, "");
 
         skip(1 hours);
         protocol.liquidate(abi.encode(price / 100), 10);
-        assertLt(int256(protocol.totalExpo()) - int256(protocol.balanceLong()), 0, "long expo should be negative");
-        assertEq(protocol.balanceVault(), 0, "vault expo should be zero");
+        assertLt(int256(protocol.getTotalExpo()) - int256(protocol.getBalanceLong()), 0, "long expo should be negative");
+        assertEq(protocol.getBalanceVault(), 0, "vault expo should be zero");
 
         int256 EMA = protocol.getEMA();
-        uint256 fundingSF = protocol.fundingSF();
+        uint256 fundingSF = protocol.getFundingSF();
         (int256 fund_,) = protocol.funding(uint128(block.timestamp));
 
         assertEq(fund_, -int256(fundingSF) + EMA, "funding should be equal to -fundingSF + EMA");
@@ -252,25 +252,18 @@
         bytes memory priceData = abi.encode(price);
 
         protocol.initiateOpenPosition(1000 ether, price * 90 / 100, priceData, "");
-        skip(oracleMiddleware.validationDelay() + 1);
+        skip(oracleMiddleware.getValidationDelay() + 1);
         protocol.validateOpenPosition(priceData, "");
 
         skip(1 hours);
         protocol.liquidate(abi.encode(price * 100), 10);
-        assertGt(int256(protocol.totalExpo()) - int256(protocol.balanceLong()), 0, "long expo should be positive");
-        assertEq(protocol.balanceVault(), 0, "vault expo should be zero");
+        assertGt(int256(protocol.getTotalExpo()) - int256(protocol.getBalanceLong()), 0, "long expo should be positive");
+        assertEq(protocol.getBalanceVault(), 0, "vault expo should be zero");
 
         int256 EMA = protocol.getEMA();
-<<<<<<< HEAD
-        uint256 fundingSF = protocol.fundingSF();
+        uint256 fundingSF = protocol.getFundingSF();
         (int256 fund_,) = protocol.funding(uint128(block.timestamp));
 
         assertEq(fund_, int256(fundingSF) + EMA, "funding should be equal to fundingSF + EMA");
-=======
-        uint256 fundingSF = protocol.getFundingSF();
-        (int256 fund_,,) = protocol.funding(price / 100, uint128(block.timestamp));
-        emit log_named_int("fund_", fund_);
-        emit log_named_int("mul", -int256(fundingSF) + EMA);
->>>>>>> d3dfaf2f
     }
 }