// SPDX-License-Identifier: UNLICENSED
pragma solidity 0.8.20;

import { FixedPointMathLib } from "solady/src/utils/FixedPointMathLib.sol";

import { UsdnProtocolBaseFixture } from "test/unit/UsdnProtocol/utils/Fixtures.sol";

<<<<<<< HEAD
import { Position } from "src/interfaces/UsdnProtocol/IUsdnProtocolTypes.sol";

=======
>>>>>>> 146adf87
/**
 * @custom:feature The functions of the core of the protocol
 * @custom:background Given a protocol instance that was initialized with 2 longs and 1 short
 */
contract TestUsdnProtocolCore is UsdnProtocolBaseFixture {
    function setUp() public {
        super._setUp(DEFAULT_PARAMS);
    }

    /**
     * @custom:scenario Check return values of the `funding` function
     * @custom:when The timestamp is the same as the initial timestamp
     * @custom:then The funding should be 0
     */
    function test_funding() public {
        (int256 fund, int256 longExpo, int256 vaultExpo) =
            protocol.funding(DEFAULT_PARAMS.initialPrice, uint128(DEFAULT_PARAMS.initialTimestamp));
        assertEq(fund, 0, "funding should be 0 if no time has passed");
        assertEq(longExpo, 4.919970269703462172 ether, "longExpo if no time has passed");
        assertEq(vaultExpo, 10 ether, "vaultExpo if no time has passed");
    }

    /**
     * @custom:scenario Calling the `funding` function
     * @custom:when The timestamp is in the past
     * @custom:then The protocol reverts with `UsdnProtocolTimestampTooOld`
     */
    function test_RevertWhen_funding_pastTimestamp() public {
        vm.expectRevert(UsdnProtocolTimestampTooOld.selector);
        protocol.funding(DEFAULT_PARAMS.initialPrice, uint128(DEFAULT_PARAMS.initialTimestamp) - 1);
    }

    /**
     * @custom:scenario The sum of all long position's value is equal to the long side available balance
     * @custom:given No time has elapsed since the initialization
     * @custom:and The price of the asset is equal to the initial price
     * @custom:when The sum of all position values is calculated
     * @custom:then The long side available balance is equal to the sum of all position values
     * @dev Due to imprecision in the calculations, there are in practice a few wei of difference, but always in favor
     * of the protocol (see fuzzing tests)
     */
    function test_longAssetAvailable() public {
        // calculate the value of the init position
        uint128 initLiqPrice = protocol.getEffectivePriceForTick(protocol.minTick());
        uint256 initPosValue = protocol.positionValue(
            DEFAULT_PARAMS.initialPrice, initLiqPrice, protocol.FIRST_LONG_AMOUNT(), defaultPosLeverage
        );

        // calculate the value of the deployer's long position
        uint128 longLiqPrice =
            protocol.getEffectivePriceForTick(protocol.getEffectiveTickForPrice(DEFAULT_PARAMS.initialPrice / 2));
        uint256 longPosValue = protocol.positionValue(
            DEFAULT_PARAMS.initialPrice,
            longLiqPrice,
            DEFAULT_PARAMS.initialLong - protocol.FIRST_LONG_AMOUNT(),
            initialLongLeverage
        );

        // calculate the sum to know the theoretical long balance
        uint256 sumOfPositions = longPosValue + initPosValue;

        // there are rounding errors when calculating the value of a position, here we have up to 1 wei of error for
        // each position, but always in favor of the protocol.
        assertGe(uint256(protocol.longAssetAvailable(DEFAULT_PARAMS.initialPrice)), sumOfPositions, "long balance");
    }
}<|MERGE_RESOLUTION|>--- conflicted
+++ resolved
@@ -5,11 +5,6 @@
 
 import { UsdnProtocolBaseFixture } from "test/unit/UsdnProtocol/utils/Fixtures.sol";
 
-<<<<<<< HEAD
-import { Position } from "src/interfaces/UsdnProtocol/IUsdnProtocolTypes.sol";
-
-=======
->>>>>>> 146adf87
 /**
  * @custom:feature The functions of the core of the protocol
  * @custom:background Given a protocol instance that was initialized with 2 longs and 1 short
