--- conflicted
+++ resolved
@@ -7,11 +7,8 @@
 
 import { UsdnProtocolBaseFixture } from "test/unit/UsdnProtocol/utils/Fixtures.sol";
 
-<<<<<<< HEAD
 import { Position, PendingAction } from "src/interfaces/UsdnProtocol/IUsdnProtocol.sol";
 
-=======
->>>>>>> 146adf87
 /**
  * @custom:feature The functions of the core of the protocol
  * @custom:background Given a protocol instance that was initialized with 2 longs and 1 short
