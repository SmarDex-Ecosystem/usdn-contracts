// SPDX-License-Identifier: UNLICENSED
pragma solidity 0.8.20;

import { UsdnProtocolBaseFixture } from "test/unit/UsdnProtocol/utils/Fixtures.sol";

import { PendingAction } from "src/interfaces/UsdnProtocol/IUsdnProtocolTypes.sol";

/**
 * @custom:feature The functions of the core of the protocol
 * @custom:background Given a protocol instance that was initialized with 2 longs and 1 short
 */
contract TestUsdnProtocolCore is UsdnProtocolBaseFixture {
    function setUp() public {
        super._setUp(DEFAULT_PARAMS);
    }

    /**
     * @custom:scenario Check return values of the `funding` function
     * @custom:when The timestamp is the same as the initial timestamp
     * @custom:then The funding should be 0
     */
    function test_funding() public {
        (int256 fund, int256 oldLongExpo) = protocol.funding(uint128(DEFAULT_PARAMS.initialTimestamp));
        assertEq(fund, 0, "funding should be 0 if no time has passed");
<<<<<<< HEAD
        assertEq(
            oldLongExpo,
            int256(protocol.totalExpo() - protocol.balanceLong()),
            "old long expo should be the same as last update"
        );
=======
        assertEq(longExpo, 4.919970269703463156 ether, "longExpo if no time has passed");
        assertEq(vaultExpo, 10 ether, "vaultExpo if no time has passed");
>>>>>>> 5907e66d
    }

    /**
     * @custom:scenario Calling the `funding` function
     * @custom:when The timestamp is in the past
     * @custom:then The protocol reverts with `UsdnProtocolTimestampTooOld`
     */
    function test_RevertWhen_funding_pastTimestamp() public {
        vm.expectRevert(UsdnProtocolTimestampTooOld.selector);
        protocol.funding(uint128(DEFAULT_PARAMS.initialTimestamp) - 1);
    }

    /**
     * @custom:scenario The long position's value is equal to the long side available balance
     * @custom:given No time has elapsed since the initialization
     * @custom:and The price of the asset is equal to the initial price
     * @custom:then The long side available balance is equal to the first position value
     * @dev Due to imprecision in the calculations, there are in practice a few wei of difference, but always in favor
     * of the protocol (see fuzzing tests)
     */
    function test_longAssetAvailable() public {
        // calculate the value of the deployer's long position
        uint128 longLiqPrice =
            protocol.getEffectivePriceForTick(protocol.getEffectiveTickForPrice(DEFAULT_PARAMS.initialPrice / 2));
        uint256 longPosValue = protocol.positionValue(
            DEFAULT_PARAMS.initialPrice, longLiqPrice, DEFAULT_PARAMS.initialLong, initialLongLeverage
        );

        // there are rounding errors when calculating the value of a position, here we have up to 1 wei of error for
        // each position, but always in favor of the protocol.
        assertGe(uint256(protocol.longAssetAvailable(DEFAULT_PARAMS.initialPrice)), longPosValue, "long balance");
    }

    /**
     * @dev Helper function to initiate a new position and liquidate it before it gets validated
     * @return tick_ The tick of the new position
     * @return tickVersion_ The tick version of the new position
     * @return index_ The index of the new position
     */
    function _createStalePendingActionHelper() internal returns (int24 tick_, uint256 tickVersion_, uint256 index_) {
        wstETH.mintAndApprove(address(this), 2 ether, address(protocol), type(uint256).max);
        // create a pending action with a liquidation price around $1700
        bytes memory priceData = abi.encode(uint128(2000 ether));
        (tick_, tickVersion_, index_) = protocol.initiateOpenPosition(1 ether, 1700 ether, priceData, "");

        // the price drops to $1500 and the position gets liquidated
        skip(30);
        priceData = abi.encode(uint128(1500 ether));
        protocol.liquidate(priceData, 10);

        // the pending action is stale
        (, uint256 currentTickVersion) = protocol.tickHash(tick_);
        PendingAction memory action = protocol.getUserPendingAction(address(this));
        assertEq(action.var3, tickVersion_, "tick version");
        assertTrue(action.var3 != currentTickVersion, "current tick version");
    }

    /**
     * @custom:scenario A pending new long position gets liquidated
     * @custom:given A pending new position was liquidated before being validated
     * @custom:and The pending action is stale (tick version mismatch)
     * @custom:when The user opens another position
     * @custom:then The protocol emits a `StalePendingActionRemoved` event
     * @custom:and The transaction does not revert
     */
    function test_stalePendingActionReInit() public {
        (int24 tick, uint256 tickVersion, uint256 index) = _createStalePendingActionHelper();

        bytes memory priceData = abi.encode(uint128(1500 ether));
        // we should be able to open a new position
        vm.expectEmit();
        emit StalePendingActionRemoved(address(this), tick, tickVersion, index);
        protocol.initiateOpenPosition(1 ether, 1000 ether, priceData, "");
    }

    /**
     * @custom:scenario A pending new long position gets liquidated and then validated
     * @custom:given A pending new position was liquidated before being validated
     * @custom:and The pending action is stale (tick version mismatch)
     * @custom:when The user tries to validate the pending action
     * @custom:then The protocol emits a `StalePendingActionRemoved` event
     * @custom:and The transaction does not revert
     */
    function test_stalePendingActionValidate() public {
        (int24 tick, uint256 tickVersion, uint256 index) = _createStalePendingActionHelper();

        bytes memory priceData = abi.encode(uint128(1500 ether));
        // validating the action emits the proper event
        vm.expectEmit();
        emit StalePendingActionRemoved(address(this), tick, tickVersion, index);
        protocol.validateOpenPosition(priceData, "");
    }

    /**
     * @custom:scenario EMA updated correctly
     * @custom:given a negative funding
     * @custom:and an action for a smaller period than the EMA period
     * @custom:then EMA should be greater than the last funding
     */
    function test_updateEma_negFunding() public {
        bytes memory priceData = abi.encode(DEFAULT_PARAMS.initialPrice);
        // we skip 1 day and call liquidate() to have a negative funding
        skip(1 days);
        protocol.liquidate(priceData, 1);

        int256 lastFunding = protocol.i_lastFunding();
        skip(protocol.getEMAPeriod() - 1);
        // we call liquidate() to update the EMA
        protocol.liquidate(priceData, 1);

        assertGt(protocol.getEMA(), lastFunding);
    }

    /**
     * @custom:scenario EMA updated correctly
     * @custom:given a positive funding
     * @custom:and an action for a smaller period than the EMA period
     * @custom:then EMA should be lower than the last funding
     */
    function test_updateEma_posFunding() public {
        wstETH.mintAndApprove(address(this), 10_000 ether, address(protocol), type(uint256).max);
        bytes memory priceData = abi.encode(DEFAULT_PARAMS.initialPrice);
        protocol.initiateOpenPosition(200 ether, DEFAULT_PARAMS.initialPrice / 2, priceData, "");
        protocol.validateOpenPosition(priceData, "");

        int256 lastFunding = protocol.i_lastFunding();
        skip(protocol.getEMAPeriod() - 1);
        // we call liquidate() to update the EMA
        protocol.liquidate(priceData, 1);

        assertLt(protocol.getEMA(), lastFunding);
    }

    /**
     * @custom:scenario Funding calculation
     * @custom:when long and vault expos are equal
     * @custom:then fund should be equal to EMA
     */
    function test_fundingWhenEqualExpo() public {
        wstETH.mintAndApprove(address(this), 10_000 ether, address(protocol), type(uint256).max);
        uint128 price = DEFAULT_PARAMS.initialPrice;
        bytes memory priceData = abi.encode(price);

        protocol.initiateOpenPosition(20 ether, price / 2, priceData, "");
        protocol.validateOpenPosition(priceData, "");

        // we create a deposit to make the long and vault expos equal
        protocol.initiateDeposit(
            uint128(uint256(protocol.i_longTradingExpo(price) - protocol.i_vaultTradingExpo(price))), priceData, ""
        );
        protocol.validateDeposit(priceData, "");

        assertEq(
            protocol.i_longTradingExpo(price),
            protocol.i_vaultTradingExpo(price),
            "long and vault expos should be equal"
        );
        (int256 fund_, int256 oldLongExpo) = protocol.funding(uint128(DEFAULT_PARAMS.initialTimestamp + 60));
        assertEq(fund_, protocol.getEMA(), "funding should be equal to EMA");
        assertEq(
            oldLongExpo,
            int256(protocol.totalExpo() - protocol.balanceLong()),
            "old long expo should be the same as last update"
        );
    }

    /**
     * @custom:scenario No protocol actions during a greater period than the EMA period
     * @custom:given a non-zero funding
     * @custom:and no actions for a period greater than the EMA period
     * @custom:then EMA should be equal to the last funding
     */
    function test_updateEma_whenTimeGtEMAPeriod() public {
        wstETH.mintAndApprove(address(this), 10_000 ether, address(protocol), type(uint256).max);
        bytes memory priceData = abi.encode(DEFAULT_PARAMS.initialPrice);
        // we skip 1 day and call liquidate() to have a non-zero funding
        skip(1 days);
        protocol.liquidate(priceData, 1);

        int256 lastFunding = protocol.i_lastFunding();
        skip(protocol.getEMAPeriod() + 1);
        // we call liquidate() to update the EMA
        protocol.liquidate(priceData, 1);

        assertEq(protocol.getEMA(), lastFunding, "EMA should be equal to last funding");
    }

    /**
     * @custom:scenario Funding calculation
     * @custom:when the long expo is negative
     * @custom:and the vault expo is zero
     * @custom:then fund should be equal to -fundingSF + EMA
     */
    function test_funding_NegLong_ZeroVault() public {
        // TODO : fix the test when #101 merged
        vm.skip(true);

        wstETH.mintAndApprove(address(this), 10_000 ether, address(protocol), type(uint256).max);
        uint128 price = DEFAULT_PARAMS.initialPrice;
        bytes memory priceData = abi.encode(price);

        protocol.initiateOpenPosition(1000 ether, price * 90 / 100, priceData, "");
        protocol.validateOpenPosition(priceData, "");

        skip(25);
        protocol.liquidate(abi.encode(price / 100), 10);
        int256 EMA = protocol.getEMA();
        uint256 fundingSF = protocol.fundingSF();
        (int256 fund_,,) = protocol.funding(price / 100, uint128(block.timestamp));
        emit log_named_int("fund_", fund_);
        emit log_named_int("mul", -int256(fundingSF) + EMA);
    }
}<|MERGE_RESOLUTION|>--- conflicted
+++ resolved
@@ -22,16 +22,7 @@
     function test_funding() public {
         (int256 fund, int256 oldLongExpo) = protocol.funding(uint128(DEFAULT_PARAMS.initialTimestamp));
         assertEq(fund, 0, "funding should be 0 if no time has passed");
-<<<<<<< HEAD
-        assertEq(
-            oldLongExpo,
-            int256(protocol.totalExpo() - protocol.balanceLong()),
-            "old long expo should be the same as last update"
-        );
-=======
-        assertEq(longExpo, 4.919970269703463156 ether, "longExpo if no time has passed");
-        assertEq(vaultExpo, 10 ether, "vaultExpo if no time has passed");
->>>>>>> 5907e66d
+        assertEq(oldLongExpo, 4.919970269703463156 ether, "longExpo if no time has passed");
     }
 
     /**
@@ -240,7 +231,7 @@
         protocol.liquidate(abi.encode(price / 100), 10);
         int256 EMA = protocol.getEMA();
         uint256 fundingSF = protocol.fundingSF();
-        (int256 fund_,,) = protocol.funding(price / 100, uint128(block.timestamp));
+        (int256 fund_,) = protocol.funding(uint128(block.timestamp));
         emit log_named_int("fund_", fund_);
         emit log_named_int("mul", -int256(fundingSF) + EMA);
     }
