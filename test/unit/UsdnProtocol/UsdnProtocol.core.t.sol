// SPDX-License-Identifier: UNLICENSED
pragma solidity 0.8.20;

import { UsdnProtocolBaseFixture } from "test/unit/UsdnProtocol/utils/Fixtures.sol";

import { PendingAction } from "src/interfaces/UsdnProtocol/IUsdnProtocolTypes.sol";

/**
 * @custom:feature The functions of the core of the protocol
 * @custom:background Given a protocol instance that was initialized with 2 longs and 1 short
 */
contract TestUsdnProtocolCore is UsdnProtocolBaseFixture {
    function setUp() public {
        super._setUp(DEFAULT_PARAMS);
    }

    /**
     * @custom:scenario Check return values of the `funding` function
     * @custom:when The timestamp is the same as the initial timestamp
     * @custom:then The funding should be 0
     */
    function test_funding() public {
        (int256 fund, int256 longExpo, int256 vaultExpo) =
            protocol.funding(DEFAULT_PARAMS.initialPrice, uint128(DEFAULT_PARAMS.initialTimestamp));
        assertEq(fund, 0, "funding should be 0 if no time has passed");
        assertEq(longExpo, 4.919970269703462172 ether, "longExpo if no time has passed");
        assertEq(vaultExpo, 10 ether, "vaultExpo if no time has passed");
    }

    /**
     * @custom:scenario Calling the `funding` function
     * @custom:when The timestamp is in the past
     * @custom:then The protocol reverts with `UsdnProtocolTimestampTooOld`
     */
    function test_RevertWhen_funding_pastTimestamp() public {
        vm.expectRevert(UsdnProtocolTimestampTooOld.selector);
        protocol.funding(DEFAULT_PARAMS.initialPrice, uint128(DEFAULT_PARAMS.initialTimestamp) - 1);
    }

    /**
     * @custom:scenario The sum of all long position's value is equal to the long side available balance
     * @custom:given No time has elapsed since the initialization
     * @custom:and The price of the asset is equal to the initial price
     * @custom:when The sum of all position values is calculated
     * @custom:then The long side available balance is equal to the sum of all position values
     * @dev Due to imprecision in the calculations, there are in practice a few wei of difference, but always in favor
     * of the protocol (see fuzzing tests)
     */
    function test_longAssetAvailable() public {
        // calculate the value of the init position
        uint128 initLiqPrice = protocol.getEffectivePriceForTick(protocol.minTick());
        uint256 initPosValue = protocol.positionValue(
            DEFAULT_PARAMS.initialPrice, initLiqPrice, protocol.FIRST_LONG_AMOUNT(), defaultPosLeverage
        );

        // calculate the value of the deployer's long position
        uint128 longLiqPrice =
            protocol.getEffectivePriceForTick(protocol.getEffectiveTickForPrice(DEFAULT_PARAMS.initialPrice / 2));
        uint256 longPosValue = protocol.positionValue(
            DEFAULT_PARAMS.initialPrice,
            longLiqPrice,
            DEFAULT_PARAMS.initialLong - protocol.FIRST_LONG_AMOUNT(),
            initialLongLeverage
        );

        // calculate the sum to know the theoretical long balance
        uint256 sumOfPositions = longPosValue + initPosValue;

        // there are rounding errors when calculating the value of a position, here we have up to 1 wei of error for
        // each position, but always in favor of the protocol.
        assertGe(uint256(protocol.longAssetAvailable(DEFAULT_PARAMS.initialPrice)), sumOfPositions, "long balance");
    }

    /**
     * @dev Helper function to initiate a new position and liquidate it before it gets validated
     * @return tick_ The tick of the new position
     * @return tickVersion_ The tick version of the new position
     * @return index_ The index of the new position
     */
    function _createStalePendingActionHelper() internal returns (int24 tick_, uint256 tickVersion_, uint256 index_) {
        wstETH.mintAndApprove(address(this), 2 ether, address(protocol), type(uint256).max);
        // create a pending action with a liquidation price around $1700
<<<<<<< HEAD
        (tick_, tickVersion_, index_) =
            protocol.initiateOpenPosition(1 ether, 1700 ether, abi.encode(uint128(2000 ether)), "", address(this));
=======
        bytes memory priceData = abi.encode(uint128(2000 ether));
        (tick_, tickVersion_, index_) = protocol.initiateOpenPosition(1 ether, 1700 ether, priceData, "");
>>>>>>> 95cd761d

        // the price drops to $1500 and the position gets liquidated
        skip(30);
        priceData = abi.encode(uint128(1500 ether));
        protocol.liquidate(priceData, 10);

        // the pending action is stale
        (, uint256 currentTickVersion) = protocol.tickHash(tick_);
        PendingAction memory action = protocol.getUserPendingAction(address(this));
        assertEq(action.var3, tickVersion_, "tick version");
        assertTrue(action.var3 != currentTickVersion, "current tick version");
    }

    /**
     * @custom:scenario A pending new long position gets liquidated
     * @custom:given A pending new position was liquidated before being validated
     * @custom:and The pending action is stale (tick version mismatch)
     * @custom:when The user opens another position
     * @custom:then The protocol emits a `StalePendingActionRemoved` event
     * @custom:and The transaction does not revert
     */
    function test_stalePendingActionReInit() public {
        (int24 tick, uint256 tickVersion, uint256 index) = _createStalePendingActionHelper();

        bytes memory priceData = abi.encode(uint128(1500 ether));
        // we should be able to open a new position
        vm.expectEmit();
        emit StalePendingActionRemoved(address(this), tick, tickVersion, index);
<<<<<<< HEAD
        protocol.initiateOpenPosition(1 ether, 1000 ether, abi.encode(uint128(1500 ether)), "", address(this));
=======
        protocol.initiateOpenPosition(1 ether, 1000 ether, priceData, "");
>>>>>>> 95cd761d
    }

    /**
     * @custom:scenario A pending new long position gets liquidated and then validated
     * @custom:given A pending new position was liquidated before being validated
     * @custom:and The pending action is stale (tick version mismatch)
     * @custom:when The user tries to validate the pending action
     * @custom:then The protocol emits a `StalePendingActionRemoved` event
     * @custom:and The transaction does not revert
     */
    function test_stalePendingActionValidate() public {
        (int24 tick, uint256 tickVersion, uint256 index) = _createStalePendingActionHelper();

        bytes memory priceData = abi.encode(uint128(1500 ether));
        // validating the action emits the proper event
        vm.expectEmit();
        emit StalePendingActionRemoved(address(this), tick, tickVersion, index);
        protocol.validateOpenPosition(priceData, "");
    }

    /**
     * @custom:scenario EMA updated correctly
     * @custom:given a negative funding
     * @custom:and an action for a smaller period than the EMA period
     * @custom:then EMA should be greater than the last funding
     */
    function test_updateEma_negFunding() public {
        bytes memory priceData = abi.encode(DEFAULT_PARAMS.initialPrice);
        // we skip 1 day and call liquidate() to have a negative funding
        skip(1 days);
        protocol.liquidate(priceData, 1);

        int256 lastFunding = protocol.i_lastFunding();
        skip(protocol.getEMAPeriod() - 1);
        // we call liquidate() to update the EMA
        protocol.liquidate(priceData, 1);

        assertGt(protocol.getEMA(), lastFunding);
    }

    /**
     * @custom:scenario EMA updated correctly
     * @custom:given a positive funding
     * @custom:and an action for a smaller period than the EMA period
     * @custom:then EMA should be lower than the last funding
     */
    function test_updateEma_posFunding() public {
        wstETH.mintAndApprove(address(this), 10_000 ether, address(protocol), type(uint256).max);
        bytes memory priceData = abi.encode(DEFAULT_PARAMS.initialPrice);
        protocol.initiateOpenPosition(200 ether, DEFAULT_PARAMS.initialPrice / 2, priceData, "");
        protocol.validateOpenPosition(priceData, "");

        int256 lastFunding = protocol.i_lastFunding();
        skip(protocol.getEMAPeriod() - 1);
        // we call liquidate() to update the EMA
        protocol.liquidate(priceData, 1);

        assertLt(protocol.getEMA(), lastFunding);
    }

    /**
     * @custom:scenario Funding calculation
     * @custom:when long and vault expos are equal
     * @custom:then fund should be equal to EMA
     */
    function test_fundingWhenEqualExpo() public {
        wstETH.mintAndApprove(address(this), 10_000 ether, address(protocol), type(uint256).max);
        uint128 price = DEFAULT_PARAMS.initialPrice;
        bytes memory priceData = abi.encode(price);

        protocol.initiateOpenPosition(20 ether, price / 2, priceData, "", address(this));
        protocol.validateOpenPosition(priceData, "");

        // we create a deposit to make the long and vault expos equal
        protocol.initiateDeposit(
            uint128(uint256(protocol.i_longTradingExpo(price) - protocol.i_vaultTradingExpo(price))),
            priceData,
            "",
            address(this)
        );
        protocol.validateDeposit(priceData, "");

        assertEq(
            protocol.i_longTradingExpo(price),
            protocol.i_vaultTradingExpo(price),
            "long and vault expos should be equal"
        );
        (int256 fund_,,) = protocol.funding(price, uint128(DEFAULT_PARAMS.initialTimestamp + 60));
        assertEq(fund_, protocol.getEMA(), "funding should be equal to EMA");
    }

    /**
     * @custom:scenario No protocol actions during a greater period than the EMA period
     * @custom:given a non-zero funding
     * @custom:and no actions for a period greater than the EMA period
     * @custom:then EMA should be equal to the last funding
     */
    function test_updateEma_whenTimeGtEMAPeriod() public {
        wstETH.mintAndApprove(address(this), 10_000 ether, address(protocol), type(uint256).max);
        bytes memory priceData = abi.encode(DEFAULT_PARAMS.initialPrice);
        // we skip 1 day and call liquidate() to have a non-zero funding
        skip(1 days);
        protocol.liquidate(priceData, 1);

        int256 lastFunding = protocol.i_lastFunding();
        skip(protocol.getEMAPeriod() + 1);
        // we call liquidate() to update the EMA
        protocol.liquidate(priceData, 1);

        assertEq(protocol.getEMA(), lastFunding, "EMA should be equal to last funding");
    }
}<|MERGE_RESOLUTION|>--- conflicted
+++ resolved
@@ -80,13 +80,8 @@
     function _createStalePendingActionHelper() internal returns (int24 tick_, uint256 tickVersion_, uint256 index_) {
         wstETH.mintAndApprove(address(this), 2 ether, address(protocol), type(uint256).max);
         // create a pending action with a liquidation price around $1700
-<<<<<<< HEAD
-        (tick_, tickVersion_, index_) =
-            protocol.initiateOpenPosition(1 ether, 1700 ether, abi.encode(uint128(2000 ether)), "", address(this));
-=======
         bytes memory priceData = abi.encode(uint128(2000 ether));
-        (tick_, tickVersion_, index_) = protocol.initiateOpenPosition(1 ether, 1700 ether, priceData, "");
->>>>>>> 95cd761d
+        (tick_, tickVersion_, index_) = protocol.initiateOpenPosition(1 ether, 1700 ether, priceData, "", address(this));
 
         // the price drops to $1500 and the position gets liquidated
         skip(30);
@@ -115,11 +110,7 @@
         // we should be able to open a new position
         vm.expectEmit();
         emit StalePendingActionRemoved(address(this), tick, tickVersion, index);
-<<<<<<< HEAD
-        protocol.initiateOpenPosition(1 ether, 1000 ether, abi.encode(uint128(1500 ether)), "", address(this));
-=======
-        protocol.initiateOpenPosition(1 ether, 1000 ether, priceData, "");
->>>>>>> 95cd761d
+        protocol.initiateOpenPosition(1 ether, 1000 ether, priceData, "", address(this));
     }
 
     /**
@@ -169,7 +160,7 @@
     function test_updateEma_posFunding() public {
         wstETH.mintAndApprove(address(this), 10_000 ether, address(protocol), type(uint256).max);
         bytes memory priceData = abi.encode(DEFAULT_PARAMS.initialPrice);
-        protocol.initiateOpenPosition(200 ether, DEFAULT_PARAMS.initialPrice / 2, priceData, "");
+        protocol.initiateOpenPosition(200 ether, DEFAULT_PARAMS.initialPrice / 2, priceData, "", address(this));
         protocol.validateOpenPosition(priceData, "");
 
         int256 lastFunding = protocol.i_lastFunding();
