--- conflicted
+++ resolved
@@ -197,8 +197,6 @@
         );
         (int256 fund_,,) = protocol.funding(price, uint128(DEFAULT_PARAMS.initialTimestamp + 60));
         assertEq(fund_, protocol.getEMA(), "funding should be equal to EMA");
-<<<<<<< HEAD
-=======
     }
 
     /**
@@ -220,6 +218,5 @@
         protocol.liquidate(priceData, 1);
 
         assertEq(protocol.getEMA(), lastFunding, "EMA should be equal to last funding");
->>>>>>> c3bf2b32
     }
 }