--- conflicted
+++ resolved
@@ -46,25 +46,16 @@
      * of the protocol (see fuzzing tests)
      */
     function test_longAssetAvailable() public {
-<<<<<<< HEAD
-        // calculate the value of the init position
-        uint128 initLiqPrice = protocol.getEffectivePriceForTick(protocol.getMinTick());
-        uint256 initPosValue = protocol.positionValue(
-            DEFAULT_PARAMS.initialPrice, initLiqPrice, protocol.FIRST_LONG_AMOUNT(), defaultPosLeverage
-        );
-
-=======
->>>>>>> 5907e66d
         // calculate the value of the deployer's long position
         uint128 longLiqPrice =
             protocol.getEffectivePriceForTick(protocol.getEffectiveTickForPrice(DEFAULT_PARAMS.initialPrice / 2));
-        uint256 longPosValue = protocol.positionValue(
+        uint256 longPosValue = protocol.i_getPositionValue(
             DEFAULT_PARAMS.initialPrice, longLiqPrice, DEFAULT_PARAMS.initialLong, initialLongLeverage
         );
 
         // there are rounding errors when calculating the value of a position, here we have up to 1 wei of error for
         // each position, but always in favor of the protocol.
-        assertGe(uint256(protocol.longAssetAvailable(DEFAULT_PARAMS.initialPrice)), longPosValue, "long balance");
+        assertGe(uint256(protocol.i_longAssetAvailable(DEFAULT_PARAMS.initialPrice)), longPosValue, "long balance");
     }
 
     /**
@@ -85,7 +76,7 @@
         protocol.liquidate(priceData, 10);
 
         // the pending action is stale
-        (, uint256 currentTickVersion) = protocol.getTickHash(tick_);
+        (, uint256 currentTickVersion) = protocol.i_tickHash(tick_);
         PendingAction memory action = protocol.getUserPendingAction(address(this));
         assertEq(action.var3, tickVersion_, "tick version");
         assertTrue(action.var3 != currentTickVersion, "current tick version");
@@ -139,7 +130,7 @@
         skip(1 days);
         protocol.liquidate(priceData, 1);
 
-        int256 lastFunding = protocol.i_lastFunding();
+        int256 lastFunding = protocol.getLastFunding();
         skip(protocol.getEMAPeriod() - 1);
         // we call liquidate() to update the EMA
         protocol.liquidate(priceData, 1);
@@ -159,7 +150,7 @@
         protocol.initiateOpenPosition(200 ether, DEFAULT_PARAMS.initialPrice / 2, priceData, "");
         protocol.validateOpenPosition(priceData, "");
 
-        int256 lastFunding = protocol.i_lastFunding();
+        int256 lastFunding = protocol.getLastFunding();
         skip(protocol.getEMAPeriod() - 1);
         // we call liquidate() to update the EMA
         protocol.liquidate(priceData, 1);
@@ -208,7 +199,7 @@
         skip(1 days);
         protocol.liquidate(priceData, 1);
 
-        int256 lastFunding = protocol.i_lastFunding();
+        int256 lastFunding = protocol.getLastFunding();
         skip(protocol.getEMAPeriod() + 1);
         // we call liquidate() to update the EMA
         protocol.liquidate(priceData, 1);
@@ -236,8 +227,8 @@
         skip(25);
         protocol.liquidate(abi.encode(price / 100), 10);
         int256 EMA = protocol.getEMA();
-        uint256 fundingSF = protocol.fundingSF();
-        (int256 fund_,,) = protocol.funding(price / 100, uint128(block.timestamp));
+        uint256 fundingSF = protocol.getFundingSF();
+        (int256 fund_,,) = protocol.getFunding(price / 100, uint128(block.timestamp));
         emit log_named_int("fund_", fund_);
         emit log_named_int("mul", -int256(fundingSF) + EMA);
     }
