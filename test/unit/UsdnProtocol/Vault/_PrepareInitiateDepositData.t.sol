// SPDX-License-Identifier: UNLICENSED
pragma solidity 0.8.26;

import { UsdnProtocolBaseFixture } from "../utils/Fixtures.sol";

/**
 * @custom:feature The _prepareInitiateDepositData internal function of the UsdnProtocolVault contract.
 * @custom:background Given a protocol instance that was initialized with default params
 */
contract TestUsdnProtocolPrepareInitiateDepositData is UsdnProtocolBaseFixture {
    function setUp() public {
        super._setUp(DEFAULT_PARAMS);
    }

    /**
     * @custom:scenario Check _prepareInitiateDepositData function revert when the vault balance is empty
     * @custom:given An empty vault balance. This case is not supposed to happen so we need to force it by setting the
     * balance to 0
     * @custom:when The function is called
     * @custom:then The function reverts with the UsdnProtocolEmptyVault error
     */
    function test_emptyBalanceVault() public {
        setUpUserPositionInLong(
            OpenParams({
                user: address(this),
                untilAction: ProtocolAction.ValidateOpenPosition,
                positionSize: 100 ether,
                desiredLiqPrice: params.initialPrice * 9 / 10,
                price: params.initialPrice
            })
        );

<<<<<<< HEAD
        bytes32 storageMainSlot =
            keccak256(abi.encode(uint256(keccak256("UsdnProtocol.storage.main")) - 1)) & ~bytes32(uint256(0xff));
        // _balanceVault is the 30th slot in the storage struct
        bytes32 storageSlot = storageMainSlot | bytes32(uint256(31));
        vm.store(address(protocol), storageSlot, 0);
=======
        protocol.emptyVault();
>>>>>>> d8e3725f

        vm.expectPartialRevert(UsdnProtocolEmptyVault.selector);
        protocol.i_prepareInitiateDepositData(address(this), 1, DISABLE_SHARES_OUT_MIN, abi.encode(params.initialPrice));
    }
}<|MERGE_RESOLUTION|>--- conflicted
+++ resolved
@@ -30,16 +30,7 @@
             })
         );
 
-<<<<<<< HEAD
-        bytes32 storageMainSlot =
-            keccak256(abi.encode(uint256(keccak256("UsdnProtocol.storage.main")) - 1)) & ~bytes32(uint256(0xff));
-        // _balanceVault is the 30th slot in the storage struct
-        bytes32 storageSlot = storageMainSlot | bytes32(uint256(31));
-        vm.store(address(protocol), storageSlot, 0);
-=======
         protocol.emptyVault();
->>>>>>> d8e3725f
-
         vm.expectPartialRevert(UsdnProtocolEmptyVault.selector);
         protocol.i_prepareInitiateDepositData(address(this), 1, DISABLE_SHARES_OUT_MIN, abi.encode(params.initialPrice));
     }
