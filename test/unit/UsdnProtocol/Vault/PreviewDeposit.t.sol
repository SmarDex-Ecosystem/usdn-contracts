// SPDX-License-Identifier: UNLICENSED
pragma solidity 0.8.26;

import { SafeCast } from "@openzeppelin/contracts/utils/math/SafeCast.sol";

import { UsdnProtocolBaseFixture } from "../utils/Fixtures.sol";

/**
 * @custom:feature The previewDeposit function of the UsdnProtocolVault contract
 * @custom:background Given a protocol initialized with default params
 * @custom:and enableFunding = true, enablePositionFees = true and enableSdexBurnOnDeposit = true
 */
contract TestUsdnProtocolPreviewDeposit is UsdnProtocolBaseFixture {
    using SafeCast for uint256;

    function setUp() public {
        params = DEFAULT_PARAMS;
        params.flags.enableFunding = true;
        params.flags.enablePositionFees = true;
        params.flags.enableSdexBurnOnDeposit = true;
        super._setUp(params);
        wstETH.mintAndApprove(address(this), 1e9 ether, address(protocol), type(uint256).max);
        sdex.mintAndApprove(address(this), type(uint256).max / 10, address(protocol), type(uint256).max);
    }

    /**
     * @custom:scenario Fuzzing the `previewDeposit` and `deposit` functions
     * @custom:given A protocol initialized with default params
     * @custom:when The user deposits an amount of wstETH to the vault
     * @custom:then The amount of USDN and SDEX tokens should be calculated correctly
     */
    function testFuzz_comparePreviewDepositAndDeposit(uint256 amount) public {
        bytes memory currentPrice = abi.encode(uint128(params.initialPrice));
        amount = bound(amount, 1, wstETH.balanceOf(address(this)));

        uint256 sdexBalanceBefore = sdex.balanceOf(address(this));

        protocol.initiateDeposit(
<<<<<<< HEAD
            amount.toUint128(), address(this), payable(address(this)), currentPrice, EMPTY_PREVIOUS_DATA
=======
            amount.toUint128(),
            DISABLE_SHARES_OUT_MIN,
            address(this),
            payable(address(this)),
            NO_PERMIT2,
            currentPrice,
            EMPTY_PREVIOUS_DATA
>>>>>>> 4da907db
        );

        // calculate the expected USDN and SDEX tokens to be minted and burned
        (uint256 usdnSharesExpected, uint256 sdexToBurn) =
            protocol.previewDeposit(amount, params.initialPrice, uint128(block.timestamp));

        // wait the required delay between initiation and validation
        _waitDelay();
        protocol.validateDeposit(payable(address(this)), currentPrice, EMPTY_PREVIOUS_DATA);

        assertEq(usdn.sharesOf(address(this)), usdnSharesExpected, "usdn user balance after deposit");
        assertEq(sdex.balanceOf(address(this)), sdexBalanceBefore - sdexToBurn, "sdex user balance after deposit");
    }

    /**
     * @custom:scenario Revert when previewing a deposit with an empty vault
     * @custom:given A negative vault balance (due to a large long position with big profits)
     * @custom:when The user tries to preview a deposit
     * @custom:then The transaction should revert with the `UsdnProtocolEmptyVault` error
     */
    function test_RevertWhen_previewDepositEmptyVault() public {
        setUpUserPositionInLong(
            OpenParams({
                user: address(this),
                untilAction: ProtocolAction.ValidateOpenPosition,
                positionSize: 10 ether,
                desiredLiqPrice: 1000 ether,
                price: params.initialPrice
            })
        );
        vm.expectRevert(UsdnProtocolEmptyVault.selector);
        protocol.previewDeposit(1, type(uint128).max, uint128(block.timestamp));
    }
}<|MERGE_RESOLUTION|>--- conflicted
+++ resolved
@@ -36,17 +36,12 @@
         uint256 sdexBalanceBefore = sdex.balanceOf(address(this));
 
         protocol.initiateDeposit(
-<<<<<<< HEAD
-            amount.toUint128(), address(this), payable(address(this)), currentPrice, EMPTY_PREVIOUS_DATA
-=======
             amount.toUint128(),
             DISABLE_SHARES_OUT_MIN,
             address(this),
             payable(address(this)),
-            NO_PERMIT2,
             currentPrice,
             EMPTY_PREVIOUS_DATA
->>>>>>> 4da907db
         );
 
         // calculate the expected USDN and SDEX tokens to be minted and burned
