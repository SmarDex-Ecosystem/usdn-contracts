// SPDX-License-Identifier: UNLICENSED
pragma solidity 0.8.26;

import { SafeCast } from "@openzeppelin/contracts/utils/math/SafeCast.sol";

import { UsdnProtocolBaseFixture } from "../utils/Fixtures.sol";

/**
 * @custom:feature The previewDeposit function of the UsdnProtocolVault contract
 * @custom:background Given a protocol initialized with default params
 * @custom:and enableFunding = true, enablePositionFees = true and enableSdexBurnOnDeposit = true
 */
contract TestUsdnProtocolPreviewDeposit is UsdnProtocolBaseFixture {
    using SafeCast for uint256;

    function setUp() public {
        params = DEFAULT_PARAMS;
        params.flags.enableFunding = true;
        params.flags.enablePositionFees = true;
        params.flags.enableSdexBurnOnDeposit = true;
        super._setUp(params);
        wstETH.mintAndApprove(address(this), 1e9 ether, address(protocol), type(uint256).max);
        sdex.mintAndApprove(address(this), type(uint256).max / 10, address(protocol), type(uint256).max);
    }

    /**
     * @custom:scenario Fuzzing the `previewDeposit` and `deposit` functions
     * @custom:given A protocol initialized with default params
     * @custom:when The user deposits an amount of wstETH to the vault
     * @custom:then The amount of USDN and SDEX tokens should be calculated correctly
     */
    function testFuzz_comparePreviewDepositAndDeposit(uint256 amount) public {
        bytes memory currentPrice = abi.encode(uint128(params.initialPrice));
        amount = bound(amount, 1, wstETH.balanceOf(address(this)));

        uint256 sdexBalanceBefore = sdex.balanceOf(address(this));

        protocol.initiateDeposit(
            amount.toUint128(),
            DISABLE_SHARES_OUT_MIN,
            address(this),
            payable(address(this)),
<<<<<<< HEAD
            type(uint256).max,
            NO_PERMIT2,
=======
>>>>>>> 9342aba9
            currentPrice,
            EMPTY_PREVIOUS_DATA
        );

        // calculate the expected USDN and SDEX tokens to be minted and burned
        (uint256 usdnSharesExpected, uint256 sdexToBurn) =
            protocol.previewDeposit(amount, params.initialPrice, uint128(block.timestamp));

        // wait the required delay between initiation and validation
        _waitDelay();
        protocol.validateDeposit(payable(address(this)), currentPrice, EMPTY_PREVIOUS_DATA);

        assertEq(usdn.sharesOf(address(this)), usdnSharesExpected, "usdn user balance after deposit");
        assertEq(sdex.balanceOf(address(this)), sdexBalanceBefore - sdexToBurn, "sdex user balance after deposit");
    }

    /**
     * @custom:scenario Revert when previewing a deposit with an empty vault
     * @custom:given A negative vault balance (due to a large long position with big profits)
     * @custom:when The user tries to preview a deposit
     * @custom:then The transaction should revert with the `UsdnProtocolEmptyVault` error
     */
    function test_RevertWhen_previewDepositEmptyVault() public {
        setUpUserPositionInLong(
            OpenParams({
                user: address(this),
                untilAction: ProtocolAction.ValidateOpenPosition,
                positionSize: 10 ether,
                desiredLiqPrice: 1000 ether,
                price: params.initialPrice
            })
        );
        vm.expectRevert(UsdnProtocolEmptyVault.selector);
        protocol.previewDeposit(1, type(uint128).max, uint128(block.timestamp));
    }
}<|MERGE_RESOLUTION|>--- conflicted
+++ resolved
@@ -40,11 +40,7 @@
             DISABLE_SHARES_OUT_MIN,
             address(this),
             payable(address(this)),
-<<<<<<< HEAD
             type(uint256).max,
-            NO_PERMIT2,
-=======
->>>>>>> 9342aba9
             currentPrice,
             EMPTY_PREVIOUS_DATA
         );
