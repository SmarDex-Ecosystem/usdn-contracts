--- conflicted
+++ resolved
@@ -30,11 +30,7 @@
      * @custom:when The user simulates the withdrawal a portion of the usdnShares from the vault
      * @custom:then The amount of asset should match the expected value
      */
-<<<<<<< HEAD
-    function test_previewWithdraw() public view {
-=======
     function testFuzz_previewWithdraw(uint256 shares) public view {
->>>>>>> ef17cb87
         uint128 price = 2000 ether;
         shares = bound(shares, 0, usdn.totalShares());
         uint256 expectedAmount = shares * protocol.getBalanceVault() * (BPS_DIVISOR - protocol.getPositionFeeBps())
