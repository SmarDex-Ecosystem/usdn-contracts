// SPDX-License-Identifier: UNLICENSED
pragma solidity 0.8.26;

import { ADMIN } from "../../utils/Constants.sol";
import { UsdnProtocolBaseFixture } from "./utils/Fixtures.sol";

import { IUsdnEvents } from "../../../src/interfaces/Usdn/IUsdnEvents.sol";

/**
 * @custom:feature Test the rebasing of the USDN token depending on its price
 * @custom:background Given a protocol instance that was initialized with more expo in the long side and rebase enabled
 * @custom:and A USDN rebase interval of 12 hours
 */
contract TestUsdnProtocolRebase is UsdnProtocolBaseFixture, IUsdnEvents {
    function setUp() public {
        params = DEFAULT_PARAMS;
        params.initialDeposit = 5 ether;
        params.initialLong = 10 ether;
        params.flags.enableUsdnRebase = true;
        super._setUp(params);

        vm.prank(ADMIN);
        protocol.setUsdnRebaseInterval(12 hours);

        wstETH.mintAndApprove(address(this), 100_000 ether, address(protocol), type(uint256).max);
        usdn.approve(address(protocol), type(uint256).max);
    }

    /**
     * @custom:scenario Check calculation of the new total supply for a given target price
     * @custom:given A vault balance between 1 token and uint128 max
     * @custom:and An asset price between $0.01 and uint128 max
     * @custom:and A target USDN price between $1 and $2
     * @custom:and USDN and asset decimals between 6 and 18
     * @custom:when We call `calcRebaseTotalSupply` and use the resulting total supply to calculate the new USDN price
     * @custom:then The new price is within 0.02% of the target price
     * @param vaultBalance The balance of the vault
     * @param assetPrice The price of the asset
     * @param targetPrice The target price for the USDN token
     * @param assetDecimals The number of decimals for the asset token
     */
    function testFuzz_calcRebaseTotalSupply(
        uint128 vaultBalance,
        uint128 assetPrice,
        uint128 targetPrice,
        uint8 assetDecimals
    ) public view {
        assetDecimals = uint8(bound(assetDecimals, 6, 18));
        // when the balance becomes really small, the error on the final price becomes larger
        vaultBalance = uint128(bound(vaultBalance, 10 ** assetDecimals, type(uint128).max));
        assetPrice = uint128(bound(assetPrice, 0.01 ether, type(uint128).max));
        targetPrice = uint128(bound(targetPrice, 1 ether, 2 ether));
        uint256 newTotalSupply = protocol.i_calcRebaseTotalSupply(vaultBalance, assetPrice, targetPrice, assetDecimals);
        vm.assume(newTotalSupply > 0);
        uint256 newPrice = protocol.i_calcUsdnPrice(vaultBalance, assetPrice, newTotalSupply, assetDecimals);

        // Here we potentially have a small error, in part due to how the price results from the total supply, which
        // itself results from the division by the divisor. We can't expect the price to be exactly the target price.
        // Another part of the error comes from the potential difference in the number of decimals for the USDN token
        // and the asset token.
        assertApproxEqRel(newPrice, targetPrice, 0.0002 ether, "final price");
    }

    /**
     * @custom:scenario Rebasing of the USDN token depending on the asset price
     * @custom:given An initial USDN price of $1
     * @custom:when The price of the asset is reduced by $100 and we call `liquidate`
     * @custom:then The USDN token is rebased
     * @custom:and The USDN divisor and total supply are adjusted as expected
     */
    function test_usdnRebaseWhenLiquidate() public {
        // initial price is $1
        assertEq(protocol.usdnPrice(params.initialPrice), 10 ** protocol.getPriceFeedDecimals(), "initial price");

        skip(1 hours);

        uint128 newPrice = params.initialPrice - 100 ether;

        // price goes above rebase threshold due to change in asset price
        uint256 usdnPrice = protocol.usdnPrice(newPrice);
        assertGt(usdnPrice, protocol.getUsdnRebaseThreshold(), "price before rebase");

        // calculate expected new USDN divisor
        uint256 expectedVaultBalance =
            uint256(protocol.vaultAssetAvailableWithFunding(newPrice, uint128(block.timestamp - 30)));
        uint256 expectedTotalSupply = protocol.i_calcRebaseTotalSupply(
            expectedVaultBalance, newPrice, protocol.getTargetUsdnPrice(), protocol.getAssetDecimals()
        );
        uint256 expectedDivisor = usdn.totalSupply() * usdn.divisor() / expectedTotalSupply;

        // we do not need to wait for the rebase interval to pass because `liquidate` overrides the check

        // rebase (no liquidation happens)
        vm.expectEmit();
        emit Rebase(usdn.MAX_DIVISOR(), expectedDivisor);
        protocol.mockLiquidate(abi.encode(newPrice), 0);

        assertApproxEqAbs(
            protocol.usdnPrice(newPrice, uint128(block.timestamp - 30)),
            protocol.getTargetUsdnPrice(),
            1,
            "price after rebase"
        );
        assertApproxEqRel(usdn.totalSupply(), expectedTotalSupply, 1, "total supply");
        assertEq(protocol.getBalanceVault(), expectedVaultBalance, "vault balance");
    }

    /**
     * @custom:scenario Rebasing of the USDN token when initiating a deposit
     * @custom:given An initial USDN price of $1
     * @custom:when The price of the asset is reduced by $100 and we call `initiateDeposit`
     * @custom:then The USDN token is rebased
     */
    function test_usdnRebaseWhenInitiateDeposit() public {
        // initial price is $1
        assertEq(protocol.usdnPrice(params.initialPrice), 10 ** protocol.getPriceFeedDecimals(), "initial price");

        // we wait long enough to check for a rebase again
        skip(protocol.getUsdnRebaseInterval() + 1);

        uint128 newPrice = params.initialPrice - 100 ether;
        assertEq(protocol.getLastRebaseCheck(), 0, "rebase never checked");

        // rebase
        vm.expectEmit(false, false, false, false);
        emit Rebase(0, 0);
        protocol.initiateDeposit(
            1 ether, address(this), payable(address(this)), NO_PERMIT2, abi.encode(newPrice), EMPTY_PREVIOUS_DATA
        );
    }

    /**
     * @custom:scenario Rebasing of the USDN token when validating a deposit
     * @custom:given An initial USDN price of $1 and a deposit which was initiated
     * @custom:when The price of the asset is reduced by $100 and we call `validateDeposit`
     * @custom:then The USDN token is rebased
     */
    function test_usdnRebaseWhenValidateDeposit() public {
        setUpUserPositionInVault(address(this), ProtocolAction.InitiateDeposit, 1 ether, params.initialPrice);

        // initial price is $1
        assertEq(protocol.usdnPrice(params.initialPrice), 10 ** protocol.getPriceFeedDecimals(), "initial price");

        // we wait long enough to check for a rebase again
        skip(protocol.getUsdnRebaseInterval() + 1);

        uint128 newPrice = params.initialPrice - 100 ether;

        // rebase
        vm.expectEmit(false, false, false, false);
        emit Rebase(0, 0);
        protocol.validateDeposit(payable(address(this)), abi.encode(newPrice), EMPTY_PREVIOUS_DATA);
    }

    /**
     * @custom:scenario Rebasing of the USDN token when initiating a withdrawal
     * @custom:given An initial USDN price of $1
     * @custom:when The price of the asset is reduced by $100 and we call `initiateWithdrawal`
     * @custom:then The USDN token is rebased
     */
    function test_usdnRebaseWhenInitiateWithdrawal() public {
        setUpUserPositionInVault(address(this), ProtocolAction.ValidateDeposit, 1 ether, params.initialPrice);

        // initial price is $1
        assertEq(protocol.usdnPrice(params.initialPrice), 10 ** protocol.getPriceFeedDecimals(), "initial price");

        uint128 newPrice = params.initialPrice - 100 ether;

        // we wait long enough to check for a rebase again
        skip(protocol.getUsdnRebaseInterval() + 1);

        // rebase
        vm.expectEmit(false, false, false, false);
        emit Rebase(0, 0);
        protocol.initiateWithdrawal(
            100 ether, address(this), payable(address(this)), abi.encode(newPrice), EMPTY_PREVIOUS_DATA
        );
    }

    /**
     * @custom:scenario Rebasing of the USDN token when validating a withdrawal
     * @custom:given An initial USDN price of $1 and a withdrawal which was initiated
     * @custom:when The price of the asset is reduced by $100 and we call `validateWithdrawal`
     * @custom:then The USDN token is rebased
     */
    function test_usdnRebaseWhenValidateWithdrawal() public {
        setUpUserPositionInVault(address(this), ProtocolAction.InitiateWithdrawal, 1 ether, params.initialPrice);

        // initial price is $1
        assertEq(protocol.usdnPrice(params.initialPrice), 10 ** protocol.getPriceFeedDecimals(), "initial price");

        uint128 newPrice = params.initialPrice - 100 ether;

        // we wait long enough to check for a rebase again
        skip(protocol.getUsdnRebaseInterval() + 1);

        // rebase
        vm.expectEmit(false, false, false, false);
        emit Rebase(0, 0);
        protocol.validateWithdrawal(payable(address(this)), abi.encode(newPrice), EMPTY_PREVIOUS_DATA);
    }

    /**
     * @custom:scenario Rebasing of the USDN token when initiating a long
     * @custom:given An initial USDN price of $1
     * @custom:when The price of the asset is reduced by $100 and we call `initiateOpenPosition`
     * @custom:then The USDN token is rebased
     */
    function test_usdnRebaseWhenInitiateOpenPosition() public {
        // initial price is $1
        assertEq(protocol.usdnPrice(params.initialPrice), 10 ** protocol.getPriceFeedDecimals(), "initial price");

        // we wait long enough to check for a rebase again
        skip(protocol.getUsdnRebaseInterval() + 1);

        uint128 newPrice = params.initialPrice - 100 ether;
        assertEq(protocol.getLastRebaseCheck(), 0, "rebase never checked");

        // rebase
        vm.expectEmit(false, false, false, false);
        emit Rebase(0, 0);
        protocol.initiateOpenPosition(
            1 ether,
            params.initialPrice / 2,
<<<<<<< HEAD
            type(uint128).max,
=======
            protocol.getMaxLeverage(),
>>>>>>> 9e132cd8
            address(this),
            payable(address(this)),
            NO_PERMIT2,
            abi.encode(newPrice),
            EMPTY_PREVIOUS_DATA
        );
    }

    /**
     * @custom:scenario Rebasing of the USDN token when validating a new long
     * @custom:given An initial USDN price of $1 and a long which was initiated
     * @custom:when The price of the asset is reduced by $100 and we call `validateOpenPosition`
     * @custom:then The USDN token is rebased
     */
    function test_usdnRebaseWhenValidateOpenPosition() public {
        setUpUserPositionInLong(
            OpenParams({
                user: address(this),
                untilAction: ProtocolAction.InitiateOpenPosition,
                positionSize: 1 ether,
                desiredLiqPrice: params.initialPrice / 2,
                price: params.initialPrice
            })
        );

        // initial price is $1
        assertEq(protocol.usdnPrice(params.initialPrice), 10 ** protocol.getPriceFeedDecimals(), "initial price");

        uint128 newPrice = params.initialPrice - 100 ether;

        // we wait long enough to check for a rebase again
        skip(protocol.getUsdnRebaseInterval() + 1);

        // rebase
        vm.expectEmit(false, false, false, false);
        emit Rebase(0, 0);
        protocol.validateOpenPosition(payable(address(this)), abi.encode(newPrice), EMPTY_PREVIOUS_DATA);
    }

    /**
     * @custom:scenario Rebasing of the USDN token when initiating a long closing
     * @custom:given An initial USDN price of $1
     * @custom:when The price of the asset is reduced by $100 and we call `initiateClosePosition`
     * @custom:then The USDN token is rebased
     */
    function test_usdnRebaseWhenInitiateClosePosition() public {
        PositionId memory posId = setUpUserPositionInLong(
            OpenParams({
                user: address(this),
                untilAction: ProtocolAction.ValidateOpenPosition,
                positionSize: 1 ether,
                desiredLiqPrice: params.initialPrice / 2,
                price: params.initialPrice
            })
        );

        // initial price is $1
        assertEq(protocol.usdnPrice(params.initialPrice), 10 ** protocol.getPriceFeedDecimals(), "initial price");

        uint128 newPrice = params.initialPrice - 100 ether;

        // we wait long enough to check for a rebase again
        skip(protocol.getUsdnRebaseInterval() + 1);

        // rebase
        vm.expectEmit(false, false, false, false);
        emit Rebase(0, 0);
        protocol.initiateClosePosition(
            posId, 1 ether, address(this), payable(address(this)), abi.encode(newPrice), EMPTY_PREVIOUS_DATA
        );
    }

    /**
     * @custom:scenario Rebasing of the USDN token when validating a position closing
     * @custom:given An initial USDN price of $1 and a close position which was initiated
     * @custom:when The price of the asset is reduced by $100 and we call `validateClosePosition`
     * @custom:then The USDN token is rebased
     */
    function test_usdnRebaseWhenValidateClosePosition() public {
        setUpUserPositionInLong(
            OpenParams({
                user: address(this),
                untilAction: ProtocolAction.InitiateClosePosition,
                positionSize: 1 ether,
                desiredLiqPrice: params.initialPrice / 2,
                price: params.initialPrice
            })
        );

        // initial price is $1
        assertEq(protocol.usdnPrice(params.initialPrice), 10 ** protocol.getPriceFeedDecimals(), "initial price");

        uint128 newPrice = params.initialPrice - 100 ether;

        // we wait long enough to check for a rebase again
        skip(protocol.getUsdnRebaseInterval() + 1);

        // rebase
        vm.expectEmit(false, false, false, false);
        emit Rebase(0, 0);
        protocol.validateClosePosition(payable(address(this)), abi.encode(newPrice), EMPTY_PREVIOUS_DATA);
    }
}<|MERGE_RESOLUTION|>--- conflicted
+++ resolved
@@ -222,11 +222,8 @@
         protocol.initiateOpenPosition(
             1 ether,
             params.initialPrice / 2,
-<<<<<<< HEAD
             type(uint128).max,
-=======
             protocol.getMaxLeverage(),
->>>>>>> 9e132cd8
             address(this),
             payable(address(this)),
             NO_PERMIT2,
