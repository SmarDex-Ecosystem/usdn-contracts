// SPDX-License-Identifier: UNLICENSED
pragma solidity 0.8.20;

import { FixedPointMathLib } from "solady/src/utils/FixedPointMathLib.sol";

import { UsdnProtocolBaseFixture } from "test/unit/UsdnProtocol/utils/Fixtures.sol";

import { Position } from "src/interfaces/UsdnProtocol/IUsdnProtocolTypes.sol";
import { TickMath } from "src/libraries/TickMath.sol";
import { ProtocolAction } from "src/interfaces/UsdnProtocol/IUsdnProtocolTypes.sol";

/**
 * @custom:feature The getter functions of the USDN Protocol
 * @custom:background Given a protocol initialized at equilibrium
 */
contract TestUsdnProtocolLong is UsdnProtocolBaseFixture {
    function setUp() public {
        params = DEFAULT_PARAMS;
        params.initialDeposit = 4.919970269703463156 ether; // same as long trading expo
        super._setUp(params);
    }

    /**
     * @custom:scenario Check value of the `getMinLiquidationPrice` function
     * @custom:when The minimum leverage is 1.000000001
     * @custom:and The multiplier is 1x.
     */
    function test_getMinLiquidationPrice_multiplierEqOne() public {
        /**
         * 5000 - 5000 / 1.000000001 = 0.000004999999995001
         * tick(0.000004999999995001) = -122100 => + tickSpacing = -122000
         */
        assertEq(protocol.getMinLiquidationPrice(5000 ether), TickMath.getPriceAtTick(-122_000), "for price = 5000");

        /**
         * 10^12 - 10^12 / 1.000000001 < MINIMUM_PRICE
         * => minLiquidationPrice = getPriceAtTick(protocol.minTick() + protocol.getTickSpacing())
         */
        assertEq(
            protocol.getMinLiquidationPrice(10 ** 12),
            TickMath.getPriceAtTick(protocol.minTick() + protocol.getTickSpacing()),
            "for price = 1 * 10^12 wei"
        );
    }

    /**
     * @custom:scenario Check value of the `getMinLiquidationPrice` function
     * @custom:when The minimum leverage is 1.000000001
     * @custom:and The multiplier is > 1.
     */
    function test_getMinLiquidationPrice_multiplierGtOne() public {
        setUpUserPositionInLong(
            address(this), ProtocolAction.ValidateOpenPosition, 500 ether, params.initialPrice / 2, params.initialPrice
        );
        skip(1 days);
        setUpUserPositionInVault(address(this), ProtocolAction.ValidateDeposit, 1, params.initialPrice);

        assertGt(
            protocol.getLiquidationMultiplier(),
            10 ** protocol.LIQUIDATION_MULTIPLIER_DECIMALS(),
            "liquidation multiplier <= 1"
        );
        assertEq(protocol.getMinLiquidationPrice(5000 ether), 5_042_034_709_631, "wrong minimum liquidation price");
    }

    /**
     * @custom:scenario Check value of the `getMinLiquidationPrice` function
     * @custom:when The minimum leverage is 1.000000001
     * @custom:and The multiplier is < 1.
     */
    function test_getMinLiquidationPrice_multiplierLtOne() public {
        setUpUserPositionInVault(address(this), ProtocolAction.ValidateDeposit, 5000 ether, params.initialPrice);
        skip(6 days);
        setUpUserPositionInVault(address(this), ProtocolAction.ValidateDeposit, 1, params.initialPrice);

        assertLt(
            protocol.getLiquidationMultiplier(),
            10 ** protocol.LIQUIDATION_MULTIPLIER_DECIMALS(),
            "liquidation multiplier >= 1"
        );
        assertEq(protocol.getMinLiquidationPrice(5000 ether), 5_045_368_555_235, "wrong minimum liquidation price");
    }

    /**
     * @custom:scenario Check value of the `getMinLiquidationPrice` function
     * @custom:when The minimum leverage is 1
     * @custom:and The multiplier is 1x.
     */
    function test_getMinLiquidationPrice_minLeverageEqOne() public adminPrank {
        /**
         * 5000 - 5000 / 1 = 0
         * => minLiquidationPrice = getPriceAtTick(protocol.minTick() + protocol.getTickSpacing())
         */
        protocol.setMinLeverage(10 ** protocol.LEVERAGE_DECIMALS() + 1);
        assertEq(
            protocol.getMinLiquidationPrice(5000 ether),
            TickMath.getPriceAtTick(protocol.minTick() + protocol.getTickSpacing())
        );
    }

    /**
     * @custom:scenario Check value of the `getMinLiquidationPrice` function
     * @custom:when The minimum leverage is 1.1
     * @custom:and The multiplier is 1x.
     */
    function test_getMinLiquidationPrice_minLeverageEq1_1() public adminPrank {
        /**
         * 5000 - 5000 / 1.1 = 454.545454545454545455
         * tick(454.545454545454545455) = 61_100 => + tickSpacing = 61_200
         */
        protocol.setMinLeverage(11 * 10 ** (protocol.LEVERAGE_DECIMALS() - 1)); // = x1.1
        assertEq(protocol.getMinLiquidationPrice(5000 ether), TickMath.getPriceAtTick(61_200));
    }

    /**
     * @custom:scenario Check calculations of `_positionValue`
     * @custom:given A position for 1 wstETH with a starting price of $1000
     * @custom:and a leverage of 2x (liquidation price $500)
     * @custom:or a leverage of 4x (liquidation price $750)
     * @custom:when The current price is $2000 and the leverage is 2x
     * @custom:or the current price is $1000 and the leverage is 2x
     * @custom:or the current price is $500 and the leverage is 2x
     * @custom:or the current price is $2000 and the leverage is 4x
     * @custom:then The position value is 1.5 wstETH ($2000 at 2x)
     * @custom:or the position value is 1 wstETH ($1000 at 2x)
     * @custom:or the position value is 0 wstETH ($500 at 2x)
     * @custom:or the position value is 2.5 wstETH ($2000 at 4x)
     */
    function test_positionValue() public {
        uint128 positionTotalExpo = uint128(
            FixedPointMathLib.fullMulDiv(
                1 ether, 2 * 10 ** protocol.LEVERAGE_DECIMALS(), 10 ** protocol.LEVERAGE_DECIMALS()
            )
        );
        uint256 value = protocol.i_positionValue(2000 ether, 500 ether, positionTotalExpo);
        assertEq(value, 1.5 ether, "Position value should be 1.5 ether");

        value = protocol.i_positionValue(1000 ether, 500 ether, positionTotalExpo);
        assertEq(value, 1 ether, "Position value should be 1 ether");

        value = protocol.i_positionValue(500 ether, 500 ether, positionTotalExpo);
        assertEq(value, 0 ether, "Position value should be 0");

        positionTotalExpo = uint128(
            FixedPointMathLib.fullMulDiv(
                1 ether, 4 * 10 ** protocol.LEVERAGE_DECIMALS(), 10 ** protocol.LEVERAGE_DECIMALS()
            )
        );
        value = protocol.i_positionValue(2000 ether, 750 ether, positionTotalExpo);
        assertEq(value, 2.5 ether, "Position with 4x leverage should have a 2.5 ether value");
    }

    /**
     * @custom:scenario Check calculations of `_calculatePositionTotalExpo`
     */
    function test_calculatePositionTotalExpo() public {
        uint256 expo = protocol.i_calculatePositionTotalExpo(1 ether, 2000 ether, 1500 ether);
        assertEq(expo, 4 ether, "Position total expo should be 4 ether");

        expo = protocol.i_calculatePositionTotalExpo(2 ether, 4000 ether, 1350 ether);
        assertEq(expo, 3_018_867_924_528_301_886, "Position total expo should be 3.018... ether");

        expo = protocol.i_calculatePositionTotalExpo(1 ether, 2000 ether, 1000 ether);
        assertEq(expo, 2 ether, "Position total expo should be 2 ether");
    }

    /**
     * @custom:scenario Call `_calculatePositionTotalExpo` reverts when the liquidation price is greater than
     * the start price.
     * @custom:given A liquidation price greater than or equal to the start price
     * @custom:when _calculatePositionTotalExpo is called
     * @custom:then The transaction reverts with a UsdnProtocolInvalidLiquidationPrice error
     */
    function test_RevertWhen_calculatePositionTotalExpoWithLiqPriceGreaterThanStartPrice() public {
        uint128 startPrice = 2000 ether;
        uint128 liqPrice = 2000 ether;

        /* ------------------------- startPrice == liqPrice ------------------------- */
        vm.expectRevert(abi.encodeWithSelector(UsdnProtocolInvalidLiquidationPrice.selector, liqPrice, startPrice));
        protocol.i_calculatePositionTotalExpo(1 ether, startPrice, liqPrice);

        /* -------------------------- liqPrice > startPrice ------------------------- */
        liqPrice = 2000 ether + 1;
        vm.expectRevert(abi.encodeWithSelector(UsdnProtocolInvalidLiquidationPrice.selector, liqPrice, startPrice));
        protocol.i_calculatePositionTotalExpo(1 ether, startPrice, liqPrice);
    }

    /**
     * @custom:scenario Check calculations of the `tickValue` function
     * @custom:given A tick with total expo 10 wstETH and a liquidation price around $500
     * @custom:when The current price is equal to the liquidation price without penalty
     * @custom:or the current price is 2x the liquidation price without penalty
     * @custom:or the current price is 0.5x the liquidation price without penalty
     * @custom:or the current price is equal to the liquidation price with penalty
     * @custom:then The tick value is 0 if the price is equal to the liquidation price without penalty
     * @custom:or the tick value is 5 wstETH if the price is 2x the liquidation price without penalty
     * @custom:or the tick value is -10 wstETH if the price is 0.5x the liquidation price without penalty
     * @custom:or the tick value is 0.198003465594229687 wstETH if the price is equal to the liquidation price with
     * penalty
     */
    function test_tickValue() public {
        int24 tick = protocol.getEffectiveTickForPrice(500 ether);
        uint128 liqPriceWithoutPenalty = protocol.getEffectivePriceForTick(
            tick - int24(protocol.getLiquidationPenalty()) * protocol.getTickSpacing()
        );

        int256 value = protocol.i_tickValue(liqPriceWithoutPenalty, tick, 10 ether);
        assertEq(value, 0, "current price = liq price");

        value = protocol.i_tickValue(liqPriceWithoutPenalty * 2, tick, 10 ether);
        assertEq(value, 5 ether, "current price = 2x liq price");

        value = protocol.i_tickValue(liqPriceWithoutPenalty / 2, tick, 10 ether);
        assertEq(value, -10 ether, "current price = 0.5x liq price");

        value = protocol.i_tickValue(protocol.getEffectivePriceForTick(tick), tick, 10 ether);
        assertEq(value, 0.198003465594229687 ether, "current price = liq price with penalty");
    }

    /**
     * @custom:scenario Check that the leverage and total expo of a position is re-calculated on validation
     * @custom:given An initialized position
     * @custom:when The position is validated
     * @custom:and The price fluctuated a bit
     * @custom:and Funding calculations were applied
     * @custom:then The leverage of the position should be adjusted, changing the value of the total expo for the tick
     * and the protocol
     */
    function test_validateAPositionAfterPriceChangedRecalculateLeverageAndTotalExpo() external {
        uint128 price = 2000 ether;
        uint128 desiredLiqPrice = 1700 ether;

        uint256 initialTotalExpo = protocol.getTotalExpo();
        uint256 totalExpoForTick =
            protocol.getCurrentTotalExpoByTick(protocol.getEffectiveTickForPrice(desiredLiqPrice));

        assertEq(totalExpoForTick, 0, "Total expo for future position's tick should be empty");

        // Initiate a long position
        (int24 tick, uint256 tickVersion, uint256 index) = setUpUserPositionInLong(
            address(this), ProtocolAction.InitiateOpenPosition, 1 ether, desiredLiqPrice, 2000 ether
        );

        totalExpoForTick = protocol.getCurrentTotalExpoByTick(tick);
        Position memory position = protocol.getLongPosition(tick, tickVersion, index);

        // Calculate the total expo of the position after the initialization
        assertEq(
            initialTotalExpo + position.totalExpo,
            protocol.getTotalExpo(),
            "Total expo should have increased by the position's total expo"
        );
        assertEq(totalExpoForTick, position.totalExpo, "Total expo on tick is not the expected value");

        _waitDelay();

        // Change the price
        price = 1999 ether;
        // Validate the position with the new price
        protocol.validateOpenPosition(abi.encode(price), EMPTY_PREVIOUS_DATA);

        uint256 previousExpo = position.totalExpo;
        // Get the updated position
        position = protocol.getLongPosition(tick, tickVersion, index);
        uint256 newExpo = position.totalExpo;

        // Sanity check
        assertTrue(previousExpo != newExpo, "The expo changing is necessary for this test to work");

        // Calculate the total expo of the position after the validation
        assertEq(
            initialTotalExpo + position.totalExpo,
            protocol.getTotalExpo(),
            "Total expo should have increased by the position's new total expo"
        );

        totalExpoForTick = protocol.getCurrentTotalExpoByTick(tick);
        assertEq(totalExpoForTick, position.totalExpo, "Total expo on tick is not the expected value");
    }

    /**
     * @custom:scenario Check that the user can close his opened position
     * @custom:given An initialized and validated position
     * @custom:when The user call initiateClosePosition
     * @custom:then The close position action is initialized
     */
    function test_canInitializeClosePosition() external {
        uint128 price = 2000 ether;
        uint128 desiredLiqPrice = 1700 ether;

        // Initiate and Validate a long position
        (int24 tick, uint256 tickVersion, uint256 index) =
            setUpUserPositionInLong(address(this), ProtocolAction.ValidateOpenPosition, 1 ether, desiredLiqPrice, price);

        vm.expectEmit();
<<<<<<< HEAD
        emit InitiatedClosePosition(address(this), tick, tickVersion, index);
        protocol.initiateClosePosition(tick, tickVersion, index, abi.encode(price), EMPTY_PREVIOUS_DATA);
=======
        emit InitiatedClosePosition(address(this), tick, tickVersion, index, 0, 0);
        protocol.initiateClosePosition(tick, tickVersion, index, 1 ether, abi.encode(price), "");
>>>>>>> 62ff252d
    }
}<|MERGE_RESOLUTION|>--- conflicted
+++ resolved
@@ -293,12 +293,7 @@
             setUpUserPositionInLong(address(this), ProtocolAction.ValidateOpenPosition, 1 ether, desiredLiqPrice, price);
 
         vm.expectEmit();
-<<<<<<< HEAD
-        emit InitiatedClosePosition(address(this), tick, tickVersion, index);
-        protocol.initiateClosePosition(tick, tickVersion, index, abi.encode(price), EMPTY_PREVIOUS_DATA);
-=======
         emit InitiatedClosePosition(address(this), tick, tickVersion, index, 0, 0);
-        protocol.initiateClosePosition(tick, tickVersion, index, 1 ether, abi.encode(price), "");
->>>>>>> 62ff252d
+        protocol.initiateClosePosition(tick, tickVersion, index, 1 ether, abi.encode(price), EMPTY_PREVIOUS_DATA);
     }
 }