--- conflicted
+++ resolved
@@ -51,23 +51,15 @@
     function test_getMinLiquidationPrice_multiplierGtOne() public {
         bytes memory priceData = abi.encode(params.initialPrice);
 
-<<<<<<< HEAD
         protocol.initiateOpenPosition(
             500 ether, params.initialPrice / 2, priceData, PreviousActionsData(new bytes[](0), new uint128[](0))
         );
+        _waitDelay();
         protocol.validateOpenPosition(priceData, PreviousActionsData(new bytes[](0), new uint128[](0)));
         skip(1 days);
         protocol.initiateDeposit(1, priceData, PreviousActionsData(new bytes[](0), new uint128[](0)));
+        _waitDelay();
         protocol.validateDeposit(priceData, PreviousActionsData(new bytes[](0), new uint128[](0)));
-=======
-        protocol.initiateOpenPosition(500 ether, params.initialPrice / 2, priceData, "");
-        _waitDelay();
-        protocol.validateOpenPosition(priceData, "");
-        skip(1 days);
-        protocol.initiateDeposit(1, priceData, "");
-        _waitDelay();
-        protocol.validateDeposit(priceData, "");
->>>>>>> 908325f9
 
         assertGt(
             protocol.getLiquidationMultiplier(),
@@ -85,21 +77,13 @@
     function test_getMinLiquidationPrice_multiplierLtOne() public {
         bytes memory priceData = abi.encode(params.initialPrice);
 
-<<<<<<< HEAD
         protocol.initiateDeposit(5000 ether, priceData, PreviousActionsData(new bytes[](0), new uint128[](0)));
+        _waitDelay();
         protocol.validateDeposit(priceData, PreviousActionsData(new bytes[](0), new uint128[](0)));
         skip(6 days);
         protocol.initiateDeposit(1, priceData, PreviousActionsData(new bytes[](0), new uint128[](0)));
+        _waitDelay();
         protocol.validateDeposit(priceData, PreviousActionsData(new bytes[](0), new uint128[](0)));
-=======
-        protocol.initiateDeposit(5000 ether, priceData, "");
-        _waitDelay();
-        protocol.validateDeposit(priceData, "");
-        skip(6 days);
-        protocol.initiateDeposit(1, priceData, "");
-        _waitDelay();
-        protocol.validateDeposit(priceData, "");
->>>>>>> 908325f9
 
         assertLt(
             protocol.getLiquidationMultiplier(),
@@ -317,22 +301,13 @@
         uint128 desiredLiqPrice = 1700 ether;
 
         // Initiate a long position
-<<<<<<< HEAD
         (int24 tick, uint256 tickVersion, uint256 index) = protocol.initiateOpenPosition(
             1 ether, desiredLiqPrice, abi.encode(price), PreviousActionsData(new bytes[](0), new uint128[](0))
         );
-        skip(oracleMiddleware.getValidationDelay() + 1);
+        _waitDelay();
         // Validate the open position action
         protocol.validateOpenPosition(abi.encode(price), PreviousActionsData(new bytes[](0), new uint128[](0)));
-        skip(oracleMiddleware.getValidationDelay() + 1);
-=======
-        (int24 tick, uint256 tickVersion, uint256 index) =
-            protocol.initiateOpenPosition(1 ether, desiredLiqPrice, abi.encode(price), "");
-        _waitDelay();
-        // Validate the open position action
-        protocol.validateOpenPosition(abi.encode(price), "");
-        _waitDelay();
->>>>>>> 908325f9
+        _waitDelay();
 
         vm.expectEmit();
         emit InitiatedClosePosition(address(this), tick, tickVersion, index);
