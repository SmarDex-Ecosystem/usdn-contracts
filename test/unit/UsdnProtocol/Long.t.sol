// SPDX-License-Identifier: UNLICENSED
pragma solidity 0.8.20;

import { FixedPointMathLib } from "solady/src/utils/FixedPointMathLib.sol";

import { UsdnProtocolBaseFixture } from "test/unit/UsdnProtocol/utils/Fixtures.sol";

import { Position } from "src/interfaces/UsdnProtocol/IUsdnProtocolTypes.sol";
import { TickMath } from "src/libraries/TickMath.sol";
<<<<<<< HEAD
=======
import { ProtocolAction } from "src/interfaces/UsdnProtocol/IUsdnProtocolTypes.sol";
>>>>>>> c79f20ca

/**
 * @custom:feature The getter functions of the USDN Protocol
 * @custom:background Given a protocol initialized at equilibrium
 */
contract TestUsdnProtocolLong is UsdnProtocolBaseFixture {
    function setUp() public {
        params = DEFAULT_PARAMS;
        params.initialDeposit = 4.919970269703463156 ether; // same as long trading expo
        super._setUp(params);
    }

    /**
     * @custom:scenario Check value of the `getMinLiquidationPrice` function
     * @custom:when The minimum leverage is 1.000000001
     * @custom:and The multiplier is 1x.
     */
    function test_getMinLiquidationPrice_multiplierEqOne() public {
        /**
         * 5000 - 5000 / 1.000000001 = 0.000004999999995001
         * tick(0.000004999999995001) = -122100 => + tickSpacing = -122000
         */
        assertEq(protocol.getMinLiquidationPrice(5000 ether), TickMath.getPriceAtTick(-122_000), "for price = 5000");

        /**
         * 10^12 - 10^12 / 1.000000001 < MINIMUM_PRICE
         * => minLiquidationPrice = getPriceAtTick(protocol.minTick() + protocol.getTickSpacing())
         */
        assertEq(
            protocol.getMinLiquidationPrice(10 ** 12),
            TickMath.getPriceAtTick(protocol.minTick() + protocol.getTickSpacing()),
            "for price = 1 * 10^12 wei"
        );
    }

    /**
     * @custom:scenario Check value of the `getMinLiquidationPrice` function
     * @custom:when The minimum leverage is 1.000000001
     * @custom:and The multiplier is > 1.
     */
    function test_getMinLiquidationPrice_multiplierGtOne() public {
<<<<<<< HEAD
        bytes memory priceData = abi.encode(params.initialPrice);

        protocol.initiateOpenPosition(500 ether, params.initialPrice / 2, priceData, EMPTY_PREVIOUS_DATA);
        _waitDelay();
        protocol.validateOpenPosition(priceData, EMPTY_PREVIOUS_DATA);
        skip(1 days);
        protocol.initiateDeposit(1, priceData, EMPTY_PREVIOUS_DATA);
        _waitDelay();
        protocol.validateDeposit(priceData, EMPTY_PREVIOUS_DATA);
=======
        setUpUserPositionInLong(
            address(this), ProtocolAction.ValidateOpenPosition, 500 ether, params.initialPrice / 2, params.initialPrice
        );
        skip(1 days);
        setUpUserPositionInVault(address(this), ProtocolAction.ValidateDeposit, 1, params.initialPrice);
>>>>>>> c79f20ca

        assertGt(
            protocol.getLiquidationMultiplier(),
            10 ** protocol.LIQUIDATION_MULTIPLIER_DECIMALS(),
            "liquidation multiplier <= 1"
        );
        assertEq(protocol.getMinLiquidationPrice(5000 ether), 5_042_034_709_631, "wrong minimum liquidation price");
    }

    /**
     * @custom:scenario Check value of the `getMinLiquidationPrice` function
     * @custom:when The minimum leverage is 1.000000001
     * @custom:and The multiplier is < 1.
     */
    function test_getMinLiquidationPrice_multiplierLtOne() public {
<<<<<<< HEAD
        bytes memory priceData = abi.encode(params.initialPrice);

        protocol.initiateDeposit(5000 ether, priceData, EMPTY_PREVIOUS_DATA);
        _waitDelay();
        protocol.validateDeposit(priceData, EMPTY_PREVIOUS_DATA);
        skip(6 days);
        protocol.initiateDeposit(1, priceData, EMPTY_PREVIOUS_DATA);
        _waitDelay();
        protocol.validateDeposit(priceData, EMPTY_PREVIOUS_DATA);
=======
        setUpUserPositionInVault(address(this), ProtocolAction.ValidateDeposit, 5000 ether, params.initialPrice);
        skip(6 days);
        setUpUserPositionInVault(address(this), ProtocolAction.ValidateDeposit, 1, params.initialPrice);
>>>>>>> c79f20ca

        assertLt(
            protocol.getLiquidationMultiplier(),
            10 ** protocol.LIQUIDATION_MULTIPLIER_DECIMALS(),
            "liquidation multiplier >= 1"
        );
        assertEq(protocol.getMinLiquidationPrice(5000 ether), 5_045_368_555_235, "wrong minimum liquidation price");
    }

    /**
     * @custom:scenario Check value of the `getMinLiquidationPrice` function
     * @custom:when The minimum leverage is 1
     * @custom:and The multiplier is 1x.
     */
    function test_getMinLiquidationPrice_minLeverageEqOne() public adminPrank {
        /**
         * 5000 - 5000 / 1 = 0
         * => minLiquidationPrice = getPriceAtTick(protocol.minTick() + protocol.getTickSpacing())
         */
        protocol.setMinLeverage(10 ** protocol.LEVERAGE_DECIMALS() + 1);
        assertEq(
            protocol.getMinLiquidationPrice(5000 ether),
            TickMath.getPriceAtTick(protocol.minTick() + protocol.getTickSpacing())
        );
    }

    /**
     * @custom:scenario Check value of the `getMinLiquidationPrice` function
     * @custom:when The minimum leverage is 1.1
     * @custom:and The multiplier is 1x.
     */
    function test_getMinLiquidationPrice_minLeverageEq1_1() public adminPrank {
        /**
         * 5000 - 5000 / 1.1 = 454.545454545454545455
         * tick(454.545454545454545455) = 61_100 => + tickSpacing = 61_200
         */
        protocol.setMinLeverage(11 * 10 ** (protocol.LEVERAGE_DECIMALS() - 1)); // = x1.1
        assertEq(protocol.getMinLiquidationPrice(5000 ether), TickMath.getPriceAtTick(61_200));
    }

    /**
     * @custom:scenario Check calculations of `_positionValue`
     * @custom:given A position for 1 wstETH with a starting price of $1000
     * @custom:and a leverage of 2x (liquidation price $500)
     * @custom:or a leverage of 4x (liquidation price $750)
     * @custom:when The current price is $2000 and the leverage is 2x
     * @custom:or the current price is $1000 and the leverage is 2x
     * @custom:or the current price is $500 and the leverage is 2x
     * @custom:or the current price is $2000 and the leverage is 4x
     * @custom:then The position value is 1.5 wstETH ($2000 at 2x)
     * @custom:or the position value is 1 wstETH ($1000 at 2x)
     * @custom:or the position value is 0 wstETH ($500 at 2x)
     * @custom:or the position value is 2.5 wstETH ($2000 at 4x)
     */
    function test_positionValue() public {
        uint128 positionTotalExpo = uint128(
            FixedPointMathLib.fullMulDiv(
                1 ether, 2 * 10 ** protocol.LEVERAGE_DECIMALS(), 10 ** protocol.LEVERAGE_DECIMALS()
            )
        );
        uint256 value = protocol.i_positionValue(2000 ether, 500 ether, positionTotalExpo);
        assertEq(value, 1.5 ether, "Position value should be 1.5 ether");

        value = protocol.i_positionValue(1000 ether, 500 ether, positionTotalExpo);
        assertEq(value, 1 ether, "Position value should be 1 ether");

        value = protocol.i_positionValue(500 ether, 500 ether, positionTotalExpo);
        assertEq(value, 0 ether, "Position value should be 0");

        positionTotalExpo = uint128(
            FixedPointMathLib.fullMulDiv(
                1 ether, 4 * 10 ** protocol.LEVERAGE_DECIMALS(), 10 ** protocol.LEVERAGE_DECIMALS()
            )
        );
        value = protocol.i_positionValue(2000 ether, 750 ether, positionTotalExpo);
        assertEq(value, 2.5 ether, "Position with 4x leverage should have a 2.5 ether value");
    }

    /**
     * @custom:scenario Check calculations of `_calculatePositionTotalExpo`
     */
    function test_calculatePositionTotalExpo() public {
        uint256 expo = protocol.i_calculatePositionTotalExpo(1 ether, 2000 ether, 1500 ether);
        assertEq(expo, 4 ether, "Position total expo should be 4 ether");

        expo = protocol.i_calculatePositionTotalExpo(2 ether, 4000 ether, 1350 ether);
        assertEq(expo, 3_018_867_924_528_301_886, "Position total expo should be 3.018... ether");

        expo = protocol.i_calculatePositionTotalExpo(1 ether, 2000 ether, 1000 ether);
        assertEq(expo, 2 ether, "Position total expo should be 2 ether");
    }

    /**
     * @custom:scenario Call `_calculatePositionTotalExpo` reverts when the liquidation price is greater than
     * the start price.
     * @custom:given A liquidation price greater than or equal to the start price
     * @custom:when _calculatePositionTotalExpo is called
     * @custom:then The transaction reverts with a UsdnProtocolInvalidLiquidationPrice error
     */
    function test_RevertWhen_calculatePositionTotalExpoWithLiqPriceGreaterThanStartPrice() public {
        uint128 startPrice = 2000 ether;
        uint128 liqPrice = 2000 ether;

        /* ------------------------- startPrice == liqPrice ------------------------- */
        vm.expectRevert(abi.encodeWithSelector(UsdnProtocolInvalidLiquidationPrice.selector, liqPrice, startPrice));
        protocol.i_calculatePositionTotalExpo(1 ether, startPrice, liqPrice);

        /* -------------------------- liqPrice > startPrice ------------------------- */
        liqPrice = 2000 ether + 1;
        vm.expectRevert(abi.encodeWithSelector(UsdnProtocolInvalidLiquidationPrice.selector, liqPrice, startPrice));
        protocol.i_calculatePositionTotalExpo(1 ether, startPrice, liqPrice);
    }

    /**
     * @custom:scenario Check calculations of the `tickValue` function
     * @custom:given A tick with total expo 10 wstETH and a liquidation price around $500
     * @custom:when The current price is equal to the liquidation price without penalty
     * @custom:or the current price is 2x the liquidation price without penalty
     * @custom:or the current price is 0.5x the liquidation price without penalty
     * @custom:or the current price is equal to the liquidation price with penalty
     * @custom:then The tick value is 0 if the price is equal to the liquidation price without penalty
     * @custom:or the tick value is 5 wstETH if the price is 2x the liquidation price without penalty
     * @custom:or the tick value is -10 wstETH if the price is 0.5x the liquidation price without penalty
     * @custom:or the tick value is 0.198003465594229687 wstETH if the price is equal to the liquidation price with
     * penalty
     */
    function test_tickValue() public {
        int24 tick = protocol.getEffectiveTickForPrice(500 ether);
        uint128 liqPriceWithoutPenalty = protocol.getEffectivePriceForTick(
            tick - int24(protocol.getLiquidationPenalty()) * protocol.getTickSpacing()
        );

        int256 value = protocol.i_tickValue(liqPriceWithoutPenalty, tick, 10 ether);
        assertEq(value, 0, "current price = liq price");

        value = protocol.i_tickValue(liqPriceWithoutPenalty * 2, tick, 10 ether);
        assertEq(value, 5 ether, "current price = 2x liq price");

        value = protocol.i_tickValue(liqPriceWithoutPenalty / 2, tick, 10 ether);
        assertEq(value, -10 ether, "current price = 0.5x liq price");

        value = protocol.i_tickValue(protocol.getEffectivePriceForTick(tick), tick, 10 ether);
        assertEq(value, 0.198003465594229687 ether, "current price = liq price with penalty");
    }

    /**
     * @custom:scenario Check that the leverage and total expo of a position is re-calculated on validation
     * @custom:given An initialized position
     * @custom:when The position is validated
     * @custom:and The price fluctuated a bit
     * @custom:and Funding calculations were applied
     * @custom:then The leverage of the position should be adjusted, changing the value of the total expo for the tick
     * and the protocol
     */
    function test_validateAPositionAfterPriceChangedRecalculateLeverageAndTotalExpo() external {
        uint128 price = 2000 ether;
        uint128 desiredLiqPrice = 1700 ether;

        uint256 initialTotalExpo = protocol.getTotalExpo();
        uint256 totalExpoForTick =
            protocol.getCurrentTotalExpoByTick(protocol.getEffectiveTickForPrice(desiredLiqPrice));

        assertEq(totalExpoForTick, 0, "Total expo for future position's tick should be empty");

        // Initiate a long position
<<<<<<< HEAD
        (int24 tick, uint256 tickVersion, uint256 index) =
            protocol.initiateOpenPosition(1 ether, desiredLiqPrice, abi.encode(price), EMPTY_PREVIOUS_DATA);
=======
        (int24 tick, uint256 tickVersion, uint256 index) = setUpUserPositionInLong(
            address(this), ProtocolAction.InitiateOpenPosition, 1 ether, desiredLiqPrice, 2000 ether
        );
>>>>>>> c79f20ca

        totalExpoForTick = protocol.getCurrentTotalExpoByTick(tick);
        Position memory position = protocol.getLongPosition(tick, tickVersion, index);

        // Calculate the total expo of the position after the initialization
        assertEq(
            initialTotalExpo + position.totalExpo,
            protocol.getTotalExpo(),
            "Total expo should have increased by the position's total expo"
        );
        assertEq(totalExpoForTick, position.totalExpo, "Total expo on tick is not the expected value");

        _waitDelay();

        // Change the price
        price = 1999 ether;
        // Validate the position with the new price
        protocol.validateOpenPosition(abi.encode(price), EMPTY_PREVIOUS_DATA);

        uint256 previousExpo = position.totalExpo;
        // Get the updated position
        position = protocol.getLongPosition(tick, tickVersion, index);
        uint256 newExpo = position.totalExpo;

        // Sanity check
        assertTrue(previousExpo != newExpo, "The expo changing is necessary for this test to work");

        // Calculate the total expo of the position after the validation
        assertEq(
            initialTotalExpo + position.totalExpo,
            protocol.getTotalExpo(),
            "Total expo should have increased by the position's new total expo"
        );

        totalExpoForTick = protocol.getCurrentTotalExpoByTick(tick);
        assertEq(totalExpoForTick, position.totalExpo, "Total expo on tick is not the expected value");
    }

    /**
     * @custom:scenario Check that the user can close his opened position
     * @custom:given An initialized and validated position
     * @custom:when The user call initiateClosePosition
     * @custom:then The close position action is initialized
     */
    function test_canInitializeClosePosition() external {
        uint128 price = 2000 ether;
        uint128 desiredLiqPrice = 1700 ether;

        // Initiate and Validate a long position
        (int24 tick, uint256 tickVersion, uint256 index) =
<<<<<<< HEAD
            protocol.initiateOpenPosition(1 ether, desiredLiqPrice, abi.encode(price), EMPTY_PREVIOUS_DATA);
        _waitDelay();
        // Validate the open position action
        protocol.validateOpenPosition(abi.encode(price), EMPTY_PREVIOUS_DATA);
        _waitDelay();
=======
            setUpUserPositionInLong(address(this), ProtocolAction.ValidateOpenPosition, 1 ether, desiredLiqPrice, price);
>>>>>>> c79f20ca

        vm.expectEmit();
        emit InitiatedClosePosition(address(this), tick, tickVersion, index);
        protocol.initiateClosePosition(tick, tickVersion, index, abi.encode(price), EMPTY_PREVIOUS_DATA);
    }
}<|MERGE_RESOLUTION|>--- conflicted
+++ resolved
@@ -7,10 +7,7 @@
 
 import { Position } from "src/interfaces/UsdnProtocol/IUsdnProtocolTypes.sol";
 import { TickMath } from "src/libraries/TickMath.sol";
-<<<<<<< HEAD
-=======
 import { ProtocolAction } from "src/interfaces/UsdnProtocol/IUsdnProtocolTypes.sol";
->>>>>>> c79f20ca
 
 /**
  * @custom:feature The getter functions of the USDN Protocol
@@ -52,23 +49,11 @@
      * @custom:and The multiplier is > 1.
      */
     function test_getMinLiquidationPrice_multiplierGtOne() public {
-<<<<<<< HEAD
-        bytes memory priceData = abi.encode(params.initialPrice);
-
-        protocol.initiateOpenPosition(500 ether, params.initialPrice / 2, priceData, EMPTY_PREVIOUS_DATA);
-        _waitDelay();
-        protocol.validateOpenPosition(priceData, EMPTY_PREVIOUS_DATA);
-        skip(1 days);
-        protocol.initiateDeposit(1, priceData, EMPTY_PREVIOUS_DATA);
-        _waitDelay();
-        protocol.validateDeposit(priceData, EMPTY_PREVIOUS_DATA);
-=======
         setUpUserPositionInLong(
             address(this), ProtocolAction.ValidateOpenPosition, 500 ether, params.initialPrice / 2, params.initialPrice
         );
         skip(1 days);
         setUpUserPositionInVault(address(this), ProtocolAction.ValidateDeposit, 1, params.initialPrice);
->>>>>>> c79f20ca
 
         assertGt(
             protocol.getLiquidationMultiplier(),
@@ -84,21 +69,9 @@
      * @custom:and The multiplier is < 1.
      */
     function test_getMinLiquidationPrice_multiplierLtOne() public {
-<<<<<<< HEAD
-        bytes memory priceData = abi.encode(params.initialPrice);
-
-        protocol.initiateDeposit(5000 ether, priceData, EMPTY_PREVIOUS_DATA);
-        _waitDelay();
-        protocol.validateDeposit(priceData, EMPTY_PREVIOUS_DATA);
-        skip(6 days);
-        protocol.initiateDeposit(1, priceData, EMPTY_PREVIOUS_DATA);
-        _waitDelay();
-        protocol.validateDeposit(priceData, EMPTY_PREVIOUS_DATA);
-=======
         setUpUserPositionInVault(address(this), ProtocolAction.ValidateDeposit, 5000 ether, params.initialPrice);
         skip(6 days);
         setUpUserPositionInVault(address(this), ProtocolAction.ValidateDeposit, 1, params.initialPrice);
->>>>>>> c79f20ca
 
         assertLt(
             protocol.getLiquidationMultiplier(),
@@ -264,14 +237,9 @@
         assertEq(totalExpoForTick, 0, "Total expo for future position's tick should be empty");
 
         // Initiate a long position
-<<<<<<< HEAD
-        (int24 tick, uint256 tickVersion, uint256 index) =
-            protocol.initiateOpenPosition(1 ether, desiredLiqPrice, abi.encode(price), EMPTY_PREVIOUS_DATA);
-=======
         (int24 tick, uint256 tickVersion, uint256 index) = setUpUserPositionInLong(
             address(this), ProtocolAction.InitiateOpenPosition, 1 ether, desiredLiqPrice, 2000 ether
         );
->>>>>>> c79f20ca
 
         totalExpoForTick = protocol.getCurrentTotalExpoByTick(tick);
         Position memory position = protocol.getLongPosition(tick, tickVersion, index);
@@ -322,15 +290,7 @@
 
         // Initiate and Validate a long position
         (int24 tick, uint256 tickVersion, uint256 index) =
-<<<<<<< HEAD
-            protocol.initiateOpenPosition(1 ether, desiredLiqPrice, abi.encode(price), EMPTY_PREVIOUS_DATA);
-        _waitDelay();
-        // Validate the open position action
-        protocol.validateOpenPosition(abi.encode(price), EMPTY_PREVIOUS_DATA);
-        _waitDelay();
-=======
             setUpUserPositionInLong(address(this), ProtocolAction.ValidateOpenPosition, 1 ether, desiredLiqPrice, price);
->>>>>>> c79f20ca
 
         vm.expectEmit();
         emit InitiatedClosePosition(address(this), tick, tickVersion, index);
