// SPDX-License-Identifier: UNLICENSED
pragma solidity 0.8.20;

import { FixedPointMathLib } from "solady/src/utils/FixedPointMathLib.sol";

import { UsdnProtocolBaseFixture } from "test/unit/UsdnProtocol/utils/Fixtures.sol";

import { Position } from "src/interfaces/UsdnProtocol/IUsdnProtocolTypes.sol";
import { TickMath } from "src/libraries/TickMath.sol";
import { ProtocolAction } from "src/interfaces/UsdnProtocol/IUsdnProtocolTypes.sol";

/**
 * @custom:feature The getter functions of the USDN Protocol
 * @custom:background Given a protocol initialized at equilibrium
 */
contract TestUsdnProtocolLong is UsdnProtocolBaseFixture {
    function setUp() public {
        params = DEFAULT_PARAMS;
        params.initialDeposit = 4.919970269703463156 ether; // same as long trading expo
        super._setUp(params);
    }

    /**
     * @custom:scenario Check value of the `getMinLiquidationPrice` function
     * @custom:when The minimum leverage is 1.000000001
     * @custom:and The multiplier is 1x.
     */
    function test_getMinLiquidationPrice_multiplierEqOne() public {
        /**
         * 5000 - 5000 / 1.000000001 = 0.000004999999995001
         * tick(0.000004999999995001) = -122100 => + tickSpacing = -122000
         */
        assertEq(protocol.getMinLiquidationPrice(5000 ether), TickMath.getPriceAtTick(-122_000), "for price = 5000");

        /**
         * 10^12 - 10^12 / 1.000000001 < MINIMUM_PRICE
         * => minLiquidationPrice = getPriceAtTick(protocol.minTick() + protocol.getTickSpacing())
         */
        assertEq(
            protocol.getMinLiquidationPrice(10 ** 12),
            TickMath.getPriceAtTick(protocol.minTick() + protocol.getTickSpacing()),
            "for price = 1 * 10^12 wei"
        );
    }

    /**
     * @custom:scenario Check value of the `getMinLiquidationPrice` function
     * @custom:when The minimum leverage is 1.000000001
     * @custom:and The multiplier is > 1.
     */
    function test_getMinLiquidationPrice_multiplierGtOne() public {
<<<<<<< HEAD
        bytes memory priceData = abi.encode(params.initialPrice);

        protocol.initiateOpenPosition{ value: securityDepositValue }(500 ether, params.initialPrice / 2, priceData, "");
        _waitDelay();
        protocol.validateOpenPosition(priceData, "");
        skip(1 days);
        protocol.initiateDeposit{ value: securityDepositValue }(1, priceData, "");
        _waitDelay();
        protocol.validateDeposit(priceData, "");
=======
        setUpUserPositionInLong(
            address(this), ProtocolAction.ValidateOpenPosition, 500 ether, params.initialPrice / 2, params.initialPrice
        );
        skip(1 days);
        setUpUserPositionInVault(address(this), ProtocolAction.ValidateDeposit, 1, params.initialPrice);
>>>>>>> f50cbb41

        assertGt(
            protocol.getLiquidationMultiplier(),
            10 ** protocol.LIQUIDATION_MULTIPLIER_DECIMALS(),
            "liquidation multiplier <= 1"
        );
        assertEq(protocol.getMinLiquidationPrice(5000 ether), 5_042_034_709_631, "wrong minimum liquidation price");
    }

    /**
     * @custom:scenario Check value of the `getMinLiquidationPrice` function
     * @custom:when The minimum leverage is 1.000000001
     * @custom:and The multiplier is < 1.
     */
    function test_getMinLiquidationPrice_multiplierLtOne() public {
<<<<<<< HEAD
        bytes memory priceData = abi.encode(params.initialPrice);

        protocol.initiateDeposit{ value: securityDepositValue }(5000 ether, priceData, "");
        _waitDelay();
        protocol.validateDeposit(priceData, "");
        skip(6 days);
        protocol.initiateDeposit{ value: securityDepositValue }(1, priceData, "");
        _waitDelay();
        protocol.validateDeposit(priceData, "");
=======
        setUpUserPositionInVault(address(this), ProtocolAction.ValidateDeposit, 5000 ether, params.initialPrice);
        skip(6 days);
        setUpUserPositionInVault(address(this), ProtocolAction.ValidateDeposit, 1, params.initialPrice);
>>>>>>> f50cbb41

        assertLt(
            protocol.getLiquidationMultiplier(),
            10 ** protocol.LIQUIDATION_MULTIPLIER_DECIMALS(),
            "liquidation multiplier >= 1"
        );
        assertEq(protocol.getMinLiquidationPrice(5000 ether), 5_045_368_555_235, "wrong minimum liquidation price");
    }

    /**
     * @custom:scenario Check value of the `getMinLiquidationPrice` function
     * @custom:when The minimum leverage is 1
     * @custom:and The multiplier is 1x.
     */
    function test_getMinLiquidationPrice_minLeverageEqOne() public adminPrank {
        /**
         * 5000 - 5000 / 1 = 0
         * => minLiquidationPrice = getPriceAtTick(protocol.minTick() + protocol.getTickSpacing())
         */
        protocol.setMinLeverage(10 ** protocol.LEVERAGE_DECIMALS() + 1);
        assertEq(
            protocol.getMinLiquidationPrice(5000 ether),
            TickMath.getPriceAtTick(protocol.minTick() + protocol.getTickSpacing())
        );
    }

    /**
     * @custom:scenario Check value of the `getMinLiquidationPrice` function
     * @custom:when The minimum leverage is 1.1
     * @custom:and The multiplier is 1x.
     */
    function test_getMinLiquidationPrice_minLeverageEq1_1() public adminPrank {
        /**
         * 5000 - 5000 / 1.1 = 454.545454545454545455
         * tick(454.545454545454545455) = 61_100 => + tickSpacing = 61_200
         */
        protocol.setMinLeverage(11 * 10 ** (protocol.LEVERAGE_DECIMALS() - 1)); // = x1.1
        assertEq(protocol.getMinLiquidationPrice(5000 ether), TickMath.getPriceAtTick(61_200));
    }

    /**
     * @custom:scenario Check calculations of `_positionValue`
     * @custom:given A position for 1 wstETH with a starting price of $1000
     * @custom:and a leverage of 2x (liquidation price $500)
     * @custom:or a leverage of 4x (liquidation price $750)
     * @custom:when The current price is $2000 and the leverage is 2x
     * @custom:or the current price is $1000 and the leverage is 2x
     * @custom:or the current price is $500 and the leverage is 2x
     * @custom:or the current price is $2000 and the leverage is 4x
     * @custom:then The position value is 1.5 wstETH ($2000 at 2x)
     * @custom:or the position value is 1 wstETH ($1000 at 2x)
     * @custom:or the position value is 0 wstETH ($500 at 2x)
     * @custom:or the position value is 2.5 wstETH ($2000 at 4x)
     */
    function test_positionValue() public {
        uint128 positionTotalExpo = uint128(
            FixedPointMathLib.fullMulDiv(
                1 ether, 2 * 10 ** protocol.LEVERAGE_DECIMALS(), 10 ** protocol.LEVERAGE_DECIMALS()
            )
        );
        uint256 value = protocol.i_positionValue(2000 ether, 500 ether, positionTotalExpo);
        assertEq(value, 1.5 ether, "Position value should be 1.5 ether");

        value = protocol.i_positionValue(1000 ether, 500 ether, positionTotalExpo);
        assertEq(value, 1 ether, "Position value should be 1 ether");

        value = protocol.i_positionValue(500 ether, 500 ether, positionTotalExpo);
        assertEq(value, 0 ether, "Position value should be 0");

        positionTotalExpo = uint128(
            FixedPointMathLib.fullMulDiv(
                1 ether, 4 * 10 ** protocol.LEVERAGE_DECIMALS(), 10 ** protocol.LEVERAGE_DECIMALS()
            )
        );
        value = protocol.i_positionValue(2000 ether, 750 ether, positionTotalExpo);
        assertEq(value, 2.5 ether, "Position with 4x leverage should have a 2.5 ether value");
    }

    /**
     * @custom:scenario Check calculations of `_calculatePositionTotalExpo`
     */
    function test_calculatePositionTotalExpo() public {
        uint256 expo = protocol.i_calculatePositionTotalExpo(1 ether, 2000 ether, 1500 ether);
        assertEq(expo, 4 ether, "Position total expo should be 4 ether");

        expo = protocol.i_calculatePositionTotalExpo(2 ether, 4000 ether, 1350 ether);
        assertEq(expo, 3_018_867_924_528_301_886, "Position total expo should be 3.018... ether");

        expo = protocol.i_calculatePositionTotalExpo(1 ether, 2000 ether, 1000 ether);
        assertEq(expo, 2 ether, "Position total expo should be 2 ether");
    }

    /**
     * @custom:scenario Call `_calculatePositionTotalExpo` reverts when the liquidation price is greater than
     * the start price.
     * @custom:given A liquidation price greater than or equal to the start price
     * @custom:when _calculatePositionTotalExpo is called
     * @custom:then The transaction reverts with a UsdnProtocolInvalidLiquidationPrice error
     */
    function test_RevertWhen_calculatePositionTotalExpoWithLiqPriceGreaterThanStartPrice() public {
        uint128 startPrice = 2000 ether;
        uint128 liqPrice = 2000 ether;

        /* ------------------------- startPrice == liqPrice ------------------------- */
        vm.expectRevert(abi.encodeWithSelector(UsdnProtocolInvalidLiquidationPrice.selector, liqPrice, startPrice));
        protocol.i_calculatePositionTotalExpo(1 ether, startPrice, liqPrice);

        /* -------------------------- liqPrice > startPrice ------------------------- */
        liqPrice = 2000 ether + 1;
        vm.expectRevert(abi.encodeWithSelector(UsdnProtocolInvalidLiquidationPrice.selector, liqPrice, startPrice));
        protocol.i_calculatePositionTotalExpo(1 ether, startPrice, liqPrice);
    }

    /**
     * @custom:scenario Check calculations of the `tickValue` function
     * @custom:given A tick with total expo 10 wstETH and a liquidation price around $500
     * @custom:when The current price is equal to the liquidation price without penalty
     * @custom:or the current price is 2x the liquidation price without penalty
     * @custom:or the current price is 0.5x the liquidation price without penalty
     * @custom:or the current price is equal to the liquidation price with penalty
     * @custom:then The tick value is 0 if the price is equal to the liquidation price without penalty
     * @custom:or the tick value is 5 wstETH if the price is 2x the liquidation price without penalty
     * @custom:or the tick value is -10 wstETH if the price is 0.5x the liquidation price without penalty
     * @custom:or the tick value is 0.198003465594229687 wstETH if the price is equal to the liquidation price with
     * penalty
     */
    function test_tickValue() public {
        int24 tick = protocol.getEffectiveTickForPrice(500 ether);
        uint128 liqPriceWithoutPenalty = protocol.getEffectivePriceForTick(
            tick - int24(protocol.getLiquidationPenalty()) * protocol.getTickSpacing()
        );

        int256 value = protocol.i_tickValue(liqPriceWithoutPenalty, tick, 10 ether);
        assertEq(value, 0, "current price = liq price");

        value = protocol.i_tickValue(liqPriceWithoutPenalty * 2, tick, 10 ether);
        assertEq(value, 5 ether, "current price = 2x liq price");

        value = protocol.i_tickValue(liqPriceWithoutPenalty / 2, tick, 10 ether);
        assertEq(value, -10 ether, "current price = 0.5x liq price");

        value = protocol.i_tickValue(protocol.getEffectivePriceForTick(tick), tick, 10 ether);
        assertEq(value, 0.198003465594229687 ether, "current price = liq price with penalty");
    }

    /**
     * @custom:scenario Check that the leverage and total expo of a position is re-calculated on validation
     * @custom:given An initialized position
     * @custom:when The position is validated
     * @custom:and The price fluctuated a bit
     * @custom:and Funding calculations were applied
     * @custom:then The leverage of the position should be adjusted, changing the value of the total expo for the tick
     * and the protocol
     */
    function test_validateAPositionAfterPriceChangedRecalculateLeverageAndTotalExpo() external {
        uint128 price = 2000 ether;
        uint128 desiredLiqPrice = 1700 ether;

        uint256 initialTotalExpo = protocol.getTotalExpo();
        uint256 totalExpoForTick =
            protocol.getCurrentTotalExpoByTick(protocol.getEffectiveTickForPrice(desiredLiqPrice));

        assertEq(totalExpoForTick, 0, "Total expo for future position's tick should be empty");

        // Initiate a long position
<<<<<<< HEAD
        (int24 tick, uint256 tickVersion, uint256 index) = protocol.initiateOpenPosition{ value: securityDepositValue }(
            1 ether, desiredLiqPrice, abi.encode(price), ""
=======
        (int24 tick, uint256 tickVersion, uint256 index) = setUpUserPositionInLong(
            address(this), ProtocolAction.InitiateOpenPosition, 1 ether, desiredLiqPrice, 2000 ether
>>>>>>> f50cbb41
        );

        totalExpoForTick = protocol.getCurrentTotalExpoByTick(tick);
        Position memory position = protocol.getLongPosition(tick, tickVersion, index);

        // Calculate the total expo of the position after the initialization
        assertEq(
            initialTotalExpo + position.totalExpo,
            protocol.getTotalExpo(),
            "Total expo should have increased by the position's total expo"
        );
        assertEq(totalExpoForTick, position.totalExpo, "Total expo on tick is not the expected value");

        _waitDelay();

        // Change the price
        price = 1999 ether;
        // Validate the position with the new price
        protocol.validateOpenPosition(abi.encode(price), EMPTY_PREVIOUS_DATA);

        uint256 previousExpo = position.totalExpo;
        // Get the updated position
        position = protocol.getLongPosition(tick, tickVersion, index);
        uint256 newExpo = position.totalExpo;

        // Sanity check
        assertTrue(previousExpo != newExpo, "The expo changing is necessary for this test to work");

        // Calculate the total expo of the position after the validation
        assertEq(
            initialTotalExpo + position.totalExpo,
            protocol.getTotalExpo(),
            "Total expo should have increased by the position's new total expo"
        );

        totalExpoForTick = protocol.getCurrentTotalExpoByTick(tick);
        assertEq(totalExpoForTick, position.totalExpo, "Total expo on tick is not the expected value");
    }

    /**
     * @custom:scenario Check that the user can close his opened position
     * @custom:given An initialized and validated position
     * @custom:when The user call initiateClosePosition
     * @custom:then The close position action is initialized
     */
    function test_canInitializeClosePosition() external {
        uint128 price = 2000 ether;
        uint128 desiredLiqPrice = 1700 ether;

<<<<<<< HEAD
        // Initiate a long position
        (int24 tick, uint256 tickVersion, uint256 index) = protocol.initiateOpenPosition{ value: securityDepositValue }(
            1 ether, desiredLiqPrice, abi.encode(price), ""
        );
        _waitDelay();
        // Validate the open position action
        protocol.validateOpenPosition(abi.encode(price), "");
        _waitDelay();

        vm.expectEmit();
        emit InitiatedClosePosition(address(this), tick, tickVersion, index);
        protocol.initiateClosePosition{ value: securityDepositValue }(tick, tickVersion, index, abi.encode(price), "");
=======
        // Initiate and Validate a long position
        (int24 tick, uint256 tickVersion, uint256 index) =
            setUpUserPositionInLong(address(this), ProtocolAction.ValidateOpenPosition, 1 ether, desiredLiqPrice, price);

        vm.expectEmit();
        emit InitiatedClosePosition(address(this), tick, tickVersion, index, 0, 0);
        protocol.initiateClosePosition(tick, tickVersion, index, 1 ether, abi.encode(price), EMPTY_PREVIOUS_DATA);
>>>>>>> f50cbb41
    }
}<|MERGE_RESOLUTION|>--- conflicted
+++ resolved
@@ -49,23 +49,11 @@
      * @custom:and The multiplier is > 1.
      */
     function test_getMinLiquidationPrice_multiplierGtOne() public {
-<<<<<<< HEAD
-        bytes memory priceData = abi.encode(params.initialPrice);
-
-        protocol.initiateOpenPosition{ value: securityDepositValue }(500 ether, params.initialPrice / 2, priceData, "");
-        _waitDelay();
-        protocol.validateOpenPosition(priceData, "");
-        skip(1 days);
-        protocol.initiateDeposit{ value: securityDepositValue }(1, priceData, "");
-        _waitDelay();
-        protocol.validateDeposit(priceData, "");
-=======
         setUpUserPositionInLong(
             address(this), ProtocolAction.ValidateOpenPosition, 500 ether, params.initialPrice / 2, params.initialPrice
         );
         skip(1 days);
         setUpUserPositionInVault(address(this), ProtocolAction.ValidateDeposit, 1, params.initialPrice);
->>>>>>> f50cbb41
 
         assertGt(
             protocol.getLiquidationMultiplier(),
@@ -81,21 +69,9 @@
      * @custom:and The multiplier is < 1.
      */
     function test_getMinLiquidationPrice_multiplierLtOne() public {
-<<<<<<< HEAD
-        bytes memory priceData = abi.encode(params.initialPrice);
-
-        protocol.initiateDeposit{ value: securityDepositValue }(5000 ether, priceData, "");
-        _waitDelay();
-        protocol.validateDeposit(priceData, "");
-        skip(6 days);
-        protocol.initiateDeposit{ value: securityDepositValue }(1, priceData, "");
-        _waitDelay();
-        protocol.validateDeposit(priceData, "");
-=======
         setUpUserPositionInVault(address(this), ProtocolAction.ValidateDeposit, 5000 ether, params.initialPrice);
         skip(6 days);
         setUpUserPositionInVault(address(this), ProtocolAction.ValidateDeposit, 1, params.initialPrice);
->>>>>>> f50cbb41
 
         assertLt(
             protocol.getLiquidationMultiplier(),
@@ -261,13 +237,8 @@
         assertEq(totalExpoForTick, 0, "Total expo for future position's tick should be empty");
 
         // Initiate a long position
-<<<<<<< HEAD
-        (int24 tick, uint256 tickVersion, uint256 index) = protocol.initiateOpenPosition{ value: securityDepositValue }(
-            1 ether, desiredLiqPrice, abi.encode(price), ""
-=======
         (int24 tick, uint256 tickVersion, uint256 index) = setUpUserPositionInLong(
             address(this), ProtocolAction.InitiateOpenPosition, 1 ether, desiredLiqPrice, 2000 ether
->>>>>>> f50cbb41
         );
 
         totalExpoForTick = protocol.getCurrentTotalExpoByTick(tick);
@@ -317,20 +288,6 @@
         uint128 price = 2000 ether;
         uint128 desiredLiqPrice = 1700 ether;
 
-<<<<<<< HEAD
-        // Initiate a long position
-        (int24 tick, uint256 tickVersion, uint256 index) = protocol.initiateOpenPosition{ value: securityDepositValue }(
-            1 ether, desiredLiqPrice, abi.encode(price), ""
-        );
-        _waitDelay();
-        // Validate the open position action
-        protocol.validateOpenPosition(abi.encode(price), "");
-        _waitDelay();
-
-        vm.expectEmit();
-        emit InitiatedClosePosition(address(this), tick, tickVersion, index);
-        protocol.initiateClosePosition{ value: securityDepositValue }(tick, tickVersion, index, abi.encode(price), "");
-=======
         // Initiate and Validate a long position
         (int24 tick, uint256 tickVersion, uint256 index) =
             setUpUserPositionInLong(address(this), ProtocolAction.ValidateOpenPosition, 1 ether, desiredLiqPrice, price);
@@ -338,6 +295,5 @@
         vm.expectEmit();
         emit InitiatedClosePosition(address(this), tick, tickVersion, index, 0, 0);
         protocol.initiateClosePosition(tick, tickVersion, index, 1 ether, abi.encode(price), EMPTY_PREVIOUS_DATA);
->>>>>>> f50cbb41
     }
 }