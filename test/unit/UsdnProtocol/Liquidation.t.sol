--- conflicted
+++ resolved
@@ -413,13 +413,8 @@
         // create high risk position
         protocol.initiateOpenPosition{
             value: oracleMiddleware.validationCost(priceData, ProtocolAction.InitiateOpenPosition)
-<<<<<<< HEAD
         }(5 ether, 9 * currentPrice / 10, priceData, PreviousActionsData(new bytes[](0), new uint128[](0)));
-        skip(oracleMiddleware.getValidationDelay() + 1);
-=======
-        }(5 ether, 9 * currentPrice / 10, priceData, "");
         _waitDelay();
->>>>>>> 908325f9
         protocol.validateOpenPosition{
             value: oracleMiddleware.validationCost(priceData, ProtocolAction.ValidateOpenPosition)
         }(priceData, PreviousActionsData(new bytes[](0), new uint128[](0)));
