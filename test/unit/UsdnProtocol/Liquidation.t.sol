// SPDX-License-Identifier: UNLICENSED
pragma solidity 0.8.20;

import { USER_1, DEPLOYER } from "test/utils/Constants.sol";
import { UsdnProtocolBaseFixture } from "test/unit/UsdnProtocol/utils/Fixtures.sol";

import { IUsdnProtocolEvents } from "src/interfaces/UsdnProtocol/IUsdnProtocolEvents.sol";
import { ProtocolAction } from "src/interfaces/UsdnProtocol/IUsdnProtocolTypes.sol";

<<<<<<< HEAD
/**
 * @custom:feature The `_liquidatePositions` function of `UsdnProtocol`
 * @custom:background Given a protocol initialized at equilibrium
 */
=======
/// @custom:feature The scenarios in `UsdnProtocolActions` which call `_liquidatePositions`
>>>>>>> 65036b9b
contract TestUsdnProtocolLiquidation is UsdnProtocolBaseFixture {
    function setUp() public {
        super._setUp(DEFAULT_PARAMS);
        wstETH.mintAndApprove(address(this), 100_000 ether, address(protocol), type(uint256).max);
        wstETH.mintAndApprove(USER_1, 100_000 ether, address(protocol), type(uint256).max);

        usdn.approve(address(protocol), type(uint256).max);

        chainlinkGasPriceFeed.setLatestRoundData(1, 30 gwei, block.timestamp, 1);
        vm.txGasPrice(30 gwei);
    }

    /* -------------------------------------------------------------------------- */
    /*                        Liquidations on Vault actions                       */
    /* -------------------------------------------------------------------------- */

    /**
     * @custom:scenario User initiates a deposit after a price drawdown that liquidates underwater long positions.
     * @custom:given User 1 opens a position
     * @custom:and Price drops below its liquidation price
     * @custom:when User 2 initiates a deposit
     * @custom:then It should liquidate User 1's position.
     */
    function test_userLiquidatesOnInitiateDeposit() public {
        uint256 price = 2000 ether;
        uint128 desiredLiqPrice = uint128(price) - 200 ether;

        // Create a long position to liquidate
        (int24 tick, uint256 tickVersion,) =
            setUpUserPositionInLong(USER_1, ProtocolAction.ValidateOpenPosition, 5 ether, desiredLiqPrice, price);

        // TODO remove when the MockOracleMiddleware is fixed
        skip(31 minutes);

        // When funding is positive, calculations will increase the liquidation price so this is enough
        uint256 effectivePriceForTick = protocol.getEffectivePriceForTick(tick);

        // Check that tick has been liquidated
        vm.expectEmit(true, true, false, false);
        emit IUsdnProtocolEvents.LiquidatedTick(tick, tickVersion, 0, 0, 0);
        protocol.initiateDeposit(1 ether, abi.encode(effectivePriceForTick), "");
    }

    /**
     * @custom:scenario User validates a deposit after a price drawdown that liquidates underwater long positions.
     * @custom:given User 1 opens a position
     * @custom:and User 2 initiates a deposit
     * @custom:and Price drops below User 1's liquidation price
     * @custom:when User 2 validates its pending deposit
     * @custom:then It should liquidate User 1's position.
     */
    function test_userLiquidatesOnValidateDeposit() public {
        uint256 price = 2000 ether;
        uint128 desiredLiqPrice = uint128(price) - 200 ether;

        // Create a long position to liquidate
        (int24 tick, uint256 tickVersion,) =
            setUpUserPositionInLong(USER_1, ProtocolAction.ValidateOpenPosition, 5 ether, desiredLiqPrice, price);

        // Initiates the deposit for the other user
        setUpUserPositionInVault(address(this), ProtocolAction.InitiateDeposit, 1 ether, price);

        // When funding is positive, calculations will increase the liquidation price so this is enough
        uint256 effectivePriceForTick = protocol.getEffectivePriceForTick(tick);

        // Check that tick has been liquidated
        vm.expectEmit(true, true, false, false);
        emit IUsdnProtocolEvents.LiquidatedTick(tick, tickVersion, 0, 0, 0);

        protocol.validateDeposit(abi.encode(effectivePriceForTick), "");
    }

    /**
     * @custom:scenario User initiates a withdrawal after a price drawdown that liquidates underwater long positions.
     * @custom:given User 1 opens a position
     * @custom:and User 2 initiates and validates a deposit
     * @custom:and Price drops below User 1's liquidation price
     * @custom:when User 2 initiates a withdrawal
     * @custom:then It should liquidate User 1's position.
     */
    function test_userLiquidatesOnInitiateWithdrawal() public {
        uint256 price = 2000 ether;
        uint128 desiredLiqPrice = uint128(price) - 200 ether;

        // Create a long position to liquidate
        (int24 tick, uint256 tickVersion,) =
            setUpUserPositionInLong(USER_1, ProtocolAction.ValidateOpenPosition, 5 ether, desiredLiqPrice, price);

        // Initiate and validate the deposit for the other user
        setUpUserPositionInVault(address(this), ProtocolAction.ValidateDeposit, 1 ether, price);

        // TODO remove when the MockOracleMiddleware is fixed
        skip(31 minutes);

        // When funding is positive, calculations will increase the liquidation price so this is enough
        uint256 effectivePriceForTick = protocol.getEffectivePriceForTick(tick);

        // Check that tick has been liquidated
        vm.expectEmit(true, true, false, false);
        emit IUsdnProtocolEvents.LiquidatedTick(tick, tickVersion, 0, 0, 0);

        protocol.initiateWithdrawal(uint128(usdn.balanceOf(address(this))), abi.encode(effectivePriceForTick), "");
    }

    /**
     * @custom:scenario User validates a withdrawal after a price drawdown that liquidates underwater long positions.
     * @custom:given User 1 opens a position
     * @custom:and User 2 initiates and validates a deposit, then initiates a withdrawal
     * @custom:and Price drops below its liquidation price
     * @custom:when User 2 validates its pending withdrawal action
     * @custom:then It should liquidate User 1's position.
     */
    function test_userLiquidatesOnValidateWithdrawal() public {
        uint256 price = 2000 ether;
        uint128 desiredLiqPrice = uint128(price) - 200 ether;

        // Create a long position to liquidate
        (int24 tick, uint256 tickVersion,) =
            setUpUserPositionInLong(USER_1, ProtocolAction.ValidateOpenPosition, 5 ether, desiredLiqPrice, price);

        // Initiate and validate the deposit, then initiate the withdrawal for the other user
        setUpUserPositionInVault(address(this), ProtocolAction.InitiateWithdrawal, 1 ether, price);

        // When funding is positive, calculations will increase the liquidation price so this is enough
        uint256 effectivePriceForTick = protocol.getEffectivePriceForTick(tick);

        // Check that tick has been liquidated
        vm.expectEmit(true, true, false, false);
        emit IUsdnProtocolEvents.LiquidatedTick(tick, tickVersion, 0, 0, 0);

        protocol.validateWithdrawal(abi.encode(effectivePriceForTick), "");
    }

    /* -------------------------------------------------------------------------- */
    /*                        Liquidations on Long actions                        */
    /* -------------------------------------------------------------------------- */

    /**
     * @custom:scenario User initiates an open position action after a price drawdown that
     * liquidates underwater long positions.
     * @custom:given User 1 opens a position
     * @custom:and Price drops below its liquidation price
     * @custom:when User 2 initiates an open position
     * @custom:then It should liquidate User 1's position.
     */
    function test_userLiquidatesOnInitiateOpenPosition() public {
        uint256 price = 2000 ether;
        uint128 desiredLiqPrice = uint128(price) - 200 ether;

        // Create a long position to liquidate
        (int24 tick, uint256 tickVersion,) =
            setUpUserPositionInLong(USER_1, ProtocolAction.ValidateOpenPosition, 5 ether, desiredLiqPrice, price);

        // TODO remove when the MockOracleMiddleware is fixed
        skip(31 minutes);

        // When funding is positive, calculations will increase the liquidation price so this is enough
        uint256 effectivePriceForTick = protocol.getEffectivePriceForTick(tick);

<<<<<<< HEAD
        // create high risk position
        (int24 tick, uint256 tickVersion, uint256 index) =
            protocol.initiateOpenPosition(5 ether, 9 * currentPrice / 10, priceData, "");
        _waitDelay();
        protocol.validateOpenPosition(priceData, "");

        // create large low-risk position to affect funding rates
        protocol.initiateOpenPosition(500_000 ether, currentPrice / 2, priceData, "");
        _waitDelay();
        protocol.validateOpenPosition(priceData, "");
=======
        // Check that tick has been liquidated
        vm.expectEmit(true, true, false, false);
        emit IUsdnProtocolEvents.LiquidatedTick(tick, tickVersion, 0, 0, 0);
        protocol.initiateOpenPosition(1 ether, desiredLiqPrice - 200 ether, abi.encode(effectivePriceForTick), "");
    }

    /**
     * @custom:scenario User validates an open position after a price drawdown that
     * liquidates underwater long positions.
     * @custom:given User 1 opens a position
     * @custom:and User 2 initiates an open position
     * @custom:and Price drops below User 1's liquidation price
     * @custom:when User 2 validates its pending open position
     * @custom:then It should liquidate User 1's position.
     */
    function test_userLiquidatesOnValidateOpenPosition() public {
        uint256 price = 2000 ether;
        uint128 desiredLiqPrice = uint128(price) - 200 ether;

        // Create a long position to liquidate
        (int24 tick, uint256 tickVersion,) =
            setUpUserPositionInLong(USER_1, ProtocolAction.ValidateOpenPosition, 5 ether, desiredLiqPrice, price);

        // Initiates the position for the other user
        price -= 200 ether;
        desiredLiqPrice -= 200 ether;
        setUpUserPositionInLong(address(this), ProtocolAction.InitiateOpenPosition, 1 ether, desiredLiqPrice, price);

        // When funding is positive, calculations will increase the liquidation price so this is enough
        uint256 effectivePriceForTick = protocol.getEffectivePriceForTick(tick);

        // Check that tick has been liquidated
        vm.expectEmit(true, true, false, false);
        emit IUsdnProtocolEvents.LiquidatedTick(tick, tickVersion, 0, 0, 0);
        protocol.validateOpenPosition(abi.encode(effectivePriceForTick), "");
    }
>>>>>>> 65036b9b

    /**
     * @custom:scenario User initiates a close position action after a price drawdown that
     * liquidates underwater long positions.
     * @custom:given User 1 opens a position
     * @custom:and User 2 initiates and validates an open position
     * @custom:and Price drops below User 1's liquidation price
     * @custom:when User 2 initiates a close position action
     * @custom:then It should liquidate User 1's position.
     */
    function test_userLiquidatesOnInitiateClosePosition() public {
        uint256 price = 2000 ether;
        uint128 desiredLiqPrice = uint128(price) - 200 ether;

        // Create a long position to liquidate
        (int24 tickToLiquidate, uint256 tickVersionToLiquidate,) =
            setUpUserPositionInLong(USER_1, ProtocolAction.ValidateOpenPosition, 5 ether, desiredLiqPrice, price);

        // Initiates and validates the position for the other user
        desiredLiqPrice -= 200 ether;
        (int24 tickToClose, uint256 tickVersionToClose, uint256 indexToClose) =
            setUpUserPositionInLong(address(this), ProtocolAction.ValidateOpenPosition, 1 ether, desiredLiqPrice, price);

        // TODO remove when the MockOracleMiddleware is fixed
        skip(31 minutes);

        // When funding is positive, calculations will increase the liquidation price so this is enough
        uint256 effectivePriceForTick = protocol.getEffectivePriceForTick(tickToLiquidate);

        // Check that tick has been liquidated
        vm.expectEmit(true, true, false, false);
        emit IUsdnProtocolEvents.LiquidatedTick(tickToLiquidate, tickVersionToLiquidate, 0, 0, 0);

        protocol.initiateClosePosition(
            tickToClose, tickVersionToClose, indexToClose, abi.encode(effectivePriceForTick), ""
        );
    }

    /**
     * @custom:scenario User close his position action after a price drawdown that
     * liquidates underwater long positions.
     * @custom:given User 1 opens a position
     * @custom:and User 2 initiates and validates an open position
     * @custom:and User 2 initiates a close position action
     * @custom:and Price drops below User 1's liquidation price
     * @custom:when User 2 initiates a close position action
     * @custom:then It should liquidate User 1's position.
     */
    function test_userLiquidatesOnValidateClosePosition() public {
        uint256 price = 2000 ether;
        uint128 desiredLiqPrice = uint128(price) - 200 ether;

        // Create a long position to liquidate
        (int24 tickToLiquidate, uint256 tickVersionToLiquidate,) =
            setUpUserPositionInLong(USER_1, ProtocolAction.ValidateOpenPosition, 5 ether, desiredLiqPrice, price);

        // Initiates and validates the position for the other user
        desiredLiqPrice -= 200 ether;
        setUpUserPositionInLong(address(this), ProtocolAction.InitiateClosePosition, 1 ether, desiredLiqPrice, price);

        // When funding is positive, calculations will increase the liquidation price so this is enough
        uint256 effectivePriceForTick = protocol.getEffectivePriceForTick(tickToLiquidate);

        // Check that tick has been liquidated
        vm.expectEmit(true, true, false, false);
        emit IUsdnProtocolEvents.LiquidatedTick(tickToLiquidate, tickVersionToLiquidate, 0, 0, 0);

        protocol.validateClosePosition(abi.encode(effectivePriceForTick), "");
    }

    /* -------------------------------------------------------------------------- */
    /*                        Liquidations from liquidate()                       */
    /* -------------------------------------------------------------------------- */

    /**
     * @custom:scenario A liquidator receives no rewards if liquidate() is called but no ticks can be liquidated
     * @custom:given There are no ticks that can be liquidated
     * @custom:when A liquidator calls the function liquidate()
     * @custom:then No rewards are sent and no ticks are liquidated
     */
    function test_nothingHappensIfNoTicksCanBeLiquidated() public {
        bytes memory priceData = abi.encode(2000 ether);

        setUpUserPositionInLong(address(this), ProtocolAction.ValidateOpenPosition, 5 ether, 1700 ether, 2000 ether);

        priceData = abi.encode(1950 ether);

        uint256 wstETHBalanceBeforeRewards = wstETH.balanceOf(address(this));
        uint256 vaultBalanceBeforeRewards = protocol.getBalanceVault();
        uint256 longPositionsBeforeLiquidation = protocol.getTotalLongPositions();

        uint256 liquidatedPositions = protocol.liquidate(priceData, 1);

        assertEq(liquidatedPositions, 0, "No position should have been liquidated");

        // Check that the liquidator didn't receive any rewards
        assertEq(
            wstETHBalanceBeforeRewards,
            wstETH.balanceOf(address(this)),
            "The liquidator should not receive rewards if there were no liquidations"
        );

        // Check that the vault balance did not change
        assertEq(
            vaultBalanceBeforeRewards,
            protocol.getBalanceVault(),
            "The vault balance should not change if there were no liquidations"
        );

        // Check if first total long positions match initial value
        assertEq(
            longPositionsBeforeLiquidation,
            protocol.getTotalLongPositions(),
            "The number of long positions should not have changed"
        );
    }

    /**
     * @custom:scenario A liquidator liquidate a tick and receive a reward
     * @custom:given There is a tick that can be liquidated
     * @custom:when A liquidator calls the function liquidate()
     * @custom:then The tick is liquidated
     * @custom:and The protocol send rewards for the liquidation
     */
    function test_canLiquidateAndReceiveReward() public {
        uint128 price = 2000 ether;

        // Setup a long position from another user
        (int24 tick,,) =
            setUpUserPositionInLong(USER_1, ProtocolAction.ValidateOpenPosition, 5 ether, 1700 ether, price);

        // Change The rewards calculations parameters to not be dependent of the initial values
        vm.prank(DEPLOYER);
        liquidationRewardsManager.setRewardsParameters(10_000, 30_000, 1000 gwei, 20_000);

        // Trigger PnL and funding calculations now to avoid having to predict them later
        protocol.i_applyPnlAndFunding(price, uint128(block.timestamp));

        uint256 expectedLiquidatorRewards = liquidationRewardsManager.getLiquidationRewards(1, 0);
        // Sanity check
        assertGt(expectedLiquidatorRewards, 0, "The expected liquidation rewards should be greater than 0");

        uint256 wstETHBalanceBeforeRewards = wstETH.balanceOf(address(this));
        uint256 vaultBalanceBeforeRewards = protocol.getBalanceVault();

        // Get the proper liquidation price for the tick
        price = protocol.getEffectivePriceForTick(tick);
        int256 collateralLiquidated = protocol.i_tickValue(price, tick, protocol.getTotalExpoByTick(tick, 0));

        vm.expectEmit();
        emit IUsdnProtocolEvents.LiquidatorRewarded(address(this), expectedLiquidatorRewards);
        uint256 liquidatedPositions = protocol.liquidate(abi.encode(price), 1);

        // Check that the right number of positions have been liquidated
        assertEq(liquidatedPositions, 1, "One position should have been liquidated");

        // Check that the liquidator received its rewards
        assertEq(
            wstETH.balanceOf(address(this)) - wstETHBalanceBeforeRewards,
            expectedLiquidatorRewards,
            "The liquidator did not receive the right amount of rewards"
        );

        // Check that the vault balance got updated
        assertEq(
            vaultBalanceBeforeRewards + uint256(collateralLiquidated) - protocol.getBalanceVault(),
            expectedLiquidatorRewards,
            "The vault does not contain the right amount of funds"
        );
    }

    /**
     * @custom:scenario The user sends too much ether when liquidating positions
     * @custom:given The user performs a liquidation
     * @custom:when The user sends 0.5 ether as value in the `liquidate` call
     * @custom:then The user gets refunded the excess ether (0.5 ether - validationCost)
     */
    function test_liquidateEtherRefund() public {
        uint256 initialTotalPos = protocol.getTotalLongPositions();
        uint128 currentPrice = 2000 ether;
        bytes memory priceData = abi.encode(currentPrice);

        wstETH.mintAndApprove(address(this), 1_000_000 ether, address(protocol), type(uint256).max);

        // create high risk position
        protocol.initiateOpenPosition{
            value: oracleMiddleware.validationCost(priceData, ProtocolAction.InitiateOpenPosition)
        }(5 ether, 9 * currentPrice / 10, priceData, "");
        _waitDelay();
        protocol.validateOpenPosition{
            value: oracleMiddleware.validationCost(priceData, ProtocolAction.ValidateOpenPosition)
        }(priceData, "");
        assertEq(protocol.getTotalLongPositions(), initialTotalPos + 1, "total positions after create");

        // price drops
        skip(1 hours);
        currentPrice = 1000 ether;
        priceData = abi.encode(currentPrice);

        // liquidate
        uint256 balanceBefore = address(this).balance;
        uint256 validationCost = oracleMiddleware.validationCost(priceData, ProtocolAction.Liquidation);
        protocol.liquidate{ value: 0.5 ether }(priceData, 1);
        assertEq(protocol.getTotalLongPositions(), initialTotalPos, "total positions after liquidate");
        assertEq(address(this).balance, balanceBefore - validationCost, "user balance after refund");
    }

    // test refunds
    receive() external payable { }
}<|MERGE_RESOLUTION|>--- conflicted
+++ resolved
@@ -7,14 +7,7 @@
 import { IUsdnProtocolEvents } from "src/interfaces/UsdnProtocol/IUsdnProtocolEvents.sol";
 import { ProtocolAction } from "src/interfaces/UsdnProtocol/IUsdnProtocolTypes.sol";
 
-<<<<<<< HEAD
-/**
- * @custom:feature The `_liquidatePositions` function of `UsdnProtocol`
- * @custom:background Given a protocol initialized at equilibrium
- */
-=======
 /// @custom:feature The scenarios in `UsdnProtocolActions` which call `_liquidatePositions`
->>>>>>> 65036b9b
 contract TestUsdnProtocolLiquidation is UsdnProtocolBaseFixture {
     function setUp() public {
         super._setUp(DEFAULT_PARAMS);
@@ -174,7 +167,232 @@
         // When funding is positive, calculations will increase the liquidation price so this is enough
         uint256 effectivePriceForTick = protocol.getEffectivePriceForTick(tick);
 
-<<<<<<< HEAD
+        // Check that tick has been liquidated
+        vm.expectEmit(true, true, false, false);
+        emit IUsdnProtocolEvents.LiquidatedTick(tick, tickVersion, 0, 0, 0);
+        protocol.initiateOpenPosition(1 ether, desiredLiqPrice - 200 ether, abi.encode(effectivePriceForTick), "");
+    }
+
+    /**
+     * @custom:scenario User validates an open position after a price drawdown that
+     * liquidates underwater long positions.
+     * @custom:given User 1 opens a position
+     * @custom:and User 2 initiates an open position
+     * @custom:and Price drops below User 1's liquidation price
+     * @custom:when User 2 validates its pending open position
+     * @custom:then It should liquidate User 1's position.
+     */
+    function test_userLiquidatesOnValidateOpenPosition() public {
+        uint256 price = 2000 ether;
+        uint128 desiredLiqPrice = uint128(price) - 200 ether;
+
+        // Create a long position to liquidate
+        (int24 tick, uint256 tickVersion,) =
+            setUpUserPositionInLong(USER_1, ProtocolAction.ValidateOpenPosition, 5 ether, desiredLiqPrice, price);
+
+        // Initiates the position for the other user
+        price -= 200 ether;
+        desiredLiqPrice -= 200 ether;
+        setUpUserPositionInLong(address(this), ProtocolAction.InitiateOpenPosition, 1 ether, desiredLiqPrice, price);
+
+        // When funding is positive, calculations will increase the liquidation price so this is enough
+        uint256 effectivePriceForTick = protocol.getEffectivePriceForTick(tick);
+
+        // Check that tick has been liquidated
+        vm.expectEmit(true, true, false, false);
+        emit IUsdnProtocolEvents.LiquidatedTick(tick, tickVersion, 0, 0, 0);
+        protocol.validateOpenPosition(abi.encode(effectivePriceForTick), "");
+    }
+
+    /**
+     * @custom:scenario User initiates a close position action after a price drawdown that
+     * liquidates underwater long positions.
+     * @custom:given User 1 opens a position
+     * @custom:and User 2 initiates and validates an open position
+     * @custom:and Price drops below User 1's liquidation price
+     * @custom:when User 2 initiates a close position action
+     * @custom:then It should liquidate User 1's position.
+     */
+    function test_userLiquidatesOnInitiateClosePosition() public {
+        uint256 price = 2000 ether;
+        uint128 desiredLiqPrice = uint128(price) - 200 ether;
+
+        // Create a long position to liquidate
+        (int24 tickToLiquidate, uint256 tickVersionToLiquidate,) =
+            setUpUserPositionInLong(USER_1, ProtocolAction.ValidateOpenPosition, 5 ether, desiredLiqPrice, price);
+
+        // Initiates and validates the position for the other user
+        desiredLiqPrice -= 200 ether;
+        (int24 tickToClose, uint256 tickVersionToClose, uint256 indexToClose) =
+            setUpUserPositionInLong(address(this), ProtocolAction.ValidateOpenPosition, 1 ether, desiredLiqPrice, price);
+
+        // TODO remove when the MockOracleMiddleware is fixed
+        skip(31 minutes);
+
+        // When funding is positive, calculations will increase the liquidation price so this is enough
+        uint256 effectivePriceForTick = protocol.getEffectivePriceForTick(tickToLiquidate);
+
+        // Check that tick has been liquidated
+        vm.expectEmit(true, true, false, false);
+        emit IUsdnProtocolEvents.LiquidatedTick(tickToLiquidate, tickVersionToLiquidate, 0, 0, 0);
+
+        protocol.initiateClosePosition(
+            tickToClose, tickVersionToClose, indexToClose, abi.encode(effectivePriceForTick), ""
+        );
+    }
+
+    /**
+     * @custom:scenario User close his position action after a price drawdown that
+     * liquidates underwater long positions.
+     * @custom:given User 1 opens a position
+     * @custom:and User 2 initiates and validates an open position
+     * @custom:and User 2 initiates a close position action
+     * @custom:and Price drops below User 1's liquidation price
+     * @custom:when User 2 initiates a close position action
+     * @custom:then It should liquidate User 1's position.
+     */
+    function test_userLiquidatesOnValidateClosePosition() public {
+        uint256 price = 2000 ether;
+        uint128 desiredLiqPrice = uint128(price) - 200 ether;
+
+        // Create a long position to liquidate
+        (int24 tickToLiquidate, uint256 tickVersionToLiquidate,) =
+            setUpUserPositionInLong(USER_1, ProtocolAction.ValidateOpenPosition, 5 ether, desiredLiqPrice, price);
+
+        // Initiates and validates the position for the other user
+        desiredLiqPrice -= 200 ether;
+        setUpUserPositionInLong(address(this), ProtocolAction.InitiateClosePosition, 1 ether, desiredLiqPrice, price);
+
+        // When funding is positive, calculations will increase the liquidation price so this is enough
+        uint256 effectivePriceForTick = protocol.getEffectivePriceForTick(tickToLiquidate);
+
+        // Check that tick has been liquidated
+        vm.expectEmit(true, true, false, false);
+        emit IUsdnProtocolEvents.LiquidatedTick(tickToLiquidate, tickVersionToLiquidate, 0, 0, 0);
+
+        protocol.validateClosePosition(abi.encode(effectivePriceForTick), "");
+    }
+
+    /* -------------------------------------------------------------------------- */
+    /*                        Liquidations from liquidate()                       */
+    /* -------------------------------------------------------------------------- */
+
+    /**
+     * @custom:scenario A liquidator receives no rewards if liquidate() is called but no ticks can be liquidated
+     * @custom:given There are no ticks that can be liquidated
+     * @custom:when A liquidator calls the function liquidate()
+     * @custom:then No rewards are sent and no ticks are liquidated
+     */
+    function test_nothingHappensIfNoTicksCanBeLiquidated() public {
+        bytes memory priceData = abi.encode(2000 ether);
+
+        setUpUserPositionInLong(address(this), ProtocolAction.ValidateOpenPosition, 5 ether, 1700 ether, 2000 ether);
+
+        priceData = abi.encode(1950 ether);
+
+        uint256 wstETHBalanceBeforeRewards = wstETH.balanceOf(address(this));
+        uint256 vaultBalanceBeforeRewards = protocol.getBalanceVault();
+        uint256 longPositionsBeforeLiquidation = protocol.getTotalLongPositions();
+
+        uint256 liquidatedPositions = protocol.liquidate(priceData, 1);
+
+        assertEq(liquidatedPositions, 0, "No position should have been liquidated");
+
+        // Check that the liquidator didn't receive any rewards
+        assertEq(
+            wstETHBalanceBeforeRewards,
+            wstETH.balanceOf(address(this)),
+            "The liquidator should not receive rewards if there were no liquidations"
+        );
+
+        // Check that the vault balance did not change
+        assertEq(
+            vaultBalanceBeforeRewards,
+            protocol.getBalanceVault(),
+            "The vault balance should not change if there were no liquidations"
+        );
+
+        // Check if first total long positions match initial value
+        assertEq(
+            longPositionsBeforeLiquidation,
+            protocol.getTotalLongPositions(),
+            "The number of long positions should not have changed"
+        );
+    }
+
+    /**
+     * @custom:scenario A liquidator liquidate a tick and receive a reward
+     * @custom:given There is a tick that can be liquidated
+     * @custom:when A liquidator calls the function liquidate()
+     * @custom:then The tick is liquidated
+     * @custom:and The protocol send rewards for the liquidation
+     */
+    function test_canLiquidateAndReceiveReward() public {
+        uint128 price = 2000 ether;
+
+        // Setup a long position from another user
+        (int24 tick,,) =
+            setUpUserPositionInLong(USER_1, ProtocolAction.ValidateOpenPosition, 5 ether, 1700 ether, price);
+
+        // Change The rewards calculations parameters to not be dependent of the initial values
+        vm.prank(DEPLOYER);
+        liquidationRewardsManager.setRewardsParameters(10_000, 30_000, 1000 gwei, 20_000);
+
+        // Trigger PnL and funding calculations now to avoid having to predict them later
+        protocol.i_applyPnlAndFunding(price, uint128(block.timestamp));
+
+        uint256 expectedLiquidatorRewards = liquidationRewardsManager.getLiquidationRewards(1, 0);
+        // Sanity check
+        assertGt(expectedLiquidatorRewards, 0, "The expected liquidation rewards should be greater than 0");
+
+        uint256 wstETHBalanceBeforeRewards = wstETH.balanceOf(address(this));
+        uint256 vaultBalanceBeforeRewards = protocol.getBalanceVault();
+
+        // Get the proper liquidation price for the tick
+        price = protocol.getEffectivePriceForTick(tick);
+        int256 collateralLiquidated = protocol.i_tickValue(price, tick, protocol.getTotalExpoByTick(tick, 0));
+
+        vm.expectEmit();
+        emit IUsdnProtocolEvents.LiquidatorRewarded(address(this), expectedLiquidatorRewards);
+        uint256 liquidatedPositions = protocol.liquidate(abi.encode(price), 1);
+
+        // Check that the right number of positions have been liquidated
+        assertEq(liquidatedPositions, 1, "One position should have been liquidated");
+
+        // Check that the liquidator received its rewards
+        assertEq(
+            wstETH.balanceOf(address(this)) - wstETHBalanceBeforeRewards,
+            expectedLiquidatorRewards,
+            "The liquidator did not receive the right amount of rewards"
+        );
+
+        // Check that the vault balance got updated
+        assertEq(
+            vaultBalanceBeforeRewards + uint256(collateralLiquidated) - protocol.getBalanceVault(),
+            expectedLiquidatorRewards,
+            "The vault does not contain the right amount of funds"
+        );
+    }
+
+    /**
+     * @custom:scenario A position gets liquidated due to funding rates without price change
+     * @custom:given A small high risk position (leverage ~10x) and a very large low risk position (leverage ~2x)
+     * @custom:and A large imbalance in the trading expo of the long side vs vault side
+     * @custom:when We wait for 4 days and the price stays contant
+     * @custom:and We then call `liquidate`
+     * @custom:then Funding rates make the liquidation price of the high risk positions go up (the liquidation
+     * multiplier increases)
+     * @custom:and The high risk position gets liquidated even though the asset price has not changed
+     */
+    function test_liquidatedByFundingRates() public {
+        vm.skip(true);
+
+        uint128 currentPrice = 2000 ether;
+
+        wstETH.mintAndApprove(address(this), 1_000_000 ether, address(protocol), type(uint256).max);
+
+        bytes memory priceData = abi.encode(uint128(currentPrice));
+
         // create high risk position
         (int24 tick, uint256 tickVersion, uint256 index) =
             protocol.initiateOpenPosition(5 ether, 9 * currentPrice / 10, priceData, "");
@@ -185,213 +403,27 @@
         protocol.initiateOpenPosition(500_000 ether, currentPrice / 2, priceData, "");
         _waitDelay();
         protocol.validateOpenPosition(priceData, "");
-=======
-        // Check that tick has been liquidated
-        vm.expectEmit(true, true, false, false);
-        emit IUsdnProtocolEvents.LiquidatedTick(tick, tickVersion, 0, 0, 0);
-        protocol.initiateOpenPosition(1 ether, desiredLiqPrice - 200 ether, abi.encode(effectivePriceForTick), "");
-    }
-
-    /**
-     * @custom:scenario User validates an open position after a price drawdown that
-     * liquidates underwater long positions.
-     * @custom:given User 1 opens a position
-     * @custom:and User 2 initiates an open position
-     * @custom:and Price drops below User 1's liquidation price
-     * @custom:when User 2 validates its pending open position
-     * @custom:then It should liquidate User 1's position.
-     */
-    function test_userLiquidatesOnValidateOpenPosition() public {
-        uint256 price = 2000 ether;
-        uint128 desiredLiqPrice = uint128(price) - 200 ether;
-
-        // Create a long position to liquidate
-        (int24 tick, uint256 tickVersion,) =
-            setUpUserPositionInLong(USER_1, ProtocolAction.ValidateOpenPosition, 5 ether, desiredLiqPrice, price);
-
-        // Initiates the position for the other user
-        price -= 200 ether;
-        desiredLiqPrice -= 200 ether;
-        setUpUserPositionInLong(address(this), ProtocolAction.InitiateOpenPosition, 1 ether, desiredLiqPrice, price);
-
-        // When funding is positive, calculations will increase the liquidation price so this is enough
-        uint256 effectivePriceForTick = protocol.getEffectivePriceForTick(tick);
-
-        // Check that tick has been liquidated
-        vm.expectEmit(true, true, false, false);
-        emit IUsdnProtocolEvents.LiquidatedTick(tick, tickVersion, 0, 0, 0);
-        protocol.validateOpenPosition(abi.encode(effectivePriceForTick), "");
-    }
->>>>>>> 65036b9b
-
-    /**
-     * @custom:scenario User initiates a close position action after a price drawdown that
-     * liquidates underwater long positions.
-     * @custom:given User 1 opens a position
-     * @custom:and User 2 initiates and validates an open position
-     * @custom:and Price drops below User 1's liquidation price
-     * @custom:when User 2 initiates a close position action
-     * @custom:then It should liquidate User 1's position.
-     */
-    function test_userLiquidatesOnInitiateClosePosition() public {
-        uint256 price = 2000 ether;
-        uint128 desiredLiqPrice = uint128(price) - 200 ether;
-
-        // Create a long position to liquidate
-        (int24 tickToLiquidate, uint256 tickVersionToLiquidate,) =
-            setUpUserPositionInLong(USER_1, ProtocolAction.ValidateOpenPosition, 5 ether, desiredLiqPrice, price);
-
-        // Initiates and validates the position for the other user
-        desiredLiqPrice -= 200 ether;
-        (int24 tickToClose, uint256 tickVersionToClose, uint256 indexToClose) =
-            setUpUserPositionInLong(address(this), ProtocolAction.ValidateOpenPosition, 1 ether, desiredLiqPrice, price);
-
-        // TODO remove when the MockOracleMiddleware is fixed
-        skip(31 minutes);
-
-        // When funding is positive, calculations will increase the liquidation price so this is enough
-        uint256 effectivePriceForTick = protocol.getEffectivePriceForTick(tickToLiquidate);
-
-        // Check that tick has been liquidated
-        vm.expectEmit(true, true, false, false);
-        emit IUsdnProtocolEvents.LiquidatedTick(tickToLiquidate, tickVersionToLiquidate, 0, 0, 0);
-
-        protocol.initiateClosePosition(
-            tickToClose, tickVersionToClose, indexToClose, abi.encode(effectivePriceForTick), ""
-        );
-    }
-
-    /**
-     * @custom:scenario User close his position action after a price drawdown that
-     * liquidates underwater long positions.
-     * @custom:given User 1 opens a position
-     * @custom:and User 2 initiates and validates an open position
-     * @custom:and User 2 initiates a close position action
-     * @custom:and Price drops below User 1's liquidation price
-     * @custom:when User 2 initiates a close position action
-     * @custom:then It should liquidate User 1's position.
-     */
-    function test_userLiquidatesOnValidateClosePosition() public {
-        uint256 price = 2000 ether;
-        uint128 desiredLiqPrice = uint128(price) - 200 ether;
-
-        // Create a long position to liquidate
-        (int24 tickToLiquidate, uint256 tickVersionToLiquidate,) =
-            setUpUserPositionInLong(USER_1, ProtocolAction.ValidateOpenPosition, 5 ether, desiredLiqPrice, price);
-
-        // Initiates and validates the position for the other user
-        desiredLiqPrice -= 200 ether;
-        setUpUserPositionInLong(address(this), ProtocolAction.InitiateClosePosition, 1 ether, desiredLiqPrice, price);
-
-        // When funding is positive, calculations will increase the liquidation price so this is enough
-        uint256 effectivePriceForTick = protocol.getEffectivePriceForTick(tickToLiquidate);
-
-        // Check that tick has been liquidated
-        vm.expectEmit(true, true, false, false);
-        emit IUsdnProtocolEvents.LiquidatedTick(tickToLiquidate, tickVersionToLiquidate, 0, 0, 0);
-
-        protocol.validateClosePosition(abi.encode(effectivePriceForTick), "");
-    }
-
-    /* -------------------------------------------------------------------------- */
-    /*                        Liquidations from liquidate()                       */
-    /* -------------------------------------------------------------------------- */
-
-    /**
-     * @custom:scenario A liquidator receives no rewards if liquidate() is called but no ticks can be liquidated
-     * @custom:given There are no ticks that can be liquidated
-     * @custom:when A liquidator calls the function liquidate()
-     * @custom:then No rewards are sent and no ticks are liquidated
-     */
-    function test_nothingHappensIfNoTicksCanBeLiquidated() public {
-        bytes memory priceData = abi.encode(2000 ether);
-
-        setUpUserPositionInLong(address(this), ProtocolAction.ValidateOpenPosition, 5 ether, 1700 ether, 2000 ether);
-
-        priceData = abi.encode(1950 ether);
-
-        uint256 wstETHBalanceBeforeRewards = wstETH.balanceOf(address(this));
-        uint256 vaultBalanceBeforeRewards = protocol.getBalanceVault();
-        uint256 longPositionsBeforeLiquidation = protocol.getTotalLongPositions();
-
-        uint256 liquidatedPositions = protocol.liquidate(priceData, 1);
-
-        assertEq(liquidatedPositions, 0, "No position should have been liquidated");
-
-        // Check that the liquidator didn't receive any rewards
-        assertEq(
-            wstETHBalanceBeforeRewards,
-            wstETH.balanceOf(address(this)),
-            "The liquidator should not receive rewards if there were no liquidations"
-        );
-
-        // Check that the vault balance did not change
-        assertEq(
-            vaultBalanceBeforeRewards,
-            protocol.getBalanceVault(),
-            "The vault balance should not change if there were no liquidations"
-        );
-
-        // Check if first total long positions match initial value
-        assertEq(
-            longPositionsBeforeLiquidation,
-            protocol.getTotalLongPositions(),
-            "The number of long positions should not have changed"
-        );
-    }
-
-    /**
-     * @custom:scenario A liquidator liquidate a tick and receive a reward
-     * @custom:given There is a tick that can be liquidated
-     * @custom:when A liquidator calls the function liquidate()
-     * @custom:then The tick is liquidated
-     * @custom:and The protocol send rewards for the liquidation
-     */
-    function test_canLiquidateAndReceiveReward() public {
-        uint128 price = 2000 ether;
-
-        // Setup a long position from another user
-        (int24 tick,,) =
-            setUpUserPositionInLong(USER_1, ProtocolAction.ValidateOpenPosition, 5 ether, 1700 ether, price);
-
-        // Change The rewards calculations parameters to not be dependent of the initial values
-        vm.prank(DEPLOYER);
-        liquidationRewardsManager.setRewardsParameters(10_000, 30_000, 1000 gwei, 20_000);
-
-        // Trigger PnL and funding calculations now to avoid having to predict them later
-        protocol.i_applyPnlAndFunding(price, uint128(block.timestamp));
-
-        uint256 expectedLiquidatorRewards = liquidationRewardsManager.getLiquidationRewards(1, 0);
-        // Sanity check
-        assertGt(expectedLiquidatorRewards, 0, "The expected liquidation rewards should be greater than 0");
-
-        uint256 wstETHBalanceBeforeRewards = wstETH.balanceOf(address(this));
-        uint256 vaultBalanceBeforeRewards = protocol.getBalanceVault();
-
-        // Get the proper liquidation price for the tick
-        price = protocol.getEffectivePriceForTick(tick);
-        int256 collateralLiquidated = protocol.i_tickValue(price, tick, protocol.getTotalExpoByTick(tick, 0));
-
-        vm.expectEmit();
-        emit IUsdnProtocolEvents.LiquidatorRewarded(address(this), expectedLiquidatorRewards);
-        uint256 liquidatedPositions = protocol.liquidate(abi.encode(price), 1);
-
-        // Check that the right number of positions have been liquidated
-        assertEq(liquidatedPositions, 1, "One position should have been liquidated");
-
-        // Check that the liquidator received its rewards
-        assertEq(
-            wstETH.balanceOf(address(this)) - wstETHBalanceBeforeRewards,
-            expectedLiquidatorRewards,
-            "The liquidator did not receive the right amount of rewards"
-        );
-
-        // Check that the vault balance got updated
-        assertEq(
-            vaultBalanceBeforeRewards + uint256(collateralLiquidated) - protocol.getBalanceVault(),
-            expectedLiquidatorRewards,
-            "The vault does not contain the right amount of funds"
-        );
+
+        uint256 initialMultiplier = protocol.getLiquidationMultiplier();
+
+        uint128 liqPrice = protocol.getEffectivePriceForTick(tick);
+        assertLt(liqPrice, currentPrice, "liquidation price >= current price");
+
+        // Wait 1 day so that funding rates make the liquidation price of those positions go up
+        skip(1 days);
+
+        // Adjust balances, multiplier and liquidate positions
+        uint256 liquidated = protocol.liquidate(priceData, 0);
+
+        // the liquidation price for the high risk position went above the current price
+        assertEq(liquidated, 1, "liquidation failed");
+        liqPrice = protocol.getEffectivePriceForTick(tick);
+        assertGt(liqPrice, currentPrice, "liquidation price <= current price");
+        assertGt(protocol.getLiquidationMultiplier(), initialMultiplier, "multiplier did not grow");
+
+        // the position doesn't exist anymore
+        vm.expectRevert(abi.encodeWithSelector(UsdnProtocolOutdatedTick.selector, tickVersion + 1, tickVersion));
+        protocol.getLongPosition(tick, tickVersion, index);
     }
 
     /**
