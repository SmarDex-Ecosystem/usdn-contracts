--- conflicted
+++ resolved
@@ -336,14 +336,8 @@
      */
     function _createStalePendingActionHelper() internal returns (int24 tick_, uint256 tickVersion_, uint256 index_) {
         // create a pending action with a liquidation price around $1700
-<<<<<<< HEAD
-        bytes memory priceData = abi.encode(uint128(2000 ether));
-        (tick_, tickVersion_, index_) =
-            protocol.initiateOpenPosition(1 ether, 1700 ether, priceData, EMPTY_PREVIOUS_DATA);
-=======
         (tick_, tickVersion_, index_) =
             setUpUserPositionInLong(address(this), ProtocolAction.InitiateOpenPosition, 1 ether, 1700 ether, 2000 ether);
->>>>>>> c79f20ca
 
         // the price drops to $1500 and the position gets liquidated
         skip(30);
