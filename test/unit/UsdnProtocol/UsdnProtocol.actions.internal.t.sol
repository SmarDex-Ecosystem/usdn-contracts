--- conflicted
+++ resolved
@@ -30,19 +30,9 @@
      * @custom:then The asset to transfer is slightly above 1.5 wstETH
      */
     function test_assetToTransfer() public {
-<<<<<<< HEAD
-        int24 tick = protocol.getEffectiveTickForPrice(DEFAULT_PARAMS.initialPrice / 4);
-        uint256 res = protocol.i_assetToTransfer(tick, 2 ether, protocol.getLiquidationMultiplier());
-=======
         int24 tick = protocol.getEffectiveTickForPrice(params.initialPrice / 4);
-        uint256 res = protocol.i_assetToTransfer(
-            params.initialPrice,
-            tick,
-            1 ether,
-            uint128(2 * 10 ** protocol.LEVERAGE_DECIMALS()),
-            protocol.getLiquidationMultiplier()
-        );
->>>>>>> 48d897b0
+        uint256 res =
+            protocol.i_assetToTransfer(params.initialPrice, tick, 2 ether, protocol.getLiquidationMultiplier());
         assertEq(res, 1.512304848730381401 ether);
     }
 
@@ -56,21 +46,10 @@
      * @custom:then The asset to transfer is equal to the long available balance (because we don't have 150 wstETH)
      */
     function test_assetToTransferNotEnoughBalance() public {
-<<<<<<< HEAD
-        int24 tick = protocol.getEffectiveTickForPrice(DEFAULT_PARAMS.initialPrice / 4);
-        uint256 longAvailable = uint256(protocol.i_longAssetAvailable(DEFAULT_PARAMS.initialPrice)); // 5 ether
-        uint256 res = protocol.i_assetToTransfer(tick, 200 ether, protocol.getLiquidationMultiplier());
-=======
         int24 tick = protocol.getEffectiveTickForPrice(params.initialPrice / 4);
         uint256 longAvailable = uint256(protocol.i_longAssetAvailable(params.initialPrice)); // 5 ether
-        uint256 res = protocol.i_assetToTransfer(
-            params.initialPrice,
-            tick,
-            100 ether,
-            uint128(2 * 10 ** protocol.LEVERAGE_DECIMALS()),
-            protocol.getLiquidationMultiplier()
-        );
->>>>>>> 48d897b0
+        uint256 res =
+            protocol.i_assetToTransfer(params.initialPrice, tick, 200 ether, protocol.getLiquidationMultiplier());
         assertEq(res, longAvailable);
     }
 
@@ -92,17 +71,8 @@
         assertEq(protocol.i_longAssetAvailable(price), 0, "long asset available");
 
         int24 tick = protocol.getEffectiveTickForPrice(price);
-<<<<<<< HEAD
-        uint256 res = protocol.i_assetToTransfer(tick, 100 ether, protocol.getLiquidationMultiplier());
-=======
-        uint256 res = protocol.i_assetToTransfer(
-            params.initialPrice,
-            tick,
-            100 ether,
-            uint128(10 ** protocol.LEVERAGE_DECIMALS()),
-            protocol.getLiquidationMultiplier()
-        );
->>>>>>> 48d897b0
+        uint256 res =
+            protocol.i_assetToTransfer(params.initialPrice, tick, 100 ether, protocol.getLiquidationMultiplier());
         assertEq(res, 0, "asset to transfer");
     }
 
