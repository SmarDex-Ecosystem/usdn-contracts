--- conflicted
+++ resolved
@@ -60,22 +60,14 @@
      * @custom:then The asset to transfer is zero
      */
     function test_assetToTransferZeroBalance() public {
-<<<<<<< HEAD
-        // adjust the price to a very low value, meaning that the long balance and long asset available is zero
-        skip(60);
-        protocol.liquidate(abi.encode(uint128(11_000)), 10);
-        assertEq(protocol.getBalanceLong(), 0);
-        assertEq(protocol.longAssetAvailable(11_000), 0);
-=======
         int24 firstPosTick = protocol.getEffectiveTickForPrice(DEFAULT_PARAMS.initialPrice / 2);
         skip(60); // we need that the oracle timestamp be newer than the last price update
         // liquidate the default position
         uint128 liqPrice = protocol.getEffectivePriceForTick(firstPosTick);
         protocol.liquidate(abi.encode(liqPrice), 10);
 
-        assertEq(protocol.balanceLong(), 0, "balance long");
+        assertEq(protocol.getBalanceLong(), 0, "balance long");
         assertEq(protocol.longAssetAvailable(liqPrice), 0, "long asset available");
->>>>>>> ce67a51b
 
         int24 tick = protocol.getEffectiveTickForPrice(liqPrice);
         uint256 res = protocol.i_assetToTransfer(
