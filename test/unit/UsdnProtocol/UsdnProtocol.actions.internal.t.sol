// SPDX-License-Identifier: UNLICENSED
pragma solidity 0.8.20;

import { Strings } from "@openzeppelin/contracts/utils/Strings.sol";

import { UsdnProtocolBaseFixture } from "test/unit/UsdnProtocol/utils/Fixtures.sol";

import { ProtocolAction } from "src/interfaces/UsdnProtocol/IUsdnProtocolTypes.sol";
import { PriceInfo } from "src/interfaces/OracleMiddleware/IOracleMiddlewareTypes.sol";

/**
 * @custom:feature Test internal functions of the actions layer
 */
contract TestUsdnProtocolActionsInternal is UsdnProtocolBaseFixture {
    using Strings for uint256;

    function setUp() public {
        params = DEFAULT_PARAMS;
        params.initialLong = 10 ether;
        super._setUp(params);
    }

    /**
     * @custom:scenario Check value of the `assetToTransfer` function
     * @custom:given The position value is lower than the long available balance
     * @custom:and The position of amount 1 wstETH has a liquidation price slightly below $500 with leverage 2x
     * (starting price slightly below $1000)
     * @custom:and The current price is $2000
     * @custom:when the asset to transfer is calculated
     * @custom:then The asset to transfer is slightly above 1.5 wstETH
     */
<<<<<<< HEAD
    // function test_assetToTransfer() public {
    //     int24 tick = protocol.getEffectiveTickForPrice(DEFAULT_PARAMS.initialPrice / 4);
    //     uint256 res = protocol.i_assetToTransfer(
    //         tick, 1 ether, uint128(2 * 10 ** protocol.LEVERAGE_DECIMALS()), protocol.liquidationMultiplier()
    //     );
    //     assertEq(res, 1.512109692607424371 ether);
    // }
=======
    function test_assetToTransfer() public {
        int24 tick = protocol.getEffectiveTickForPrice(DEFAULT_PARAMS.initialPrice / 4);
        uint256 res = protocol.i_assetToTransfer(
            tick, 1 ether, uint128(2 * 10 ** protocol.LEVERAGE_DECIMALS()), protocol.getLiquidationMultiplier()
        );
        assertEq(res, 1.512304848730381401 ether);
    }
>>>>>>> 0c3dd158

    /**
     * @custom:scenario Check value of the `assetToTransfer` function when the long balance is too small
     * @custom:given The position value is higher than the long available balance
     * @custom:and The position of amount 100 wstETH has a liquidation price slightly below $500 with leverage 2x
     * (starting price slightly below $1000)
     * @custom:and The current price is $2000
     * @custom:when the asset to transfer is calculated
     * @custom:then The asset to transfer is equal to the long available balance (because we don't have 150 wstETH)
     */
<<<<<<< HEAD
    // function test_assetToTransferNotEnoughBalance() public {
    //     int24 tick = protocol.getEffectiveTickForPrice(DEFAULT_PARAMS.initialPrice / 4);
    //     uint256 longAvailable = uint256(protocol.longAssetAvailable(DEFAULT_PARAMS.initialPrice)); // 5 ether
    //     uint256 res = protocol.i_assetToTransfer(
    //         tick, 100 ether, uint128(2 * 10 ** protocol.LEVERAGE_DECIMALS()), protocol.liquidationMultiplier()
    //     );
    //     assertEq(res, longAvailable);
    // }
=======
    function test_assetToTransferNotEnoughBalance() public {
        int24 tick = protocol.getEffectiveTickForPrice(DEFAULT_PARAMS.initialPrice / 4);
        uint256 longAvailable = uint256(protocol.i_longAssetAvailable(DEFAULT_PARAMS.initialPrice)); // 5 ether
        uint256 res = protocol.i_assetToTransfer(
            tick, 100 ether, uint128(2 * 10 ** protocol.LEVERAGE_DECIMALS()), protocol.getLiquidationMultiplier()
        );
        assertEq(res, longAvailable);
    }
>>>>>>> 0c3dd158

    /**
     * @custom:scenario Check value of the `assetToTransfer` function when the long balance is zero
     * @custom:given The long balance is empty
     * @custom:when the asset to transfer is calculated
     * @custom:then The asset to transfer is zero
     */
<<<<<<< HEAD
    // function test_assetToTransferZeroBalance() public {
    //     // TODO : fix this test with #102
    //     vm.skip(true);
    //     int24 firstPosTick = protocol.getEffectiveTickForPrice(DEFAULT_PARAMS.initialPrice / 2);
    //     skip(60); // we need that the oracle timestamp be newer than the last price update
    //     // liquidate the default position
    //     uint128 liqPrice = protocol.getEffectivePriceForTick(firstPosTick);
    //     protocol.liquidate(abi.encode(liqPrice), 10);

    //     assertEq(protocol.totalLongPositions(), 0, "total long positions");
    //     assertEq(protocol.i_longTradingExpo(liqPrice), 0, "long trading expo with funding");
    //     assertEq(protocol.balanceLong(), 0, "balance long");
    //     assertEq(protocol.longAssetAvailable(liqPrice), 0, "long asset available");

    //     int24 tick = protocol.getEffectiveTickForPrice(liqPrice);
    //     uint256 res = protocol.i_assetToTransfer(
    //         tick, 100 ether, uint128(10 ** protocol.LEVERAGE_DECIMALS()), protocol.liquidationMultiplier()
    //     );
    //     assertEq(res, 0, "asset to transfer");
    // }
=======
    function test_assetToTransferZeroBalance() public {
        uint128 price = 1000 ether;
        skip(1 weeks);
        // liquidate the default position
        protocol.liquidate(abi.encode(price), 10);

        assertEq(protocol.getTotalLongPositions(), 0, "total long positions");
        assertEq(protocol.i_longTradingExpo(price), 0, "long trading expo with funding");
        assertEq(protocol.getBalanceLong(), 0, "balance long");
        assertEq(protocol.i_longAssetAvailable(price), 0, "long asset available");

        int24 tick = protocol.getEffectiveTickForPrice(price);
        uint256 res = protocol.i_assetToTransfer(
            tick, 100 ether, uint128(10 ** protocol.LEVERAGE_DECIMALS()), protocol.getLiquidationMultiplier()
        );
        assertEq(res, 0, "asset to transfer");
    }
>>>>>>> 0c3dd158

    /**
     * @custom:scenario Validate price data with oracle middleware
     * @custom:given The oracle middleware requires 1 wei for validation
     * @custom:when The price is requested for each action (with the exact right amount or more)
     * @custom:then The price is returned and the validation cost is equal to 1 wei
     */
    function test_getOraclePrice() public {
        oracleMiddleware.setRequireValidationCost(true);
        for (uint8 i = 0; i <= uint8(type(ProtocolAction).max); i++) {
            ProtocolAction action = ProtocolAction(i);
            uint128 currentPrice = 2000 ether;
            bytes memory priceData = abi.encode(currentPrice);
            uint256 fee = oracleMiddleware.validationCost(priceData, action);
            PriceInfo memory price = protocol.i_getOraclePrice{ value: fee }(action, uint40(block.timestamp), priceData);
            assertEq(price.price, currentPrice, string.concat("price for action", uint256(i).toString()));

            // sending more should not revert either (refund is handled outside of this function and is tested
            // separately)
            protocol.i_getOraclePrice{ value: fee * 2 }(action, uint40(block.timestamp), priceData);
        }
    }

    /**
     * @custom:scenario Validate price data but insufficient fee provided
     * @custom:given The oracle middleware requires 1 wei for validation
     * @custom:when The price is requested for each action (without providing ether)
     * @custom:then The function reverts with the `OracleMiddlewareInsufficientFee` error
     */
    function test_RevertWhen_getOraclePriceInsufficientFee() public {
        oracleMiddleware.setRequireValidationCost(true);
        for (uint8 i = 0; i <= uint8(type(ProtocolAction).max); i++) {
            ProtocolAction action = ProtocolAction(i);
            uint128 currentPrice = 2000 ether;
            bytes memory priceData = abi.encode(currentPrice);
            vm.expectRevert(UsdnProtocolInsufficientOracleFee.selector);
            protocol.i_getOraclePrice(action, uint40(block.timestamp), priceData);
        }
    }
}<|MERGE_RESOLUTION|>--- conflicted
+++ resolved
@@ -29,23 +29,13 @@
      * @custom:when the asset to transfer is calculated
      * @custom:then The asset to transfer is slightly above 1.5 wstETH
      */
-<<<<<<< HEAD
-    // function test_assetToTransfer() public {
-    //     int24 tick = protocol.getEffectiveTickForPrice(DEFAULT_PARAMS.initialPrice / 4);
-    //     uint256 res = protocol.i_assetToTransfer(
-    //         tick, 1 ether, uint128(2 * 10 ** protocol.LEVERAGE_DECIMALS()), protocol.liquidationMultiplier()
-    //     );
-    //     assertEq(res, 1.512109692607424371 ether);
-    // }
-=======
     function test_assetToTransfer() public {
-        int24 tick = protocol.getEffectiveTickForPrice(DEFAULT_PARAMS.initialPrice / 4);
+        int24 tick = protocol.getEffectiveTickForPrice(params.initialPrice / 4);
         uint256 res = protocol.i_assetToTransfer(
-            tick, 1 ether, uint128(2 * 10 ** protocol.LEVERAGE_DECIMALS()), protocol.getLiquidationMultiplier()
+            params.initialPrice, tick, 1 ether, uint128(2 * 10 ** protocol.LEVERAGE_DECIMALS()), protocol.getLiquidationMultiplier()
         );
         assertEq(res, 1.512304848730381401 ether);
     }
->>>>>>> 0c3dd158
 
     /**
      * @custom:scenario Check value of the `assetToTransfer` function when the long balance is too small
@@ -56,25 +46,14 @@
      * @custom:when the asset to transfer is calculated
      * @custom:then The asset to transfer is equal to the long available balance (because we don't have 150 wstETH)
      */
-<<<<<<< HEAD
-    // function test_assetToTransferNotEnoughBalance() public {
-    //     int24 tick = protocol.getEffectiveTickForPrice(DEFAULT_PARAMS.initialPrice / 4);
-    //     uint256 longAvailable = uint256(protocol.longAssetAvailable(DEFAULT_PARAMS.initialPrice)); // 5 ether
-    //     uint256 res = protocol.i_assetToTransfer(
-    //         tick, 100 ether, uint128(2 * 10 ** protocol.LEVERAGE_DECIMALS()), protocol.liquidationMultiplier()
-    //     );
-    //     assertEq(res, longAvailable);
-    // }
-=======
     function test_assetToTransferNotEnoughBalance() public {
-        int24 tick = protocol.getEffectiveTickForPrice(DEFAULT_PARAMS.initialPrice / 4);
-        uint256 longAvailable = uint256(protocol.i_longAssetAvailable(DEFAULT_PARAMS.initialPrice)); // 5 ether
+        int24 tick = protocol.getEffectiveTickForPrice(params.initialPrice / 4);
+        uint256 longAvailable = uint256(protocol.i_longAssetAvailable(params.initialPrice)); // 5 ether
         uint256 res = protocol.i_assetToTransfer(
-            tick, 100 ether, uint128(2 * 10 ** protocol.LEVERAGE_DECIMALS()), protocol.getLiquidationMultiplier()
+            params.initialPrice, tick, 100 ether, uint128(2 * 10 ** protocol.LEVERAGE_DECIMALS()), protocol.getLiquidationMultiplier()
         );
         assertEq(res, longAvailable);
     }
->>>>>>> 0c3dd158
 
     /**
      * @custom:scenario Check value of the `assetToTransfer` function when the long balance is zero
@@ -82,28 +61,6 @@
      * @custom:when the asset to transfer is calculated
      * @custom:then The asset to transfer is zero
      */
-<<<<<<< HEAD
-    // function test_assetToTransferZeroBalance() public {
-    //     // TODO : fix this test with #102
-    //     vm.skip(true);
-    //     int24 firstPosTick = protocol.getEffectiveTickForPrice(DEFAULT_PARAMS.initialPrice / 2);
-    //     skip(60); // we need that the oracle timestamp be newer than the last price update
-    //     // liquidate the default position
-    //     uint128 liqPrice = protocol.getEffectivePriceForTick(firstPosTick);
-    //     protocol.liquidate(abi.encode(liqPrice), 10);
-
-    //     assertEq(protocol.totalLongPositions(), 0, "total long positions");
-    //     assertEq(protocol.i_longTradingExpo(liqPrice), 0, "long trading expo with funding");
-    //     assertEq(protocol.balanceLong(), 0, "balance long");
-    //     assertEq(protocol.longAssetAvailable(liqPrice), 0, "long asset available");
-
-    //     int24 tick = protocol.getEffectiveTickForPrice(liqPrice);
-    //     uint256 res = protocol.i_assetToTransfer(
-    //         tick, 100 ether, uint128(10 ** protocol.LEVERAGE_DECIMALS()), protocol.liquidationMultiplier()
-    //     );
-    //     assertEq(res, 0, "asset to transfer");
-    // }
-=======
     function test_assetToTransferZeroBalance() public {
         uint128 price = 1000 ether;
         skip(1 weeks);
@@ -117,11 +74,10 @@
 
         int24 tick = protocol.getEffectiveTickForPrice(price);
         uint256 res = protocol.i_assetToTransfer(
-            tick, 100 ether, uint128(10 ** protocol.LEVERAGE_DECIMALS()), protocol.getLiquidationMultiplier()
+            params.initialPrice, tick, 100 ether, uint128(10 ** protocol.LEVERAGE_DECIMALS()), protocol.getLiquidationMultiplier()
         );
         assertEq(res, 0, "asset to transfer");
     }
->>>>>>> 0c3dd158
 
     /**
      * @custom:scenario Validate price data with oracle middleware
