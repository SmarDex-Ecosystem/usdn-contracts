--- conflicted
+++ resolved
@@ -67,17 +67,10 @@
         // liquidate the default position
         protocol.liquidate(abi.encode(price), 10);
 
-<<<<<<< HEAD
-        assertEq(protocol.totalLongPositions(), 0, "total long positions");
+        assertEq(protocol.getTotalLongPositions(), 0, "total long positions");
         assertEq(protocol.i_longTradingExpo(price), 0, "long trading expo with funding");
-        assertEq(protocol.balanceLong(), 0, "balance long");
-        assertEq(protocol.longAssetAvailable(price), 0, "long asset available");
-=======
-        assertEq(protocol.getTotalLongPositions(), 0, "total long positions");
-        assertEq(protocol.i_longTradingExpo(liqPrice), 0, "long trading expo with funding");
         assertEq(protocol.getBalanceLong(), 0, "balance long");
-        assertEq(protocol.i_longAssetAvailable(liqPrice), 0, "long asset available");
->>>>>>> d3dfaf2f
+        assertEq(protocol.i_longAssetAvailable(price), 0, "long asset available");
 
         int24 tick = protocol.getEffectiveTickForPrice(price);
         uint256 res = protocol.i_assetToTransfer(
