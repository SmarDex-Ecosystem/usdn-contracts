// SPDX-License-Identifier: UNLICENSED
pragma solidity 0.8.20;

import { Strings } from "@openzeppelin/contracts/utils/Strings.sol";

import { UsdnProtocolBaseFixture } from "test/unit/UsdnProtocol/utils/Fixtures.sol";

import { ProtocolAction } from "src/interfaces/UsdnProtocol/IUsdnProtocolTypes.sol";
import { PriceInfo } from "src/interfaces/OracleMiddleware/IOracleMiddlewareTypes.sol";

/**
 * @custom:feature Test internal functions of the actions layer
 */
contract TestUsdnProtocolActionsInternal is UsdnProtocolBaseFixture {
    using Strings for uint256;

    function setUp() public {
        super._setUp(DEFAULT_PARAMS);
    }

    /**
     * @custom:scenario Check value of the `assetToTransfer` function
     * @custom:given The position value is lower than the long available balance
     * @custom:and The position of amount 1 wstETH has a liquidation price slightly below $500 with leverage 2x
     * (starting price slightly below $1000)
     * @custom:and The current price is $2000
     * @custom:when the asset to transfer is calculated
     * @custom:then The asset to transfer is slightly above 1.5 wstETH
     */
    function test_assetToTransfer() public {
        int24 tick = protocol.getEffectiveTickForPrice(DEFAULT_PARAMS.initialPrice / 4);
        uint256 res = protocol.i_assetToTransfer(
            tick, 1 ether, uint128(2 * 10 ** protocol.LEVERAGE_DECIMALS()), protocol.getLiquidationMultiplier()
        );
        assertEq(res, 1.512304848730381401 ether);
    }

    /**
     * @custom:scenario Check value of the `assetToTransfer` function when the long balance is too small
     * @custom:given The position value is higher than the long available balance
     * @custom:and The position of amount 100 wstETH has a liquidation price slightly below $500 with leverage 2x
     * (starting price slightly below $1000)
     * @custom:and The current price is $2000
     * @custom:when the asset to transfer is calculated
     * @custom:then The asset to transfer is equal to the long available balance (because we don't have 150 wstETH)
     */
    function test_assetToTransferNotEnoughBalance() public {
        int24 tick = protocol.getEffectiveTickForPrice(DEFAULT_PARAMS.initialPrice / 4);
        uint256 longAvailable = uint256(protocol.longAssetAvailable(DEFAULT_PARAMS.initialPrice)); // 5 ether
        uint256 res = protocol.i_assetToTransfer(
            tick, 100 ether, uint128(2 * 10 ** protocol.LEVERAGE_DECIMALS()), protocol.getLiquidationMultiplier()
        );
        assertEq(res, longAvailable);
    }

    /**
     * @custom:scenario Check value of the `assetToTransfer` function when the long balance is zero
     * @custom:given The long balance is empty
     * @custom:when the asset to transfer is calculated
     * @custom:then The asset to transfer is zero
     */
    function test_assetToTransferZeroBalance() public {
        // TODO : fix this test with #102
        vm.skip(true);
        int24 firstPosTick = protocol.getEffectiveTickForPrice(DEFAULT_PARAMS.initialPrice / 2);
        skip(60); // we need that the oracle timestamp be newer than the last price update
        // liquidate the default position
        uint128 liqPrice = protocol.getEffectivePriceForTick(firstPosTick);
        protocol.liquidate(abi.encode(liqPrice), 10);

<<<<<<< HEAD
        assertEq(protocol.getBalanceLong(), 0, "balance long");
=======
        assertEq(protocol.totalLongPositions(), 0, "total long positions");
        assertEq(protocol.i_longTradingExpo(liqPrice), 0, "long trading expo with funding");
        assertEq(protocol.balanceLong(), 0, "balance long");
>>>>>>> 5907e66d
        assertEq(protocol.longAssetAvailable(liqPrice), 0, "long asset available");

        int24 tick = protocol.getEffectiveTickForPrice(liqPrice);
        uint256 res = protocol.i_assetToTransfer(
            tick, 100 ether, uint128(10 ** protocol.LEVERAGE_DECIMALS()), protocol.getLiquidationMultiplier()
        );
        assertEq(res, 0, "asset to transfer");
    }

    /**
     * @custom:scenario Validate price data with oracle middleware
     * @custom:given The oracle middleware requires 1 wei for validation
     * @custom:when The price is requested for each action (with the exact right amount or more)
     * @custom:then The price is returned and the validation cost is equal to 1 wei
     */
    function test_getOraclePrice() public {
        oracleMiddleware.setRequireValidationCost(true);
        for (uint8 i = 0; i <= uint8(type(ProtocolAction).max); i++) {
            ProtocolAction action = ProtocolAction(i);
            uint128 currentPrice = 2000 ether;
            bytes memory priceData = abi.encode(currentPrice);
            uint256 fee = oracleMiddleware.getValidationCost(priceData, action);
            PriceInfo memory price = protocol.i_getOraclePrice{ value: fee }(action, uint40(block.timestamp), priceData);
            assertEq(price.price, currentPrice, string.concat("price for action", uint256(i).toString()));

            // sending more should not revert either (refund is handled outside of this function and is tested
            // separately)
            protocol.i_getOraclePrice{ value: fee * 2 }(action, uint40(block.timestamp), priceData);
        }
    }

    /**
     * @custom:scenario Validate price data but insufficient fee provided
     * @custom:given The oracle middleware requires 1 wei for validation
     * @custom:when The price is requested for each action (without providing ether)
     * @custom:then The function reverts with the `OracleMiddlewareInsufficientFee` error
     */
    function test_RevertWhen_getOraclePriceInsufficientFee() public {
        oracleMiddleware.setRequireValidationCost(true);
        for (uint8 i = 0; i <= uint8(type(ProtocolAction).max); i++) {
            ProtocolAction action = ProtocolAction(i);
            uint128 currentPrice = 2000 ether;
            bytes memory priceData = abi.encode(currentPrice);
            vm.expectRevert(UsdnProtocolInsufficientOracleFee.selector);
            protocol.i_getOraclePrice(action, uint40(block.timestamp), priceData);
        }
    }
}<|MERGE_RESOLUTION|>--- conflicted
+++ resolved
@@ -46,7 +46,7 @@
      */
     function test_assetToTransferNotEnoughBalance() public {
         int24 tick = protocol.getEffectiveTickForPrice(DEFAULT_PARAMS.initialPrice / 4);
-        uint256 longAvailable = uint256(protocol.longAssetAvailable(DEFAULT_PARAMS.initialPrice)); // 5 ether
+        uint256 longAvailable = uint256(protocol.i_longAssetAvailable(DEFAULT_PARAMS.initialPrice)); // 5 ether
         uint256 res = protocol.i_assetToTransfer(
             tick, 100 ether, uint128(2 * 10 ** protocol.LEVERAGE_DECIMALS()), protocol.getLiquidationMultiplier()
         );
@@ -68,14 +68,10 @@
         uint128 liqPrice = protocol.getEffectivePriceForTick(firstPosTick);
         protocol.liquidate(abi.encode(liqPrice), 10);
 
-<<<<<<< HEAD
+        assertEq(protocol.getTotalLongPositions(), 0, "total long positions");
+        assertEq(protocol.i_longTradingExpo(liqPrice), 0, "long trading expo with funding");
         assertEq(protocol.getBalanceLong(), 0, "balance long");
-=======
-        assertEq(protocol.totalLongPositions(), 0, "total long positions");
-        assertEq(protocol.i_longTradingExpo(liqPrice), 0, "long trading expo with funding");
-        assertEq(protocol.balanceLong(), 0, "balance long");
->>>>>>> 5907e66d
-        assertEq(protocol.longAssetAvailable(liqPrice), 0, "long asset available");
+        assertEq(protocol.i_longAssetAvailable(liqPrice), 0, "long asset available");
 
         int24 tick = protocol.getEffectiveTickForPrice(liqPrice);
         uint256 res = protocol.i_assetToTransfer(
