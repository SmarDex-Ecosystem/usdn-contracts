--- conflicted
+++ resolved
@@ -60,19 +60,10 @@
      * @custom:then The asset to transfer is zero
      */
     function test_assetToTransferZeroBalance() public {
-<<<<<<< HEAD
         int24 firstPosTick = protocol.getEffectiveTickForPrice(DEFAULT_PARAMS.initialPrice / 2);
         // liquidate the default position
         uint128 liqPrice = protocol.getEffectivePriceForTick(firstPosTick);
         protocol.liquidate(abi.encode(liqPrice), 10);
-=======
-        // adjust the price to a very low value, meaning that the long balance and long asset available is zero
-        skip(60);
-        bytes memory priceData = abi.encode(uint128(11_000));
-        protocol.liquidate(priceData, 10);
-        assertEq(protocol.balanceLong(), 0);
-        assertEq(protocol.longAssetAvailable(11_000), 0);
->>>>>>> 7c777e4b
 
         assertEq(protocol.balanceLong(), 0, "balance long");
         assertEq(protocol.longAssetAvailable(liqPrice), 0, "long asset available");
