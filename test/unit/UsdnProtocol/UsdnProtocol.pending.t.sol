--- conflicted
+++ resolved
@@ -168,7 +168,6 @@
     }
 
     /**
-<<<<<<< HEAD
      * @custom:scenario User who didn't validate their tx after 1 hour and call `getActionablePendingAction`
      * @custom:background When a user have their own action in the first position in the queue and it's actionable by
      * someone else, they should retrieve the next item in the queue at the moment of validating their own action.
@@ -192,7 +191,9 @@
         // but if the user himself calls the function, the action should not be returned
         action = protocol.getActionablePendingAction(0);
         assertEq(action.user, address(0), "action user");
-=======
+    }
+
+    /**
      * @custom:scenario Convert an untyped pending action into a vault pending action
      * @custom:given An untyped `PendingAction`
      * @custom:when The action is converted to a `VaultPendingAction` and back into a `PendingAction`
@@ -257,6 +258,5 @@
         assertEq(longAction.closeTempTransfer, action.var6, "action transfer");
         PendingAction memory result = protocol.i_convertLongPendingAction(longAction);
         _assertActionsEqual(action, result, "long pending action conversion");
->>>>>>> a3f87c62
     }
 }