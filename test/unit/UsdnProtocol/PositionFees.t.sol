// SPDX-License-Identifier: UNLICENSED
pragma solidity 0.8.20;

import { Vm } from "forge-std/Vm.sol";

import { UsdnProtocolBaseFixture } from "test/unit/UsdnProtocol/utils/Fixtures.sol";
import { ADMIN } from "test/utils/Constants.sol";

import {
    PendingAction,
    VaultPendingAction,
    LongPendingAction,
    ProtocolAction
} from "src/interfaces/UsdnProtocol/IUsdnProtocolTypes.sol";

/**
 * @custom:feature The entry/exit position fees mechanism of the protocol
 */
contract TestUsdnProtocolPositionFees is UsdnProtocolBaseFixture {
    function setUp() public {
        params = DEFAULT_PARAMS;
        params.enablePositionFees = true;

        super._setUp(params);
    }

    /* -------------------------------------------------------------------------- */
    /*                         Open / close long position                         */
    /* -------------------------------------------------------------------------- */

    /**
     * @custom:scenario The user initiates a position opening
     * @custom:given The price of the asset is $2000
     * @custom:and The leverage is x2
     * @custom:when The user initiates a position opening with 1 wstETH as collateral
     * @custom:then The protocol emit an event with the correct price including the fees
     * @custom:and The protocol emit an event with the correct leverage computed with the fees
     */
    function test_initiateOpenPosition() public {
        uint128 desiredLiqPrice = 2000 ether / 2;

        uint256 expectedPrice = 2000 ether + 2000 ether * uint256(protocol.getPositionFeeBps()) / protocol.BPS_DIVISOR();
        uint256 expectedLeverage = protocol.i_getLeverage(
            uint128(expectedPrice),
            protocol.getEffectivePriceForTick(
                protocol.getEffectiveTickForPrice(desiredLiqPrice)
                    - int24(protocol.getLiquidationPenalty()) * protocol.getTickSpacing()
            )
        );

        wstETH.mintAndApprove(address(this), 1 ether, address(protocol), 1 ether);
        vm.recordLogs();

        bytes memory priceData = abi.encode(2000 ether);
        protocol.initiateOpenPosition(1 ether, desiredLiqPrice, priceData, EMPTY_PREVIOUS_DATA);

        Vm.Log[] memory logs = vm.getRecordedLogs();
        (, uint128 leverage,, uint256 price,,,) =
            abi.decode(logs[0].data, (uint40, uint128, uint128, uint128, int24, uint256, uint256));

        assertEq(logs[0].topics[0], InitiatedOpenPosition.selector);
        assertEq(price, expectedPrice, "assetPrice");
        assertEq(leverage, expectedLeverage, "leverage");
    }

    /**
     * @custom:scenario The user initiates and validate a position opening
     * @custom:given The price of the asset is $2000
     * @custom:and The leverage is x2
     * @custom:when The user initiates a position opening with 1 wstETH as collateral
     * @custom:and The user validate his position opening with the same price
     * @custom:then The protocol emit an event with the correct price with the fees
     * @custom:and The protocol emit an event with the correct leverage computed with the fees
     */
    function test_validateOpenPosition() public {
        skip(1 hours);

        uint128 desiredLiqPrice = 2000 ether / 2;
        bytes memory priceData = abi.encode(2000 ether);

        setUpUserPositionInLong(
            address(this), ProtocolAction.InitiateOpenPosition, 1 ether, desiredLiqPrice, 2000 ether
        );

        // Wait at least 30 seconds additionally to make sure liquidate updates the state
        skip(30);

        // Call liquidate to trigger liquidation multiplier update
        protocol.liquidate(priceData, 0);

        uint256 expectedPrice = 2000 ether + 2000 ether * uint256(protocol.getPositionFeeBps()) / protocol.BPS_DIVISOR();
        uint256 expectedLeverage = protocol.i_getLeverage(
            uint128(expectedPrice),
            protocol.getEffectivePriceForTick(
                protocol.getEffectiveTickForPrice(desiredLiqPrice)
                    - int24(protocol.getLiquidationPenalty()) * protocol.getTickSpacing()
            )
        );

        vm.recordLogs();

        protocol.validateOpenPosition(priceData, EMPTY_PREVIOUS_DATA);

        Vm.Log[] memory logs = vm.getRecordedLogs();
        (uint128 leverage, uint256 price,,,) = abi.decode(logs[0].data, (uint128, uint128, int24, uint256, uint256));

        assertEq(logs[0].topics[0], ValidatedOpenPosition.selector);
        assertEq(price, expectedPrice, "assetPrice");
        assertEq(leverage, expectedLeverage, "leverage");
    }

    /**
     * @custom:scenario The user open a position and then initiate the position closing
     * @custom:given The price of the asset is $2000
     * @custom:and The leverage is x2
     * @custom:when The user initiates a position opening with 1 wstETH as collateral
     * @custom:and The user validate his position opening with the same price
     * @custom:and The user should be able to initiate a position closing
     * @custom:then The user pending position should have a start price according to the fees
     * @custom:and The user pending position should have a leverage according to the fees
     */
    function test_initiateClosePosition() public {
        skip(1 hours);

        uint128 desiredLiqPrice = 2000 ether / 2;
        bytes memory priceData = abi.encode(2000 ether);

        (int24 tick, uint256 tickVersion, uint256 index) = setUpUserPositionInLong(
            address(this), ProtocolAction.ValidateOpenPosition, 1 ether, desiredLiqPrice, 2000 ether
        );
        skip(1 hours);

        // Call liquidate to trigger balance update
        protocol.liquidate(priceData, 0);

        uint256 storageBalanceBefore = protocol.getBalanceLong();

<<<<<<< HEAD
        protocol.initiateClosePosition(tick, tickVersion, index, priceData, EMPTY_PREVIOUS_DATA);
=======
        protocol.initiateClosePosition(tick, tickVersion, index, 1 ether, priceData, "");
>>>>>>> 62ff252d

        LongPendingAction memory action = protocol.i_toLongPendingAction(protocol.getUserPendingAction(address(this)));

        uint256 expectedTempTransfer = protocol.i_assetToTransfer(
            uint128(2000 ether - 2000 ether * uint256(protocol.getPositionFeeBps()) / protocol.BPS_DIVISOR()),
            tick,
            action.closeTotalExpo,
            protocol.getLiquidationMultiplier(),
            0
        );

        uint256 storageBalanceAfter = protocol.getBalanceLong();

        assertEq(action.closeTempTransfer, expectedTempTransfer, "Computed asset to transfer");
        assertEq(storageBalanceBefore - storageBalanceAfter, expectedTempTransfer, "Protocol balance");
    }

    /**
     * @custom:scenario The user open a position and then initiate the position closing
     * @custom:given The price of the asset is $2000
     * @custom:and The leverage is x2
     * @custom:when The user initiates a position opening with 1 wstETH as collateral
     * @custom:and The user validate his position opening with the same price
     * @custom:and The user initiates a position closing
     * @custom:and The user should be able to validate his position closing
     * @custom:then The user should receive the expected amount of wstETH according to the fees
     * @custom:and The emitted event should have the correct amount of wstETH to transfer according to the fees
     */
    function test_validateClosePosition() public {
        uint128 desiredLiqPrice = 2000 ether / 2;

        bytes memory priceData = abi.encode(2000 ether);
        (int24 tick, uint256 tickVersion, uint256 index) = setUpUserPositionInLong(
            address(this), ProtocolAction.ValidateOpenPosition, 1 ether, desiredLiqPrice, 2000 ether
        );
        skip(1 hours);

        uint256 balanceBefore = wstETH.balanceOf(address(this));

<<<<<<< HEAD
        protocol.initiateClosePosition(tick, tickVersion, index, priceData, EMPTY_PREVIOUS_DATA);
=======
        protocol.initiateClosePosition(tick, tickVersion, index, 1 ether, priceData, "");
>>>>>>> 62ff252d

        LongPendingAction memory action = protocol.i_toLongPendingAction(protocol.getUserPendingAction(address(this)));

        uint256 expectedTransfer = protocol.i_assetToTransfer(
            uint128(2000 ether - 2000 ether * uint256(protocol.getPositionFeeBps()) / protocol.BPS_DIVISOR()),
            tick,
            action.closeTotalExpo,
            action.closeLiqMultiplier,
            action.closeTempTransfer
        );

        _waitDelay();
        vm.recordLogs();
        protocol.validateClosePosition(priceData, EMPTY_PREVIOUS_DATA);

        Vm.Log[] memory logs = vm.getRecordedLogs();
        (,,, uint256 assetToTransfer,) = abi.decode(logs[1].data, (int24, uint256, uint256, uint256, int256));

        assertEq(logs[1].topics[0], ValidatedClosePosition.selector);
        assertEq(wstETH.balanceOf(address(this)) - balanceBefore, expectedTransfer, "wstETH balance");
        assertEq(assetToTransfer, expectedTransfer, "Computed asset to transfer");
    }

    /* -------------------------------------------------------------------------- */
    /*                             Deposit / withdraw                             */
    /* -------------------------------------------------------------------------- */

    /**
     * @custom:scenario The user initiates a deposit of 1 wstETH
     * @custom:given The price of the asset is $2000
     * @custom:when The user initiates a deposit of 1 wstETH
     * @custom:then The user's position should have a start price according to the fees
     */
    function test_initiateDepositPositionFees() public {
        skip(1 hours);
        uint128 depositAmount = 1 ether;
        setUpUserPositionInVault(address(this), ProtocolAction.InitiateDeposit, depositAmount, 2000 ether);

        VaultPendingAction memory action = protocol.i_toVaultPendingAction(protocol.getUserPendingAction(address(this)));

        uint256 priceWithoutFees =
            2000 ether - 2000 ether * uint256(protocol.getPositionFeeBps()) / protocol.BPS_DIVISOR();
        assertEq(action.assetPrice, priceWithoutFees, "assetPrice");
    }

    /**
     * @custom:scenario The user validate a deposit of 1 wstETH
     * @custom:given The price of the asset is $2000
     * @custom:when The user deposit 1 wstETH
     * @custom:then The user's position should have a start price according to the fees
     * @custom:and The minted USDN should be updated according to the fees
     */
    function test_validateDepositPositionFees() public {
        skip(1 hours);
        uint128 depositAmount = 1 ether;
        bytes memory currentPrice = abi.encode(uint128(2000 ether)); // only used to apply funding

        setUpUserPositionInVault(address(this), ProtocolAction.InitiateDeposit, depositAmount, 2000 ether);

        uint256 expectedBalanceA = protocol.i_calcMintUsdn(
            depositAmount,
            protocol.getBalanceVault(),
            usdn.totalSupply(),
            2000 ether - 2000 ether * uint256(protocol.getPositionFeeBps()) / protocol.BPS_DIVISOR()
        );

        _waitDelay();

        PendingAction memory action = protocol.getUserPendingAction(address(this));
        VaultPendingAction memory deposit = protocol.i_toVaultPendingAction(action);

        // Check stored position asset price
        uint256 expectedBalanceB = protocol.i_calcMintUsdn(
            depositAmount,
            uint256(
                protocol.i_vaultAssetAvailable(
                    deposit.totalExpo,
                    deposit.balanceVault,
                    deposit.balanceLong,
                    uint128(2000 ether - 2000 ether * uint256(protocol.getPositionFeeBps()) / protocol.BPS_DIVISOR()),
                    deposit.assetPrice
                )
            ),
            deposit.usdnTotalSupply,
            2000 ether - 2000 ether * uint256(protocol.getPositionFeeBps()) / protocol.BPS_DIVISOR()
        );

        uint256 expectedBalance = expectedBalanceA < expectedBalanceB ? expectedBalanceA : expectedBalanceB;

        uint256 usdnBalanceBefore = usdn.balanceOf(address(this));
        protocol.validateDeposit(currentPrice, EMPTY_PREVIOUS_DATA);
        uint256 usdnBalanceAfter = usdn.balanceOf(address(this));
        uint256 mintedUsdn = usdnBalanceAfter - usdnBalanceBefore;

        assertEq(mintedUsdn, expectedBalance, "Minted USDN");
    }

    /**
     * @custom:scenario The user initiates a withdraw of 1 wstETH
     * @custom:given The price of the asset is $2000
     * @custom:when The user deposit 1 wstETH
     * @custom:and Withdraw the all minted USDN
     * @custom:then The user's position should have a start price according to the fees
     * @custom:and The minted USDN should be updated according to the fees
     * @custom:and The user's withdrawal pending position should have a start price according to the fees
     */
    function test_initiateWithdrawalPositionFees() public {
        skip(1 hours);
        uint128 depositAmount = 1 ether;
        bytes memory currentPrice = abi.encode(uint128(2000 ether)); // only used to apply PnL + funding

        setUpUserPositionInVault(address(this), ProtocolAction.InitiateDeposit, depositAmount, 2000 ether);

        _waitDelay();

        uint256 usdnBalanceBefore = usdn.balanceOf(address(this));
        protocol.validateDeposit(currentPrice, EMPTY_PREVIOUS_DATA);
        uint256 usdnBalanceAfter = usdn.balanceOf(address(this));
        uint256 mintedUsdn = usdnBalanceAfter - usdnBalanceBefore;

        usdn.approve(address(protocol), type(uint256).max);
        protocol.initiateWithdrawal(uint128(mintedUsdn), currentPrice, EMPTY_PREVIOUS_DATA);
        _waitDelay();
        PendingAction memory action = protocol.getUserPendingAction(address(this));
        VaultPendingAction memory withdraw = protocol.i_toVaultPendingAction(action);

        // Check stored position asset price
        uint256 expectedPrice = 2000 ether + 2000 ether * uint256(protocol.getPositionFeeBps()) / protocol.BPS_DIVISOR();
        assertEq(withdraw.assetPrice, expectedPrice, "assetPrice validate");
    }

    /**
     * @custom:scenario The user validate a withdraw of 1 wstETH
     * @custom:given The price of the asset is $2000
     * @custom:when The user deposit 1 wstETH
     * @custom:then The user's should send all the minted USDN to the protocol
     * @custom:and The user's should lose the expected amount of wstETH according to the fees
     */
    function test_validateWithdrawalPositionFees() public {
        skip(1 hours);
        uint128 depositAmount = 1 ether;
        bytes memory currentPrice = abi.encode(uint128(2000 ether)); // only used to apply funding
        uint256 initialAssetBalance = wstETH.balanceOf(address(this));

        setUpUserPositionInVault(address(this), ProtocolAction.InitiateDeposit, depositAmount, 2000 ether);

        uint256 usdnBalanceBefore = usdn.balanceOf(address(this));
        protocol.validateDeposit(currentPrice, EMPTY_PREVIOUS_DATA);
        uint256 usdnBalanceAfter = usdn.balanceOf(address(this));
        uint256 mintedUsdn = usdnBalanceAfter - usdnBalanceBefore;

        usdn.approve(address(protocol), type(uint256).max);
        protocol.initiateWithdrawal(uint128(mintedUsdn), currentPrice, EMPTY_PREVIOUS_DATA);
        _waitDelay();

        usdnBalanceBefore = usdn.balanceOf(address(this));
        protocol.validateWithdrawal(currentPrice, EMPTY_PREVIOUS_DATA);
        usdnBalanceAfter = usdn.balanceOf(address(this));
        uint256 finalAssetBalance = wstETH.balanceOf(address(this));

        assertEq(usdnBalanceAfter, usdnBalanceBefore, "usdn balance withdraw");
        assertLt(finalAssetBalance - initialAssetBalance, depositAmount, "wstETH balance minus fees");
    }

    /* -------------------------------------------------------------------------- */
    /*                        Compare with and without fees                       */
    /* -------------------------------------------------------------------------- */

    /**
     * @custom:scenario The user validate the same deposit one time with fees and one time without fees
     * @custom:given The price of the asset is $2000
     * @custom:when The user validate a deposit of 1 wstETH with fees
     * @custom:and The user validate a deposit of 1 wstETH without fees
     * @custom:then The USDN minted without fees should be greater than the USDN minted with fees
     */
    function test_validateDepositPositionFeesCompareWithAndWithoutFees() public {
        skip(1 hours);
        usdn.approve(address(protocol), type(uint256).max);
        uint256 usdnBalanceBefore = usdn.balanceOf(address(this));

        uint128 depositAmount = 1 ether;

        uint256 snapshotId = vm.snapshot();

        /* ----------------------- Validate with position fees ---------------------- */
        vm.prank(ADMIN);
        protocol.setPositionFeeBps(0); // 0% fees
        setUpUserPositionInVault(address(this), ProtocolAction.ValidateDeposit, depositAmount, 2000 ether);
        uint256 usdnBalanceAfterWithoutFees = usdn.balanceOf(address(this));

        uint256 mintedUsdnWithoutFees = usdnBalanceAfterWithoutFees - usdnBalanceBefore;

        /* ----------------------- Validate with position fees ---------------------- */
        vm.revertTo(snapshotId);

        vm.prank(ADMIN);
        protocol.setPositionFeeBps(100); // 1% fees
        setUpUserPositionInVault(address(this), ProtocolAction.ValidateDeposit, depositAmount, 2000 ether);
        uint256 usdnBalanceAfterWithFees = usdn.balanceOf(address(this));

        uint256 mintedUsdnWithFees = usdnBalanceAfterWithFees - usdnBalanceBefore;

        // Check if the amount of usdn minted with fees is less than the amount minted without fees

        assertLt(mintedUsdnWithFees, mintedUsdnWithoutFees, "Minted USDN");
    }

    /**
     * @custom:scenario The user validate the same withdraw one time with fees and one time without fees
     * @custom:given The price of the asset is $2000
     * @custom:when The user validate a withdraw of a 1 wstETH deposit with fees
     * @custom:and The user validate a withdraw of a 1 wstETH deposit without fees
     * @custom:then The asset received with fees should be lower than the asset received without fees
     */
    function test_validateWithdrawalPositionFeesCompareWithAndWithoutFees() public {
        /* ----------------------- Validate with position fees ---------------------- */
        vm.prank(ADMIN);
        protocol.setPositionFeeBps(0); // 0% fees

        usdn.approve(address(protocol), type(uint256).max);

        uint128 depositAmount = 1 ether;
        bytes memory currentPrice = abi.encode(uint128(2000 ether)); // only used to apply PnL + funding

        setUpUserPositionInVault(address(this), ProtocolAction.ValidateDeposit, depositAmount, 2000 ether);

        // Store the snapshot id to revert to this point after the next test
        uint256 snapshotId = vm.snapshot();

        uint256 initialAssetBalance = wstETH.balanceOf(address(this));

        vm.prank(ADMIN);
        protocol.setPositionFeeBps(100); // 1% fees

        protocol.initiateWithdrawal(uint128(usdn.balanceOf(address(this))), currentPrice, EMPTY_PREVIOUS_DATA);
        _waitDelay();
        protocol.validateWithdrawal(currentPrice, EMPTY_PREVIOUS_DATA);

        uint256 finalAssetBalance = wstETH.balanceOf(address(this));
        uint256 balanceDiffWithFees = finalAssetBalance - initialAssetBalance;

        /* --------------------- Validate without position fees --------------------- */
        vm.revertTo(snapshotId);

        protocol.initiateWithdrawal(uint128(usdn.balanceOf(address(this))), currentPrice, EMPTY_PREVIOUS_DATA);
        _waitDelay();
        protocol.validateWithdrawal(currentPrice, EMPTY_PREVIOUS_DATA);

        uint256 finalAssetBalanceWithoutFees = wstETH.balanceOf(address(this));
        uint256 balanceDiffWithoutFees = finalAssetBalanceWithoutFees - initialAssetBalance;

        assertLt(balanceDiffWithFees, balanceDiffWithoutFees, "Withdraw wstETH");
    }

    /**
     * @custom:scenario The user open a position one time with fees and one time without fees
     * @custom:given The price of the asset is $2000
     * @custom:when The user open a position with 1 wstETH as collateral, with fees
     * @custom:and The user open a position with 1 wstETH as collateral, without fees
     * @custom:then The pending position price with fees should be greater than the pending position price without
     * fees
     */
    function test_openPositionFeesCompareWithAndWithoutFees() public {
        skip(1 hours);

        uint128 desiredLiqPrice = 2000 ether / 2;
        bytes memory priceData = abi.encode(2000 ether);

        uint256 snapshotId = vm.snapshot();

        /* --------------------- Validate without position fees --------------------- */
        vm.prank(ADMIN);
        protocol.setPositionFeeBps(0); // 0% fees

        skip(1 hours);

        setUpUserPositionInLong(
            address(this), ProtocolAction.InitiateOpenPosition, 1 ether, desiredLiqPrice, 2000 ether
        );

        vm.recordLogs();
        protocol.validateOpenPosition(priceData, EMPTY_PREVIOUS_DATA);

        Vm.Log[] memory logsWithoutFees = vm.getRecordedLogs();
        (, uint256 priceWithoutFees,,,) =
            abi.decode(logsWithoutFees[0].data, (uint128, uint128, int24, uint256, uint256));
        assertEq(logsWithoutFees[0].topics[0], ValidatedOpenPosition.selector);

        /* ----------------------- Validate with position fees ---------------------- */
        vm.revertTo(snapshotId);

        vm.prank(ADMIN);
        protocol.setPositionFeeBps(100); // 1% fees

        skip(1 hours);

        setUpUserPositionInLong(
            address(this), ProtocolAction.InitiateOpenPosition, 1 ether, desiredLiqPrice, 2000 ether
        );

        vm.recordLogs();
        protocol.validateOpenPosition(priceData, EMPTY_PREVIOUS_DATA);

        Vm.Log[] memory logsWithFees = vm.getRecordedLogs();
        (, uint256 priceWithFees,,,) = abi.decode(logsWithFees[0].data, (uint128, uint128, int24, uint256, uint256));
        assertEq(logsWithFees[0].topics[0], ValidatedOpenPosition.selector);

        // Check if the price with fees is greater than the price without fees
        assertGt(priceWithFees, priceWithoutFees, "Price with fees");
    }

    /**
     * @custom:scenario The user close a position one time with fees and one time without fees
     * @custom:given The price of the asset is $2000
     * @custom:when The user open and close a position with 1 wstETH as collateral, with fees
     * @custom:and The user open and close a position with 1 wstETH as collateral, without fees
     * @custom:then The asset received with fees should be lower than the asset received without fees
     * @custom:and The emitted event should have the correct amount of wstETH to transfer according to the fees
     */
    function test_closePositionFeesCompareWithAndWithoutFees() public {
        skip(1 hours);

        uint128 desiredLiqPrice = 2000 ether / 2;
        bytes memory priceData = abi.encode(2000 ether);

        uint256 snapshotId = vm.snapshot();

        /* ----------------------- Validate with position fees ---------------------- */
        vm.prank(ADMIN);
        protocol.setPositionFeeBps(0); // 0% fees

        (int24 tick, uint256 tickVersion, uint256 index) = setUpUserPositionInLong(
            address(this), ProtocolAction.ValidateOpenPosition, 1 ether, desiredLiqPrice, 2000 ether
        );

        skip(1 hours);

<<<<<<< HEAD
        protocol.initiateClosePosition(tick, tickVersion, index, priceData, EMPTY_PREVIOUS_DATA);
=======
        protocol.initiateClosePosition(tick, tickVersion, index, 1 ether, priceData, "");
>>>>>>> 62ff252d

        LongPendingAction memory action = protocol.i_toLongPendingAction(protocol.getUserPendingAction(address(this)));

        _waitDelay();

        uint256 balanceBeforeValidateWithoutFees = wstETH.balanceOf(address(this));

        vm.recordLogs();
        protocol.validateClosePosition(priceData, EMPTY_PREVIOUS_DATA);
        Vm.Log[] memory logs = vm.getRecordedLogs();

        (,,, uint256 assetToTransferWithoutFees,) = abi.decode(logs[1].data, (int24, uint256, uint256, uint256, int256));
        uint256 assetTransferredWithoutFees = wstETH.balanceOf(address(this)) - balanceBeforeValidateWithoutFees;
        assertEq(logs[1].topics[0], ValidatedClosePosition.selector);

        /* ----------------------- Validate with position fees ---------------------- */
        vm.revertTo(snapshotId);

        vm.prank(ADMIN);
        protocol.setPositionFeeBps(100); // 1% fees

        (tick, tickVersion, index) = setUpUserPositionInLong(
            address(this), ProtocolAction.ValidateOpenPosition, 1 ether, desiredLiqPrice, 2000 ether
        );
        skip(1 hours);

<<<<<<< HEAD
        protocol.initiateClosePosition(tick, tickVersion, index, priceData, EMPTY_PREVIOUS_DATA);
=======
        protocol.initiateClosePosition(tick, tickVersion, index, 1 ether, priceData, "");
>>>>>>> 62ff252d

        action = protocol.i_toLongPendingAction(protocol.getUserPendingAction(address(this)));

        _waitDelay();

        uint256 balanceBeforeValidateWithFees = wstETH.balanceOf(address(this));

        vm.recordLogs();
        protocol.validateClosePosition(priceData, EMPTY_PREVIOUS_DATA);
        logs = vm.getRecordedLogs();

        (,,, uint256 assetToTransferWithFees,) = abi.decode(logs[1].data, (int24, uint256, uint256, uint256, int256));
        uint256 assetTransferredWithFees = wstETH.balanceOf(address(this)) - balanceBeforeValidateWithFees;
        assertEq(logs[1].topics[0], ValidatedClosePosition.selector);

        /* --------------------------------- Checks --------------------------------- */

        // Check if the transferred asset with fees is less than the transferred asset without fees
        assertLt(assetToTransferWithFees, assetToTransferWithoutFees, "Transferred asset");

        // Same check for the emitted event
        assertLt(assetTransferredWithFees, assetTransferredWithoutFees, "Transferred asset");
    }
}<|MERGE_RESOLUTION|>--- conflicted
+++ resolved
@@ -135,11 +135,7 @@
 
         uint256 storageBalanceBefore = protocol.getBalanceLong();
 
-<<<<<<< HEAD
-        protocol.initiateClosePosition(tick, tickVersion, index, priceData, EMPTY_PREVIOUS_DATA);
-=======
-        protocol.initiateClosePosition(tick, tickVersion, index, 1 ether, priceData, "");
->>>>>>> 62ff252d
+        protocol.initiateClosePosition(tick, tickVersion, index, 1 ether, priceData, EMPTY_PREVIOUS_DATA);
 
         LongPendingAction memory action = protocol.i_toLongPendingAction(protocol.getUserPendingAction(address(this)));
 
@@ -179,11 +175,7 @@
 
         uint256 balanceBefore = wstETH.balanceOf(address(this));
 
-<<<<<<< HEAD
-        protocol.initiateClosePosition(tick, tickVersion, index, priceData, EMPTY_PREVIOUS_DATA);
-=======
-        protocol.initiateClosePosition(tick, tickVersion, index, 1 ether, priceData, "");
->>>>>>> 62ff252d
+        protocol.initiateClosePosition(tick, tickVersion, index, 1 ether, priceData, EMPTY_PREVIOUS_DATA);
 
         LongPendingAction memory action = protocol.i_toLongPendingAction(protocol.getUserPendingAction(address(this)));
 
@@ -521,11 +513,7 @@
 
         skip(1 hours);
 
-<<<<<<< HEAD
-        protocol.initiateClosePosition(tick, tickVersion, index, priceData, EMPTY_PREVIOUS_DATA);
-=======
-        protocol.initiateClosePosition(tick, tickVersion, index, 1 ether, priceData, "");
->>>>>>> 62ff252d
+        protocol.initiateClosePosition(tick, tickVersion, index, 1 ether, priceData, EMPTY_PREVIOUS_DATA);
 
         LongPendingAction memory action = protocol.i_toLongPendingAction(protocol.getUserPendingAction(address(this)));
 
@@ -552,11 +540,7 @@
         );
         skip(1 hours);
 
-<<<<<<< HEAD
-        protocol.initiateClosePosition(tick, tickVersion, index, priceData, EMPTY_PREVIOUS_DATA);
-=======
-        protocol.initiateClosePosition(tick, tickVersion, index, 1 ether, priceData, "");
->>>>>>> 62ff252d
+        protocol.initiateClosePosition(tick, tickVersion, index, 1 ether, priceData, EMPTY_PREVIOUS_DATA);
 
         action = protocol.i_toLongPendingAction(protocol.getUserPendingAction(address(this)));
 
