// SPDX-License-Identifier: UNLICENSED
pragma solidity 0.8.26;

import { Vm } from "forge-std/Vm.sol";

import { ADMIN } from "../../utils/Constants.sol";
import { UsdnProtocolBaseFixture } from "./utils/Fixtures.sol";

import { UsdnProtocolVaultLibrary as Vault } from "../../../src/UsdnProtocol/libraries/UsdnProtocolVaultLibrary.sol";

/**
 * @custom:feature The entry/exit position fees mechanism of the protocol
 */
contract TestUsdnProtocolPositionFees is UsdnProtocolBaseFixture {
    function setUp() public {
        params = DEFAULT_PARAMS;
        params.flags.enablePositionFees = true;
        super._setUp(params);
    }

    struct ExpectedData {
        uint256 expectedPrice;
        int24 expectedTick;
        uint128 effectiveTickPrice;
        uint128 expectedPosTotalExpo;
        uint256 expectedPositionValue;
    }

    /* -------------------------------------------------------------------------- */
    /*                         Open / close long position                         */
    /* -------------------------------------------------------------------------- */

    /**
     * @custom:scenario The user initiates a position opening
     * @custom:given The price of the asset is $2000
     * @custom:and The leverage is x2
     * @custom:when The user initiates a position opening with 1 wstETH as collateral
     * @custom:then The protocol emit an event with the correct price including the fees
     * @custom:and The protocol emit an event with the correct total expo computed with the fees
     */
    function test_initiateOpenPosition() public {
        uint128 currentPrice = 2000 ether;
        uint128 desiredLiqPrice = currentPrice / 2;
        uint128 amount = 1 ether;

        ExpectedData memory expected;
        expected.expectedPrice =
            currentPrice + currentPrice * uint256(protocol.getPositionFeeBps()) / protocol.BPS_DIVISOR();
        expected.expectedTick = protocol.getEffectiveTickForPrice(desiredLiqPrice);

        // Price without the liquidation penalty
        uint128 effectiveTickPrice =
            protocol.getEffectivePriceForTick(protocol.i_calcTickWithoutPenalty(expected.expectedTick));
        expected.expectedPosTotalExpo =
            protocol.i_calcPositionTotalExpo(amount, uint128(expected.expectedPrice), effectiveTickPrice);
        expected.expectedPositionValue =
            uint256(expected.expectedPosTotalExpo) * (currentPrice - effectiveTickPrice) / currentPrice;

        uint256 longBalanceBefore = protocol.getBalanceLong();
        uint256 vaultBalanceBefore = protocol.getBalanceVault();
        wstETH.mintAndApprove(address(this), amount, address(protocol), amount);
        vm.recordLogs();

        bytes memory priceData = abi.encode(currentPrice);
        (, PositionId memory posId) = protocol.initiateOpenPosition(
            amount,
            desiredLiqPrice,
            protocol.getMaxLeverage(),
            address(this),
            payable(address(this)),
            NO_PERMIT2,
            priceData,
            EMPTY_PREVIOUS_DATA
        );

        Vm.Log[] memory logs = vm.getRecordedLogs();
        assertEq(logs[1].topics[0], InitiatedOpenPosition.selector);

        (, uint128 posTotalExpo,, uint256 price,,,) =
            abi.decode(logs[1].data, (uint40, uint128, uint128, uint128, int24, uint256, uint256));

        assertEq(price, expected.expectedPrice, "assetPrice");
        assertEq(posTotalExpo, expected.expectedPosTotalExpo, "posTotalExpo");
        assertEq(
            protocol.getPositionValue(posId, currentPrice, uint128(block.timestamp)),
            int256(expected.expectedPositionValue),
            "position value"
        );
        assertEq(protocol.getBalanceLong(), longBalanceBefore + expected.expectedPositionValue, "balance long");
        assertEq(
            protocol.getBalanceLong() + protocol.getBalanceVault(),
            longBalanceBefore + vaultBalanceBefore + amount,
            "total balance"
        );
    }

    /**
     * @custom:scenario The user initiates and validate a position opening
     * @custom:given The price of the asset is $2000
     * @custom:and The leverage is x2
     * @custom:when The user initiates a position opening with 1 wstETH as collateral
     * @custom:and The user validate his position opening with the same price
     * @custom:then The protocol emit an event with the correct price with the fees
     * @custom:and The protocol emit an event with the correct total expo computed with the fees
     */
    function test_validateOpenPosition() public {
        uint128 currentPrice = 2000 ether;
        uint128 desiredLiqPrice = currentPrice / 2;
        bytes memory priceData = abi.encode(currentPrice);
        uint128 amount = 1 ether;

        uint256 longBalanceBefore = protocol.getBalanceLong();
        uint256 vaultBalanceBefore = protocol.getBalanceVault();

        PositionId memory posId = setUpUserPositionInLong(
            OpenParams({
                user: address(this),
                untilAction: ProtocolAction.InitiateOpenPosition,
                positionSize: amount,
                desiredLiqPrice: desiredLiqPrice,
                price: currentPrice
            })
        );

        // Wait at least 30 seconds additionally to make sure liquidate updates the state
        _waitBeforeLiquidation();

        // Call liquidate to trigger liquidation multiplier update
        protocol.mockLiquidate(priceData, 0);

        ExpectedData memory expected;
        // Price without the liquidation penalty
        uint128 effectiveTickPrice = protocol.getEffectivePriceForTick(protocol.i_calcTickWithoutPenalty(posId.tick));
        expected.expectedPrice =
            currentPrice + currentPrice * uint256(protocol.getPositionFeeBps()) / protocol.BPS_DIVISOR();
        expected.expectedPosTotalExpo =
            protocol.i_calcPositionTotalExpo(amount, uint128(expected.expectedPrice), effectiveTickPrice);
        expected.expectedPositionValue =
            uint256(expected.expectedPosTotalExpo) * (currentPrice - effectiveTickPrice) / currentPrice;

        vm.recordLogs();

        protocol.validateOpenPosition(payable(address(this)), priceData, EMPTY_PREVIOUS_DATA);

        Vm.Log[] memory logs = vm.getRecordedLogs();
        (uint128 posTotalExpo, uint256 price,,,) = abi.decode(logs[0].data, (uint128, uint128, int24, uint256, uint256));

        assertEq(logs[0].topics[0], ValidatedOpenPosition.selector);
        assertEq(price, expected.expectedPrice, "assetPrice");
        assertEq(posTotalExpo, expected.expectedPosTotalExpo, "posTotalExpo");
        assertEq(
            protocol.getPositionValue(posId, currentPrice, uint128(block.timestamp)),
            int256(expected.expectedPositionValue),
            "position value"
        );
        assertEq(protocol.getBalanceLong(), longBalanceBefore + expected.expectedPositionValue, "balance long");
        assertEq(
            protocol.getBalanceLong() + protocol.getBalanceVault(),
            longBalanceBefore + vaultBalanceBefore + amount,
            "total balance"
        );
    }

    /**
     * @custom:scenario The user open a position and then initiate the position closing
     * @custom:given The price of the asset is $2000
     * @custom:and The leverage is x2
     * @custom:when The user initiates a position opening with 1 wstETH as collateral
     * @custom:and The user validate his position opening with the same price
     * @custom:and The user initiates a position closing
     * @custom:and The user should be able to validate his position closing
     * @custom:then The user should receive the expected amount of wstETH according to the fees
     * @custom:and The emitted event should have the correct amount of wstETH to transfer according to the fees
     */
    function test_validateClosePosition() public {
        uint128 desiredLiqPrice = 2000 ether / 2;

        bytes memory priceData = abi.encode(2000 ether);
        PositionId memory posId = setUpUserPositionInLong(
            OpenParams({
                user: address(this),
                untilAction: ProtocolAction.ValidateOpenPosition,
                positionSize: 1 ether,
                desiredLiqPrice: desiredLiqPrice,
                price: 2000 ether
            })
        );
        skip(1 hours);

        uint256 balanceBefore = wstETH.balanceOf(address(this));

        protocol.initiateClosePosition(
            posId, 1 ether, address(this), payable(address(this)), priceData, EMPTY_PREVIOUS_DATA
        );

        LongPendingAction memory action = protocol.i_toLongPendingAction(protocol.getUserPendingAction(address(this)));

        uint256 expectedTransfer = uint256(
            protocol.i_positionValue(
                uint128(2000 ether - 2000 ether * uint256(protocol.getPositionFeeBps()) / protocol.BPS_DIVISOR()),
                protocol.i_getEffectivePriceForTick(protocol.i_calcTickWithoutPenalty(posId.tick), action.liqMultiplier),
                action.closePosTotalExpo
            )
        );

        _waitDelay();
        vm.recordLogs();
        protocol.validateClosePosition(payable(address(this)), priceData, EMPTY_PREVIOUS_DATA);

        Vm.Log[] memory logs = vm.getRecordedLogs();
        (,,, uint256 assetToTransfer,) = abi.decode(logs[2].data, (int24, uint256, uint256, uint256, int256));

        assertEq(logs[2].topics[0], ValidatedClosePosition.selector);
        assertEq(wstETH.balanceOf(address(this)) - balanceBefore, expectedTransfer, "wstETH balance");
        assertEq(assetToTransfer, expectedTransfer, "Computed asset to transfer");
    }

    /* -------------------------------------------------------------------------- */
    /*                             Deposit / withdraw                             */
    /* -------------------------------------------------------------------------- */

    /**
     * @custom:scenario The user initiates a deposit of 1 wstETH
     * @custom:when The user initiates a deposit of 1 wstETH
     * @custom:then The user's position should have an amount corresponding to the deposited amount
     * @custom:and The fee should match the vault fee
     */
    function test_initiateDepositPositionFees() public {
        skip(1 hours);
        uint128 depositAmount = 1 ether;
        setUpUserPositionInVault(address(this), ProtocolAction.InitiateDeposit, depositAmount, 2000 ether);

        DepositPendingAction memory action =
            protocol.i_toDepositPendingAction(protocol.getUserPendingAction(address(this)));

        assertEq(action.amount, depositAmount, "amount");
        assertEq(action.feeBps, protocol.getVaultFeeBps(), "fee");
    }

    /**
     * @custom:scenario The user validates a deposit of 1 wstETH
     * @custom:given The user initiated the deposit of 1 wstETH
     * @custom:when The user validates the deposit
     * @custom:then The minted USDN should match the amount with fees
     */
    function test_validateDepositPositionFees() public {
        skip(1 hours);
        uint128 depositAmount = 1 ether;
        uint128 price = 2000 ether;
        bytes memory priceData = abi.encode(price); // only used to apply funding

        uint128 initialBlock = uint128(block.timestamp);
        setUpUserPositionInVault(address(this), ProtocolAction.InitiateDeposit, depositAmount, price);

        uint128 amountAfterFees =
            uint128(depositAmount - uint256(depositAmount) * protocol.getVaultFeeBps() / protocol.BPS_DIVISOR());
        uint256 expectedSharesBalanceA = Vault._calcMintUsdnShares(
            amountAfterFees, uint256(protocol.vaultAssetAvailableWithFunding(price, initialBlock)), usdn.totalShares()
        );

        _waitDelay();

        PendingAction memory action = protocol.getUserPendingAction(address(this));
        DepositPendingAction memory deposit = protocol.i_toDepositPendingAction(action);

        // Check stored position asset price
        uint256 expectedSharesBalanceB = Vault._calcMintUsdnShares(
            amountAfterFees,
            uint256(
                protocol.i_vaultAssetAvailable(
                    deposit.totalExpo, deposit.balanceVault, deposit.balanceLong, price, deposit.assetPrice
                )
            ),
            deposit.usdnTotalShares
        );

        uint256 expectedSharesBalance =
            expectedSharesBalanceA < expectedSharesBalanceB ? expectedSharesBalanceA : expectedSharesBalanceB;
        uint256 expectedBalance = usdn.convertToTokens(expectedSharesBalance);

        uint256 usdnBalanceBefore = usdn.balanceOf(address(this));
        uint256 usdnSharesBefore = usdn.sharesOf(address(this));
        protocol.validateDeposit(payable(address(this)), priceData, EMPTY_PREVIOUS_DATA);
        uint256 usdnBalanceAfter = usdn.balanceOf(address(this));
        uint256 usdnSharesAfter = usdn.sharesOf(address(this));
        uint256 mintedUsdn = usdnBalanceAfter - usdnBalanceBefore;
        uint256 mintedShares = usdnSharesAfter - usdnSharesBefore;

        assertEq(mintedUsdn, expectedBalance, "Minted USDN");
        assertEq(mintedShares, expectedSharesBalance, "Minted USDN Shares");
    }

    /**
     * @custom:scenario The user initiates a withdraw of 1 wstETH
     * @custom:given The price of the asset is $2000
     * @custom:and The user deposited 1 wstETH
     * @custom:when The user initiates a withdrawal
     * @custom:then The pending action fee matches the vault fee
     */
    function test_initiateWithdrawalPositionFees() public {
        skip(1 hours);
        uint128 depositAmount = 1 ether;
        uint128 price = 2000 ether;

        uint256 usdnBalanceBefore = usdn.balanceOf(address(this));
        setUpUserPositionInVault(address(this), ProtocolAction.ValidateDeposit, depositAmount, price);
        uint256 mintedUsdn = usdn.balanceOf(address(this)) - usdnBalanceBefore;

        usdn.approve(address(protocol), type(uint256).max);
        protocol.initiateWithdrawal(
<<<<<<< HEAD
            uint128(mintedUsdn),
            disableAmountOutMin,
            address(this),
            payable(address(this)),
            currentPrice,
            EMPTY_PREVIOUS_DATA
=======
            uint128(mintedUsdn), address(this), payable(address(this)), abi.encode(price), EMPTY_PREVIOUS_DATA
>>>>>>> ac8fd0f1
        );
        _waitDelay();
        PendingAction memory action = protocol.getUserPendingAction(address(this));
        WithdrawalPendingAction memory withdraw = protocol.i_toWithdrawalPendingAction(action);

        assertEq(withdraw.feeBps, protocol.getVaultFeeBps(), "feeBps");
    }

    /**
     * @custom:scenario The user validate a withdraw of 1 wstETH
     * @custom:given The price of the asset is $2000
     * @custom:when The user deposit 1 wstETH
     * @custom:then The user's should send all the minted USDN to the protocol
     * @custom:and The user's should lose the expected amount of wstETH according to the fees
     */
    function test_validateWithdrawalPositionFees() public {
        skip(1 hours);
        uint128 depositAmount = 1 ether;
        bytes memory currentPrice = abi.encode(uint128(2000 ether)); // only used to apply funding
        uint256 initialAssetBalance = wstETH.balanceOf(address(this));

        setUpUserPositionInVault(address(this), ProtocolAction.InitiateDeposit, depositAmount, 2000 ether);

        uint256 usdnBalanceBefore = usdn.balanceOf(address(this));
        protocol.validateDeposit(payable(address(this)), currentPrice, EMPTY_PREVIOUS_DATA);
        uint256 usdnBalanceAfter = usdn.balanceOf(address(this));
        uint256 mintedUsdn = usdnBalanceAfter - usdnBalanceBefore;

        usdn.approve(address(protocol), type(uint256).max);
        protocol.initiateWithdrawal(
            uint128(mintedUsdn),
            disableAmountOutMin,
            address(this),
            payable(address(this)),
            currentPrice,
            EMPTY_PREVIOUS_DATA
        );
        _waitDelay();

        usdnBalanceBefore = usdn.balanceOf(address(this));
        protocol.validateWithdrawal(payable(address(this)), currentPrice, EMPTY_PREVIOUS_DATA);
        usdnBalanceAfter = usdn.balanceOf(address(this));
        uint256 finalAssetBalance = wstETH.balanceOf(address(this));

        assertEq(usdnBalanceAfter, usdnBalanceBefore, "usdn balance withdraw");
        assertLt(finalAssetBalance - initialAssetBalance, depositAmount, "wstETH balance minus fees");
    }

    /* -------------------------------------------------------------------------- */
    /*                        Compare with and without fees                       */
    /* -------------------------------------------------------------------------- */

    /**
     * @custom:scenario The user validate the same deposit one time with fees and one time without fees
     * @custom:given The price of the asset is $2000
     * @custom:when The user validate a deposit of 1 wstETH with fees
     * @custom:and The user validate a deposit of 1 wstETH without fees
     * @custom:then The USDN minted without fees should be greater than the USDN minted with fees
     */
    function test_validateDepositPositionFeesCompareWithAndWithoutFees() public {
        skip(1 hours);
        usdn.approve(address(protocol), type(uint256).max);
        uint256 usdnBalanceBefore = usdn.balanceOf(address(this));

        uint128 depositAmount = 1 ether;

        uint256 snapshotId = vm.snapshot();

        /* ----------------------- Validate with position fees ---------------------- */
        vm.prank(ADMIN);
        protocol.setVaultFeeBps(0); // 0% fees
        setUpUserPositionInVault(address(this), ProtocolAction.ValidateDeposit, depositAmount, 2000 ether);
        uint256 usdnBalanceAfterWithoutFees = usdn.balanceOf(address(this));

        uint256 mintedUsdnWithoutFees = usdnBalanceAfterWithoutFees - usdnBalanceBefore;

        /* ----------------------- Validate with position fees ---------------------- */
        vm.revertTo(snapshotId);

        vm.prank(ADMIN);
        protocol.setVaultFeeBps(100); // 1% fees
        setUpUserPositionInVault(address(this), ProtocolAction.ValidateDeposit, depositAmount, 2000 ether);
        uint256 usdnBalanceAfterWithFees = usdn.balanceOf(address(this));

        uint256 mintedUsdnWithFees = usdnBalanceAfterWithFees - usdnBalanceBefore;

        // Check if the amount of usdn minted with fees is less than the amount minted without fees

        assertLt(mintedUsdnWithFees, mintedUsdnWithoutFees, "Minted USDN");
    }

    /**
     * @custom:scenario The user validate the same withdraw one time with fees and one time without fees
     * @custom:given The price of the asset is $2000
     * @custom:when The user validate a withdraw of a 1 wstETH deposit with fees
     * @custom:and The user validate a withdraw of a 1 wstETH deposit without fees
     * @custom:then The asset received with fees should be lower than the asset received without fees
     */
    function test_validateWithdrawalPositionFeesCompareWithAndWithoutFees() public {
        /* ----------------------- Validate with position fees ---------------------- */
        vm.prank(ADMIN);
        protocol.setVaultFeeBps(0); // 0% fees

        usdn.approve(address(protocol), type(uint256).max);

        uint128 depositAmount = 1 ether;
        uint128 price = 2000 ether;
        bytes memory currentPrice = abi.encode(price); // only used to apply PnL + funding

        setUpUserPositionInVault(address(this), ProtocolAction.ValidateDeposit, depositAmount, price);

        // Store the snapshot id to revert to this point after the next test
        uint256 snapshotId = vm.snapshot();

        uint256 initialAssetBalance = wstETH.balanceOf(address(this));

        vm.prank(ADMIN);
        protocol.setVaultFeeBps(100); // 1% fees

        protocol.initiateWithdrawal(
<<<<<<< HEAD
            uint128(usdn.balanceOf(address(this))),
            disableAmountOutMin,
=======
            uint152(usdn.sharesOf(address(this))),
>>>>>>> ac8fd0f1
            address(this),
            payable(address(this)),
            currentPrice,
            EMPTY_PREVIOUS_DATA
        );
        _waitDelay();
        protocol.validateWithdrawal(payable(address(this)), currentPrice, EMPTY_PREVIOUS_DATA);

        uint256 finalAssetBalance = wstETH.balanceOf(address(this));
        uint256 balanceDiffWithFees = finalAssetBalance - initialAssetBalance;

        /* --------------------- Validate without position fees --------------------- */
        vm.revertTo(snapshotId);

        protocol.initiateWithdrawal(
<<<<<<< HEAD
            uint128(usdn.balanceOf(address(this))),
            disableAmountOutMin,
=======
            uint152(usdn.sharesOf(address(this))),
>>>>>>> ac8fd0f1
            address(this),
            payable(address(this)),
            currentPrice,
            EMPTY_PREVIOUS_DATA
        );
        _waitDelay();
        protocol.validateWithdrawal(payable(address(this)), currentPrice, EMPTY_PREVIOUS_DATA);

        uint256 finalAssetBalanceWithoutFees = wstETH.balanceOf(address(this));
        uint256 balanceDiffWithoutFees = finalAssetBalanceWithoutFees - initialAssetBalance;

        assertLt(balanceDiffWithFees, balanceDiffWithoutFees, "Withdraw wstETH");
    }

    /**
     * @custom:scenario The user open a position one time with fees and one time without fees
     * @custom:given The price of the asset is $2000
     * @custom:when The user open a position with 1 wstETH as collateral, with fees
     * @custom:and The user open a position with 1 wstETH as collateral, without fees
     * @custom:then The pending position price with fees should be greater than the pending position price without
     * fees
     */
    function test_openPositionFeesCompareWithAndWithoutFees() public {
        skip(1 hours);

        uint128 desiredLiqPrice = 2000 ether / 2;
        bytes memory priceData = abi.encode(2000 ether);

        uint256 snapshotId = vm.snapshot();

        /* --------------------- Validate without position fees --------------------- */
        vm.prank(ADMIN);
        protocol.setPositionFeeBps(0); // 0% fees

        skip(1 hours);

        setUpUserPositionInLong(
            OpenParams({
                user: address(this),
                untilAction: ProtocolAction.InitiateOpenPosition,
                positionSize: 1 ether,
                desiredLiqPrice: desiredLiqPrice,
                price: 2000 ether
            })
        );

        vm.recordLogs();
        protocol.validateOpenPosition(payable(address(this)), priceData, EMPTY_PREVIOUS_DATA);

        Vm.Log[] memory logsWithoutFees = vm.getRecordedLogs();
        (, uint256 priceWithoutFees,,,) =
            abi.decode(logsWithoutFees[1].data, (uint128, uint128, int24, uint256, uint256));
        assertEq(logsWithoutFees[1].topics[0], ValidatedOpenPosition.selector);

        /* ----------------------- Validate with position fees ---------------------- */
        vm.revertTo(snapshotId);

        vm.prank(ADMIN);
        protocol.setPositionFeeBps(100); // 1% fees

        skip(1 hours);

        setUpUserPositionInLong(
            OpenParams({
                user: address(this),
                untilAction: ProtocolAction.InitiateOpenPosition,
                positionSize: 1 ether,
                desiredLiqPrice: desiredLiqPrice,
                price: 2000 ether
            })
        );

        vm.recordLogs();
        protocol.validateOpenPosition(payable(address(this)), priceData, EMPTY_PREVIOUS_DATA);

        Vm.Log[] memory logsWithFees = vm.getRecordedLogs();
        (, uint256 priceWithFees,,,) = abi.decode(logsWithFees[1].data, (uint128, uint128, int24, uint256, uint256));
        assertEq(logsWithFees[1].topics[0], ValidatedOpenPosition.selector);

        // Check if the price with fees is greater than the price without fees
        assertGt(priceWithFees, priceWithoutFees, "Price with fees");
    }

    /**
     * @custom:scenario The user close a position one time with fees and one time without fees
     * @custom:given The price of the asset is $2000
     * @custom:when The user open and close a position with 1 wstETH as collateral, with fees
     * @custom:and The user open and close a position with 1 wstETH as collateral, without fees
     * @custom:then The asset received with fees should be lower than the asset received without fees
     * @custom:and The emitted event should have the correct amount of wstETH to transfer according to the fees
     */
    function test_closePositionFeesCompareWithAndWithoutFees() public {
        skip(1 hours);

        uint128 desiredLiqPrice = 2000 ether / 2;
        bytes memory priceData = abi.encode(2000 ether);

        uint256 snapshotId = vm.snapshot();

        /* ----------------------- Validate with position fees ---------------------- */
        vm.prank(ADMIN);
        protocol.setPositionFeeBps(0); // 0% fees

        PositionId memory posId = setUpUserPositionInLong(
            OpenParams({
                user: address(this),
                untilAction: ProtocolAction.ValidateOpenPosition,
                positionSize: 1 ether,
                desiredLiqPrice: desiredLiqPrice,
                price: 2000 ether
            })
        );

        skip(1 hours);

        protocol.initiateClosePosition(
            posId, 1 ether, address(this), payable(address(this)), priceData, EMPTY_PREVIOUS_DATA
        );

        LongPendingAction memory action = protocol.i_toLongPendingAction(protocol.getUserPendingAction(address(this)));

        _waitDelay();

        uint256 balanceBeforeValidateWithoutFees = wstETH.balanceOf(address(this));

        vm.recordLogs();
        protocol.validateClosePosition(payable(address(this)), priceData, EMPTY_PREVIOUS_DATA);
        Vm.Log[] memory logs = vm.getRecordedLogs();

        (,,, uint256 assetToTransferWithoutFees,) = abi.decode(logs[2].data, (int24, uint256, uint256, uint256, int256));
        uint256 assetTransferredWithoutFees = wstETH.balanceOf(address(this)) - balanceBeforeValidateWithoutFees;
        assertEq(logs[2].topics[0], ValidatedClosePosition.selector);

        /* ----------------------- Validate with position fees ---------------------- */
        vm.revertTo(snapshotId);

        vm.prank(ADMIN);
        protocol.setPositionFeeBps(100); // 1% fees

        posId = setUpUserPositionInLong(
            OpenParams({
                user: address(this),
                untilAction: ProtocolAction.ValidateOpenPosition,
                positionSize: 1 ether,
                desiredLiqPrice: desiredLiqPrice,
                price: 2000 ether
            })
        );
        skip(1 hours);

        protocol.initiateClosePosition(
            posId, 1 ether, address(this), payable(address(this)), priceData, EMPTY_PREVIOUS_DATA
        );

        action = protocol.i_toLongPendingAction(protocol.getUserPendingAction(address(this)));

        _waitDelay();

        uint256 balanceBeforeValidateWithFees = wstETH.balanceOf(address(this));

        vm.recordLogs();
        protocol.validateClosePosition(payable(address(this)), priceData, EMPTY_PREVIOUS_DATA);
        logs = vm.getRecordedLogs();

        (,,, uint256 assetToTransferAfterFees,) = abi.decode(logs[2].data, (int24, uint256, uint256, uint256, int256));
        uint256 assetTransferredWithFees = wstETH.balanceOf(address(this)) - balanceBeforeValidateWithFees;
        assertEq(logs[2].topics[0], ValidatedClosePosition.selector);

        /* --------------------------------- Checks --------------------------------- */

        // Check if the transferred asset with fees is less than the transferred asset without fees
        assertLt(assetToTransferAfterFees, assetToTransferWithoutFees, "Transferred asset");

        // Same check for the emitted event
        assertLt(assetTransferredWithFees, assetTransferredWithoutFees, "Transferred asset");
    }
}<|MERGE_RESOLUTION|>--- conflicted
+++ resolved
@@ -308,16 +308,12 @@
 
         usdn.approve(address(protocol), type(uint256).max);
         protocol.initiateWithdrawal(
-<<<<<<< HEAD
             uint128(mintedUsdn),
             disableAmountOutMin,
             address(this),
             payable(address(this)),
-            currentPrice,
+            abi.encode(price),
             EMPTY_PREVIOUS_DATA
-=======
-            uint128(mintedUsdn), address(this), payable(address(this)), abi.encode(price), EMPTY_PREVIOUS_DATA
->>>>>>> ac8fd0f1
         );
         _waitDelay();
         PendingAction memory action = protocol.getUserPendingAction(address(this));
@@ -438,12 +434,8 @@
         protocol.setVaultFeeBps(100); // 1% fees
 
         protocol.initiateWithdrawal(
-<<<<<<< HEAD
-            uint128(usdn.balanceOf(address(this))),
+            uint128(usdn.sharesOf(address(this))),
             disableAmountOutMin,
-=======
-            uint152(usdn.sharesOf(address(this))),
->>>>>>> ac8fd0f1
             address(this),
             payable(address(this)),
             currentPrice,
@@ -459,12 +451,8 @@
         vm.revertTo(snapshotId);
 
         protocol.initiateWithdrawal(
-<<<<<<< HEAD
-            uint128(usdn.balanceOf(address(this))),
+            uint128(usdn.sharesOf(address(this))),
             disableAmountOutMin,
-=======
-            uint152(usdn.sharesOf(address(this))),
->>>>>>> ac8fd0f1
             address(this),
             payable(address(this)),
             currentPrice,
