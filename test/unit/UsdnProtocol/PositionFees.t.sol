// SPDX-License-Identifier: UNLICENSED
pragma solidity 0.8.20;

import { Vm } from "forge-std/Vm.sol";

import { UsdnProtocolBaseFixture } from "test/unit/UsdnProtocol/utils/Fixtures.sol";
import { ADMIN } from "test/utils/Constants.sol";

import {
    PendingAction,
    DepositPendingAction,
    WithdrawalPendingAction,
    LongPendingAction,
    ProtocolAction,
    PositionId
} from "src/interfaces/UsdnProtocol/IUsdnProtocolTypes.sol";

/**
 * @custom:feature The entry/exit position fees mechanism of the protocol
 */
contract TestUsdnProtocolPositionFees is UsdnProtocolBaseFixture {
    function setUp() public {
        super._setUp(DEFAULT_PARAMS);
    }

    /* -------------------------------------------------------------------------- */
    /*                         Open / close long position                         */
    /* -------------------------------------------------------------------------- */

    /**
     * @custom:scenario The user initiates a position opening
     * @custom:given The price of the asset is $2000
     * @custom:and The leverage is x2
     * @custom:when The user initiates a position opening with 1 wstETH as collateral
     * @custom:then The protocol emit an event with the correct price including the fees
     * @custom:and The protocol emit an event with the correct leverage computed with the fees
     */
    function test_initiateOpenPosition() public {
        uint128 desiredLiqPrice = 2000 ether / 2;

        uint256 expectedPrice = 2000 ether + 2000 ether * uint256(protocol.getPositionFeeBps()) / protocol.BPS_DIVISOR();
        uint256 expectedLeverage = protocol.i_getLeverage(
            uint128(expectedPrice),
            protocol.getEffectivePriceForTick(
                protocol.i_calcTickWithoutPenalty(protocol.getEffectiveTickForPrice(desiredLiqPrice))
            )
        );

        wstETH.mintAndApprove(address(this), 1 ether, address(protocol), 1 ether);
        vm.recordLogs();

        bytes memory priceData = abi.encode(2000 ether);
        protocol.initiateOpenPosition(1 ether, desiredLiqPrice, priceData, EMPTY_PREVIOUS_DATA, address(this));

        Vm.Log[] memory logs = vm.getRecordedLogs();
        assertEq(logs[1].topics[0], InitiatedOpenPosition.selector);

        (, uint128 leverage,, uint256 price,,,) =
            abi.decode(logs[1].data, (uint40, uint128, uint128, uint128, int24, uint256, uint256));

        assertEq(price, expectedPrice, "assetPrice");
        assertEq(leverage, expectedLeverage, "leverage");
    }

    /**
     * @custom:scenario The user initiates and validate a position opening
     * @custom:given The price of the asset is $2000
     * @custom:and The leverage is x2
     * @custom:when The user initiates a position opening with 1 wstETH as collateral
     * @custom:and The user validate his position opening with the same price
     * @custom:then The protocol emit an event with the correct price with the fees
     * @custom:and The protocol emit an event with the correct leverage computed with the fees
     */
    function test_validateOpenPosition() public {
        skip(1 hours);

        uint128 desiredLiqPrice = 2000 ether / 2;
        bytes memory priceData = abi.encode(2000 ether);

        setUpUserPositionInLong(
            OpenParams({
                user: address(this),
                untilAction: ProtocolAction.InitiateOpenPosition,
                positionSize: 1 ether,
                desiredLiqPrice: desiredLiqPrice,
                price: 2000 ether
            })
        );

        // Wait at least 30 seconds additionally to make sure liquidate updates the state
        _waitBeforeLiquidation();

        // Call liquidate to trigger liquidation multiplier update
        protocol.testLiquidate(priceData, 0);

        uint256 expectedPrice = 2000 ether + 2000 ether * uint256(protocol.getPositionFeeBps()) / protocol.BPS_DIVISOR();
        uint256 expectedLeverage = protocol.i_getLeverage(
            uint128(expectedPrice),
            protocol.getEffectivePriceForTick(
                protocol.i_calcTickWithoutPenalty(protocol.getEffectiveTickForPrice(desiredLiqPrice))
            )
        );

        vm.recordLogs();

        protocol.validateOpenPosition(priceData, EMPTY_PREVIOUS_DATA);

        Vm.Log[] memory logs = vm.getRecordedLogs();
        (uint128 leverage, uint256 price,,,) = abi.decode(logs[0].data, (uint128, uint128, int24, uint256, uint256));

        assertEq(logs[0].topics[0], ValidatedOpenPosition.selector);
        assertEq(price, expectedPrice, "assetPrice");
        assertEq(leverage, expectedLeverage, "leverage");
    }

    /**
     * @custom:scenario The user open a position and then initiate the position closing
     * @custom:given The price of the asset is $2000
     * @custom:and The leverage is x2
     * @custom:when The user initiates a position opening with 1 wstETH as collateral
     * @custom:and The user validate his position opening with the same price
     * @custom:and The user initiates a position closing
     * @custom:and The user should be able to validate his position closing
     * @custom:then The user should receive the expected amount of wstETH according to the fees
     * @custom:and The emitted event should have the correct amount of wstETH to transfer according to the fees
     */
    function test_validateClosePosition() public {
        uint128 desiredLiqPrice = 2000 ether / 2;

        bytes memory priceData = abi.encode(2000 ether);
        PositionId memory posId = setUpUserPositionInLong(
            OpenParams({
                user: address(this),
                untilAction: ProtocolAction.ValidateOpenPosition,
                positionSize: 1 ether,
                desiredLiqPrice: desiredLiqPrice,
                price: 2000 ether
            })
        );
        skip(1 hours);

        uint256 balanceBefore = wstETH.balanceOf(address(this));

        protocol.initiateClosePosition(posId, 1 ether, priceData, EMPTY_PREVIOUS_DATA, address(this));

        LongPendingAction memory action = protocol.i_toLongPendingAction(protocol.getUserPendingAction(address(this)));

        uint256 expectedTransfer = uint256(
            protocol.i_positionValue(
                uint128(2000 ether - 2000 ether * uint256(protocol.getPositionFeeBps()) / protocol.BPS_DIVISOR()),
<<<<<<< HEAD
                protocol.i_getEffectivePriceForTick(
                    posId.tick - int24(uint24(protocol.getLiquidationPenalty())) * protocol.getTickSpacing(),
                    action.closeLiqMultiplier
                ),
=======
                protocol.i_getEffectivePriceForTick(protocol.i_calcTickWithoutPenalty(tick), action.closeLiqMultiplier),
>>>>>>> 77d4f864
                action.closePosTotalExpo
            )
        );

        _waitDelay();
        vm.recordLogs();
        protocol.validateClosePosition(priceData, EMPTY_PREVIOUS_DATA);

        Vm.Log[] memory logs = vm.getRecordedLogs();
        (,,, uint256 assetToTransfer,) = abi.decode(logs[1].data, (int24, uint256, uint256, uint256, int256));

        assertEq(logs[1].topics[0], ValidatedClosePosition.selector);
        assertEq(wstETH.balanceOf(address(this)) - balanceBefore, expectedTransfer, "wstETH balance");
        assertEq(assetToTransfer, expectedTransfer, "Computed asset to transfer");
    }

    /* -------------------------------------------------------------------------- */
    /*                             Deposit / withdraw                             */
    /* -------------------------------------------------------------------------- */

    /**
     * @custom:scenario The user initiates a deposit of 1 wstETH
     * @custom:given The price of the asset is $2000
     * @custom:when The user initiates a deposit of 1 wstETH
     * @custom:then The user's position should have a start price according to the fees
     */
    function test_initiateDepositPositionFees() public {
        skip(1 hours);
        uint128 depositAmount = 1 ether;
        setUpUserPositionInVault(address(this), ProtocolAction.InitiateDeposit, depositAmount, 2000 ether);

        DepositPendingAction memory action =
            protocol.i_toDepositPendingAction(protocol.getUserPendingAction(address(this)));

        uint256 priceWithoutFees =
            2000 ether - 2000 ether * uint256(protocol.getPositionFeeBps()) / protocol.BPS_DIVISOR();
        assertEq(action.assetPrice, priceWithoutFees, "assetPrice");
    }

    /**
     * @custom:scenario The user validate a deposit of 1 wstETH
     * @custom:given The price of the asset is $2000
     * @custom:when The user deposit 1 wstETH
     * @custom:then The user's position should have a start price according to the fees
     * @custom:and The minted USDN should be updated according to the fees
     */
    function test_validateDepositPositionFees() public {
        skip(1 hours);
        uint128 depositAmount = 1 ether;
        bytes memory currentPrice = abi.encode(uint128(2000 ether)); // only used to apply funding

        setUpUserPositionInVault(address(this), ProtocolAction.InitiateDeposit, depositAmount, 2000 ether);

        uint256 expectedBalanceA = protocol.i_calcMintUsdn(
            depositAmount,
            protocol.getBalanceVault(),
            usdn.totalSupply(),
            2000 ether - 2000 ether * uint256(protocol.getPositionFeeBps()) / protocol.BPS_DIVISOR()
        );

        _waitDelay();

        PendingAction memory action = protocol.getUserPendingAction(address(this));
        DepositPendingAction memory deposit = protocol.i_toDepositPendingAction(action);

        // Check stored position asset price
        uint256 expectedBalanceB = protocol.i_calcMintUsdn(
            depositAmount,
            uint256(
                protocol.i_vaultAssetAvailable(
                    deposit.totalExpo,
                    deposit.balanceVault,
                    deposit.balanceLong,
                    uint128(2000 ether - 2000 ether * uint256(protocol.getPositionFeeBps()) / protocol.BPS_DIVISOR()),
                    deposit.assetPrice
                )
            ),
            deposit.usdnTotalSupply,
            2000 ether - 2000 ether * uint256(protocol.getPositionFeeBps()) / protocol.BPS_DIVISOR()
        );

        uint256 expectedBalance = expectedBalanceA < expectedBalanceB ? expectedBalanceA : expectedBalanceB;

        uint256 usdnBalanceBefore = usdn.balanceOf(address(this));
        protocol.validateDeposit(currentPrice, EMPTY_PREVIOUS_DATA);
        uint256 usdnBalanceAfter = usdn.balanceOf(address(this));
        uint256 mintedUsdn = usdnBalanceAfter - usdnBalanceBefore;

        assertEq(mintedUsdn, expectedBalance, "Minted USDN");
    }

    /**
     * @custom:scenario The user initiates a withdraw of 1 wstETH
     * @custom:given The price of the asset is $2000
     * @custom:when The user deposit 1 wstETH
     * @custom:and Withdraw the all minted USDN
     * @custom:then The user's position should have a start price according to the fees
     * @custom:and The minted USDN should be updated according to the fees
     * @custom:and The user's withdrawal pending position should have a start price according to the fees
     */
    function test_initiateWithdrawalPositionFees() public {
        skip(1 hours);
        uint128 depositAmount = 1 ether;
        bytes memory currentPrice = abi.encode(uint128(2000 ether)); // only used to apply PnL + funding

        setUpUserPositionInVault(address(this), ProtocolAction.InitiateDeposit, depositAmount, 2000 ether);

        _waitDelay();

        uint256 usdnBalanceBefore = usdn.balanceOf(address(this));
        protocol.validateDeposit(currentPrice, EMPTY_PREVIOUS_DATA);
        uint256 usdnBalanceAfter = usdn.balanceOf(address(this));
        uint256 mintedUsdn = usdnBalanceAfter - usdnBalanceBefore;

        usdn.approve(address(protocol), type(uint256).max);
        protocol.initiateWithdrawal(uint128(mintedUsdn), currentPrice, EMPTY_PREVIOUS_DATA, address(this));
        _waitDelay();
        PendingAction memory action = protocol.getUserPendingAction(address(this));
        WithdrawalPendingAction memory withdraw = protocol.i_toWithdrawalPendingAction(action);

        // Check stored position asset price
        uint256 expectedPrice = 2000 ether + 2000 ether * uint256(protocol.getPositionFeeBps()) / protocol.BPS_DIVISOR();
        assertEq(withdraw.assetPrice, expectedPrice, "assetPrice validate");
    }

    /**
     * @custom:scenario The user validate a withdraw of 1 wstETH
     * @custom:given The price of the asset is $2000
     * @custom:when The user deposit 1 wstETH
     * @custom:then The user's should send all the minted USDN to the protocol
     * @custom:and The user's should lose the expected amount of wstETH according to the fees
     */
    function test_validateWithdrawalPositionFees() public {
        skip(1 hours);
        uint128 depositAmount = 1 ether;
        bytes memory currentPrice = abi.encode(uint128(2000 ether)); // only used to apply funding
        uint256 initialAssetBalance = wstETH.balanceOf(address(this));

        setUpUserPositionInVault(address(this), ProtocolAction.InitiateDeposit, depositAmount, 2000 ether);

        uint256 usdnBalanceBefore = usdn.balanceOf(address(this));
        protocol.validateDeposit(currentPrice, EMPTY_PREVIOUS_DATA);
        uint256 usdnBalanceAfter = usdn.balanceOf(address(this));
        uint256 mintedUsdn = usdnBalanceAfter - usdnBalanceBefore;

        usdn.approve(address(protocol), type(uint256).max);
        protocol.initiateWithdrawal(uint128(mintedUsdn), currentPrice, EMPTY_PREVIOUS_DATA, address(this));
        _waitDelay();

        usdnBalanceBefore = usdn.balanceOf(address(this));
        protocol.validateWithdrawal(currentPrice, EMPTY_PREVIOUS_DATA);
        usdnBalanceAfter = usdn.balanceOf(address(this));
        uint256 finalAssetBalance = wstETH.balanceOf(address(this));

        assertEq(usdnBalanceAfter, usdnBalanceBefore, "usdn balance withdraw");
        assertLt(finalAssetBalance - initialAssetBalance, depositAmount, "wstETH balance minus fees");
    }

    /* -------------------------------------------------------------------------- */
    /*                        Compare with and without fees                       */
    /* -------------------------------------------------------------------------- */

    /**
     * @custom:scenario The user validate the same deposit one time with fees and one time without fees
     * @custom:given The price of the asset is $2000
     * @custom:when The user validate a deposit of 1 wstETH with fees
     * @custom:and The user validate a deposit of 1 wstETH without fees
     * @custom:then The USDN minted without fees should be greater than the USDN minted with fees
     */
    function test_validateDepositPositionFeesCompareWithAndWithoutFees() public {
        skip(1 hours);
        usdn.approve(address(protocol), type(uint256).max);
        uint256 usdnBalanceBefore = usdn.balanceOf(address(this));

        uint128 depositAmount = 1 ether;

        uint256 snapshotId = vm.snapshot();

        /* ----------------------- Validate with position fees ---------------------- */
        vm.prank(ADMIN);
        protocol.setPositionFeeBps(0); // 0% fees
        setUpUserPositionInVault(address(this), ProtocolAction.ValidateDeposit, depositAmount, 2000 ether);
        uint256 usdnBalanceAfterWithoutFees = usdn.balanceOf(address(this));

        uint256 mintedUsdnWithoutFees = usdnBalanceAfterWithoutFees - usdnBalanceBefore;

        /* ----------------------- Validate with position fees ---------------------- */
        vm.revertTo(snapshotId);

        vm.prank(ADMIN);
        protocol.setPositionFeeBps(100); // 1% fees
        setUpUserPositionInVault(address(this), ProtocolAction.ValidateDeposit, depositAmount, 2000 ether);
        uint256 usdnBalanceAfterWithFees = usdn.balanceOf(address(this));

        uint256 mintedUsdnWithFees = usdnBalanceAfterWithFees - usdnBalanceBefore;

        // Check if the amount of usdn minted with fees is less than the amount minted without fees

        assertLt(mintedUsdnWithFees, mintedUsdnWithoutFees, "Minted USDN");
    }

    /**
     * @custom:scenario The user validate the same withdraw one time with fees and one time without fees
     * @custom:given The price of the asset is $2000
     * @custom:when The user validate a withdraw of a 1 wstETH deposit with fees
     * @custom:and The user validate a withdraw of a 1 wstETH deposit without fees
     * @custom:then The asset received with fees should be lower than the asset received without fees
     */
    function test_validateWithdrawalPositionFeesCompareWithAndWithoutFees() public {
        /* ----------------------- Validate with position fees ---------------------- */
        vm.prank(ADMIN);
        protocol.setPositionFeeBps(0); // 0% fees

        usdn.approve(address(protocol), type(uint256).max);

        uint128 depositAmount = 1 ether;
        bytes memory currentPrice = abi.encode(uint128(2000 ether)); // only used to apply PnL + funding

        setUpUserPositionInVault(address(this), ProtocolAction.ValidateDeposit, depositAmount, 2000 ether);

        // Store the snapshot id to revert to this point after the next test
        uint256 snapshotId = vm.snapshot();

        uint256 initialAssetBalance = wstETH.balanceOf(address(this));

        vm.prank(ADMIN);
        protocol.setPositionFeeBps(100); // 1% fees

        protocol.initiateWithdrawal(
            uint128(usdn.balanceOf(address(this))), currentPrice, EMPTY_PREVIOUS_DATA, address(this)
        );
        _waitDelay();
        protocol.validateWithdrawal(currentPrice, EMPTY_PREVIOUS_DATA);

        uint256 finalAssetBalance = wstETH.balanceOf(address(this));
        uint256 balanceDiffWithFees = finalAssetBalance - initialAssetBalance;

        /* --------------------- Validate without position fees --------------------- */
        vm.revertTo(snapshotId);

        protocol.initiateWithdrawal(
            uint128(usdn.balanceOf(address(this))), currentPrice, EMPTY_PREVIOUS_DATA, address(this)
        );
        _waitDelay();
        protocol.validateWithdrawal(currentPrice, EMPTY_PREVIOUS_DATA);

        uint256 finalAssetBalanceWithoutFees = wstETH.balanceOf(address(this));
        uint256 balanceDiffWithoutFees = finalAssetBalanceWithoutFees - initialAssetBalance;

        assertLt(balanceDiffWithFees, balanceDiffWithoutFees, "Withdraw wstETH");
    }

    /**
     * @custom:scenario The user open a position one time with fees and one time without fees
     * @custom:given The price of the asset is $2000
     * @custom:when The user open a position with 1 wstETH as collateral, with fees
     * @custom:and The user open a position with 1 wstETH as collateral, without fees
     * @custom:then The pending position price with fees should be greater than the pending position price without
     * fees
     */
    function test_openPositionFeesCompareWithAndWithoutFees() public {
        skip(1 hours);

        uint128 desiredLiqPrice = 2000 ether / 2;
        bytes memory priceData = abi.encode(2000 ether);

        uint256 snapshotId = vm.snapshot();

        /* --------------------- Validate without position fees --------------------- */
        vm.prank(ADMIN);
        protocol.setPositionFeeBps(0); // 0% fees

        skip(1 hours);

        setUpUserPositionInLong(
            OpenParams({
                user: address(this),
                untilAction: ProtocolAction.InitiateOpenPosition,
                positionSize: 1 ether,
                desiredLiqPrice: desiredLiqPrice,
                price: 2000 ether
            })
        );

        vm.recordLogs();
        protocol.validateOpenPosition(priceData, EMPTY_PREVIOUS_DATA);

        Vm.Log[] memory logsWithoutFees = vm.getRecordedLogs();
        (, uint256 priceWithoutFees,,,) =
            abi.decode(logsWithoutFees[0].data, (uint128, uint128, int24, uint256, uint256));
        assertEq(logsWithoutFees[0].topics[0], ValidatedOpenPosition.selector);

        /* ----------------------- Validate with position fees ---------------------- */
        vm.revertTo(snapshotId);

        vm.prank(ADMIN);
        protocol.setPositionFeeBps(100); // 1% fees

        skip(1 hours);

        setUpUserPositionInLong(
            OpenParams({
                user: address(this),
                untilAction: ProtocolAction.InitiateOpenPosition,
                positionSize: 1 ether,
                desiredLiqPrice: desiredLiqPrice,
                price: 2000 ether
            })
        );

        vm.recordLogs();
        protocol.validateOpenPosition(priceData, EMPTY_PREVIOUS_DATA);

        Vm.Log[] memory logsWithFees = vm.getRecordedLogs();
        (, uint256 priceWithFees,,,) = abi.decode(logsWithFees[0].data, (uint128, uint128, int24, uint256, uint256));
        assertEq(logsWithFees[0].topics[0], ValidatedOpenPosition.selector);

        // Check if the price with fees is greater than the price without fees
        assertGt(priceWithFees, priceWithoutFees, "Price with fees");
    }

    /**
     * @custom:scenario The user close a position one time with fees and one time without fees
     * @custom:given The price of the asset is $2000
     * @custom:when The user open and close a position with 1 wstETH as collateral, with fees
     * @custom:and The user open and close a position with 1 wstETH as collateral, without fees
     * @custom:then The asset received with fees should be lower than the asset received without fees
     * @custom:and The emitted event should have the correct amount of wstETH to transfer according to the fees
     */
    function test_closePositionFeesCompareWithAndWithoutFees() public {
        skip(1 hours);

        uint128 desiredLiqPrice = 2000 ether / 2;
        bytes memory priceData = abi.encode(2000 ether);

        uint256 snapshotId = vm.snapshot();

        /* ----------------------- Validate with position fees ---------------------- */
        vm.prank(ADMIN);
        protocol.setPositionFeeBps(0); // 0% fees

        PositionId memory posId = setUpUserPositionInLong(
            OpenParams({
                user: address(this),
                untilAction: ProtocolAction.ValidateOpenPosition,
                positionSize: 1 ether,
                desiredLiqPrice: desiredLiqPrice,
                price: 2000 ether
            })
        );

        skip(1 hours);

        protocol.initiateClosePosition(posId, 1 ether, priceData, EMPTY_PREVIOUS_DATA, address(this));

        LongPendingAction memory action = protocol.i_toLongPendingAction(protocol.getUserPendingAction(address(this)));

        _waitDelay();

        uint256 balanceBeforeValidateWithoutFees = wstETH.balanceOf(address(this));

        vm.recordLogs();
        protocol.validateClosePosition(priceData, EMPTY_PREVIOUS_DATA);
        Vm.Log[] memory logs = vm.getRecordedLogs();

        (,,, uint256 assetToTransferWithoutFees,) = abi.decode(logs[1].data, (int24, uint256, uint256, uint256, int256));
        uint256 assetTransferredWithoutFees = wstETH.balanceOf(address(this)) - balanceBeforeValidateWithoutFees;
        assertEq(logs[1].topics[0], ValidatedClosePosition.selector);

        /* ----------------------- Validate with position fees ---------------------- */
        vm.revertTo(snapshotId);

        vm.prank(ADMIN);
        protocol.setPositionFeeBps(100); // 1% fees

        posId = setUpUserPositionInLong(
            OpenParams({
                user: address(this),
                untilAction: ProtocolAction.ValidateOpenPosition,
                positionSize: 1 ether,
                desiredLiqPrice: desiredLiqPrice,
                price: 2000 ether
            })
        );
        skip(1 hours);

        protocol.initiateClosePosition(posId, 1 ether, priceData, EMPTY_PREVIOUS_DATA, address(this));

        action = protocol.i_toLongPendingAction(protocol.getUserPendingAction(address(this)));

        _waitDelay();

        uint256 balanceBeforeValidateWithFees = wstETH.balanceOf(address(this));

        vm.recordLogs();
        protocol.validateClosePosition(priceData, EMPTY_PREVIOUS_DATA);
        logs = vm.getRecordedLogs();

        (,,, uint256 assetToTransferWithFees,) = abi.decode(logs[1].data, (int24, uint256, uint256, uint256, int256));
        uint256 assetTransferredWithFees = wstETH.balanceOf(address(this)) - balanceBeforeValidateWithFees;
        assertEq(logs[1].topics[0], ValidatedClosePosition.selector);

        /* --------------------------------- Checks --------------------------------- */

        // Check if the transferred asset with fees is less than the transferred asset without fees
        assertLt(assetToTransferWithFees, assetToTransferWithoutFees, "Transferred asset");

        // Same check for the emitted event
        assertLt(assetTransferredWithFees, assetTransferredWithoutFees, "Transferred asset");
    }
}<|MERGE_RESOLUTION|>--- conflicted
+++ resolved
@@ -148,14 +148,9 @@
         uint256 expectedTransfer = uint256(
             protocol.i_positionValue(
                 uint128(2000 ether - 2000 ether * uint256(protocol.getPositionFeeBps()) / protocol.BPS_DIVISOR()),
-<<<<<<< HEAD
                 protocol.i_getEffectivePriceForTick(
-                    posId.tick - int24(uint24(protocol.getLiquidationPenalty())) * protocol.getTickSpacing(),
-                    action.closeLiqMultiplier
+                    protocol.i_calcTickWithoutPenalty(posId.tick), action.closeLiqMultiplier
                 ),
-=======
-                protocol.i_getEffectivePriceForTick(protocol.i_calcTickWithoutPenalty(tick), action.closeLiqMultiplier),
->>>>>>> 77d4f864
                 action.closePosTotalExpo
             )
         );
