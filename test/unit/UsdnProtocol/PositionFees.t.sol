--- conflicted
+++ resolved
@@ -7,7 +7,10 @@
 import { ADMIN } from "test/utils/Constants.sol";
 
 import {
-    PendingAction, VaultPendingAction, LongPendingAction
+    PendingAction,
+    VaultPendingAction,
+    LongPendingAction,
+    ProtocolAction
 } from "src/interfaces/UsdnProtocol/IUsdnProtocolTypes.sol";
 
 /**
@@ -74,10 +77,6 @@
 
         uint128 desiredLiqPrice = 2000 ether / 2;
         bytes memory priceData = abi.encode(2000 ether);
-<<<<<<< HEAD
-        protocol.initiateOpenPosition(1 ether, desiredLiqPrice, priceData, EMPTY_PREVIOUS_DATA);
-=======
->>>>>>> c79f20ca
 
         setUpUserPositionInLong(
             address(this), ProtocolAction.InitiateOpenPosition, 1 ether, desiredLiqPrice, 2000 ether
@@ -125,13 +124,6 @@
 
         uint128 desiredLiqPrice = 2000 ether / 2;
         bytes memory priceData = abi.encode(2000 ether);
-<<<<<<< HEAD
-        (int24 tick, uint256 tickVersion, uint256 index) =
-            protocol.initiateOpenPosition(1 ether, desiredLiqPrice, priceData, EMPTY_PREVIOUS_DATA);
-        _waitDelay();
-        protocol.validateOpenPosition(priceData, EMPTY_PREVIOUS_DATA);
-=======
->>>>>>> c79f20ca
 
         (int24 tick, uint256 tickVersion, uint256 index) = setUpUserPositionInLong(
             address(this), ProtocolAction.ValidateOpenPosition, 1 ether, desiredLiqPrice, 2000 ether
@@ -176,17 +168,9 @@
         uint128 desiredLiqPrice = 2000 ether / 2;
 
         bytes memory priceData = abi.encode(2000 ether);
-<<<<<<< HEAD
-        (int24 tick, uint256 tickVersion, uint256 index) =
-            protocol.initiateOpenPosition(1 ether, desiredLiqPrice, priceData, EMPTY_PREVIOUS_DATA);
-        _waitDelay();
-        protocol.validateOpenPosition(priceData, EMPTY_PREVIOUS_DATA);
-
-=======
         (int24 tick, uint256 tickVersion, uint256 index) = setUpUserPositionInLong(
             address(this), ProtocolAction.ValidateOpenPosition, 1 ether, desiredLiqPrice, 2000 ether
         );
->>>>>>> c79f20ca
         skip(1 hours);
 
         uint256 balanceBefore = wstETH.balanceOf(address(this));
@@ -228,13 +212,7 @@
     function test_initiateDepositPositionFees() public {
         skip(1 hours);
         uint128 depositAmount = 1 ether;
-<<<<<<< HEAD
-        bytes memory currentPrice = abi.encode(uint128(2000 ether)); // only used to apply PnL + funding
-
-        protocol.initiateDeposit(depositAmount, currentPrice, EMPTY_PREVIOUS_DATA);
-=======
         setUpUserPositionInVault(address(this), ProtocolAction.InitiateDeposit, depositAmount, 2000 ether);
->>>>>>> c79f20ca
 
         VaultPendingAction memory action = protocol.i_toVaultPendingAction(protocol.getUserPendingAction(address(this)));
 
@@ -255,11 +233,7 @@
         uint128 depositAmount = 1 ether;
         bytes memory currentPrice = abi.encode(uint128(2000 ether)); // only used to apply funding
 
-<<<<<<< HEAD
-        protocol.initiateDeposit(depositAmount, currentPrice, EMPTY_PREVIOUS_DATA);
-=======
         setUpUserPositionInVault(address(this), ProtocolAction.InitiateDeposit, depositAmount, 2000 ether);
->>>>>>> c79f20ca
 
         uint256 expectedBalanceA = protocol.i_calcMintUsdn(
             depositAmount,
@@ -313,11 +287,7 @@
         uint128 depositAmount = 1 ether;
         bytes memory currentPrice = abi.encode(uint128(2000 ether)); // only used to apply PnL + funding
 
-<<<<<<< HEAD
-        protocol.initiateDeposit(depositAmount, currentPrice, EMPTY_PREVIOUS_DATA);
-=======
         setUpUserPositionInVault(address(this), ProtocolAction.InitiateDeposit, depositAmount, 2000 ether);
->>>>>>> c79f20ca
 
         _waitDelay();
 
@@ -350,13 +320,7 @@
         bytes memory currentPrice = abi.encode(uint128(2000 ether)); // only used to apply funding
         uint256 initialAssetBalance = wstETH.balanceOf(address(this));
 
-<<<<<<< HEAD
-        protocol.initiateDeposit(depositAmount, currentPrice, EMPTY_PREVIOUS_DATA);
-
-        _waitDelay();
-=======
         setUpUserPositionInVault(address(this), ProtocolAction.InitiateDeposit, depositAmount, 2000 ether);
->>>>>>> c79f20ca
 
         uint256 usdnBalanceBefore = usdn.balanceOf(address(this));
         protocol.validateDeposit(currentPrice, EMPTY_PREVIOUS_DATA);
@@ -399,16 +363,7 @@
         /* ----------------------- Validate with position fees ---------------------- */
         vm.prank(ADMIN);
         protocol.setPositionFeeBps(0); // 0% fees
-<<<<<<< HEAD
-
-        protocol.initiateDeposit(depositAmount, currentPrice, EMPTY_PREVIOUS_DATA);
-
-        _waitDelay();
-
-        protocol.validateDeposit(currentPrice, EMPTY_PREVIOUS_DATA);
-=======
         setUpUserPositionInVault(address(this), ProtocolAction.ValidateDeposit, depositAmount, 2000 ether);
->>>>>>> c79f20ca
         uint256 usdnBalanceAfterWithoutFees = usdn.balanceOf(address(this));
 
         uint256 mintedUsdnWithoutFees = usdnBalanceAfterWithoutFees - usdnBalanceBefore;
@@ -418,16 +373,7 @@
 
         vm.prank(ADMIN);
         protocol.setPositionFeeBps(100); // 1% fees
-<<<<<<< HEAD
-
-        protocol.initiateDeposit(depositAmount, currentPrice, EMPTY_PREVIOUS_DATA);
-
-        _waitDelay();
-
-        protocol.validateDeposit(currentPrice, EMPTY_PREVIOUS_DATA);
-=======
         setUpUserPositionInVault(address(this), ProtocolAction.ValidateDeposit, depositAmount, 2000 ether);
->>>>>>> c79f20ca
         uint256 usdnBalanceAfterWithFees = usdn.balanceOf(address(this));
 
         uint256 mintedUsdnWithFees = usdnBalanceAfterWithFees - usdnBalanceBefore;
@@ -454,14 +400,7 @@
         uint128 depositAmount = 1 ether;
         bytes memory currentPrice = abi.encode(uint128(2000 ether)); // only used to apply PnL + funding
 
-<<<<<<< HEAD
-        protocol.initiateDeposit(depositAmount, currentPrice, EMPTY_PREVIOUS_DATA);
-        _waitDelay();
-
-        protocol.validateDeposit(currentPrice, EMPTY_PREVIOUS_DATA);
-=======
         setUpUserPositionInVault(address(this), ProtocolAction.ValidateDeposit, depositAmount, 2000 ether);
->>>>>>> c79f20ca
 
         // Store the snapshot id to revert to this point after the next test
         uint256 snapshotId = vm.snapshot();
@@ -513,14 +452,9 @@
 
         skip(1 hours);
 
-<<<<<<< HEAD
-        protocol.initiateOpenPosition(1 ether, desiredLiqPrice, priceData, EMPTY_PREVIOUS_DATA);
-        _waitDelay();
-=======
         setUpUserPositionInLong(
             address(this), ProtocolAction.InitiateOpenPosition, 1 ether, desiredLiqPrice, 2000 ether
         );
->>>>>>> c79f20ca
 
         vm.recordLogs();
         protocol.validateOpenPosition(priceData, EMPTY_PREVIOUS_DATA);
@@ -538,14 +472,9 @@
 
         skip(1 hours);
 
-<<<<<<< HEAD
-        protocol.initiateOpenPosition(1 ether, desiredLiqPrice, priceData, EMPTY_PREVIOUS_DATA);
-        _waitDelay();
-=======
         setUpUserPositionInLong(
             address(this), ProtocolAction.InitiateOpenPosition, 1 ether, desiredLiqPrice, 2000 ether
         );
->>>>>>> c79f20ca
 
         vm.recordLogs();
         protocol.validateOpenPosition(priceData, EMPTY_PREVIOUS_DATA);
@@ -578,17 +507,9 @@
         vm.prank(ADMIN);
         protocol.setPositionFeeBps(0); // 0% fees
 
-<<<<<<< HEAD
-        (int24 tick, uint256 tickVersion, uint256 index) =
-            protocol.initiateOpenPosition(1 ether, desiredLiqPrice, priceData, EMPTY_PREVIOUS_DATA);
-        _waitDelay();
-
-        protocol.validateOpenPosition(priceData, EMPTY_PREVIOUS_DATA);
-=======
         (int24 tick, uint256 tickVersion, uint256 index) = setUpUserPositionInLong(
             address(this), ProtocolAction.ValidateOpenPosition, 1 ether, desiredLiqPrice, 2000 ether
         );
->>>>>>> c79f20ca
 
         skip(1 hours);
 
@@ -614,18 +535,9 @@
         vm.prank(ADMIN);
         protocol.setPositionFeeBps(100); // 1% fees
 
-<<<<<<< HEAD
-        (tick, tickVersion, index) =
-            protocol.initiateOpenPosition(1 ether, desiredLiqPrice, priceData, EMPTY_PREVIOUS_DATA);
-        _waitDelay();
-
-        protocol.validateOpenPosition(priceData, EMPTY_PREVIOUS_DATA);
-
-=======
         (tick, tickVersion, index) = setUpUserPositionInLong(
             address(this), ProtocolAction.ValidateOpenPosition, 1 ether, desiredLiqPrice, 2000 ether
         );
->>>>>>> c79f20ca
         skip(1 hours);
 
         protocol.initiateClosePosition(tick, tickVersion, index, priceData, EMPTY_PREVIOUS_DATA);
