--- conflicted
+++ resolved
@@ -252,16 +252,11 @@
         uint128 initialBlock = uint128(block.timestamp);
         setUpUserPositionInVault(address(this), ProtocolAction.InitiateDeposit, depositAmount, price);
 
-<<<<<<< HEAD
-        uint256 expectedSharesBalanceA =
-            Utils._calcMintUsdnShares(depositAmount, protocol.getBalanceVault(), usdn.totalShares());
-=======
         uint128 amountAfterFees =
             uint128(depositAmount - uint256(depositAmount) * protocol.getVaultFeeBps() / protocol.BPS_DIVISOR());
-        uint256 expectedSharesBalanceA = Vault._calcMintUsdnShares(
+        uint256 expectedSharesBalanceA = Utils._calcMintUsdnShares(
             amountAfterFees, uint256(protocol.vaultAssetAvailableWithFunding(price, initialBlock)), usdn.totalShares()
         );
->>>>>>> 088eb038
 
         _waitDelay();
 
@@ -269,13 +264,8 @@
         DepositPendingAction memory deposit = protocol.i_toDepositPendingAction(action);
 
         // Check stored position asset price
-<<<<<<< HEAD
         uint256 expectedSharesBalanceB = Utils._calcMintUsdnShares(
-            depositAmount,
-=======
-        uint256 expectedSharesBalanceB = Vault._calcMintUsdnShares(
             amountAfterFees,
->>>>>>> 088eb038
             uint256(
                 protocol.i_vaultAssetAvailable(
                     deposit.totalExpo, deposit.balanceVault, deposit.balanceLong, price, deposit.assetPrice
