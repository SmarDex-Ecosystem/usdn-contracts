--- conflicted
+++ resolved
@@ -52,11 +52,7 @@
         vm.recordLogs();
 
         bytes memory priceData = abi.encode(2000 ether);
-<<<<<<< HEAD
-        protocol.initiateOpenPosition{ value: securityDepositValue }(1 ether, desiredLiqPrice, priceData, "");
-=======
         protocol.initiateOpenPosition(1 ether, desiredLiqPrice, priceData, EMPTY_PREVIOUS_DATA);
->>>>>>> f50cbb41
 
         Vm.Log[] memory logs = vm.getRecordedLogs();
         (, uint128 leverage,, uint256 price,,,) =
@@ -81,10 +77,6 @@
 
         uint128 desiredLiqPrice = 2000 ether / 2;
         bytes memory priceData = abi.encode(2000 ether);
-<<<<<<< HEAD
-        protocol.initiateOpenPosition{ value: securityDepositValue }(1 ether, desiredLiqPrice, priceData, "");
-=======
->>>>>>> f50cbb41
 
         setUpUserPositionInLong(
             address(this), ProtocolAction.InitiateOpenPosition, 1 ether, desiredLiqPrice, 2000 ether
@@ -132,14 +124,6 @@
 
         uint128 desiredLiqPrice = 2000 ether / 2;
         bytes memory priceData = abi.encode(2000 ether);
-<<<<<<< HEAD
-        (int24 tick, uint256 tickVersion, uint256 index) =
-            protocol.initiateOpenPosition{ value: securityDepositValue }(1 ether, desiredLiqPrice, priceData, "");
-        _waitDelay();
-
-        protocol.validateOpenPosition(priceData, "");
-=======
->>>>>>> f50cbb41
 
         (int24 tick, uint256 tickVersion, uint256 index) = setUpUserPositionInLong(
             address(this), ProtocolAction.ValidateOpenPosition, 1 ether, desiredLiqPrice, 2000 ether
@@ -151,11 +135,7 @@
 
         uint256 storageBalanceBefore = protocol.getBalanceLong();
 
-<<<<<<< HEAD
-        protocol.initiateClosePosition{ value: securityDepositValue }(tick, tickVersion, index, priceData, "");
-=======
         protocol.initiateClosePosition(tick, tickVersion, index, 1 ether, priceData, EMPTY_PREVIOUS_DATA);
->>>>>>> f50cbb41
 
         LongPendingAction memory action = protocol.i_toLongPendingAction(protocol.getUserPendingAction(address(this)));
 
@@ -188,27 +168,14 @@
         uint128 desiredLiqPrice = 2000 ether / 2;
 
         bytes memory priceData = abi.encode(2000 ether);
-<<<<<<< HEAD
-        (int24 tick, uint256 tickVersion, uint256 index) =
-            protocol.initiateOpenPosition{ value: securityDepositValue }(1 ether, desiredLiqPrice, priceData, "");
-        _waitDelay();
-
-        protocol.validateOpenPosition(priceData, "");
-
-=======
         (int24 tick, uint256 tickVersion, uint256 index) = setUpUserPositionInLong(
             address(this), ProtocolAction.ValidateOpenPosition, 1 ether, desiredLiqPrice, 2000 ether
         );
->>>>>>> f50cbb41
         skip(1 hours);
 
         uint256 balanceBefore = wstETH.balanceOf(address(this));
 
-<<<<<<< HEAD
-        protocol.initiateClosePosition{ value: securityDepositValue }(tick, tickVersion, index, priceData, "");
-=======
         protocol.initiateClosePosition(tick, tickVersion, index, 1 ether, priceData, EMPTY_PREVIOUS_DATA);
->>>>>>> f50cbb41
 
         LongPendingAction memory action = protocol.i_toLongPendingAction(protocol.getUserPendingAction(address(this)));
 
@@ -245,13 +212,7 @@
     function test_initiateDepositPositionFees() public {
         skip(1 hours);
         uint128 depositAmount = 1 ether;
-<<<<<<< HEAD
-        bytes memory currentPrice = abi.encode(uint128(2000 ether)); // only used to apply PnL + funding
-
-        protocol.initiateDeposit{ value: securityDepositValue }(depositAmount, currentPrice, "");
-=======
         setUpUserPositionInVault(address(this), ProtocolAction.InitiateDeposit, depositAmount, 2000 ether);
->>>>>>> f50cbb41
 
         VaultPendingAction memory action = protocol.i_toVaultPendingAction(protocol.getUserPendingAction(address(this)));
 
@@ -272,11 +233,7 @@
         uint128 depositAmount = 1 ether;
         bytes memory currentPrice = abi.encode(uint128(2000 ether)); // only used to apply funding
 
-<<<<<<< HEAD
-        protocol.initiateDeposit{ value: securityDepositValue }(depositAmount, currentPrice, "");
-=======
         setUpUserPositionInVault(address(this), ProtocolAction.InitiateDeposit, depositAmount, 2000 ether);
->>>>>>> f50cbb41
 
         uint256 expectedBalanceA = protocol.i_calcMintUsdn(
             depositAmount,
@@ -330,11 +287,7 @@
         uint128 depositAmount = 1 ether;
         bytes memory currentPrice = abi.encode(uint128(2000 ether)); // only used to apply PnL + funding
 
-<<<<<<< HEAD
-        protocol.initiateDeposit{ value: securityDepositValue }(depositAmount, currentPrice, "");
-=======
         setUpUserPositionInVault(address(this), ProtocolAction.InitiateDeposit, depositAmount, 2000 ether);
->>>>>>> f50cbb41
 
         _waitDelay();
 
@@ -344,11 +297,7 @@
         uint256 mintedUsdn = usdnBalanceAfter - usdnBalanceBefore;
 
         usdn.approve(address(protocol), type(uint256).max);
-<<<<<<< HEAD
-        protocol.initiateWithdrawal{ value: securityDepositValue }(uint128(mintedUsdn), currentPrice, "");
-=======
         protocol.initiateWithdrawal(uint128(mintedUsdn), currentPrice, EMPTY_PREVIOUS_DATA);
->>>>>>> f50cbb41
         _waitDelay();
         PendingAction memory action = protocol.getUserPendingAction(address(this));
         VaultPendingAction memory withdraw = protocol.i_toVaultPendingAction(action);
@@ -371,13 +320,7 @@
         bytes memory currentPrice = abi.encode(uint128(2000 ether)); // only used to apply funding
         uint256 initialAssetBalance = wstETH.balanceOf(address(this));
 
-<<<<<<< HEAD
-        protocol.initiateDeposit{ value: securityDepositValue }(depositAmount, currentPrice, "");
-
-        _waitDelay();
-=======
         setUpUserPositionInVault(address(this), ProtocolAction.InitiateDeposit, depositAmount, 2000 ether);
->>>>>>> f50cbb41
 
         uint256 usdnBalanceBefore = usdn.balanceOf(address(this));
         protocol.validateDeposit(currentPrice, EMPTY_PREVIOUS_DATA);
@@ -385,11 +328,7 @@
         uint256 mintedUsdn = usdnBalanceAfter - usdnBalanceBefore;
 
         usdn.approve(address(protocol), type(uint256).max);
-<<<<<<< HEAD
-        protocol.initiateWithdrawal{ value: securityDepositValue }(uint128(mintedUsdn), currentPrice, "");
-=======
         protocol.initiateWithdrawal(uint128(mintedUsdn), currentPrice, EMPTY_PREVIOUS_DATA);
->>>>>>> f50cbb41
         _waitDelay();
 
         usdnBalanceBefore = usdn.balanceOf(address(this));
@@ -424,16 +363,7 @@
         /* ----------------------- Validate with position fees ---------------------- */
         vm.prank(ADMIN);
         protocol.setPositionFeeBps(0); // 0% fees
-<<<<<<< HEAD
-
-        protocol.initiateDeposit{ value: securityDepositValue }(depositAmount, currentPrice, "");
-
-        _waitDelay();
-
-        protocol.validateDeposit(currentPrice, "");
-=======
         setUpUserPositionInVault(address(this), ProtocolAction.ValidateDeposit, depositAmount, 2000 ether);
->>>>>>> f50cbb41
         uint256 usdnBalanceAfterWithoutFees = usdn.balanceOf(address(this));
 
         uint256 mintedUsdnWithoutFees = usdnBalanceAfterWithoutFees - usdnBalanceBefore;
@@ -443,16 +373,7 @@
 
         vm.prank(ADMIN);
         protocol.setPositionFeeBps(100); // 1% fees
-<<<<<<< HEAD
-
-        protocol.initiateDeposit{ value: securityDepositValue }(depositAmount, currentPrice, "");
-
-        _waitDelay();
-
-        protocol.validateDeposit(currentPrice, "");
-=======
         setUpUserPositionInVault(address(this), ProtocolAction.ValidateDeposit, depositAmount, 2000 ether);
->>>>>>> f50cbb41
         uint256 usdnBalanceAfterWithFees = usdn.balanceOf(address(this));
 
         uint256 mintedUsdnWithFees = usdnBalanceAfterWithFees - usdnBalanceBefore;
@@ -479,14 +400,7 @@
         uint128 depositAmount = 1 ether;
         bytes memory currentPrice = abi.encode(uint128(2000 ether)); // only used to apply PnL + funding
 
-<<<<<<< HEAD
-        protocol.initiateDeposit{ value: securityDepositValue }(depositAmount, currentPrice, "");
-        _waitDelay();
-
-        protocol.validateDeposit(currentPrice, "");
-=======
         setUpUserPositionInVault(address(this), ProtocolAction.ValidateDeposit, depositAmount, 2000 ether);
->>>>>>> f50cbb41
 
         // Store the snapshot id to revert to this point after the next test
         uint256 snapshotId = vm.snapshot();
@@ -496,13 +410,7 @@
         vm.prank(ADMIN);
         protocol.setPositionFeeBps(100); // 1% fees
 
-<<<<<<< HEAD
-        protocol.initiateWithdrawal{ value: securityDepositValue }(
-            uint128(usdn.balanceOf(address(this))), currentPrice, ""
-        );
-=======
         protocol.initiateWithdrawal(uint128(usdn.balanceOf(address(this))), currentPrice, EMPTY_PREVIOUS_DATA);
->>>>>>> f50cbb41
         _waitDelay();
         protocol.validateWithdrawal(currentPrice, EMPTY_PREVIOUS_DATA);
 
@@ -512,13 +420,7 @@
         /* --------------------- Validate without position fees --------------------- */
         vm.revertTo(snapshotId);
 
-<<<<<<< HEAD
-        protocol.initiateWithdrawal{ value: securityDepositValue }(
-            uint128(usdn.balanceOf(address(this))), currentPrice, ""
-        );
-=======
         protocol.initiateWithdrawal(uint128(usdn.balanceOf(address(this))), currentPrice, EMPTY_PREVIOUS_DATA);
->>>>>>> f50cbb41
         _waitDelay();
         protocol.validateWithdrawal(currentPrice, EMPTY_PREVIOUS_DATA);
 
@@ -550,14 +452,9 @@
 
         skip(1 hours);
 
-<<<<<<< HEAD
-        protocol.initiateOpenPosition{ value: securityDepositValue }(1 ether, desiredLiqPrice, priceData, "");
-        _waitDelay();
-=======
         setUpUserPositionInLong(
             address(this), ProtocolAction.InitiateOpenPosition, 1 ether, desiredLiqPrice, 2000 ether
         );
->>>>>>> f50cbb41
 
         vm.recordLogs();
         protocol.validateOpenPosition(priceData, EMPTY_PREVIOUS_DATA);
@@ -575,14 +472,9 @@
 
         skip(1 hours);
 
-<<<<<<< HEAD
-        protocol.initiateOpenPosition{ value: securityDepositValue }(1 ether, desiredLiqPrice, priceData, "");
-        _waitDelay();
-=======
         setUpUserPositionInLong(
             address(this), ProtocolAction.InitiateOpenPosition, 1 ether, desiredLiqPrice, 2000 ether
         );
->>>>>>> f50cbb41
 
         vm.recordLogs();
         protocol.validateOpenPosition(priceData, EMPTY_PREVIOUS_DATA);
@@ -615,17 +507,6 @@
         vm.prank(ADMIN);
         protocol.setPositionFeeBps(0); // 0% fees
 
-<<<<<<< HEAD
-        (int24 tick, uint256 tickVersion, uint256 index) =
-            protocol.initiateOpenPosition{ value: securityDepositValue }(1 ether, desiredLiqPrice, priceData, "");
-        _waitDelay();
-
-        protocol.validateOpenPosition(priceData, "");
-
-        skip(1 hours);
-
-        protocol.initiateClosePosition{ value: securityDepositValue }(tick, tickVersion, index, priceData, "");
-=======
         (int24 tick, uint256 tickVersion, uint256 index) = setUpUserPositionInLong(
             address(this), ProtocolAction.ValidateOpenPosition, 1 ether, desiredLiqPrice, 2000 ether
         );
@@ -633,7 +514,6 @@
         skip(1 hours);
 
         protocol.initiateClosePosition(tick, tickVersion, index, 1 ether, priceData, EMPTY_PREVIOUS_DATA);
->>>>>>> f50cbb41
 
         LongPendingAction memory action = protocol.i_toLongPendingAction(protocol.getUserPendingAction(address(this)));
 
@@ -655,24 +535,12 @@
         vm.prank(ADMIN);
         protocol.setPositionFeeBps(100); // 1% fees
 
-<<<<<<< HEAD
-        (tick, tickVersion, index) =
-            protocol.initiateOpenPosition{ value: securityDepositValue }(1 ether, desiredLiqPrice, priceData, "");
-        _waitDelay();
-
-        protocol.validateOpenPosition(priceData, "");
-
-        skip(1 hours);
-
-        protocol.initiateClosePosition{ value: securityDepositValue }(tick, tickVersion, index, priceData, "");
-=======
         (tick, tickVersion, index) = setUpUserPositionInLong(
             address(this), ProtocolAction.ValidateOpenPosition, 1 ether, desiredLiqPrice, 2000 ether
         );
         skip(1 hours);
 
         protocol.initiateClosePosition(tick, tickVersion, index, 1 ether, priceData, EMPTY_PREVIOUS_DATA);
->>>>>>> f50cbb41
 
         action = protocol.i_toLongPendingAction(protocol.getUserPendingAction(address(this)));
 
