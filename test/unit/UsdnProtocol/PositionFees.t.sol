--- conflicted
+++ resolved
@@ -143,13 +143,7 @@
 
         uint256 balanceBefore = wstETH.balanceOf(address(this));
 
-<<<<<<< HEAD
-        protocol.initiateClosePosition(
-            tick, tickVersion, index, 1 ether, priceData, EMPTY_PREVIOUS_DATA, address(this), address(this)
-        );
-=======
-        protocol.initiateClosePosition(posId, 1 ether, priceData, EMPTY_PREVIOUS_DATA, address(this));
->>>>>>> d0f7ee19
+        protocol.initiateClosePosition(posId, 1 ether, priceData, EMPTY_PREVIOUS_DATA, address(this), address(this));
 
         LongPendingAction memory action = protocol.i_toLongPendingAction(protocol.getUserPendingAction(address(this)));
 
@@ -516,13 +510,7 @@
 
         skip(1 hours);
 
-<<<<<<< HEAD
-        protocol.initiateClosePosition(
-            tick, tickVersion, index, 1 ether, priceData, EMPTY_PREVIOUS_DATA, address(this), address(this)
-        );
-=======
-        protocol.initiateClosePosition(posId, 1 ether, priceData, EMPTY_PREVIOUS_DATA, address(this));
->>>>>>> d0f7ee19
+        protocol.initiateClosePosition(posId, 1 ether, priceData, EMPTY_PREVIOUS_DATA, address(this), address(this));
 
         LongPendingAction memory action = protocol.i_toLongPendingAction(protocol.getUserPendingAction(address(this)));
 
@@ -555,13 +543,7 @@
         );
         skip(1 hours);
 
-<<<<<<< HEAD
-        protocol.initiateClosePosition(
-            tick, tickVersion, index, 1 ether, priceData, EMPTY_PREVIOUS_DATA, address(this), address(this)
-        );
-=======
-        protocol.initiateClosePosition(posId, 1 ether, priceData, EMPTY_PREVIOUS_DATA, address(this));
->>>>>>> d0f7ee19
+        protocol.initiateClosePosition(posId, 1 ether, priceData, EMPTY_PREVIOUS_DATA, address(this), address(this));
 
         action = protocol.i_toLongPendingAction(protocol.getUserPendingAction(address(this)));
 
