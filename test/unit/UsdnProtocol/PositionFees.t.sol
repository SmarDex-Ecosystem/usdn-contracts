--- conflicted
+++ resolved
@@ -123,60 +123,6 @@
      * @custom:and The leverage is x2
      * @custom:when The user initiates a position opening with 1 wstETH as collateral
      * @custom:and The user validate his position opening with the same price
-<<<<<<< HEAD
-=======
-     * @custom:and The user should be able to initiate a position closing
-     * @custom:then The user pending position should have a start price according to the fees
-     * @custom:and The user pending position should have a leverage according to the fees
-     */
-    function test_initiateClosePosition() public {
-        skip(1 hours);
-
-        uint128 desiredLiqPrice = 2000 ether / 2;
-        bytes memory priceData = abi.encode(2000 ether);
-
-        (int24 tick, uint256 tickVersion, uint256 index) = setUpUserPositionInLong(
-            OpenParams({
-                user: address(this),
-                untilAction: ProtocolAction.ValidateOpenPosition,
-                positionSize: 1 ether,
-                desiredLiqPrice: desiredLiqPrice,
-                price: 2000 ether
-            })
-        );
-        skip(1 hours);
-
-        // Call liquidate to trigger balance update
-        protocol.liquidate(priceData, 0);
-
-        uint256 storageBalanceBefore = protocol.getBalanceLong();
-
-        protocol.initiateClosePosition(tick, tickVersion, index, 1 ether, priceData, EMPTY_PREVIOUS_DATA, address(this));
-
-        LongPendingAction memory action = protocol.i_toLongPendingAction(protocol.getUserPendingAction(address(this)));
-
-        (uint256 expectedTempTransfer,) = protocol.i_assetToTransfer(
-            uint128(2000 ether - 2000 ether * uint256(protocol.getPositionFeeBps()) / protocol.BPS_DIVISOR()),
-            tick,
-            protocol.getLiquidationPenalty(),
-            action.closeTotalExpo,
-            protocol.getLiquidationMultiplier(),
-            0
-        );
-
-        uint256 storageBalanceAfter = protocol.getBalanceLong();
-
-        assertEq(action.closeTempTransfer, expectedTempTransfer, "Computed asset to transfer");
-        assertEq(storageBalanceBefore - storageBalanceAfter, expectedTempTransfer, "Protocol balance");
-    }
-
-    /**
-     * @custom:scenario The user open a position and then initiate the position closing
-     * @custom:given The price of the asset is $2000
-     * @custom:and The leverage is x2
-     * @custom:when The user initiates a position opening with 1 wstETH as collateral
-     * @custom:and The user validate his position opening with the same price
->>>>>>> 257092fd
      * @custom:and The user initiates a position closing
      * @custom:and The user should be able to validate his position closing
      * @custom:then The user should receive the expected amount of wstETH according to the fees
