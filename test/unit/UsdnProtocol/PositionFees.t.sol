// SPDX-License-Identifier: UNLICENSED
pragma solidity 0.8.20;

import { Vm } from "forge-std/Vm.sol";

import { UsdnProtocolBaseFixture } from "test/unit/UsdnProtocol/utils/Fixtures.sol";
import { ADMIN } from "test/utils/Constants.sol";

import {
    PendingAction,
    VaultPendingAction,
    LongPendingAction,
    ProtocolAction
} from "src/interfaces/UsdnProtocol/IUsdnProtocolTypes.sol";

/**
 * @custom:feature The entry/exit position fees mechanism of the protocol
 */
contract TestUsdnProtocolPositionFees is UsdnProtocolBaseFixture {
    function setUp() public {
        params = DEFAULT_PARAMS;
        params.enablePositionFees = true;

        super._setUp(params);
    }

    /* -------------------------------------------------------------------------- */
    /*                         Open / close long position                         */
    /* -------------------------------------------------------------------------- */

    /**
     * @custom:scenario The user initiates a position opening
     * @custom:given The price of the asset is $2000
     * @custom:and The leverage is x2
     * @custom:when The user initiates a position opening with 1 wstETH as collateral
     * @custom:then The protocol emit an event with the correct price including the fees
     * @custom:and The protocol emit an event with the correct leverage computed with the fees
     */
    function test_initiateOpenPosition() public {
        uint128 desiredLiqPrice = 2000 ether / 2;

        uint256 expectedPrice =
            2000 ether + 2000 ether * uint256(protocolParams.getPositionFeeBps()) / protocol.BPS_DIVISOR();
        uint256 expectedLeverage = protocol.i_getLeverage(
            uint128(expectedPrice),
            protocol.getEffectivePriceForTick(
                protocol.getEffectiveTickForPrice(desiredLiqPrice)
                    - int24(protocolParams.getLiquidationPenalty()) * protocol.getTickSpacing()
            )
        );

        wstETH.mintAndApprove(address(this), 1 ether, address(protocol), 1 ether);
        vm.recordLogs();

        bytes memory priceData = abi.encode(2000 ether);
        protocol.initiateOpenPosition(1 ether, desiredLiqPrice, priceData, EMPTY_PREVIOUS_DATA);

        Vm.Log[] memory logs = vm.getRecordedLogs();
        (, uint128 leverage,, uint256 price,,,) =
            abi.decode(logs[0].data, (uint40, uint128, uint128, uint128, int24, uint256, uint256));

        assertEq(logs[0].topics[0], InitiatedOpenPosition.selector);
        assertEq(price, expectedPrice, "assetPrice");
        assertEq(leverage, expectedLeverage, "leverage");
    }

    /**
     * @custom:scenario The user initiates and validate a position opening
     * @custom:given The price of the asset is $2000
     * @custom:and The leverage is x2
     * @custom:when The user initiates a position opening with 1 wstETH as collateral
     * @custom:and The user validate his position opening with the same price
     * @custom:then The protocol emit an event with the correct price with the fees
     * @custom:and The protocol emit an event with the correct leverage computed with the fees
     */
    function test_validateOpenPosition() public {
        skip(1 hours);

        uint128 desiredLiqPrice = 2000 ether / 2;
        bytes memory priceData = abi.encode(2000 ether);

        setUpUserPositionInLong(
            address(this), ProtocolAction.InitiateOpenPosition, 1 ether, desiredLiqPrice, 2000 ether
        );

        // Wait at least 30 seconds additionally to make sure liquidate updates the state
        skip(30);

        // Call liquidate to trigger liquidation multiplier update
        protocol.liquidate(priceData, 0);

        uint256 expectedPrice =
            2000 ether + 2000 ether * uint256(protocolParams.getPositionFeeBps()) / protocol.BPS_DIVISOR();
        uint256 expectedLeverage = protocol.i_getLeverage(
            uint128(expectedPrice),
            protocol.getEffectivePriceForTick(
                protocol.getEffectiveTickForPrice(desiredLiqPrice)
                    - int24(protocolParams.getLiquidationPenalty()) * protocol.getTickSpacing()
            )
        );

        vm.recordLogs();

        protocol.validateOpenPosition(priceData, EMPTY_PREVIOUS_DATA);

        Vm.Log[] memory logs = vm.getRecordedLogs();
        (uint128 leverage, uint256 price,,,) = abi.decode(logs[0].data, (uint128, uint128, int24, uint256, uint256));

        assertEq(logs[0].topics[0], ValidatedOpenPosition.selector);
        assertEq(price, expectedPrice, "assetPrice");
        assertEq(leverage, expectedLeverage, "leverage");
    }

    /**
     * @custom:scenario The user open a position and then initiate the position closing
     * @custom:given The price of the asset is $2000
     * @custom:and The leverage is x2
     * @custom:when The user initiates a position opening with 1 wstETH as collateral
     * @custom:and The user validate his position opening with the same price
     * @custom:and The user should be able to initiate a position closing
     * @custom:then The user pending position should have a start price according to the fees
     * @custom:and The user pending position should have a leverage according to the fees
     */
    function test_initiateClosePosition() public {
        skip(1 hours);

        uint128 desiredLiqPrice = 2000 ether / 2;
        bytes memory priceData = abi.encode(2000 ether);

        (int24 tick, uint256 tickVersion, uint256 index) = setUpUserPositionInLong(
            address(this), ProtocolAction.ValidateOpenPosition, 1 ether, desiredLiqPrice, 2000 ether
        );
        skip(1 hours);

        // Call liquidate to trigger balance update
        protocol.liquidate(priceData, 0);

        uint256 storageBalanceBefore = protocol.getBalanceLong();

        protocol.initiateClosePosition(tick, tickVersion, index, 1 ether, priceData, EMPTY_PREVIOUS_DATA);

        LongPendingAction memory action = protocol.i_toLongPendingAction(protocol.getUserPendingAction(address(this)));

<<<<<<< HEAD
        uint256 expectedTempTransfer = protocol.i_assetToTransfer(
            uint128(2000 ether - 2000 ether * uint256(protocolParams.getPositionFeeBps()) / protocol.BPS_DIVISOR()),
=======
        (uint256 expectedTempTransfer,) = protocol.i_assetToTransfer(
            uint128(2000 ether - 2000 ether * uint256(protocol.getPositionFeeBps()) / protocol.BPS_DIVISOR()),
>>>>>>> 27a9ccde
            tick,
            action.closeTotalExpo,
            protocol.getLiquidationMultiplier(),
            0
        );

        uint256 storageBalanceAfter = protocol.getBalanceLong();

        assertEq(action.closeTempTransfer, expectedTempTransfer, "Computed asset to transfer");
        assertEq(storageBalanceBefore - storageBalanceAfter, expectedTempTransfer, "Protocol balance");
    }

    /**
     * @custom:scenario The user open a position and then initiate the position closing
     * @custom:given The price of the asset is $2000
     * @custom:and The leverage is x2
     * @custom:when The user initiates a position opening with 1 wstETH as collateral
     * @custom:and The user validate his position opening with the same price
     * @custom:and The user initiates a position closing
     * @custom:and The user should be able to validate his position closing
     * @custom:then The user should receive the expected amount of wstETH according to the fees
     * @custom:and The emitted event should have the correct amount of wstETH to transfer according to the fees
     */
    function test_validateClosePosition() public {
        uint128 desiredLiqPrice = 2000 ether / 2;

        bytes memory priceData = abi.encode(2000 ether);
        (int24 tick, uint256 tickVersion, uint256 index) = setUpUserPositionInLong(
            address(this), ProtocolAction.ValidateOpenPosition, 1 ether, desiredLiqPrice, 2000 ether
        );
        skip(1 hours);

        uint256 balanceBefore = wstETH.balanceOf(address(this));

        protocol.initiateClosePosition(tick, tickVersion, index, 1 ether, priceData, EMPTY_PREVIOUS_DATA);

        LongPendingAction memory action = protocol.i_toLongPendingAction(protocol.getUserPendingAction(address(this)));

<<<<<<< HEAD
        uint256 expectedTransfer = protocol.i_assetToTransfer(
            uint128(2000 ether - 2000 ether * uint256(protocolParams.getPositionFeeBps()) / protocol.BPS_DIVISOR()),
=======
        (uint256 expectedTransfer,) = protocol.i_assetToTransfer(
            uint128(2000 ether - 2000 ether * uint256(protocol.getPositionFeeBps()) / protocol.BPS_DIVISOR()),
>>>>>>> 27a9ccde
            tick,
            action.closeTotalExpo,
            action.closeLiqMultiplier,
            action.closeTempTransfer
        );

        _waitDelay();
        vm.recordLogs();
        protocol.validateClosePosition(priceData, EMPTY_PREVIOUS_DATA);

        Vm.Log[] memory logs = vm.getRecordedLogs();
        (,,, uint256 assetToTransfer,) = abi.decode(logs[1].data, (int24, uint256, uint256, uint256, int256));

        assertEq(logs[1].topics[0], ValidatedClosePosition.selector);
        assertEq(wstETH.balanceOf(address(this)) - balanceBefore, expectedTransfer, "wstETH balance");
        assertEq(assetToTransfer, expectedTransfer, "Computed asset to transfer");
    }

    /* -------------------------------------------------------------------------- */
    /*                             Deposit / withdraw                             */
    /* -------------------------------------------------------------------------- */

    /**
     * @custom:scenario The user initiates a deposit of 1 wstETH
     * @custom:given The price of the asset is $2000
     * @custom:when The user initiates a deposit of 1 wstETH
     * @custom:then The user's position should have a start price according to the fees
     */
    function test_initiateDepositPositionFees() public {
        skip(1 hours);
        uint128 depositAmount = 1 ether;
        setUpUserPositionInVault(address(this), ProtocolAction.InitiateDeposit, depositAmount, 2000 ether);

        VaultPendingAction memory action = protocol.i_toVaultPendingAction(protocol.getUserPendingAction(address(this)));

        uint256 priceWithoutFees =
            2000 ether - 2000 ether * uint256(protocolParams.getPositionFeeBps()) / protocol.BPS_DIVISOR();
        assertEq(action.assetPrice, priceWithoutFees, "assetPrice");
    }

    /**
     * @custom:scenario The user validate a deposit of 1 wstETH
     * @custom:given The price of the asset is $2000
     * @custom:when The user deposit 1 wstETH
     * @custom:then The user's position should have a start price according to the fees
     * @custom:and The minted USDN should be updated according to the fees
     */
    function test_validateDepositPositionFees() public {
        skip(1 hours);
        uint128 depositAmount = 1 ether;
        bytes memory currentPrice = abi.encode(uint128(2000 ether)); // only used to apply funding

        setUpUserPositionInVault(address(this), ProtocolAction.InitiateDeposit, depositAmount, 2000 ether);

        uint256 expectedBalanceA = protocol.i_calcMintUsdn(
            depositAmount,
            protocol.getBalanceVault(),
            usdn.totalSupply(),
            2000 ether - 2000 ether * uint256(protocolParams.getPositionFeeBps()) / protocol.BPS_DIVISOR()
        );

        _waitDelay();

        PendingAction memory action = protocol.getUserPendingAction(address(this));
        VaultPendingAction memory deposit = protocol.i_toVaultPendingAction(action);

        // Check stored position asset price
        uint256 expectedBalanceB = protocol.i_calcMintUsdn(
            depositAmount,
            uint256(
                protocol.i_vaultAssetAvailable(
                    deposit.totalExpo,
                    deposit.balanceVault,
                    deposit.balanceLong,
                    uint128(
                        2000 ether - 2000 ether * uint256(protocolParams.getPositionFeeBps()) / protocol.BPS_DIVISOR()
                    ),
                    deposit.assetPrice
                )
            ),
            deposit.usdnTotalSupply,
            2000 ether - 2000 ether * uint256(protocolParams.getPositionFeeBps()) / protocol.BPS_DIVISOR()
        );

        uint256 expectedBalance = expectedBalanceA < expectedBalanceB ? expectedBalanceA : expectedBalanceB;

        uint256 usdnBalanceBefore = usdn.balanceOf(address(this));
        protocol.validateDeposit(currentPrice, EMPTY_PREVIOUS_DATA);
        uint256 usdnBalanceAfter = usdn.balanceOf(address(this));
        uint256 mintedUsdn = usdnBalanceAfter - usdnBalanceBefore;

        assertEq(mintedUsdn, expectedBalance, "Minted USDN");
    }

    /**
     * @custom:scenario The user initiates a withdraw of 1 wstETH
     * @custom:given The price of the asset is $2000
     * @custom:when The user deposit 1 wstETH
     * @custom:and Withdraw the all minted USDN
     * @custom:then The user's position should have a start price according to the fees
     * @custom:and The minted USDN should be updated according to the fees
     * @custom:and The user's withdrawal pending position should have a start price according to the fees
     */
    function test_initiateWithdrawalPositionFees() public {
        skip(1 hours);
        uint128 depositAmount = 1 ether;
        bytes memory currentPrice = abi.encode(uint128(2000 ether)); // only used to apply PnL + funding

        setUpUserPositionInVault(address(this), ProtocolAction.InitiateDeposit, depositAmount, 2000 ether);

        _waitDelay();

        uint256 usdnBalanceBefore = usdn.balanceOf(address(this));
        protocol.validateDeposit(currentPrice, EMPTY_PREVIOUS_DATA);
        uint256 usdnBalanceAfter = usdn.balanceOf(address(this));
        uint256 mintedUsdn = usdnBalanceAfter - usdnBalanceBefore;

        usdn.approve(address(protocol), type(uint256).max);
        protocol.initiateWithdrawal(uint128(mintedUsdn), currentPrice, EMPTY_PREVIOUS_DATA);
        _waitDelay();
        PendingAction memory action = protocol.getUserPendingAction(address(this));
        VaultPendingAction memory withdraw = protocol.i_toVaultPendingAction(action);

        // Check stored position asset price
        uint256 expectedPrice =
            2000 ether + 2000 ether * uint256(protocolParams.getPositionFeeBps()) / protocol.BPS_DIVISOR();
        assertEq(withdraw.assetPrice, expectedPrice, "assetPrice validate");
    }

    /**
     * @custom:scenario The user validate a withdraw of 1 wstETH
     * @custom:given The price of the asset is $2000
     * @custom:when The user deposit 1 wstETH
     * @custom:then The user's should send all the minted USDN to the protocol
     * @custom:and The user's should lose the expected amount of wstETH according to the fees
     */
    function test_validateWithdrawalPositionFees() public {
        skip(1 hours);
        uint128 depositAmount = 1 ether;
        bytes memory currentPrice = abi.encode(uint128(2000 ether)); // only used to apply funding
        uint256 initialAssetBalance = wstETH.balanceOf(address(this));

        setUpUserPositionInVault(address(this), ProtocolAction.InitiateDeposit, depositAmount, 2000 ether);

        uint256 usdnBalanceBefore = usdn.balanceOf(address(this));
        protocol.validateDeposit(currentPrice, EMPTY_PREVIOUS_DATA);
        uint256 usdnBalanceAfter = usdn.balanceOf(address(this));
        uint256 mintedUsdn = usdnBalanceAfter - usdnBalanceBefore;

        usdn.approve(address(protocol), type(uint256).max);
        protocol.initiateWithdrawal(uint128(mintedUsdn), currentPrice, EMPTY_PREVIOUS_DATA);
        _waitDelay();

        usdnBalanceBefore = usdn.balanceOf(address(this));
        protocol.validateWithdrawal(currentPrice, EMPTY_PREVIOUS_DATA);
        usdnBalanceAfter = usdn.balanceOf(address(this));
        uint256 finalAssetBalance = wstETH.balanceOf(address(this));

        assertEq(usdnBalanceAfter, usdnBalanceBefore, "usdn balance withdraw");
        assertLt(finalAssetBalance - initialAssetBalance, depositAmount, "wstETH balance minus fees");
    }

    /* -------------------------------------------------------------------------- */
    /*                        Compare with and without fees                       */
    /* -------------------------------------------------------------------------- */

    /**
     * @custom:scenario The user validate the same deposit one time with fees and one time without fees
     * @custom:given The price of the asset is $2000
     * @custom:when The user validate a deposit of 1 wstETH with fees
     * @custom:and The user validate a deposit of 1 wstETH without fees
     * @custom:then The USDN minted without fees should be greater than the USDN minted with fees
     */
    function test_validateDepositPositionFeesCompareWithAndWithoutFees() public {
        skip(1 hours);
        usdn.approve(address(protocol), type(uint256).max);
        uint256 usdnBalanceBefore = usdn.balanceOf(address(this));

        uint128 depositAmount = 1 ether;

        uint256 snapshotId = vm.snapshot();

        /* ----------------------- Validate with position fees ---------------------- */
        vm.prank(ADMIN);
        protocolParams.setPositionFeeBps(0); // 0% fees
        setUpUserPositionInVault(address(this), ProtocolAction.ValidateDeposit, depositAmount, 2000 ether);
        uint256 usdnBalanceAfterWithoutFees = usdn.balanceOf(address(this));

        uint256 mintedUsdnWithoutFees = usdnBalanceAfterWithoutFees - usdnBalanceBefore;

        /* ----------------------- Validate with position fees ---------------------- */
        vm.revertTo(snapshotId);

        vm.prank(ADMIN);
        protocolParams.setPositionFeeBps(100); // 1% fees
        setUpUserPositionInVault(address(this), ProtocolAction.ValidateDeposit, depositAmount, 2000 ether);
        uint256 usdnBalanceAfterWithFees = usdn.balanceOf(address(this));

        uint256 mintedUsdnWithFees = usdnBalanceAfterWithFees - usdnBalanceBefore;

        // Check if the amount of usdn minted with fees is less than the amount minted without fees

        assertLt(mintedUsdnWithFees, mintedUsdnWithoutFees, "Minted USDN");
    }

    /**
     * @custom:scenario The user validate the same withdraw one time with fees and one time without fees
     * @custom:given The price of the asset is $2000
     * @custom:when The user validate a withdraw of a 1 wstETH deposit with fees
     * @custom:and The user validate a withdraw of a 1 wstETH deposit without fees
     * @custom:then The asset received with fees should be lower than the asset received without fees
     */
    function test_validateWithdrawalPositionFeesCompareWithAndWithoutFees() public {
        /* ----------------------- Validate with position fees ---------------------- */
        vm.prank(ADMIN);
        protocolParams.setPositionFeeBps(0); // 0% fees

        usdn.approve(address(protocol), type(uint256).max);

        uint128 depositAmount = 1 ether;
        bytes memory currentPrice = abi.encode(uint128(2000 ether)); // only used to apply PnL + funding

        setUpUserPositionInVault(address(this), ProtocolAction.ValidateDeposit, depositAmount, 2000 ether);

        // Store the snapshot id to revert to this point after the next test
        uint256 snapshotId = vm.snapshot();

        uint256 initialAssetBalance = wstETH.balanceOf(address(this));

        vm.prank(ADMIN);
        protocolParams.setPositionFeeBps(100); // 1% fees

        protocol.initiateWithdrawal(uint128(usdn.balanceOf(address(this))), currentPrice, EMPTY_PREVIOUS_DATA);
        _waitDelay();
        protocol.validateWithdrawal(currentPrice, EMPTY_PREVIOUS_DATA);

        uint256 finalAssetBalance = wstETH.balanceOf(address(this));
        uint256 balanceDiffWithFees = finalAssetBalance - initialAssetBalance;

        /* --------------------- Validate without position fees --------------------- */
        vm.revertTo(snapshotId);

        protocol.initiateWithdrawal(uint128(usdn.balanceOf(address(this))), currentPrice, EMPTY_PREVIOUS_DATA);
        _waitDelay();
        protocol.validateWithdrawal(currentPrice, EMPTY_PREVIOUS_DATA);

        uint256 finalAssetBalanceWithoutFees = wstETH.balanceOf(address(this));
        uint256 balanceDiffWithoutFees = finalAssetBalanceWithoutFees - initialAssetBalance;

        assertLt(balanceDiffWithFees, balanceDiffWithoutFees, "Withdraw wstETH");
    }

    /**
     * @custom:scenario The user open a position one time with fees and one time without fees
     * @custom:given The price of the asset is $2000
     * @custom:when The user open a position with 1 wstETH as collateral, with fees
     * @custom:and The user open a position with 1 wstETH as collateral, without fees
     * @custom:then The pending position price with fees should be greater than the pending position price without
     * fees
     */
    function test_openPositionFeesCompareWithAndWithoutFees() public {
        skip(1 hours);

        uint128 desiredLiqPrice = 2000 ether / 2;
        bytes memory priceData = abi.encode(2000 ether);

        uint256 snapshotId = vm.snapshot();

        /* --------------------- Validate without position fees --------------------- */
        vm.prank(ADMIN);
        protocolParams.setPositionFeeBps(0); // 0% fees

        skip(1 hours);

        setUpUserPositionInLong(
            address(this), ProtocolAction.InitiateOpenPosition, 1 ether, desiredLiqPrice, 2000 ether
        );

        vm.recordLogs();
        protocol.validateOpenPosition(priceData, EMPTY_PREVIOUS_DATA);

        Vm.Log[] memory logsWithoutFees = vm.getRecordedLogs();
        (, uint256 priceWithoutFees,,,) =
            abi.decode(logsWithoutFees[0].data, (uint128, uint128, int24, uint256, uint256));
        assertEq(logsWithoutFees[0].topics[0], ValidatedOpenPosition.selector);

        /* ----------------------- Validate with position fees ---------------------- */
        vm.revertTo(snapshotId);

        vm.prank(ADMIN);
        protocolParams.setPositionFeeBps(100); // 1% fees

        skip(1 hours);

        setUpUserPositionInLong(
            address(this), ProtocolAction.InitiateOpenPosition, 1 ether, desiredLiqPrice, 2000 ether
        );

        vm.recordLogs();
        protocol.validateOpenPosition(priceData, EMPTY_PREVIOUS_DATA);

        Vm.Log[] memory logsWithFees = vm.getRecordedLogs();
        (, uint256 priceWithFees,,,) = abi.decode(logsWithFees[0].data, (uint128, uint128, int24, uint256, uint256));
        assertEq(logsWithFees[0].topics[0], ValidatedOpenPosition.selector);

        // Check if the price with fees is greater than the price without fees
        assertGt(priceWithFees, priceWithoutFees, "Price with fees");
    }

    /**
     * @custom:scenario The user close a position one time with fees and one time without fees
     * @custom:given The price of the asset is $2000
     * @custom:when The user open and close a position with 1 wstETH as collateral, with fees
     * @custom:and The user open and close a position with 1 wstETH as collateral, without fees
     * @custom:then The asset received with fees should be lower than the asset received without fees
     * @custom:and The emitted event should have the correct amount of wstETH to transfer according to the fees
     */
    function test_closePositionFeesCompareWithAndWithoutFees() public {
        skip(1 hours);

        uint128 desiredLiqPrice = 2000 ether / 2;
        bytes memory priceData = abi.encode(2000 ether);

        uint256 snapshotId = vm.snapshot();

        /* ----------------------- Validate with position fees ---------------------- */
        vm.prank(ADMIN);
        protocolParams.setPositionFeeBps(0); // 0% fees

        (int24 tick, uint256 tickVersion, uint256 index) = setUpUserPositionInLong(
            address(this), ProtocolAction.ValidateOpenPosition, 1 ether, desiredLiqPrice, 2000 ether
        );

        skip(1 hours);

        protocol.initiateClosePosition(tick, tickVersion, index, 1 ether, priceData, EMPTY_PREVIOUS_DATA);

        LongPendingAction memory action = protocol.i_toLongPendingAction(protocol.getUserPendingAction(address(this)));

        _waitDelay();

        uint256 balanceBeforeValidateWithoutFees = wstETH.balanceOf(address(this));

        vm.recordLogs();
        protocol.validateClosePosition(priceData, EMPTY_PREVIOUS_DATA);
        Vm.Log[] memory logs = vm.getRecordedLogs();

        (,,, uint256 assetToTransferWithoutFees,) = abi.decode(logs[1].data, (int24, uint256, uint256, uint256, int256));
        uint256 assetTransferredWithoutFees = wstETH.balanceOf(address(this)) - balanceBeforeValidateWithoutFees;
        assertEq(logs[1].topics[0], ValidatedClosePosition.selector);

        /* ----------------------- Validate with position fees ---------------------- */
        vm.revertTo(snapshotId);

        vm.prank(ADMIN);
        protocolParams.setPositionFeeBps(100); // 1% fees

        (tick, tickVersion, index) = setUpUserPositionInLong(
            address(this), ProtocolAction.ValidateOpenPosition, 1 ether, desiredLiqPrice, 2000 ether
        );
        skip(1 hours);

        protocol.initiateClosePosition(tick, tickVersion, index, 1 ether, priceData, EMPTY_PREVIOUS_DATA);

        action = protocol.i_toLongPendingAction(protocol.getUserPendingAction(address(this)));

        _waitDelay();

        uint256 balanceBeforeValidateWithFees = wstETH.balanceOf(address(this));

        vm.recordLogs();
        protocol.validateClosePosition(priceData, EMPTY_PREVIOUS_DATA);
        logs = vm.getRecordedLogs();

        (,,, uint256 assetToTransferWithFees,) = abi.decode(logs[1].data, (int24, uint256, uint256, uint256, int256));
        uint256 assetTransferredWithFees = wstETH.balanceOf(address(this)) - balanceBeforeValidateWithFees;
        assertEq(logs[1].topics[0], ValidatedClosePosition.selector);

        /* --------------------------------- Checks --------------------------------- */

        // Check if the transferred asset with fees is less than the transferred asset without fees
        assertLt(assetToTransferWithFees, assetToTransferWithoutFees, "Transferred asset");

        // Same check for the emitted event
        assertLt(assetTransferredWithFees, assetTransferredWithoutFees, "Transferred asset");
    }
}<|MERGE_RESOLUTION|>--- conflicted
+++ resolved
@@ -141,13 +141,8 @@
 
         LongPendingAction memory action = protocol.i_toLongPendingAction(protocol.getUserPendingAction(address(this)));
 
-<<<<<<< HEAD
-        uint256 expectedTempTransfer = protocol.i_assetToTransfer(
+        (uint256 expectedTempTransfer,) = protocol.i_assetToTransfer(
             uint128(2000 ether - 2000 ether * uint256(protocolParams.getPositionFeeBps()) / protocol.BPS_DIVISOR()),
-=======
-        (uint256 expectedTempTransfer,) = protocol.i_assetToTransfer(
-            uint128(2000 ether - 2000 ether * uint256(protocol.getPositionFeeBps()) / protocol.BPS_DIVISOR()),
->>>>>>> 27a9ccde
             tick,
             action.closeTotalExpo,
             protocol.getLiquidationMultiplier(),
@@ -186,13 +181,8 @@
 
         LongPendingAction memory action = protocol.i_toLongPendingAction(protocol.getUserPendingAction(address(this)));
 
-<<<<<<< HEAD
-        uint256 expectedTransfer = protocol.i_assetToTransfer(
+        (uint256 expectedTransfer,) = protocol.i_assetToTransfer(
             uint128(2000 ether - 2000 ether * uint256(protocolParams.getPositionFeeBps()) / protocol.BPS_DIVISOR()),
-=======
-        (uint256 expectedTransfer,) = protocol.i_assetToTransfer(
-            uint128(2000 ether - 2000 ether * uint256(protocol.getPositionFeeBps()) / protocol.BPS_DIVISOR()),
->>>>>>> 27a9ccde
             tick,
             action.closeTotalExpo,
             action.closeLiqMultiplier,
