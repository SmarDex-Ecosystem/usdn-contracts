--- conflicted
+++ resolved
@@ -44,19 +44,11 @@
 
         assertEq(protocol.tickVersion(initialTick), initialTickVersion, "wrong first tickVersion");
         // check if first total expo match initial value
-<<<<<<< HEAD
-        assertEq(protocol.totalExpo(), 296.963358326784799008 ether, "wrong first totalExpo");
-        // check if first tick match initial value
-        assertEq(initialTick, 74_300, "wrong first tick");
-        // check if first total expo by tick match initial value
-        assertEq(protocol.totalExpoByTick(initialTick), 287.043388057081336836 ether, "wrong first totalExpoByTick");
-=======
         assertEq(protocol.totalExpo(), 297.551622685266578822 ether, "wrong first totalExpo");
         // check if first tick match initial value
         assertEq(initialTick, 74_300, "wrong first tick");
         // check if first total expo by tick match initial value
         assertEq(protocol.totalExpoByTick(initialTick), 287.63165241556311665 ether, "wrong first totalExpoByTick");
->>>>>>> 5907e66d
         // check if first long position length match initial value
         assertEq(protocol.longPositionsLength(initialTick), 10, "wrong first longPositionsLength");
         // check if first position in tick match initial value
@@ -71,11 +63,7 @@
 
         vm.expectEmit();
         emit IUsdnProtocolEvents.LiquidatedTick(
-<<<<<<< HEAD
-            74_300, 0, 1650 ether, 1_688_815_144_732_329_473_166, -935_242_956_302_638_122
-=======
             74_300, 0, 1650 ether, 1_688_815_737_333_156_862_292, -937_260_893_567_821_247
->>>>>>> 5907e66d
         );
         // initiate a position to liquidate all other positions
         protocol.initiateOpenPosition(5 ether, 500 ether, priceData, "");
@@ -84,11 +72,7 @@
         // check if second tick version is updated properly
         assertEq(protocol.tickVersion(initialTick), 1, "wrong second tickVersion");
         // check if second total expo is equal expected value
-<<<<<<< HEAD
-        assertEq(protocol.totalExpo(), 17.023168373873640093 ether, "wrong second totalExpo");
-=======
         assertEq(protocol.totalExpo(), 17.023727463156635834 ether, "wrong second totalExpo");
->>>>>>> 5907e66d
         // check if second total expo by tick is equal expected value
         assertEq(protocol.totalExpoByTick(initialTick), 0, "wrong second totalExpoByTick");
         // check if second long position length is equal expected value
@@ -127,19 +111,11 @@
 
         assertEq(protocol.tickVersion(initialTick), initialTickVersion, "wrong first tickVersion");
         // check if first total expo match initial value
-<<<<<<< HEAD
-        assertEq(protocol.totalExpo(), 296.963358326784799008 ether, "wrong first totalExpo");
-        // check if first tick match initial value
-        assertEq(initialTick, 74_300, "wrong first tick");
-        // check if first total expo by tick match initial value
-        assertEq(protocol.totalExpoByTick(initialTick), 287.043388057081336836 ether, "wrong first totalExpoByTick");
-=======
         assertEq(protocol.totalExpo(), 297.551622685266578822 ether, "wrong first totalExpo");
         // check if first tick match initial value
         assertEq(initialTick, 74_300, "wrong first tick");
         // check if first total expo by tick match initial value
         assertEq(protocol.totalExpoByTick(initialTick), 287.63165241556311665 ether, "wrong first totalExpoByTick");
->>>>>>> 5907e66d
         // check if first long position length match initial value
         assertEq(protocol.longPositionsLength(initialTick), 10, "wrong first longPositionsLength");
         // check if first position in tick match initial value
@@ -154,11 +130,7 @@
 
         vm.expectEmit();
         emit IUsdnProtocolEvents.LiquidatedTick(
-<<<<<<< HEAD
-            74_300, 0, 1000 ether, 1_692_433_992_483_044_329_810, -189_139_551_501_115_192_972
-=======
             74_300, 0, 1000 ether, 1_692_438_724_440_355_120_370, -189_528_506_653_469_194_628
->>>>>>> 5907e66d
         );
         // liquidator liquidation
         protocol.liquidate(priceData, 9);
@@ -221,11 +193,7 @@
             assertEq(protocol.positionsInTick(initialTicks[i]), 1, "wrong first positionsInTick");
         }
         // check if first total expo match initial value
-<<<<<<< HEAD
-        assertEq(protocol.totalExpo(), 919.612850158895235602 ether, "wrong first totalExpo");
-=======
         assertEq(protocol.totalExpo(), 928.416549454726026012 ether, "wrong first totalExpo");
->>>>>>> 5907e66d
         // check if first max initialized match initial value
         assertEq(protocol.maxInitializedTick(), 73_700, "wrong first maxInitializedTick");
         // check if first total long positions match initial value
@@ -236,11 +204,7 @@
         skip(1 hours);
         vm.expectEmit();
         emit IUsdnProtocolEvents.LiquidatedTick(
-<<<<<<< HEAD
-            73_700, 0, 1000 ether, 1_670_642_472_857_010_068_786, -57_309_405_688_495_992_160
-=======
             73_700, 0, 1000 ether, 1_670_734_667_099_243_261_617, -57_463_137_433_299_332_773
->>>>>>> 5907e66d
         );
         // liquidator first liquidation batch
         protocol.liquidate(priceData, uint16(length / 2));
@@ -256,11 +220,7 @@
         }
 
         // check if second total expo match expected value
-<<<<<<< HEAD
-        assertEq(protocol.totalExpo(), 463.527850795228512713 ether, "wrong second totalExpo");
-=======
         assertEq(protocol.totalExpo(), 468.218901565172002096 ether, "wrong second totalExpo");
->>>>>>> 5907e66d
         // check if second max initialized match expected value
         assertEq(protocol.maxInitializedTick(), 73_000, "wrong second maxInitializedTick");
         // check if second total long positions match expected value
