// SPDX-License-Identifier: UNLICENSED
pragma solidity 0.8.20;

import { UsdnProtocolBaseFixture } from "test/unit/UsdnProtocol/utils/Fixtures.sol";

import { IUsdnProtocolEvents } from "src/interfaces/UsdnProtocol/IUsdnProtocolEvents.sol";
import { ProtocolAction } from "src/interfaces/UsdnProtocol/IUsdnProtocolTypes.sol";

/// @custom:feature The `_liquidatePositions` function of `UsdnProtocol`
contract TestUsdnProtocolLiquidation is UsdnProtocolBaseFixture {
    function setUp() public {
        super._setUp(DEFAULT_PARAMS);
        wstETH.mintAndApprove(address(this), 100_000 ether, address(protocol), type(uint256).max);
    }

    /* @custom:scenario Simulate user open positions then
     * a price drawdown and liquidations by other user action.
     * @custom:given User open positions
     * @custom:and Simulate a price drawdown
     * @custom:when User execute any protocol action
     * @custom:then Should execute liquidations.
     * @custom:and Change contract state.
     */
    function test_openUserLiquidation() public {
        bytes memory priceData = abi.encode(2000 ether);
        int24 initialTick;
        uint256 initialTickVersion;

        for (uint256 i; i < 10; i++) {
            vm.startPrank(users[i]);
            (initialTick, initialTickVersion,) = protocol.initiateOpenPosition(5 ether, 1700 ether, priceData, "");
            protocol.validateOpenPosition(priceData, "");
            vm.stopPrank();
        }

        assertEq(protocol.tickVersion(initialTick), initialTickVersion, "wrong first tickVersion");
        // check if first total expo match initial value
        assertEq(protocol.totalExpo(), 297.50876198898525358 ether, "wrong first totalExpo");
        // check if first tick match initial value
        assertEq(initialTick, 74_300, "wrong first tick");
        // check if first total expo by tick match initial value
        assertEq(protocol.totalExpoByTick(initialTick), 287.588791719281791408 ether, "wrong first totalExpoByTick");
        // check if first long position length match initial value
        assertEq(protocol.longPositionsLength(initialTick), 10, "wrong first longPositionsLength");
        // check if first position in tick match initial value
        assertEq(protocol.positionsInTick(initialTick), 10, "wrong first positionsInTick");
        // check if first max initialized match initial value
        assertEq(protocol.maxInitializedTick(), 74_300, "wrong first maxInitializedTick");
        // check if first total long positions match initial value
        assertEq(protocol.totalLongPositions(), 12, "wrong first totalLongPositions");

        skip(1 hours);
        priceData = abi.encode(1650 ether);

        vm.expectEmit();
        emit IUsdnProtocolEvents.LiquidatedTick(
            74_300, 0, 1650 ether, 1_688_815_697_758_784_379_410, -937_114_468_940_773_818
        );
        // initiate a position to liquidate all other positions
        protocol.initiateOpenPosition(5 ether, 500 ether, priceData, "");
        protocol.validateOpenPosition(priceData, "");

        // check if second tick version is updated properly
        assertEq(protocol.tickVersion(initialTick), 1, "wrong second tickVersion");
        // check if second total expo is equal expected value
        assertEq(protocol.totalExpo(), 17.024364708768907152 ether, "wrong second totalExpo");
        // check if second total expo by tick is equal expected value
        assertEq(protocol.totalExpoByTick(initialTick), 0, "wrong second totalExpoByTick");
        // check if second long position length is equal expected value
        assertEq(protocol.longPositionsLength(initialTick), 0, "wrong second longPositionsLength");
        // check if second position in tick is equal expected value
        assertEq(protocol.positionsInTick(initialTick), 0, "wrong second positionsInTick");
        // check if second max initialized is equal expected value
        assertEq(protocol.maxInitializedTick(), 69_000, "wrong second maxInitializedTick");
        // check if second total long positions is equal expected value
        assertEq(protocol.totalLongPositions(), 3, "wrong second totalLongPositions");
    }

    /* @custom:scenario Simulate user open positions then
     * a price drawdown and liquidations by liquidators with above max iteration.
     * @custom:given User open positions
     * @custom:and Block number increase 20
     * @custom:and Simulate a -20% asset price drawdown
     * @custom:when Liquidators execute liquidate
     * @custom:then Should execute liquidations.
     * @custom:and Change contract state.
     */
    function test_openLiquidatorLiquidation() public {
        bytes memory priceData = abi.encode(2000 ether);
        int24 initialTick;
        uint256 initialTickVersion;

        for (uint256 i; i < 10; i++) {
            vm.startPrank(users[i]);
            (initialTick, initialTickVersion,) = protocol.initiateOpenPosition(5 ether, 1700 ether, priceData, "");
            protocol.validateOpenPosition(priceData, "");
            vm.stopPrank();
        }

        assertEq(protocol.tickVersion(initialTick), initialTickVersion, "wrong first tickVersion");
        // check if first total expo match initial value
        assertEq(protocol.totalExpo(), 297.50876198898525358 ether, "wrong first totalExpo");
        // check if first tick match initial value
        assertEq(initialTick, 74_300, "wrong first tick");
        // check if first total expo by tick match initial value
        assertEq(protocol.totalExpoByTick(initialTick), 287.588791719281791408 ether, "wrong first totalExpoByTick");
        // check if first long position length match initial value
        assertEq(protocol.longPositionsLength(initialTick), 10, "wrong first longPositionsLength");
        // check if first position in tick match initial value
        assertEq(protocol.positionsInTick(initialTick), 10, "wrong first positionsInTick");
        // check if first max initialized match initial value
        assertEq(protocol.maxInitializedTick(), 74_300, "wrong first maxInitializedTick");
        // check if first total long positions match initial value
        assertEq(protocol.totalLongPositions(), 12, "wrong first totalLongPositions");

        skip(1 hours);
        priceData = abi.encode(1000 ether);

        vm.expectEmit();
        emit IUsdnProtocolEvents.LiquidatedTick(
<<<<<<< HEAD
            74_300, 0, 1000 ether, 1_692_533_134_035_435_388_114, -189_526_878_086_336_184_233
=======
            74_300, 0, 1000 ether, 1_692_438_383_745_681_597_454, -189_500_168_507_036_917_323
>>>>>>> 681ffb30
        );
        // liquidator liquidation
        protocol.liquidate(priceData, 9);

        // check if second tick version is updated properly
        assertEq(protocol.tickVersion(initialTick), 1, "wrong second tickVersion");
        // check if second total expo is equal expected value
        assertEq(protocol.totalExpo(), 9.919970269703462172 ether, "wrong second totalExpo");
        // check if second total expo by tick is equal expected value
        assertEq(protocol.totalExpoByTick(initialTick), 0, "wrong second totalExpoByTick");
        // check if second long position length is equal expected value
        assertEq(protocol.longPositionsLength(initialTick), 0, "wrong second longPositionsLength");
        // check if second position in tick is equal expected value
        assertEq(protocol.positionsInTick(initialTick), 0, "wrong second positionsInTick");
        // check if second max initialized is equal expected value
        assertEq(protocol.maxInitializedTick(), 69_000, "wrong second maxInitializedTick");
        // check if second total long positions is equal expected value
        assertEq(protocol.totalLongPositions(), 2, "wrong second totalLongPositions");
    }

    /* @custom:scenario Simulate user open positions on many different tick then
     * a price drawdown and liquidations by liquidators.
     * @custom:given User open positions
     * @custom:and Simulate a 20 price drawdown
     * @custom:when Liquidators execute liquidate once
     * @custom:then Should execute liquidations partially.
     * @custom:and Change contract state.
     * @custom:when Liquidators execute liquidate many time
     * @custom:then Should execute liquidations entirely.
     * @custom:and Change contract state.
     */
    function test_openLiquidatorPartialLiquidation() public {
        uint256 length = users.length;
        int24[] memory initialTicks = new int24[](length);
        uint256 actualPrice = 2000 ether;
        bytes memory priceData = abi.encode(actualPrice);

        for (uint256 i; i < length; i++) {
            vm.startPrank(users[i]);
            (initialTicks[i],,) =
                protocol.initiateOpenPosition(20 ether, uint128(actualPrice * 80 / 100), priceData, "");
            protocol.validateOpenPosition(priceData, "");
            vm.stopPrank();
            // 20 eth drawdown
            actualPrice -= 20 ether;
            priceData = abi.encode(actualPrice);
            skip(1 hours);
        }

        // check if positions aren't liquidated
        for (uint256 i; i != length; i++) {
            // check if first tickVersion match initial value
            assertEq(protocol.tickVersion(initialTicks[i]), 0, "wrong first tickVersion");
            // check if first long position length match initial value
            assertEq(protocol.longPositionsLength(initialTicks[i]), 1, "wrong first longPositionsLength");
            // check if first position in tick match initial value
            assertEq(protocol.positionsInTick(initialTicks[i]), 1, "wrong first positionsInTick");
        }
        // check if first total expo match initial value
        assertEq(protocol.totalExpo(), 920.916195233143927215 ether, "wrong first totalExpo");
        // check if first max initialized match initial value
        assertEq(protocol.maxInitializedTick(), 73_700, "wrong first maxInitializedTick");
        // check if first total long positions match initial value
        assertEq(protocol.totalLongPositions(), 12, "wrong first totalLongPositions");

        priceData = abi.encode(1000 ether);
        skip(1 hours);
        vm.expectEmit();
        emit IUsdnProtocolEvents.LiquidatedTick(
<<<<<<< HEAD
            73_700, 0, 1000 ether, 1_670_747_845_934_171_667_858, -57_398_920_083_402_933_278
=======
            73_700, 0, 1000 ether, 1_670_655_371_566_172_095_768, -57_390_760_911_864_953_551
>>>>>>> 681ffb30
        );
        // liquidator first liquidation batch
        protocol.liquidate(priceData, uint16(length / 2));

        // half users should be liquidated
        for (uint256 i; i != length / 2; i++) {
            // check if second tickVersion is updated
            assertEq(protocol.tickVersion(initialTicks[i]), 1, "wrong second tickVersion");
            // check if second long position is updated
            assertEq(protocol.longPositionsLength(initialTicks[i]), 0, "wrong second longPositionsLength");
            // check if second long position is updated
            assertEq(protocol.positionsInTick(initialTicks[i]), 0, "wrong second positionsInTick");
        }

        // check if second total expo match expected value
        assertEq(protocol.totalExpo(), 464.17754310293132502 ether, "wrong second totalExpo");
        // check if second max initialized match expected value
        assertEq(protocol.maxInitializedTick(), 73_000, "wrong second maxInitializedTick");
        // check if second total long positions match expected value
        assertEq(protocol.totalLongPositions(), 7, "wrong second totalLongPositions");

        // liquidator second liquidation batch
        protocol.liquidate(priceData, uint16(length / 2));

        // all users should be liquidated
        for (uint256 i = length / 2; i != length; i++) {
            // check if second tickVersion is updated
            assertEq(protocol.tickVersion(initialTicks[i]), 1, "wrong second tickVersion in tick");
            // check if second long position is updated
            assertEq(protocol.longPositionsLength(initialTicks[i]), 0, "wrong second longPositionsLength in tick");
            // check if second long position is updated
            assertEq(protocol.positionsInTick(initialTicks[i]), 0, "wrong second positionsInTick in tick");
        }

        // check if second total expo match expected value
        assertEq(protocol.totalExpo(), 9.919970269703462172 ether, "wrong second totalExpo");
        // check if second max initialized match expected value
        assertEq(protocol.maxInitializedTick(), 69_000, "wrong second maxInitializedTick");
        // check if second total long positions match expected value
        assertEq(protocol.totalLongPositions(), 2, "wrong second totalLongPositions");
    }

    /* @custom:scenario Simulate user open positions on many different tick then
     * a price drawdown and liquidation with maxLiquidationIteration + 1
     * @custom:given Users open positions
     * @custom:and Simulate a 50% price drawdown
     * @custom:when Liquidators execute liquidate with maxLiquidationIteration + 1
     */
    function test_openLiquidatorLiquidationAboveMax() public {
        bytes memory priceData = abi.encode(2000 ether);
        int24 initialTick;
        uint256 initialTickVersion;

        for (uint256 i; i < 10; i++) {
            vm.startPrank(users[i]);
            (initialTick, initialTickVersion,) = protocol.initiateOpenPosition(5 ether, 1700 ether, priceData, "");
            protocol.validateOpenPosition(priceData, "");
            vm.stopPrank();
        }

        // max liquidation iteration constant
        uint16 maxLiquidationIteration = protocol.maxLiquidationIteration();
        // check if first tick version match initial value
        assertEq(protocol.tickVersion(initialTick), initialTickVersion, "wrong first tickVersion");

        skip(1 hours);
        priceData = abi.encode(1000 ether);
        protocol.liquidate(priceData, maxLiquidationIteration + 1);

        // check if second tick version is updated properly
        assertEq(protocol.tickVersion(initialTick), 1, "wrong second tickVersion");
    }

    /**
     * @custom:scenario A position gets liquidated due to funding rates without price change
     * @custom:given A small high risk position (leverage ~10x) and a very large low risk position (leverage ~2x)
     * @custom:and A large imbalance in the trading expo of the long side vs vault side
     * @custom:when We wait for 4 days and the price stays contant
     * @custom:and We then call `liquidate`
     * @custom:then Funding rates make the liquidation price of the high risk positions go up (the liquidation
     * multiplier increases)
     * @custom:and The high risk position gets liquidated even though the asset price has not changed
     */
    function test_liquidatedByFundingRates() public {
        uint128 currentPrice = 2000 ether;

        wstETH.mintAndApprove(address(this), 1_000_000 ether, address(protocol), type(uint256).max);

        bytes memory priceData = abi.encode(uint128(currentPrice));

        // create high risk position
        (int24 tick, uint256 tickVersion, uint256 index) =
            protocol.initiateOpenPosition(5 ether, 9 * currentPrice / 10, priceData, "");
        skip(oracleMiddleware.validationDelay() + 1);
        protocol.validateOpenPosition(priceData, "");

        // create large low-risk position to affect funding rates
        protocol.initiateOpenPosition(500_000 ether, currentPrice / 2, priceData, "");
        skip(oracleMiddleware.validationDelay() + 1);
        protocol.validateOpenPosition(priceData, "");

        uint256 initialMultiplier = protocol.liquidationMultiplier();

        uint128 liqPrice = protocol.getEffectivePriceForTick(tick);
        assertLt(liqPrice, currentPrice, "liquidation price >= current price");

        // Wait 1 day so that funding rates make the liquidation price of those positions go up
        skip(1 days);

        // Adjust balances, multiplier and liquidate positions
        uint256 liquidated = protocol.liquidate(priceData, 0);

        // the liquidation price for the high risk position went above the current price
        assertEq(liquidated, 1, "liquidation failed");
        liqPrice = protocol.getEffectivePriceForTick(tick);
        assertGt(liqPrice, currentPrice, "liquidation price <= current price");
        assertGt(protocol.liquidationMultiplier(), initialMultiplier, "multiplier did not grow");

        // the position doesn't exist anymore
        vm.expectRevert(abi.encodeWithSelector(UsdnProtocolOutdatedTick.selector, tickVersion + 1, tickVersion));
        protocol.getLongPosition(tick, tickVersion, index);
    }

    /**
     * @custom:scenario The user sends too much ether when liquidating positions
     * @custom:given The user performs a liquidation
     * @custom:when The user sends 0.5 ether as value in the `liquidate` call
     * @custom:then The user gets refunded the excess ether (0.5 ether - validationCost)
     */
    function test_liquidateEtherRefund() public {
        uint256 initialTotalPos = protocol.totalLongPositions();
        uint128 currentPrice = 2000 ether;
        bytes memory priceData = abi.encode(currentPrice);

        wstETH.mint(address(this), 1_000_000 ether);
        wstETH.approve(address(protocol), type(uint256).max);

        // create high risk position
        protocol.initiateOpenPosition{
            value: oracleMiddleware.validationCost(priceData, ProtocolAction.InitiateOpenPosition)
        }(5 ether, 9 * currentPrice / 10, priceData, "");
        skip(oracleMiddleware.validationDelay() + 1);
        protocol.validateOpenPosition{
            value: oracleMiddleware.validationCost(priceData, ProtocolAction.ValidateOpenPosition)
        }(priceData, "");
        assertEq(protocol.totalLongPositions(), initialTotalPos + 1, "total positions after create");

        // liquidate
        currentPrice = 1000 ether;
        priceData = abi.encode(currentPrice);

        uint256 balanceBefore = address(this).balance;
        uint256 validationCost = oracleMiddleware.validationCost(priceData, ProtocolAction.Liquidation);
        protocol.liquidate{ value: 0.5 ether }(priceData, 1);
        assertEq(protocol.totalLongPositions(), initialTotalPos, "total positions after liquidate");
        assertEq(address(this).balance, balanceBefore - validationCost, "user balance after refund");
    }

    // test refunds
    receive() external payable { }
}<|MERGE_RESOLUTION|>--- conflicted
+++ resolved
@@ -118,11 +118,7 @@
 
         vm.expectEmit();
         emit IUsdnProtocolEvents.LiquidatedTick(
-<<<<<<< HEAD
-            74_300, 0, 1000 ether, 1_692_533_134_035_435_388_114, -189_526_878_086_336_184_233
-=======
-            74_300, 0, 1000 ether, 1_692_438_383_745_681_597_454, -189_500_168_507_036_917_323
->>>>>>> 681ffb30
+            74_300, 0, 1000 ether, 1_692_438_383_940_893_356_380, -189_500_168_562_066_025_611
         );
         // liquidator liquidation
         protocol.liquidate(priceData, 9);
@@ -192,11 +188,7 @@
         skip(1 hours);
         vm.expectEmit();
         emit IUsdnProtocolEvents.LiquidatedTick(
-<<<<<<< HEAD
-            73_700, 0, 1000 ether, 1_670_747_845_934_171_667_858, -57_398_920_083_402_933_278
-=======
-            73_700, 0, 1000 ether, 1_670_655_371_566_172_095_768, -57_390_760_911_864_953_551
->>>>>>> 681ffb30
+            73_700, 0, 1000 ether, 1_670_658_741_688_949_105_099, -57_391_058_263_557_498_225
         );
         // liquidator first liquidation batch
         protocol.liquidate(priceData, uint16(length / 2));
