--- conflicted
+++ resolved
@@ -35,19 +35,11 @@
 
         assertEq(protocol.tickVersion(initialTick), initialTickVersion, "wrong first tickVersion");
         // check if first total expo match initial value
-<<<<<<< HEAD
-        assertEq(protocol.totalExpo(), 1279.160193290303186162 ether, "wrong first totalExpo");
+        assertEq(protocol.totalExpo(), 296.963358326784799008 ether, "wrong first totalExpo");
         // check if first tick match initial value
         assertEq(initialTick, 74_300, "wrong first tick");
         // check if first total expo by tick match initial value
-        assertEq(protocol.totalExpoByTick(initialTick), 1269.24022302059972399 ether, "wrong first totalExpoByTick");
-=======
-        assertEq(protocol.totalExpo(), 297.50876198898525358 ether, "wrong first totalExpo");
-        // check if first tick match initial value
-        assertEq(initialTick, 74_300, "wrong first tick");
-        // check if first total expo by tick match initial value
-        assertEq(protocol.totalExpoByTick(initialTick), 287.588791719281791408 ether, "wrong first totalExpoByTick");
->>>>>>> 088810ca
+        assertEq(protocol.totalExpoByTick(initialTick), 287.043388057081336836 ether, "wrong first totalExpoByTick");
         // check if first long position length match initial value
         assertEq(protocol.longPositionsLength(initialTick), 10, "wrong first longPositionsLength");
         // check if first position in tick match initial value
@@ -61,27 +53,17 @@
         priceData = abi.encode(1650 ether);
 
         vm.expectEmit();
-<<<<<<< HEAD
-        emit IUsdnProtocolEvents.LiquidatedTick(74_300, 0, price, 1_685_288_110_474_005_806_012);
-        // second mock init open position
-        mockInitiateOpenPosition(20 ether, true, getUsers(users.length / 2));
-=======
         emit IUsdnProtocolEvents.LiquidatedTick(
-            74_300, 0, 1650 ether, 1_688_815_697_758_784_379_410, -937_114_468_940_773_818
+            74_300, 0, 1650 ether, 1_688_815_144_732_329_473_166, -935_242_956_302_638_122
         );
         // initiate a position to liquidate all other positions
         protocol.initiateOpenPosition(5 ether, 500 ether, priceData, "");
         protocol.validateOpenPosition(priceData, "");
->>>>>>> 088810ca
 
         // check if second tick version is updated properly
         assertEq(protocol.tickVersion(initialTick), 1, "wrong second tickVersion");
         // check if second total expo is equal expected value
-<<<<<<< HEAD
-        assertEq(protocol.totalExpo(), 674.259791896018391982 ether, "wrong second totalExpo");
-=======
-        assertEq(protocol.totalExpo(), 17.024364708768907152 ether, "wrong second totalExpo");
->>>>>>> 088810ca
+        assertEq(protocol.totalExpo(), 17.023168373873640093 ether, "wrong second totalExpo");
         // check if second total expo by tick is equal expected value
         assertEq(protocol.totalExpoByTick(initialTick), 0, "wrong second totalExpoByTick");
         // check if second long position length is equal expected value
@@ -117,19 +99,11 @@
 
         assertEq(protocol.tickVersion(initialTick), initialTickVersion, "wrong first tickVersion");
         // check if first total expo match initial value
-<<<<<<< HEAD
-        assertEq(protocol.totalExpo(), 1279.160193290303186162 ether, "wrong first totalExpo");
+        assertEq(protocol.totalExpo(), 296.963358326784799008 ether, "wrong first totalExpo");
         // check if first tick match initial value
         assertEq(initialTick, 74_300, "wrong first tick");
         // check if first total expo by tick match initial value
-        assertEq(protocol.totalExpoByTick(initialTick), 1269.24022302059972399 ether, "wrong first totalExpoByTick");
-=======
-        assertEq(protocol.totalExpo(), 297.50876198898525358 ether, "wrong first totalExpo");
-        // check if first tick match initial value
-        assertEq(initialTick, 74_300, "wrong first tick");
-        // check if first total expo by tick match initial value
-        assertEq(protocol.totalExpoByTick(initialTick), 287.588791719281791408 ether, "wrong first totalExpoByTick");
->>>>>>> 088810ca
+        assertEq(protocol.totalExpoByTick(initialTick), 287.043388057081336836 ether, "wrong first totalExpoByTick");
         // check if first long position length match initial value
         assertEq(protocol.longPositionsLength(initialTick), 10, "wrong first longPositionsLength");
         // check if first position in tick match initial value
@@ -143,13 +117,9 @@
         priceData = abi.encode(1000 ether);
 
         vm.expectEmit();
-<<<<<<< HEAD
-        emit IUsdnProtocolEvents.LiquidatedTick(74_300, 0, price, 1_685_288_110_474_005_806_012);
-=======
         emit IUsdnProtocolEvents.LiquidatedTick(
-            74_300, 0, 1000 ether, 1_692_438_383_940_893_356_380, -189_500_168_562_066_025_611
+            74_300, 0, 1000 ether, 1_692_433_992_483_044_329_810, -189_139_551_501_115_192_972
         );
->>>>>>> 088810ca
         // liquidator liquidation
         protocol.liquidate(priceData, 9);
 
@@ -208,11 +178,7 @@
             assertEq(protocol.positionsInTick(initialTicks[i]), 1, "wrong first positionsInTick");
         }
         // check if first total expo match initial value
-<<<<<<< HEAD
-        assertEq(protocol.totalExpo(), 1296.493905149732798864 ether, "wrong first totalExpo");
-=======
-        assertEq(protocol.totalExpo(), 920.916195233143927215 ether, "wrong first totalExpo");
->>>>>>> 088810ca
+        assertEq(protocol.totalExpo(), 919.612850158895235602 ether, "wrong first totalExpo");
         // check if first max initialized match initial value
         assertEq(protocol.maxInitializedTick(), 73_700, "wrong first maxInitializedTick");
         // check if first total long positions match initial value
@@ -221,14 +187,9 @@
         priceData = abi.encode(1000 ether);
         skip(1 hours);
         vm.expectEmit();
-<<<<<<< HEAD
-        emit IUsdnProtocolEvents.LiquidatedTick(74_300, 0, price, 1_685_353_682_060_324_318_474);
-
-=======
         emit IUsdnProtocolEvents.LiquidatedTick(
-            73_700, 0, 1000 ether, 1_670_658_741_688_949_105_099, -57_391_058_263_557_498_225
+            73_700, 0, 1000 ether, 1_670_642_472_857_010_068_786, -57_309_405_688_495_992_160
         );
->>>>>>> 088810ca
         // liquidator first liquidation batch
         protocol.liquidate(priceData, uint16(length / 2));
 
@@ -243,11 +204,7 @@
         }
 
         // check if second total expo match expected value
-<<<<<<< HEAD
-        assertEq(protocol.totalExpo(), 659.375302525282236974 ether, "wrong second totalExpo");
-=======
-        assertEq(protocol.totalExpo(), 464.17754310293132502 ether, "wrong second totalExpo");
->>>>>>> 088810ca
+        assertEq(protocol.totalExpo(), 463.527850795228512713 ether, "wrong second totalExpo");
         // check if second max initialized match expected value
         assertEq(protocol.maxInitializedTick(), 73_000, "wrong second maxInitializedTick");
         // check if second total long positions match expected value
