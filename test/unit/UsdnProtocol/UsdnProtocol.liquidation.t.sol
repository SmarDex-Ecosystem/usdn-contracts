--- conflicted
+++ resolved
@@ -28,33 +28,17 @@
         int24 initialTick = mockInitiateOpenPosition(20 ether, true, getUsers(users.length));
         assertEq(protocol.tickVersion(initialTick), 0, "wrong first tickVersion");
         // check if first total expo match initial value
-<<<<<<< HEAD
-        assertEq(protocol.totalExpo(), 1158.732152064999999016 ether, "wrong first totalExpo");
-        // check if first tick hash match initial value
-        assertEq(
-            protocol.tickHash(initialTick),
-            0xbce35594a2837f2c23ed3cc1e16e9aababe85ea74c961a9640b9df6a41acfdf6,
-            "wrong first tickHash"
-        );
+        assertEq(protocol.totalExpo(), 1281.880255488384322072 ether, "wrong first totalExpo");
+        // check if first tick match initial value
+        assertEq(initialTick, 74_300, "wrong first tick");
         // check if first total expo by tick match initial value
-        assertEq(protocol.totalExpoByTick(initialTick), 1148.8121818 ether, "wrong first totalExpoByTick");
-=======
-        assertEq(protocol.totalExpo(), 1325.370038167000035352 ether, "wrong first totalExpo");
-        // check if first tick match initial value
-        assertEq(initialTick, 77_100, "wrong first tick");
-        // check if first total expo by tick match initial value
-        assertEq(protocol.totalExpoByTick(initialTick), 1315.45006789729657318 ether, "wrong first totalExpoByTick");
->>>>>>> b8f12d27
+        assertEq(protocol.totalExpoByTick(initialTick), 1271.9602852186808599 ether, "wrong first totalExpoByTick");
         // check if first long position length match initial value
         assertEq(protocol.longPositionsLength(initialTick), 10, "wrong first longPositionsLength");
         // check if first position in tick match initial value
         assertEq(protocol.positionsInTick(initialTick), 10, "wrong first positionsInTick");
         // check if first max initialized match initial value
-<<<<<<< HEAD
-        assertEq(protocol.maxInitializedTick(), 74_100, "wrong first maxInitializedTick");
-=======
-        assertEq(protocol.maxInitializedTick(), 77_100, "wrong first maxInitializedTick");
->>>>>>> b8f12d27
+        assertEq(protocol.maxInitializedTick(), 74_300, "wrong first maxInitializedTick");
         // check if first total long positions match initial value
         assertEq(protocol.totalLongPositions(), 12, "wrong first totalLongPositions");
 
@@ -72,17 +56,7 @@
         // check if second tick version is updated properly
         assertEq(secondTickVersion, 1, "wrong second tickVersion");
         // check if second total expo is equal expected value
-<<<<<<< HEAD
-        assertEq(protocol.totalExpo(), 608.029718304999999016 ether, "wrong second totalExpo");
-        // check if second tick hash is equal expected value
-        assertEq(
-            protocol.tickHash(initialTick),
-            0xa4eef8a4a485dd8bc77ecca33dc25b1d2f1f1f9a156c5087e94d27978b5f462a,
-            "wrong second tickHash"
-        );
-=======
-        assertEq(protocol.totalExpo(), 661.365421897871806932 ether, "wrong second totalExpo");
->>>>>>> b8f12d27
+        assertEq(protocol.totalExpo(), 675.762949901442510582 ether, "wrong second totalExpo");
         // check if second total expo by tick is equal expected value
         assertEq(protocol.totalExpoByTick(initialTick), 0, "wrong second totalExpoByTick");
         // check if second long position length is equal expected value
@@ -90,11 +64,7 @@
         // check if second position in tick is equal expected value
         assertEq(protocol.positionsInTick(initialTick), 0, "wrong second positionsInTick");
         // check if second max initialized is equal expected value
-<<<<<<< HEAD
-        assertEq(protocol.maxInitializedTick(), 71_900, "wrong second maxInitializedTick");
-=======
-        assertEq(protocol.maxInitializedTick(), 74_800, "wrong second maxInitializedTick");
->>>>>>> b8f12d27
+        assertEq(protocol.maxInitializedTick(), 72_100, "wrong second maxInitializedTick");
         // check if second total long positions is equal expected value
         assertEq(protocol.totalLongPositions(), 7, "wrong second totalLongPositions");
     }
@@ -113,33 +83,17 @@
         int24 initialTick = mockInitiateOpenPosition(20 ether, true, getUsers(users.length));
         assertEq(protocol.tickVersion(initialTick), 0, "wrong first tickVersion");
         // check if first total expo match initial value
-<<<<<<< HEAD
-        assertEq(protocol.totalExpo(), 1158.732152064999999016 ether, "wrong first totalExpo");
-        // check if first tick hash match initial value
-        assertEq(
-            protocol.tickHash(initialTick),
-            0xbce35594a2837f2c23ed3cc1e16e9aababe85ea74c961a9640b9df6a41acfdf6,
-            "wrong first tickHash"
-        );
+        assertEq(protocol.totalExpo(), 1281.880255488384322072 ether, "wrong first totalExpo");
+        // check if first tick match initial value
+        assertEq(initialTick, 74_300, "wrong first tick");
         // check if first total expo by tick match initial value
-        assertEq(protocol.totalExpoByTick(initialTick), 1148.8121818 ether, "wrong first totalExpoByTick");
-=======
-        assertEq(protocol.totalExpo(), 1325.370038167000035352 ether, "wrong first totalExpo");
-        // check if first tick match initial value
-        assertEq(initialTick, 77_100, "wrong first tick");
-        // check if first total expo by tick match initial value
-        assertEq(protocol.totalExpoByTick(initialTick), 1315.45006789729657318 ether, "wrong first totalExpoByTick");
->>>>>>> b8f12d27
+        assertEq(protocol.totalExpoByTick(initialTick), 1271.9602852186808599 ether, "wrong first totalExpoByTick");
         // check if first long position length match initial value
         assertEq(protocol.longPositionsLength(initialTick), 10, "wrong first longPositionsLength");
         // check if first position in tick match initial value
         assertEq(protocol.positionsInTick(initialTick), 10, "wrong first positionsInTick");
         // check if first max initialized match initial value
-<<<<<<< HEAD
-        assertEq(protocol.maxInitializedTick(), 74_100, "wrong first maxInitializedTick");
-=======
-        assertEq(protocol.maxInitializedTick(), 77_100, "wrong first maxInitializedTick");
->>>>>>> b8f12d27
+        assertEq(protocol.maxInitializedTick(), 74_300, "wrong first maxInitializedTick");
         // check if first total long positions match initial value
         assertEq(protocol.totalLongPositions(), 12, "wrong first totalLongPositions");
 
@@ -157,17 +111,7 @@
         // check if second tick version is updated properly
         assertEq(protocol.tickVersion(initialTick), 1, "wrong second tickVersion");
         // check if second total expo is equal expected value
-<<<<<<< HEAD
-        assertEq(protocol.totalExpo(), 9.919970264999999016 ether, "wrong second totalExpo");
-        // check if second tick hash is equal expected value
-        assertEq(
-            protocol.tickHash(initialTick),
-            0xa4eef8a4a485dd8bc77ecca33dc25b1d2f1f1f9a156c5087e94d27978b5f462a,
-            "wrong second tickHash"
-        );
-=======
         assertEq(protocol.totalExpo(), 9.919970269703462172 ether, "wrong second totalExpo");
->>>>>>> b8f12d27
         // check if second total expo by tick is equal expected value
         assertEq(protocol.totalExpoByTick(initialTick), 0, "wrong second totalExpoByTick");
         // check if second long position length is equal expected value
@@ -264,15 +208,9 @@
             );
         }
         // check if first total expo match initial value
-<<<<<<< HEAD
-        assertEq(protocol.totalExpo(), 1172.602317544999999016 ether, "wrong first totalExpo");
+        assertEq(protocol.totalExpo(), 1299.296340723580797681 ether, "wrong first totalExpo");
         // check if first max initialized match initial value
-        assertEq(protocol.maxInitializedTick(), 74_100, "wrong first maxInitializedTick");
-=======
-        assertEq(protocol.totalExpo(), 1314.777407742010448018 ether, "wrong first totalExpo");
-        // check if first max initialized match initial value
-        assertEq(protocol.maxInitializedTick(), 77_100, "wrong first maxInitializedTick");
->>>>>>> b8f12d27
+        assertEq(protocol.maxInitializedTick(), 74_300, "wrong first maxInitializedTick");
         // check if first total long positions match initial value
         assertEq(protocol.totalLongPositions(), 12, "wrong first totalLongPositions");
 
@@ -326,15 +264,9 @@
         }
 
         // check if second total expo match expected value
-<<<<<<< HEAD
-        assertEq(protocol.totalExpo(), 596.195268564999999016 ether, "wrong second totalExpo");
+        assertEq(protocol.totalExpo(), 660.805940136603836933 ether, "wrong second totalExpo");
         // check if second max initialized match expected value
-        assertEq(protocol.maxInitializedTick(), 73_600, "wrong second maxInitializedTick");
-=======
-        assertEq(protocol.totalExpo(), 654.358864129099663237 ether, "wrong second totalExpo");
-        // check if second max initialized match expected value
-        assertEq(protocol.maxInitializedTick(), 76_600, "wrong second maxInitializedTick");
->>>>>>> b8f12d27
+        assertEq(protocol.maxInitializedTick(), 73_800, "wrong second maxInitializedTick");
         // check if second total long positions match expected value
         assertEq(protocol.totalLongPositions(), 7, "wrong second totalLongPositions");
 
