--- conflicted
+++ resolved
@@ -42,11 +42,7 @@
 
         assertEq(protocol.getTickVersion(initialTick), initialTickVersion, "wrong first tickVersion");
         // check if first total expo match initial value
-<<<<<<< HEAD
-        assertEq(protocol.getTotalExpo(), 297.50876198898525358 ether, "wrong first totalExpo");
-=======
-        assertEq(protocol.totalExpo(), 297.551622685266578822 ether, "wrong first totalExpo");
->>>>>>> 95cd761d
+        assertEq(protocol.getTotalExpo(), 297.551622685266578822 ether, "wrong first totalExpo");
         // check if first tick match initial value
         assertEq(initialTick, 74_300, "wrong first tick");
         // check if first total expo by tick match initial value
@@ -74,11 +70,7 @@
         // check if second tick version is updated properly
         assertEq(protocol.getTickVersion(initialTick), 1, "wrong second tickVersion");
         // check if second total expo is equal expected value
-<<<<<<< HEAD
-        assertEq(protocol.getTotalExpo(), 17.024364708768907152 ether, "wrong second totalExpo");
-=======
-        assertEq(protocol.totalExpo(), 17.023727463156635834 ether, "wrong second totalExpo");
->>>>>>> 95cd761d
+        assertEq(protocol.getTotalExpo(), 17.023727463156635834 ether, "wrong second totalExpo");
         // check if second total expo by tick is equal expected value
         assertEq(protocol.totalExpoByTick(initialTick), 0, "wrong second totalExpoByTick");
         // check if second long position length is equal expected value
@@ -115,11 +107,7 @@
 
         assertEq(protocol.getTickVersion(initialTick), initialTickVersion, "wrong first tickVersion");
         // check if first total expo match initial value
-<<<<<<< HEAD
-        assertEq(protocol.getTotalExpo(), 297.50876198898525358 ether, "wrong first totalExpo");
-=======
-        assertEq(protocol.totalExpo(), 297.551622685266578822 ether, "wrong first totalExpo");
->>>>>>> 95cd761d
+        assertEq(protocol.getTotalExpo(), 297.551622685266578822 ether, "wrong first totalExpo");
         // check if first tick match initial value
         assertEq(initialTick, 74_300, "wrong first tick");
         // check if first total expo by tick match initial value
@@ -199,11 +187,7 @@
             assertEq(protocol.positionsInTick(initialTicks[i]), 1, "wrong first positionsInTick");
         }
         // check if first total expo match initial value
-<<<<<<< HEAD
-        assertEq(protocol.getTotalExpo(), 920.916195233143927215 ether, "wrong first totalExpo");
-=======
-        assertEq(protocol.totalExpo(), 928.416549454726026012 ether, "wrong first totalExpo");
->>>>>>> 95cd761d
+        assertEq(protocol.getTotalExpo(), 928.416549454726026012 ether, "wrong first totalExpo");
         // check if first max initialized match initial value
         assertEq(protocol.getMaxInitializedTick(), 73_700, "wrong first maxInitializedTick");
         // check if first total long positions match initial value
@@ -230,11 +214,7 @@
         }
 
         // check if second total expo match expected value
-<<<<<<< HEAD
-        assertEq(protocol.getTotalExpo(), 464.17754310293132502 ether, "wrong second totalExpo");
-=======
-        assertEq(protocol.totalExpo(), 468.218901565172002096 ether, "wrong second totalExpo");
->>>>>>> 95cd761d
+        assertEq(protocol.getTotalExpo(), 468.218901565172002096 ether, "wrong second totalExpo");
         // check if second max initialized match expected value
         assertEq(protocol.getMaxInitializedTick(), 73_000, "wrong second maxInitializedTick");
         // check if second total long positions match expected value
@@ -427,11 +407,7 @@
 
         // check that the vault balance got updated
         assertEq(
-<<<<<<< HEAD
-            protocol.getBalanceVault() - vaultBalanceBeforeRewards - collateralRemainingAfterLiquidation,
-=======
-            vaultBalanceBeforeRewards + collateralLiquidated - protocol.balanceVault(),
->>>>>>> 95cd761d
+            vaultBalanceBeforeRewards + collateralLiquidated - protocol.getBalanceVault(),
             expectedLiquidatorRewards,
             "The vault does not contain the right amount of funds"
         );
