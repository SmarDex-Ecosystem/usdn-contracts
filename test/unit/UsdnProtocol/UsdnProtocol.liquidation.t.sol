--- conflicted
+++ resolved
@@ -126,11 +126,7 @@
 
         vm.expectEmit();
         emit IUsdnProtocolEvents.LiquidatedTick(
-<<<<<<< HEAD
-            74_300, 0, 1000 ether, 1_688_120_057_896_887_704_615, -188_282_856_486_164_494_018
-=======
-            74_300, 0, 1000 ether, 1_692_438_724_440_355_120_370, -189_528_506_653_469_194_628
->>>>>>> 908c8e1b
+            74_300, 0, 1000 ether, 1_688_120_086_919_862_090_115, -188_310_925_339_308_849_619
         );
         // liquidator liquidation
         protocol.liquidate(priceData, 9);
@@ -153,104 +149,6 @@
 
     /**
      * @custom:scenario Simulate user open positions on many different tick then
-     * a price drawdown and liquidations by liquidators.
-     * @custom:given User open positions
-     * @custom:and Simulate a 20 price drawdown
-     * @custom:when Liquidators execute liquidate once
-     * @custom:then Should execute liquidations partially.
-     * @custom:and Change contract state.
-     * @custom:when Liquidators execute liquidate many time
-     * @custom:then Should execute liquidations entirely.
-     * @custom:and Change contract state.
-     */
-    function test_openLiquidatorPartialLiquidation() public {
-        uint256 length = users.length;
-        int24[] memory initialTicks = new int24[](length);
-        uint256 actualPrice = 2000 ether;
-        bytes memory priceData = abi.encode(actualPrice);
-
-        for (uint256 i; i < length; i++) {
-            vm.startPrank(users[i]);
-            (initialTicks[i],,) =
-                protocol.initiateOpenPosition(20 ether, uint128(actualPrice * 80 / 100), priceData, "");
-            protocol.validateOpenPosition(priceData, "");
-            vm.stopPrank();
-            // 20 eth drawdown
-            actualPrice -= 20 ether;
-            priceData = abi.encode(actualPrice);
-            skip(1 hours);
-        }
-
-        // check if positions aren't liquidated
-        for (uint256 i; i != length; i++) {
-            // check if first tickVersion match initial value
-            assertEq(protocol.tickVersion(initialTicks[i]), 0, "wrong first tickVersion");
-            // check if first long position length match initial value
-            assertEq(protocol.longPositionsLength(initialTicks[i]), 1, "wrong first longPositionsLength");
-            // check if first position in tick match initial value
-            assertEq(protocol.positionsInTick(initialTicks[i]), 1, "wrong first positionsInTick");
-        }
-        // check if first total expo match initial value
-        assertEq(protocol.totalExpo(), 928.416549454726026012 ether, "wrong first totalExpo");
-        // check if first max initialized match initial value
-        assertEq(protocol.maxInitializedTick(), 73_700, "wrong first maxInitializedTick");
-        // check if first total long positions match initial value
-        assertEq(protocol.totalLongPositions(), 12, "wrong first totalLongPositions");
-
-        priceData = abi.encode(1000 ether);
-
-        skip(1 hours);
-        vm.expectEmit();
-        emit IUsdnProtocolEvents.LiquidatedTick(
-<<<<<<< HEAD
-            73_700, 0, 1000 ether, 1_663_032_234_633_913_346_312, -56_718_158_511_510_127_738
-=======
-            73_700, 0, 1000 ether, 1_670_734_667_099_243_261_617, -57_463_137_433_299_332_773
->>>>>>> 908c8e1b
-        );
-        // liquidator first liquidation batch
-        protocol.liquidate(priceData, uint16(length / 2));
-
-        // half users should be liquidated
-        for (uint256 i; i != length / 2; i++) {
-            // check if second tickVersion is updated
-            assertEq(protocol.tickVersion(initialTicks[i]), 1, "wrong second tickVersion");
-            // check if second long position is updated
-            assertEq(protocol.longPositionsLength(initialTicks[i]), 0, "wrong second longPositionsLength");
-            // check if second long position is updated
-            assertEq(protocol.positionsInTick(initialTicks[i]), 0, "wrong second positionsInTick");
-        }
-
-        // check if second total expo match expected value
-        assertEq(protocol.totalExpo(), 468.218901565172002096 ether, "wrong second totalExpo");
-        // check if second max initialized match expected value
-        assertEq(protocol.maxInitializedTick(), 73_000, "wrong second maxInitializedTick");
-        // check if second total long positions match expected value
-        assertEq(protocol.totalLongPositions(), 7, "wrong second totalLongPositions");
-
-        // liquidator second liquidation batch
-        protocol.liquidate(priceData, uint16(length / 2));
-
-        // all users should be liquidated
-        for (uint256 i = length / 2; i != length; i++) {
-            // check if second tickVersion is updated
-            assertEq(protocol.tickVersion(initialTicks[i]), 1, "wrong second tickVersion in tick");
-            // check if second long position is updated
-            assertEq(protocol.longPositionsLength(initialTicks[i]), 0, "wrong second longPositionsLength in tick");
-            // check if second long position is updated
-            assertEq(protocol.positionsInTick(initialTicks[i]), 0, "wrong second positionsInTick in tick");
-        }
-
-        // check if second total expo match expected value
-        assertEq(protocol.totalExpo(), 9.919970269703462172 ether, "wrong second totalExpo");
-        // check if second max initialized match expected value
-        assertEq(protocol.maxInitializedTick(), 69_200, "wrong second maxInitializedTick");
-        // check if second total long positions match expected value
-        assertEq(protocol.totalLongPositions(), 2, "wrong second totalLongPositions");
-    }
-
-    /**
-     * @custom:scenario Simulate user open positions on many different tick then
      * a price drawdown and liquidation with maxLiquidationIteration + 1
      * @custom:given Users open positions
      * @custom:and Simulate a 50% price drawdown
