--- conflicted
+++ resolved
@@ -53,13 +53,9 @@
         priceData = abi.encode(1650 ether);
 
         vm.expectEmit();
-<<<<<<< HEAD
-        emit IUsdnProtocolEvents.LiquidatedTick(74_300, 0, 1000 ether, 1_689_332_686_397_571_216_913);
-=======
         emit IUsdnProtocolEvents.LiquidatedTick(
-            74_300, 0, 1650 ether, 1_688_815_697_364_501_907_167, -937_114_401_579_540_884
+            74_300, 0, 1650 ether, 1_688_815_697_758_784_379_410, -937_114_468_940_773_818
         );
->>>>>>> d9be95d6
         // initiate a position to liquidate all other positions
         protocol.initiateOpenPosition(5 ether, 500 ether, priceData, "");
         protocol.validateOpenPosition(priceData, "");
@@ -67,11 +63,7 @@
         // check if second tick version is updated properly
         assertEq(protocol.tickVersion(initialTick), 1, "wrong second tickVersion");
         // check if second total expo is equal expected value
-<<<<<<< HEAD
-        assertEq(protocol.totalExpo(), 19.702725158523885456 ether, "wrong second totalExpo");
-=======
-        assertEq(protocol.totalExpo(), 17.024364708070820361 ether, "wrong second totalExpo");
->>>>>>> d9be95d6
+        assertEq(protocol.totalExpo(), 17.024364708768907152 ether, "wrong second totalExpo");
         // check if second total expo by tick is equal expected value
         assertEq(protocol.totalExpoByTick(initialTick), 0, "wrong second totalExpoByTick");
         // check if second long position length is equal expected value
@@ -125,13 +117,9 @@
         priceData = abi.encode(1000 ether);
 
         vm.expectEmit();
-<<<<<<< HEAD
-        emit IUsdnProtocolEvents.LiquidatedTick(74_300, 0, 1000 ether, 1_692_533_134_035_435_388_114);
-=======
         emit IUsdnProtocolEvents.LiquidatedTick(
-            74_300, 0, 1000 ether, 1_692_533_133_837_250_861_380, -189_526_878_030_469_069_247
+            74_300, 0, 1000 ether, 1_692_533_134_035_435_388_114, -189_526_878_086_336_184_233
         );
->>>>>>> d9be95d6
         // liquidator liquidation
         protocol.liquidate(priceData, 9);
 
@@ -199,13 +187,9 @@
         priceData = abi.encode(1000 ether);
         skip(1 hours);
         vm.expectEmit();
-<<<<<<< HEAD
-        emit IUsdnProtocolEvents.LiquidatedTick(73_700, 0, 1000 ether, 1_670_747_845_934_171_667_858);
-=======
         emit IUsdnProtocolEvents.LiquidatedTick(
-            73_700, 0, 1000 ether, 1_670_744_473_580_842_463_528, -57_398_622_534_904_956_169
+            73_700, 0, 1000 ether, 1_670_747_845_934_171_667_858, -57_398_920_083_402_933_278
         );
->>>>>>> d9be95d6
         // liquidator first liquidation batch
         protocol.liquidate(priceData, uint16(length / 2));
 
