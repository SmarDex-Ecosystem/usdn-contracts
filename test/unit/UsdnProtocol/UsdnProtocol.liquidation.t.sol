--- conflicted
+++ resolved
@@ -35,29 +35,17 @@
 
         assertEq(protocol.tickVersion(initialTick), initialTickVersion, "wrong first tickVersion");
         // check if first total expo match initial value
-<<<<<<< HEAD
-        assertEq(protocol.totalExpo(), 328.047029410564257445 ether, "wrong first totalExpo");
+        assertEq(protocol.totalExpo(), 297.50876198898525358 ether, "wrong first totalExpo");
         // check if first tick match initial value
-        assertEq(initialTick, 74_500, "wrong first tick");
+        assertEq(initialTick, 74_300, "wrong first tick");
         // check if first total expo by tick match initial value
-        assertEq(protocol.totalExpoByTick(initialTick), 318.127059140860795273 ether, "wrong first totalExpoByTick");
-=======
-        assertEq(protocol.totalExpo(), 1159.843550971825309882 ether, "wrong first totalExpo");
-        // check if first tick match initial value
-        assertEq(initialTick, 74_100, "wrong first tick");
-        // check if first total expo by tick match initial value
-        assertEq(protocol.totalExpoByTick(initialTick), 1149.92358070212184771 ether, "wrong first totalExpoByTick");
->>>>>>> da0350b9
+        assertEq(protocol.totalExpoByTick(initialTick), 287.588791719281791408 ether, "wrong first totalExpoByTick");
         // check if first long position length match initial value
         assertEq(protocol.longPositionsLength(initialTick), 10, "wrong first longPositionsLength");
         // check if first position in tick match initial value
         assertEq(protocol.positionsInTick(initialTick), 10, "wrong first positionsInTick");
         // check if first max initialized match initial value
-<<<<<<< HEAD
-        assertEq(protocol.maxInitializedTick(), 74_500, "wrong first maxInitializedTick");
-=======
-        assertEq(protocol.maxInitializedTick(), 74_100, "wrong first maxInitializedTick");
->>>>>>> da0350b9
+        assertEq(protocol.maxInitializedTick(), 74_300, "wrong first maxInitializedTick");
         // check if first total long positions match initial value
         assertEq(protocol.totalLongPositions(), 12, "wrong first totalLongPositions");
 
@@ -65,25 +53,15 @@
         priceData = abi.encode(1000 ether);
 
         vm.expectEmit();
-<<<<<<< HEAD
-        emit IUsdnProtocolEvents.LiquidatedTick(74_500, 0, 1000 ether, 1_723_571_392_504_943_895_629);
+        emit IUsdnProtocolEvents.LiquidatedTick(74_300, 0, 1000 ether, 1_689_332_686_299_800_182_465);
         // initiate a position to liquidate all other positions
         protocol.initiateOpenPosition(5 ether, 500 ether, priceData, "");
         protocol.validateOpenPosition(priceData, "");
-=======
-        emit IUsdnProtocolEvents.LiquidatedTick(74_100, 0, price, 1_651_916_404_953_011_474_040);
-        // second mock init open position
-        mockInitiateOpenPosition(20 ether, true, getUsers(users.length / 2));
->>>>>>> da0350b9
 
         // check if second tick version is updated properly
         assertEq(protocol.tickVersion(initialTick), 1, "wrong second tickVersion");
         // check if second total expo is equal expected value
-<<<<<<< HEAD
-        assertEq(protocol.totalExpo(), 19.896132875403854163 ether, "wrong second totalExpo");
-=======
-        assertEq(protocol.totalExpo(), 608.674240512029688812 ether, "wrong second totalExpo");
->>>>>>> da0350b9
+        assertEq(protocol.totalExpo(), 19.702725157982303337 ether, "wrong second totalExpo");
         // check if second total expo by tick is equal expected value
         assertEq(protocol.totalExpoByTick(initialTick), 0, "wrong second totalExpoByTick");
         // check if second long position length is equal expected value
@@ -91,11 +69,7 @@
         // check if second position in tick is equal expected value
         assertEq(protocol.positionsInTick(initialTick), 0, "wrong second positionsInTick");
         // check if second max initialized is equal expected value
-<<<<<<< HEAD
         assertEq(protocol.maxInitializedTick(), 69_000, "wrong second maxInitializedTick");
-=======
-        assertEq(protocol.maxInitializedTick(), 71_900, "wrong second maxInitializedTick");
->>>>>>> da0350b9
         // check if second total long positions is equal expected value
         assertEq(protocol.totalLongPositions(), 3, "wrong second totalLongPositions");
     }
@@ -123,29 +97,17 @@
 
         assertEq(protocol.tickVersion(initialTick), initialTickVersion, "wrong first tickVersion");
         // check if first total expo match initial value
-<<<<<<< HEAD
-        assertEq(protocol.totalExpo(), 328.047029410564257445 ether, "wrong first totalExpo");
+        assertEq(protocol.totalExpo(), 297.50876198898525358 ether, "wrong first totalExpo");
         // check if first tick match initial value
-        assertEq(initialTick, 74_500, "wrong first tick");
+        assertEq(initialTick, 74_300, "wrong first tick");
         // check if first total expo by tick match initial value
-        assertEq(protocol.totalExpoByTick(initialTick), 318.127059140860795273 ether, "wrong first totalExpoByTick");
-=======
-        assertEq(protocol.totalExpo(), 1159.843550971825309882 ether, "wrong first totalExpo");
-        // check if first tick match initial value
-        assertEq(initialTick, 74_100, "wrong first tick");
-        // check if first total expo by tick match initial value
-        assertEq(protocol.totalExpoByTick(initialTick), 1149.92358070212184771 ether, "wrong first totalExpoByTick");
->>>>>>> da0350b9
+        assertEq(protocol.totalExpoByTick(initialTick), 287.588791719281791408 ether, "wrong first totalExpoByTick");
         // check if first long position length match initial value
         assertEq(protocol.longPositionsLength(initialTick), 10, "wrong first longPositionsLength");
         // check if first position in tick match initial value
         assertEq(protocol.positionsInTick(initialTick), 10, "wrong first positionsInTick");
         // check if first max initialized match initial value
-<<<<<<< HEAD
-        assertEq(protocol.maxInitializedTick(), 74_500, "wrong first maxInitializedTick");
-=======
-        assertEq(protocol.maxInitializedTick(), 74_100, "wrong first maxInitializedTick");
->>>>>>> da0350b9
+        assertEq(protocol.maxInitializedTick(), 74_300, "wrong first maxInitializedTick");
         // check if first total long positions match initial value
         assertEq(protocol.totalLongPositions(), 12, "wrong first totalLongPositions");
 
@@ -153,11 +115,7 @@
         priceData = abi.encode(1000 ether);
 
         vm.expectEmit();
-<<<<<<< HEAD
-        emit IUsdnProtocolEvents.LiquidatedTick(74_500, 0, 1000 ether, 1_726_950_570_165_759_879_975);
-=======
-        emit IUsdnProtocolEvents.LiquidatedTick(74_100, 0, price, 1_651_916_404_953_011_474_040);
->>>>>>> da0350b9
+        emit IUsdnProtocolEvents.LiquidatedTick(74_300, 0, 1000 ether, 1_692_533_133_837_250_861_380);
         // liquidator liquidation
         protocol.liquidate(priceData, 9);
 
@@ -216,27 +174,16 @@
             assertEq(protocol.positionsInTick(initialTicks[i]), 1, "wrong first positionsInTick");
         }
         // check if first total expo match initial value
-<<<<<<< HEAD
-        assertEq(protocol.totalExpo(), 988.159142722108529164 ether, "wrong first totalExpo");
+        assertEq(protocol.totalExpo(), 920.914375905471690365 ether, "wrong first totalExpo");
         // check if first max initialized match initial value
-        assertEq(protocol.maxInitializedTick(), 73_900, "wrong first maxInitializedTick");
-=======
-        assertEq(protocol.totalExpo(), 1173.759062396586512272 ether, "wrong first totalExpo");
-        // check if first max initialized match initial value
-        assertEq(protocol.maxInitializedTick(), 74_100, "wrong first maxInitializedTick");
->>>>>>> da0350b9
+        assertEq(protocol.maxInitializedTick(), 73_700, "wrong first maxInitializedTick");
         // check if first total long positions match initial value
         assertEq(protocol.totalLongPositions(), 12, "wrong first totalLongPositions");
 
         priceData = abi.encode(1000 ether);
         skip(1 hours);
         vm.expectEmit();
-<<<<<<< HEAD
-        emit IUsdnProtocolEvents.LiquidatedTick(73_900, 0, 1000 ether, 1_705_284_456_249_303_267_156);
-=======
-        emit IUsdnProtocolEvents.LiquidatedTick(74_100, 0, price, 1_651_980_396_637_291_144_778);
-
->>>>>>> da0350b9
+        emit IUsdnProtocolEvents.LiquidatedTick(73_700, 0, 1000 ether, 1_670_744_473_580_842_463_528);
         // liquidator first liquidation batch
         protocol.liquidate(priceData, uint16(length / 2));
 
@@ -251,15 +198,9 @@
         }
 
         // check if second total expo match expected value
-<<<<<<< HEAD
-        assertEq(protocol.totalExpo(), 499.595470847247780362 ether, "wrong second totalExpo");
+        assertEq(protocol.totalExpo(), 464.175881003526486876 ether, "wrong second totalExpo");
         // check if second max initialized match expected value
-        assertEq(protocol.maxInitializedTick(), 73_200, "wrong second maxInitializedTick");
-=======
-        assertEq(protocol.totalExpo(), 596.787758958483832075 ether, "wrong second totalExpo");
-        // check if second max initialized match expected value
-        assertEq(protocol.maxInitializedTick(), 73_600, "wrong second maxInitializedTick");
->>>>>>> da0350b9
+        assertEq(protocol.maxInitializedTick(), 73_000, "wrong second maxInitializedTick");
         // check if second total long positions match expected value
         assertEq(protocol.totalLongPositions(), 7, "wrong second totalLongPositions");
 
