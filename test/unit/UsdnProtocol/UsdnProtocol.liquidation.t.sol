// SPDX-License-Identifier: UNLICENSED
pragma solidity 0.8.20;

import { USER_1, DEPLOYER } from "test/utils/Constants.sol";
import { UsdnProtocolBaseFixture } from "test/unit/UsdnProtocol/utils/Fixtures.sol";

import { IUsdnProtocolEvents } from "src/interfaces/UsdnProtocol/IUsdnProtocolEvents.sol";
<<<<<<< HEAD
import { ILiquidationRewardsManagerErrorsEventsTypes } from
    "src/interfaces/OracleMiddleware/ILiquidationRewardsManagerErrorsEventsTypes.sol";
=======
import { ProtocolAction } from "src/interfaces/UsdnProtocol/IUsdnProtocolTypes.sol";
>>>>>>> 92f13b55

/// @custom:feature The `_liquidatePositions` function of `UsdnProtocol`
contract TestUsdnProtocolLiquidation is UsdnProtocolBaseFixture {
    function setUp() public {
        super._setUp(DEFAULT_PARAMS);
        wstETH.mint(address(this), 100_000 ether);
        wstETH.approve(address(protocol), type(uint256).max);

        chainlinkGasPriceFeed.setLatestRoundData(1, 30 gwei, block.timestamp, 1);
        vm.txGasPrice(30 gwei);
    }

    /**
     * @custom:scenario Simulate user open positions then
     * a price drawdown and liquidations by other user action.
     * @custom:given User open positions
     * @custom:and Simulate a price drawdown
     * @custom:when User execute any protocol action
     * @custom:then Should execute liquidations.
     * @custom:and Change contract state.
     */
    function test_openUserLiquidation() public {
        bytes memory priceData = abi.encode(2000 ether);
        int24 initialTick;
        uint256 initialTickVersion;

        for (uint256 i; i < 10; i++) {
            vm.startPrank(users[i]);
            (initialTick, initialTickVersion,) = protocol.initiateOpenPosition(5 ether, 1700 ether, priceData, "");
            protocol.validateOpenPosition(priceData, "");
            vm.stopPrank();
        }

        assertEq(protocol.tickVersion(initialTick), initialTickVersion, "wrong first tickVersion");
        // check if first total expo match initial value
        assertEq(protocol.totalExpo(), 297.50876198898525358 ether, "wrong first totalExpo");
        // check if first tick match initial value
        assertEq(initialTick, 74_300, "wrong first tick");
        // check if first total expo by tick match initial value
        assertEq(protocol.totalExpoByTick(initialTick), 287.588791719281791408 ether, "wrong first totalExpoByTick");
        // check if first long position length match initial value
        assertEq(protocol.longPositionsLength(initialTick), 10, "wrong first longPositionsLength");
        // check if first position in tick match initial value
        assertEq(protocol.positionsInTick(initialTick), 10, "wrong first positionsInTick");
        // check if first max initialized match initial value
        assertEq(protocol.maxInitializedTick(), 74_300, "wrong first maxInitializedTick");
        // check if first total long positions match initial value
        assertEq(protocol.totalLongPositions(), 12, "wrong first totalLongPositions");

        skip(1 hours);
        priceData = abi.encode(1650 ether);

        vm.expectEmit();
        emit IUsdnProtocolEvents.LiquidatedTick(
            74_300, 0, 1650 ether, 1_688_815_697_364_501_907_167, -937_114_401_579_540_884
        );
        // initiate a position to liquidate all other positions
        protocol.initiateOpenPosition(5 ether, 500 ether, priceData, "");
        protocol.validateOpenPosition(priceData, "");

        // check if second tick version is updated properly
        assertEq(protocol.tickVersion(initialTick), 1, "wrong second tickVersion");
        // check if second total expo is equal expected value
        assertEq(protocol.totalExpo(), 17.024364708070820361 ether, "wrong second totalExpo");
        // check if second total expo by tick is equal expected value
        assertEq(protocol.totalExpoByTick(initialTick), 0, "wrong second totalExpoByTick");
        // check if second long position length is equal expected value
        assertEq(protocol.longPositionsLength(initialTick), 0, "wrong second longPositionsLength");
        // check if second position in tick is equal expected value
        assertEq(protocol.positionsInTick(initialTick), 0, "wrong second positionsInTick");
        // check if second max initialized is equal expected value
        assertEq(protocol.maxInitializedTick(), 69_000, "wrong second maxInitializedTick");
        // check if second total long positions is equal expected value
        assertEq(protocol.totalLongPositions(), 3, "wrong second totalLongPositions");
    }

    /**
     * @custom:scenario Simulate user open positions then
     * a price drawdown and liquidations by liquidators with above max iteration.
     * @custom:given User open positions
     * @custom:and Block number increase 20
     * @custom:and Simulate a -20% asset price drawdown
     * @custom:when Liquidators execute liquidate
     * @custom:then Should execute liquidations.
     * @custom:and Change contract state.
     */
    function test_openLiquidatorLiquidation() public {
        bytes memory priceData = abi.encode(2000 ether);
        int24 initialTick;
        uint256 initialTickVersion;

        for (uint256 i; i < 10; i++) {
            vm.startPrank(users[i]);
            (initialTick, initialTickVersion,) = protocol.initiateOpenPosition(5 ether, 1700 ether, priceData, "");
            protocol.validateOpenPosition(priceData, "");
            vm.stopPrank();
        }

        assertEq(protocol.tickVersion(initialTick), initialTickVersion, "wrong first tickVersion");
        // check if first total expo match initial value
        assertEq(protocol.totalExpo(), 297.50876198898525358 ether, "wrong first totalExpo");
        // check if first tick match initial value
        assertEq(initialTick, 74_300, "wrong first tick");
        // check if first total expo by tick match initial value
        assertEq(protocol.totalExpoByTick(initialTick), 287.588791719281791408 ether, "wrong first totalExpoByTick");
        // check if first long position length match initial value
        assertEq(protocol.longPositionsLength(initialTick), 10, "wrong first longPositionsLength");
        // check if first position in tick match initial value
        assertEq(protocol.positionsInTick(initialTick), 10, "wrong first positionsInTick");
        // check if first max initialized match initial value
        assertEq(protocol.maxInitializedTick(), 74_300, "wrong first maxInitializedTick");
        // check if first total long positions match initial value
        assertEq(protocol.totalLongPositions(), 12, "wrong first totalLongPositions");

        skip(1 hours);
        priceData = abi.encode(1000 ether);

        vm.expectEmit();
        emit IUsdnProtocolEvents.LiquidatedTick(
            74_300, 0, 1000 ether, 1_692_533_133_837_250_861_380, -189_526_878_030_469_069_247
        );
        // liquidator liquidation
        protocol.liquidate(priceData, 9);

        // check if second tick version is updated properly
        assertEq(protocol.tickVersion(initialTick), 1, "wrong second tickVersion");
        // check if second total expo is equal expected value
        assertEq(protocol.totalExpo(), 9.919970269703462172 ether, "wrong second totalExpo");
        // check if second total expo by tick is equal expected value
        assertEq(protocol.totalExpoByTick(initialTick), 0, "wrong second totalExpoByTick");
        // check if second long position length is equal expected value
        assertEq(protocol.longPositionsLength(initialTick), 0, "wrong second longPositionsLength");
        // check if second position in tick is equal expected value
        assertEq(protocol.positionsInTick(initialTick), 0, "wrong second positionsInTick");
        // check if second max initialized is equal expected value
        assertEq(protocol.maxInitializedTick(), 69_000, "wrong second maxInitializedTick");
        // check if second total long positions is equal expected value
        assertEq(protocol.totalLongPositions(), 2, "wrong second totalLongPositions");
    }

    /**
     * @custom:scenario Simulate user open positions on many different tick then
     * a price drawdown and liquidations by liquidators.
     * @custom:given User open positions
     * @custom:and Simulate a 20 price drawdown
     * @custom:when Liquidators execute liquidate once
     * @custom:then Should execute liquidations partially.
     * @custom:and Change contract state.
     * @custom:when Liquidators execute liquidate many time
     * @custom:then Should execute liquidations entirely.
     * @custom:and Change contract state.
     */
    function test_openLiquidatorPartialLiquidation() public {
        uint256 length = users.length;
        int24[] memory initialTicks = new int24[](length);
        uint256 actualPrice = 2000 ether;
        bytes memory priceData = abi.encode(actualPrice);

        for (uint256 i; i < length; i++) {
            vm.startPrank(users[i]);
            (initialTicks[i],,) =
                protocol.initiateOpenPosition(20 ether, uint128(actualPrice * 80 / 100), priceData, "");
            protocol.validateOpenPosition(priceData, "");
            vm.stopPrank();
            // 20 eth drawdown
            actualPrice -= 20 ether;
            priceData = abi.encode(actualPrice);
            skip(1 hours);
        }

        // check if positions aren't liquidated
        for (uint256 i; i != length; i++) {
            // check if first tickVersion match initial value
            assertEq(protocol.tickVersion(initialTicks[i]), 0, "wrong first tickVersion");
            // check if first long position length match initial value
            assertEq(protocol.longPositionsLength(initialTicks[i]), 1, "wrong first longPositionsLength");
            // check if first position in tick match initial value
            assertEq(protocol.positionsInTick(initialTicks[i]), 1, "wrong first positionsInTick");
        }
        // check if first total expo match initial value
        assertEq(protocol.totalExpo(), 920.914375905471690365 ether, "wrong first totalExpo");
        // check if first max initialized match initial value
        assertEq(protocol.maxInitializedTick(), 73_700, "wrong first maxInitializedTick");
        // check if first total long positions match initial value
        assertEq(protocol.totalLongPositions(), 12, "wrong first totalLongPositions");

        priceData = abi.encode(1000 ether);

        skip(1 hours);
        vm.expectEmit();
<<<<<<< HEAD
        emit IUsdnProtocolEvents.LiquidatedTick(73_700, 0, 1000 ether, 1_670_744_473_580_842_463_528);

=======
        emit IUsdnProtocolEvents.LiquidatedTick(
            73_700, 0, 1000 ether, 1_670_744_473_580_842_463_528, -57_398_622_534_904_956_169
        );
>>>>>>> 92f13b55
        // liquidator first liquidation batch
        protocol.liquidate(priceData, uint16(length / 2));

        // half users should be liquidated
        for (uint256 i; i != length / 2; i++) {
            // check if second tickVersion is updated
            assertEq(protocol.tickVersion(initialTicks[i]), 1, "wrong second tickVersion");
            // check if second long position is updated
            assertEq(protocol.longPositionsLength(initialTicks[i]), 0, "wrong second longPositionsLength");
            // check if second long position is updated
            assertEq(protocol.positionsInTick(initialTicks[i]), 0, "wrong second positionsInTick");
        }

        // check if second total expo match expected value
        assertEq(protocol.totalExpo(), 464.175881003526486876 ether, "wrong second totalExpo");
        // check if second max initialized match expected value
        assertEq(protocol.maxInitializedTick(), 73_000, "wrong second maxInitializedTick");
        // check if second total long positions match expected value
        assertEq(protocol.totalLongPositions(), 7, "wrong second totalLongPositions");

        // liquidator second liquidation batch
        protocol.liquidate(priceData, uint16(length / 2));

        // all users should be liquidated
        for (uint256 i = length / 2; i != length; i++) {
            // check if second tickVersion is updated
            assertEq(protocol.tickVersion(initialTicks[i]), 1, "wrong second tickVersion in tick");
            // check if second long position is updated
            assertEq(protocol.longPositionsLength(initialTicks[i]), 0, "wrong second longPositionsLength in tick");
            // check if second long position is updated
            assertEq(protocol.positionsInTick(initialTicks[i]), 0, "wrong second positionsInTick in tick");
        }

        // check if second total expo match expected value
        assertEq(protocol.totalExpo(), 9.919970269703462172 ether, "wrong second totalExpo");
        // check if second max initialized match expected value
        assertEq(protocol.maxInitializedTick(), 69_000, "wrong second maxInitializedTick");
        // check if second total long positions match expected value
        assertEq(protocol.totalLongPositions(), 2, "wrong second totalLongPositions");
    }

    /**
     * @custom:scenario Simulate user open positions on many different tick then
     * a price drawdown and liquidation with maxLiquidationIteration + 1
     * @custom:given Users open positions
     * @custom:and Simulate a 50% price drawdown
     * @custom:when Liquidators execute liquidate with maxLiquidationIteration + 1
     * @custom:then Only the max number of liquidations are executed
     * @custom:and The liquidator receive rewards in connection with the amount of ticks liquidated
     */
    function test_openLiquidatorLiquidationAboveMax() public {
        bytes memory priceData = abi.encode(2000 ether);
        int24 initialTick;
        uint256 initialTickVersion;

        for (uint256 i; i < 10; i++) {
            vm.startPrank(users[i]);
            (initialTick, initialTickVersion,) = protocol.initiateOpenPosition(5 ether, 1700 ether, priceData, "");
            protocol.validateOpenPosition(priceData, "");
            vm.stopPrank();
        }

        // max liquidation iteration constant
        uint16 maxLiquidationIteration = protocol.maxLiquidationIteration();
        // check if first tick version match initial value
        assertEq(protocol.tickVersion(initialTick), initialTickVersion, "wrong first tickVersion");

        skip(1 hours);
        priceData = abi.encode(1000 ether);
        protocol.liquidate(priceData, maxLiquidationIteration + 1);

        // check if second tick version is updated properly
        assertEq(protocol.tickVersion(initialTick), 1, "wrong second tickVersion");
    }

    /**
     * @custom:scenario A position gets liquidated due to funding rates without price change
     * @custom:given A small high risk position (leverage ~10x) and a very large low risk position (leverage ~2x)
     * @custom:and A large imbalance in the trading expo of the long side vs vault side
     * @custom:when We wait for 4 days and the price stays contant
     * @custom:and We then call `liquidate`
     * @custom:then Funding rates make the liquidation price of the high risk positions go up (the liquidation
     * multiplier increases)
     * @custom:and The high risk position gets liquidated even though the asset price has not changed
     */
    function test_liquidatedByFundingRates() public {
        uint128 currentPrice = 2000 ether;

        wstETH.mint(address(this), 1_000_000 ether);
        wstETH.approve(address(protocol), type(uint256).max);

        bytes memory priceData = abi.encode(uint128(currentPrice));

        // create high risk position
        (int24 tick, uint256 tickVersion, uint256 index) =
            protocol.initiateOpenPosition(5 ether, 9 * currentPrice / 10, priceData, "");
        skip(oracleMiddleware.validationDelay() + 1);
        protocol.validateOpenPosition(priceData, "");

        // create large low-risk position to affect funding rates
        protocol.initiateOpenPosition(500_000 ether, currentPrice / 2, priceData, "");
        skip(oracleMiddleware.validationDelay() + 1);
        protocol.validateOpenPosition(priceData, "");

        uint256 initialMultiplier = protocol.liquidationMultiplier();

        uint128 liqPrice = protocol.getEffectivePriceForTick(tick);
        assertLt(liqPrice, currentPrice, "liquidation price >= current price");

        // Wait 1 day so that funding rates make the liquidation price of those positions go up
        skip(1 days);

        // Adjust balances, multiplier and liquidate positions
        uint256 liquidated = protocol.liquidate(priceData, 0);

        // the liquidation price for the high risk position went above the current price
        assertEq(liquidated, 1, "liquidation failed");
        liqPrice = protocol.getEffectivePriceForTick(tick);
        assertGt(liqPrice, currentPrice, "liquidation price <= current price");
        assertGt(protocol.liquidationMultiplier(), initialMultiplier, "multiplier did not grow");

        // the position doesn't exist anymore
        vm.expectRevert(abi.encodeWithSelector(UsdnProtocolOutdatedTick.selector, tickVersion + 1, tickVersion));
        protocol.getLongPosition(tick, tickVersion, index);
    }

    /**
<<<<<<< HEAD
     * @custom:scenario A liquidator receives no rewards if liquidate() is called but no ticks can be liquidated
     * @custom:given There are no ticks that can be liquidated
     * @custom:when A liquidator calls the function liquidate()
     * @custom:then No rewards are sent and no ticks are liquidated
     */
    function test_nothingHappensIfNoTicksCanBeLiquidated() public {
        bytes memory priceData = abi.encode(2000 ether);

        vm.startPrank(users[0]);
        protocol.initiateOpenPosition(5 ether, 1700 ether, priceData, "");
        protocol.validateOpenPosition(priceData, "");
        vm.stopPrank();

        priceData = abi.encode(1950 ether);

        uint256 wstETHBalanceBeforeRewards = wstETH.balanceOf(address(this));
        uint256 vaultBalanceBeforeRewards = protocol.balanceVault();
        uint256 longPositionsBeforeLiquidation = protocol.totalLongPositions();

        protocol.liquidate(priceData, 1);

        // check that the liquidator didn't receive any rewards
        uint256 wstETHBalanceAfterRewards = wstETH.balanceOf(address(this));
        assertEq(
            wstETHBalanceBeforeRewards,
            wstETHBalanceAfterRewards,
            "The liquidator should not receive rewards if there were no liquidations"
        );

        // check that the vault balance did not change
        uint256 vaultBalanceAfterRewards = protocol.balanceVault();
        assertEq(
            vaultBalanceBeforeRewards,
            vaultBalanceAfterRewards,
            "The vault balance should not change if there were no liquidations"
        );

        // check if first total long positions match initial value
        assertEq(
            longPositionsBeforeLiquidation,
            protocol.totalLongPositions(),
            "The number of long positions should not have changed"
        );
    }

    /**
     * @custom:scenario A liquidator liquidate a tick and receive a reward
     * @custom:given There is a tick that can be liquidated
     * @custom:when A liquidator calls the function liquidate()
     * @custom:then The protocol send rewards for the liquidation
     */
    function test_rewardsAreSentToLiquidatorAfterLiquidations() public {
        bytes memory priceData = abi.encode(2000 ether);

        vm.startPrank(users[0]);
        protocol.initiateOpenPosition(5 ether, 1700 ether, priceData, "");
        protocol.validateOpenPosition(priceData, "");
        vm.stopPrank();

        // Change The rewards calculations parameters to not be dependent of the initial values
        vm.prank(DEPLOYER);
        liquidationRewardsManager.setRewardsParameters(10_000, 30_000, 1000 gwei, 2000);

        priceData = abi.encode(1670 ether);

        uint256 expectedLiquidatorRewards = 4_209_000_000_000_000;
        uint256 wstETHBalanceBeforeRewards = wstETH.balanceOf(address(this));
        uint256 vaultBalanceBeforeRewards = protocol.balanceVault();

        vm.expectEmit();
        emit IUsdnProtocolEvents.LiquidatorRewarded(address(this), expectedLiquidatorRewards);
        protocol.liquidate(priceData, 1);

        // check that the liquidator received its rewards
        uint256 wstETHBalanceAfterRewards = wstETH.balanceOf(address(this));
        assertEq(
            wstETHBalanceAfterRewards - wstETHBalanceBeforeRewards,
            expectedLiquidatorRewards,
            "The liquidator did not receive the right amount of rewards"
        );

        // check that the vault balance got updated
        uint256 vaultBalanceAfterRewards = protocol.balanceVault();
        assertEq(
            vaultBalanceBeforeRewards - vaultBalanceAfterRewards,
            expectedLiquidatorRewards,
            "The vault does not contain the right amount of funds"
        );
    }

    /**
     * @custom:scenario The gas usage of UsdnProtocolActions.liquidate(bytes,uint16) matches the values set in
     * LiquidationRewardsManager.getRewardsParameters
     * @custom:given There are one or more ticks that can be liquidated
     * @custom:when A liquidator calls the function liquidate
     * @custom:then The gas usage matches the LiquidationRewardsManager parameters
     */
    function test_gasUsageOfLiquidateFunction() public {
        bytes memory priceData = abi.encode(4500 ether);

        vm.startPrank(users[0]);
        protocol.initiateOpenPosition(1 ether, 4000 ether, priceData, "");
        protocol.validateOpenPosition(priceData, "");
        protocol.initiateOpenPosition(1 ether, 3000 ether, priceData, "");
        protocol.validateOpenPosition(priceData, "");
        protocol.initiateOpenPosition(1 ether, 2000 ether, priceData, "");
        protocol.validateOpenPosition(priceData, "");
        vm.stopPrank();

        ILiquidationRewardsManagerErrorsEventsTypes.RewardsParameters memory rewardsParameters =
            liquidationRewardsManager.getRewardsParameters();

        uint256 snapshotId = vm.snapshot();

        uint256[] memory gasUsedArray = new uint256[](3);
        for (uint16 ticksToLiquidate = 1; ticksToLiquidate <= 3; ++ticksToLiquidate) {
            // Get a price that liquidates `ticksToLiquidate` ticks
            priceData = abi.encode(4950 ether - (1000 ether * ticksToLiquidate));

            uint256 startGas = gasleft();
            uint256 positionsLiquidated = protocol.liquidate(priceData, ticksToLiquidate);
            uint256 gasUsed = startGas - gasleft();
            gasUsedArray[ticksToLiquidate - 1] = gasUsed;

            // Make sure the expected amount of computation was executed
            assertEq(
                positionsLiquidated,
                ticksToLiquidate,
                "We expect 1, 2 or 3 positions liquidated depending on the iteration"
            );

            vm.revertTo(snapshotId);
        }

        // Calculate the average gas used exclusively by a loop of tick liquidation
        uint256 averageGasUsedPerTick = (gasUsedArray[1] - gasUsedArray[0] + gasUsedArray[2] - gasUsedArray[1]) / 2;
        // Calculate the average gas used by everything BUT loops of tick liquidation
        uint256 averageOtherGasUsed = (
            gasUsedArray[0] - averageGasUsedPerTick + gasUsedArray[1] - (averageGasUsedPerTick * 2) + gasUsedArray[2]
                - (averageGasUsedPerTick * 3)
        ) / 3;

        // Check that the gas usage per tick matches the gasUsedPerTick parameter in the LiquidationRewardsManager
        assertEq(
            averageGasUsedPerTick,
            rewardsParameters.gasUsedPerTick,
            "The result should match the gasUsedPerTick parameter set in LiquidationRewardsManager's constructor"
        );
        // Check that the other gas usage matches the otherGasUsed parameter in the LiquidationRewardsManager
        assertEq(
            averageOtherGasUsed,
            rewardsParameters.otherGasUsed,
            "The result should match the otherGasUsed parameter set in LiquidationRewardsManager's constructor"
        );
    }
=======
     * @custom:scenario The user sends too much ether when liquidating positions
     * @custom:given The user performs a liquidation
     * @custom:when The user sends 0.5 ether as value in the `liquidate` call
     * @custom:then The user gets refunded the excess ether (0.5 ether - validationCost)
     */
    function test_liquidateEtherRefund() public {
        uint256 initialTotalPos = protocol.totalLongPositions();
        uint128 currentPrice = 2000 ether;
        bytes memory priceData = abi.encode(currentPrice);

        wstETH.mint(address(this), 1_000_000 ether);
        wstETH.approve(address(protocol), type(uint256).max);

        // create high risk position
        protocol.initiateOpenPosition{
            value: oracleMiddleware.validationCost(priceData, ProtocolAction.InitiateOpenPosition)
        }(5 ether, 9 * currentPrice / 10, priceData, "");
        skip(oracleMiddleware.validationDelay() + 1);
        protocol.validateOpenPosition{
            value: oracleMiddleware.validationCost(priceData, ProtocolAction.ValidateOpenPosition)
        }(priceData, "");
        assertEq(protocol.totalLongPositions(), initialTotalPos + 1, "total positions after create");

        // liquidate
        currentPrice = 1000 ether;
        priceData = abi.encode(currentPrice);

        uint256 balanceBefore = address(this).balance;
        uint256 validationCost = oracleMiddleware.validationCost(priceData, ProtocolAction.Liquidation);
        protocol.liquidate{ value: 0.5 ether }(priceData, 1);
        assertEq(protocol.totalLongPositions(), initialTotalPos, "total positions after liquidate");
        assertEq(address(this).balance, balanceBefore - validationCost, "user balance after refund");
    }

    // test refunds
    receive() external payable { }
>>>>>>> 92f13b55
}<|MERGE_RESOLUTION|>--- conflicted
+++ resolved
@@ -1,16 +1,14 @@
 // SPDX-License-Identifier: UNLICENSED
 pragma solidity 0.8.20;
 
+import "forge-std/console.sol";
 import { USER_1, DEPLOYER } from "test/utils/Constants.sol";
 import { UsdnProtocolBaseFixture } from "test/unit/UsdnProtocol/utils/Fixtures.sol";
 
-import { IUsdnProtocolEvents } from "src/interfaces/UsdnProtocol/IUsdnProtocolEvents.sol";
-<<<<<<< HEAD
 import { ILiquidationRewardsManagerErrorsEventsTypes } from
     "src/interfaces/OracleMiddleware/ILiquidationRewardsManagerErrorsEventsTypes.sol";
-=======
+import { IUsdnProtocolEvents } from "src/interfaces/UsdnProtocol/IUsdnProtocolEvents.sol";
 import { ProtocolAction } from "src/interfaces/UsdnProtocol/IUsdnProtocolTypes.sol";
->>>>>>> 92f13b55
 
 /// @custom:feature The `_liquidatePositions` function of `UsdnProtocol`
 contract TestUsdnProtocolLiquidation is UsdnProtocolBaseFixture {
@@ -201,14 +199,9 @@
 
         skip(1 hours);
         vm.expectEmit();
-<<<<<<< HEAD
-        emit IUsdnProtocolEvents.LiquidatedTick(73_700, 0, 1000 ether, 1_670_744_473_580_842_463_528);
-
-=======
         emit IUsdnProtocolEvents.LiquidatedTick(
-            73_700, 0, 1000 ether, 1_670_744_473_580_842_463_528, -57_398_622_534_904_956_169
-        );
->>>>>>> 92f13b55
+            73_200, 0, 1000 ether, 1_589_265_276_985_422_417_883, -51_663_335_551_287_910_833
+        );
         // liquidator first liquidation batch
         protocol.liquidate(priceData, uint16(length / 2));
 
@@ -336,7 +329,6 @@
     }
 
     /**
-<<<<<<< HEAD
      * @custom:scenario A liquidator receives no rewards if liquidate() is called but no ticks can be liquidated
      * @custom:given There are no ticks that can be liquidated
      * @custom:when A liquidator calls the function liquidate()
@@ -400,8 +392,9 @@
         vm.prank(DEPLOYER);
         liquidationRewardsManager.setRewardsParameters(10_000, 30_000, 1000 gwei, 2000);
 
-        priceData = abi.encode(1670 ether);
-
+        priceData = abi.encode(1680 ether);
+
+        uint256 collateralRemainingAfterLiquidation = 464_558_964_785_558_438;
         uint256 expectedLiquidatorRewards = 4_209_000_000_000_000;
         uint256 wstETHBalanceBeforeRewards = wstETH.balanceOf(address(this));
         uint256 vaultBalanceBeforeRewards = protocol.balanceVault();
@@ -421,7 +414,7 @@
         // check that the vault balance got updated
         uint256 vaultBalanceAfterRewards = protocol.balanceVault();
         assertEq(
-            vaultBalanceBeforeRewards - vaultBalanceAfterRewards,
+            vaultBalanceAfterRewards - vaultBalanceBeforeRewards - collateralRemainingAfterLiquidation,
             expectedLiquidatorRewards,
             "The vault does not contain the right amount of funds"
         );
@@ -440,9 +433,9 @@
         vm.startPrank(users[0]);
         protocol.initiateOpenPosition(1 ether, 4000 ether, priceData, "");
         protocol.validateOpenPosition(priceData, "");
-        protocol.initiateOpenPosition(1 ether, 3000 ether, priceData, "");
-        protocol.validateOpenPosition(priceData, "");
-        protocol.initiateOpenPosition(1 ether, 2000 ether, priceData, "");
+        protocol.initiateOpenPosition(1 ether, 3950 ether, priceData, "");
+        protocol.validateOpenPosition(priceData, "");
+        protocol.initiateOpenPosition(1 ether, 3900 ether, priceData, "");
         protocol.validateOpenPosition(priceData, "");
         vm.stopPrank();
 
@@ -454,7 +447,7 @@
         uint256[] memory gasUsedArray = new uint256[](3);
         for (uint16 ticksToLiquidate = 1; ticksToLiquidate <= 3; ++ticksToLiquidate) {
             // Get a price that liquidates `ticksToLiquidate` ticks
-            priceData = abi.encode(4950 ether - (1000 ether * ticksToLiquidate));
+            priceData = abi.encode(4010 ether - (50 ether * ticksToLiquidate));
 
             uint256 startGas = gasleft();
             uint256 positionsLiquidated = protocol.liquidate(priceData, ticksToLiquidate);
@@ -492,7 +485,8 @@
             "The result should match the otherGasUsed parameter set in LiquidationRewardsManager's constructor"
         );
     }
-=======
+
+    /**
      * @custom:scenario The user sends too much ether when liquidating positions
      * @custom:given The user performs a liquidation
      * @custom:when The user sends 0.5 ether as value in the `liquidate` call
@@ -517,7 +511,7 @@
         assertEq(protocol.totalLongPositions(), initialTotalPos + 1, "total positions after create");
 
         // liquidate
-        currentPrice = 1000 ether;
+        currentPrice = 1750 ether;
         priceData = abi.encode(currentPrice);
 
         uint256 balanceBefore = address(this).balance;
@@ -529,5 +523,4 @@
 
     // test refunds
     receive() external payable { }
->>>>>>> 92f13b55
 }