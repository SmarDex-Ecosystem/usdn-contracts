--- conflicted
+++ resolved
@@ -118,13 +118,9 @@
         priceData = abi.encode(1000 ether);
 
         vm.expectEmit();
-<<<<<<< HEAD
-        emit IUsdnProtocolEvents.LiquidatedTick(74_300, 0, 1000 ether, 1_692_438_383_745_681_597_454);
-=======
         emit IUsdnProtocolEvents.LiquidatedTick(
-            74_300, 0, 1000 ether, 1_692_533_133_837_250_861_380, -189_526_878_030_469_069_247
+            74_300, 0, 1000 ether, 1_692_438_383_745_681_597_454, -189_500_168_507_036_917_323
         );
->>>>>>> 92f43e79
         // liquidator liquidation
         protocol.liquidate(priceData, 9);
 
@@ -192,13 +188,9 @@
         priceData = abi.encode(1000 ether);
         skip(1 hours);
         vm.expectEmit();
-<<<<<<< HEAD
-        emit IUsdnProtocolEvents.LiquidatedTick(73_700, 0, 1000 ether, 1_670_655_371_566_172_095_768);
-=======
         emit IUsdnProtocolEvents.LiquidatedTick(
-            73_700, 0, 1000 ether, 1_670_744_473_580_842_463_528, -57_398_622_534_904_956_169
+            73_700, 0, 1000 ether, 1_670_655_371_566_172_095_768, -57_390_760_911_864_953_551
         );
->>>>>>> 92f43e79
         // liquidator first liquidation batch
         protocol.liquidate(priceData, uint16(length / 2));
 
