// SPDX-License-Identifier: UNLICENSED
pragma solidity 0.8.20;

import { DEPLOYER } from "test/utils/Constants.sol";
import { UsdnProtocolBaseFixture } from "test/unit/UsdnProtocol/utils/Fixtures.sol";

import { ILiquidationRewardsManagerErrorsEventsTypes } from
    "src/interfaces/OracleMiddleware/ILiquidationRewardsManagerErrorsEventsTypes.sol";
import { IUsdnProtocolEvents } from "src/interfaces/UsdnProtocol/IUsdnProtocolEvents.sol";
import { ProtocolAction } from "src/interfaces/UsdnProtocol/IUsdnProtocolTypes.sol";

/// @custom:feature The `_liquidatePositions` function of `UsdnProtocol`
contract TestUsdnProtocolLiquidation is UsdnProtocolBaseFixture {
    function setUp() public {
        super._setUp(DEFAULT_PARAMS);
        wstETH.mintAndApprove(address(this), 100_000 ether, address(protocol), type(uint256).max);

        chainlinkGasPriceFeed.setLatestRoundData(1, 30 gwei, block.timestamp, 1);
        vm.txGasPrice(30 gwei);
    }

    /**
     * @custom:scenario Simulate user open positions then
     * a price drawdown and liquidations by other user action.
     * @custom:given User open positions
     * @custom:and Simulate a price drawdown
     * @custom:when User execute any protocol action
     * @custom:then Should execute liquidations.
     * @custom:and Change contract state.
     */
    function test_openUserLiquidation() public {
        bytes memory priceData = abi.encode(2000 ether);
        int24 initialTick;
        uint256 initialTickVersion;

        for (uint256 i; i < 10; i++) {
            vm.startPrank(users[i]);
            (initialTick, initialTickVersion,) = protocol.initiateOpenPosition(5 ether, 1700 ether, priceData, "");
            protocol.validateOpenPosition(priceData, "");
            vm.stopPrank();
        }

        assertEq(protocol.getTickVersion(initialTick), initialTickVersion, "wrong first tickVersion");
        // check if first total expo match initial value
        assertEq(protocol.getTotalExpo(), 297.50876198898525358 ether, "wrong first totalExpo");
        // check if first tick match initial value
        assertEq(initialTick, 74_300, "wrong first tick");
        // check if first total expo by tick match initial value
        assertEq(protocol.totalExpoByTick(initialTick), 287.588791719281791408 ether, "wrong first totalExpoByTick");
        // check if first long position length match initial value
        assertEq(protocol.longPositionsLength(initialTick), 10, "wrong first longPositionsLength");
        // check if first position in tick match initial value
        assertEq(protocol.positionsInTick(initialTick), 10, "wrong first positionsInTick");
        // check if first max initialized match initial value
        assertEq(protocol.getMaxInitializedTick(), 74_300, "wrong first maxInitializedTick");
        // check if first total long positions match initial value
        assertEq(protocol.getTotalLongPositions(), 12, "wrong first totalLongPositions");

        skip(1 hours);
        priceData = abi.encode(1650 ether);

        vm.expectEmit();
        emit IUsdnProtocolEvents.LiquidatedTick(
            74_300, 0, 1650 ether, 1_688_815_697_758_784_379_410, -937_114_468_940_773_818
        );
        // initiate a position to liquidate all other positions
        protocol.initiateOpenPosition(5 ether, 500 ether, priceData, "");
        protocol.validateOpenPosition(priceData, "");

        // check if second tick version is updated properly
        assertEq(protocol.getTickVersion(initialTick), 1, "wrong second tickVersion");
        // check if second total expo is equal expected value
<<<<<<< HEAD
        assertEq(protocol.getTotalExpo(), 19.702725157982303337 ether, "wrong second totalExpo");
=======
        assertEq(protocol.totalExpo(), 17.024364708768907152 ether, "wrong second totalExpo");
>>>>>>> ce67a51b
        // check if second total expo by tick is equal expected value
        assertEq(protocol.totalExpoByTick(initialTick), 0, "wrong second totalExpoByTick");
        // check if second long position length is equal expected value
        assertEq(protocol.longPositionsLength(initialTick), 0, "wrong second longPositionsLength");
        // check if second position in tick is equal expected value
        assertEq(protocol.positionsInTick(initialTick), 0, "wrong second positionsInTick");
        // check if second max initialized is equal expected value
        assertEq(protocol.getMaxInitializedTick(), 69_000, "wrong second maxInitializedTick");
        // check if second total long positions is equal expected value
        assertEq(protocol.getTotalLongPositions(), 3, "wrong second totalLongPositions");
    }

    /**
     * @custom:scenario Simulate user open positions then
     * a price drawdown and liquidations by liquidators with above max iteration.
     * @custom:given User open positions
     * @custom:and Block number increase 20
     * @custom:and Simulate a -20% asset price drawdown
     * @custom:when Liquidators execute liquidate
     * @custom:then Should execute liquidations.
     * @custom:and Change contract state.
     */
    function test_openLiquidatorLiquidation() public {
        bytes memory priceData = abi.encode(2000 ether);
        int24 initialTick;
        uint256 initialTickVersion;

        for (uint256 i; i < 10; i++) {
            vm.startPrank(users[i]);
            (initialTick, initialTickVersion,) = protocol.initiateOpenPosition(5 ether, 1700 ether, priceData, "");
            protocol.validateOpenPosition(priceData, "");
            vm.stopPrank();
        }

        assertEq(protocol.getTickVersion(initialTick), initialTickVersion, "wrong first tickVersion");
        // check if first total expo match initial value
        assertEq(protocol.getTotalExpo(), 297.50876198898525358 ether, "wrong first totalExpo");
        // check if first tick match initial value
        assertEq(initialTick, 74_300, "wrong first tick");
        // check if first total expo by tick match initial value
        assertEq(protocol.totalExpoByTick(initialTick), 287.588791719281791408 ether, "wrong first totalExpoByTick");
        // check if first long position length match initial value
        assertEq(protocol.longPositionsLength(initialTick), 10, "wrong first longPositionsLength");
        // check if first position in tick match initial value
        assertEq(protocol.positionsInTick(initialTick), 10, "wrong first positionsInTick");
        // check if first max initialized match initial value
        assertEq(protocol.getMaxInitializedTick(), 74_300, "wrong first maxInitializedTick");
        // check if first total long positions match initial value
        assertEq(protocol.getTotalLongPositions(), 12, "wrong first totalLongPositions");

        skip(1 hours);
        priceData = abi.encode(1000 ether);

        vm.expectEmit();
        emit IUsdnProtocolEvents.LiquidatedTick(
            74_300, 0, 1000 ether, 1_692_438_383_940_893_356_380, -189_500_168_562_066_025_611
        );
        // liquidator liquidation
        protocol.liquidate(priceData, 9);

        // check if second tick version is updated properly
        assertEq(protocol.getTickVersion(initialTick), 1, "wrong second tickVersion");
        // check if second total expo is equal expected value
        assertEq(protocol.getTotalExpo(), 9.919970269703462172 ether, "wrong second totalExpo");
        // check if second total expo by tick is equal expected value
        assertEq(protocol.totalExpoByTick(initialTick), 0, "wrong second totalExpoByTick");
        // check if second long position length is equal expected value
        assertEq(protocol.longPositionsLength(initialTick), 0, "wrong second longPositionsLength");
        // check if second position in tick is equal expected value
        assertEq(protocol.positionsInTick(initialTick), 0, "wrong second positionsInTick");
        // check if second max initialized is equal expected value
        assertEq(protocol.getMaxInitializedTick(), 69_000, "wrong second maxInitializedTick");
        // check if second total long positions is equal expected value
        assertEq(protocol.getTotalLongPositions(), 2, "wrong second totalLongPositions");
    }

    /**
     * @custom:scenario Simulate user open positions on many different tick then
     * a price drawdown and liquidations by liquidators.
     * @custom:given User open positions
     * @custom:and Simulate a 20 price drawdown
     * @custom:when Liquidators execute liquidate once
     * @custom:then Should execute liquidations partially.
     * @custom:and Change contract state.
     * @custom:when Liquidators execute liquidate many time
     * @custom:then Should execute liquidations entirely.
     * @custom:and Change contract state.
     */
    function test_openLiquidatorPartialLiquidation() public {
        uint256 length = users.length;
        int24[] memory initialTicks = new int24[](length);
        uint256 actualPrice = 2000 ether;
        bytes memory priceData = abi.encode(actualPrice);

        for (uint256 i; i < length; i++) {
            vm.startPrank(users[i]);
            (initialTicks[i],,) =
                protocol.initiateOpenPosition(20 ether, uint128(actualPrice * 80 / 100), priceData, "");
            protocol.validateOpenPosition(priceData, "");
            vm.stopPrank();
            // 20 eth drawdown
            actualPrice -= 20 ether;
            priceData = abi.encode(actualPrice);
            skip(1 hours);
        }

        // check if positions aren't liquidated
        for (uint256 i; i != length; i++) {
            // check if first tickVersion match initial value
            assertEq(protocol.getTickVersion(initialTicks[i]), 0, "wrong first tickVersion");
            // check if first long position length match initial value
            assertEq(protocol.longPositionsLength(initialTicks[i]), 1, "wrong first longPositionsLength");
            // check if first position in tick match initial value
            assertEq(protocol.positionsInTick(initialTicks[i]), 1, "wrong first positionsInTick");
        }
        // check if first total expo match initial value
<<<<<<< HEAD
        assertEq(protocol.getTotalExpo(), 920.914375905471690365 ether, "wrong first totalExpo");
=======
        assertEq(protocol.totalExpo(), 920.916195233143927215 ether, "wrong first totalExpo");
>>>>>>> ce67a51b
        // check if first max initialized match initial value
        assertEq(protocol.getMaxInitializedTick(), 73_700, "wrong first maxInitializedTick");
        // check if first total long positions match initial value
        assertEq(protocol.getTotalLongPositions(), 12, "wrong first totalLongPositions");

        priceData = abi.encode(1000 ether);

        skip(1 hours);
        vm.expectEmit();
        emit IUsdnProtocolEvents.LiquidatedTick(
            73_700, 0, 1000 ether, 1_670_658_741_688_949_105_099, -57_391_058_263_557_498_225
        );
        // liquidator first liquidation batch
        protocol.liquidate(priceData, uint16(length / 2));

        // half users should be liquidated
        for (uint256 i; i != length / 2; i++) {
            // check if second tickVersion is updated
            assertEq(protocol.getTickVersion(initialTicks[i]), 1, "wrong second tickVersion");
            // check if second long position is updated
            assertEq(protocol.longPositionsLength(initialTicks[i]), 0, "wrong second longPositionsLength");
            // check if second long position is updated
            assertEq(protocol.positionsInTick(initialTicks[i]), 0, "wrong second positionsInTick");
        }

        // check if second total expo match expected value
<<<<<<< HEAD
        assertEq(protocol.getTotalExpo(), 464.175881003526486876 ether, "wrong second totalExpo");
=======
        assertEq(protocol.totalExpo(), 464.17754310293132502 ether, "wrong second totalExpo");
>>>>>>> ce67a51b
        // check if second max initialized match expected value
        assertEq(protocol.getMaxInitializedTick(), 73_000, "wrong second maxInitializedTick");
        // check if second total long positions match expected value
        assertEq(protocol.getTotalLongPositions(), 7, "wrong second totalLongPositions");

        // liquidator second liquidation batch
        protocol.liquidate(priceData, uint16(length / 2));

        // all users should be liquidated
        for (uint256 i = length / 2; i != length; i++) {
            // check if second tickVersion is updated
            assertEq(protocol.getTickVersion(initialTicks[i]), 1, "wrong second tickVersion in tick");
            // check if second long position is updated
            assertEq(protocol.longPositionsLength(initialTicks[i]), 0, "wrong second longPositionsLength in tick");
            // check if second long position is updated
            assertEq(protocol.positionsInTick(initialTicks[i]), 0, "wrong second positionsInTick in tick");
        }

        // check if second total expo match expected value
        assertEq(protocol.getTotalExpo(), 9.919970269703462172 ether, "wrong second totalExpo");
        // check if second max initialized match expected value
        assertEq(protocol.getMaxInitializedTick(), 69_000, "wrong second maxInitializedTick");
        // check if second total long positions match expected value
        assertEq(protocol.getTotalLongPositions(), 2, "wrong second totalLongPositions");
    }

    /**
     * @custom:scenario Simulate user open positions on many different tick then
     * a price drawdown and liquidation with maxLiquidationIteration + 1
     * @custom:given Users open positions
     * @custom:and Simulate a 50% price drawdown
     * @custom:when Liquidators execute liquidate with maxLiquidationIteration + 1
     * @custom:then Only the max number of liquidations are executed
     * @custom:and The liquidator receive rewards in connection with the amount of ticks liquidated
     */
    function test_openLiquidatorLiquidationAboveMax() public {
        bytes memory priceData = abi.encode(2000 ether);
        int24 initialTick;
        uint256 initialTickVersion;

        for (uint256 i; i < 10; i++) {
            vm.startPrank(users[i]);
            (initialTick, initialTickVersion,) = protocol.initiateOpenPosition(5 ether, 1700 ether, priceData, "");
            protocol.validateOpenPosition(priceData, "");
            vm.stopPrank();
        }

        // max liquidation iteration constant
        uint16 maxLiquidationIteration = protocol.maxLiquidationIteration();
        // check if first tick version match initial value
        assertEq(protocol.getTickVersion(initialTick), initialTickVersion, "wrong first tickVersion");

        skip(1 hours);
        priceData = abi.encode(1000 ether);
        protocol.liquidate(priceData, maxLiquidationIteration + 1);

        // check if second tick version is updated properly
        assertEq(protocol.getTickVersion(initialTick), 1, "wrong second tickVersion");
    }

    /**
     * @custom:scenario A position gets liquidated due to funding rates without price change
     * @custom:given A small high risk position (leverage ~10x) and a very large low risk position (leverage ~2x)
     * @custom:and A large imbalance in the trading expo of the long side vs vault side
     * @custom:when We wait for 4 days and the price stays contant
     * @custom:and We then call `liquidate`
     * @custom:then Funding rates make the liquidation price of the high risk positions go up (the liquidation
     * multiplier increases)
     * @custom:and The high risk position gets liquidated even though the asset price has not changed
     */
    function test_liquidatedByFundingRates() public {
        uint128 currentPrice = 2000 ether;

        wstETH.mintAndApprove(address(this), 1_000_000 ether, address(protocol), type(uint256).max);

        bytes memory priceData = abi.encode(uint128(currentPrice));

        // create high risk position
        (int24 tick, uint256 tickVersion, uint256 index) =
            protocol.initiateOpenPosition(5 ether, 9 * currentPrice / 10, priceData, "");
        skip(oracleMiddleware.validationDelay() + 1);
        protocol.validateOpenPosition(priceData, "");

        // create large low-risk position to affect funding rates
        protocol.initiateOpenPosition(500_000 ether, currentPrice / 2, priceData, "");
        skip(oracleMiddleware.validationDelay() + 1);
        protocol.validateOpenPosition(priceData, "");

        uint256 initialMultiplier = protocol.getLiquidationMultiplier();

        uint128 liqPrice = protocol.getEffectivePriceForTick(tick);
        assertLt(liqPrice, currentPrice, "liquidation price >= current price");

        // Wait 1 day so that funding rates make the liquidation price of those positions go up
        skip(1 days);

        // Adjust balances, multiplier and liquidate positions
        uint256 liquidated = protocol.liquidate(priceData, 0);

        // the liquidation price for the high risk position went above the current price
        assertEq(liquidated, 1, "liquidation failed");
        liqPrice = protocol.getEffectivePriceForTick(tick);
        assertGt(liqPrice, currentPrice, "liquidation price <= current price");
        assertGt(protocol.getLiquidationMultiplier(), initialMultiplier, "multiplier did not grow");

        // the position doesn't exist anymore
        vm.expectRevert(abi.encodeWithSelector(UsdnProtocolOutdatedTick.selector, tickVersion + 1, tickVersion));
        protocol.getLongPosition(tick, tickVersion, index);
    }

    /**
     * @custom:scenario A liquidator receives no rewards if liquidate() is called but no ticks can be liquidated
     * @custom:given There are no ticks that can be liquidated
     * @custom:when A liquidator calls the function liquidate()
     * @custom:then No rewards are sent and no ticks are liquidated
     */
    function test_nothingHappensIfNoTicksCanBeLiquidated() public {
        bytes memory priceData = abi.encode(2000 ether);

        vm.startPrank(users[0]);
        protocol.initiateOpenPosition(5 ether, 1700 ether, priceData, "");
        protocol.validateOpenPosition(priceData, "");
        vm.stopPrank();

        priceData = abi.encode(1950 ether);

        uint256 wstETHBalanceBeforeRewards = wstETH.balanceOf(address(this));
        uint256 vaultBalanceBeforeRewards = protocol.balanceVault();
        uint256 longPositionsBeforeLiquidation = protocol.totalLongPositions();

        protocol.liquidate(priceData, 1);

        // check that the liquidator didn't receive any rewards
        assertEq(
            wstETHBalanceBeforeRewards,
            wstETH.balanceOf(address(this)),
            "The liquidator should not receive rewards if there were no liquidations"
        );

        // check that the vault balance did not change
        assertEq(
            vaultBalanceBeforeRewards,
            protocol.balanceVault(),
            "The vault balance should not change if there were no liquidations"
        );

        // check if first total long positions match initial value
        assertEq(
            longPositionsBeforeLiquidation,
            protocol.totalLongPositions(),
            "The number of long positions should not have changed"
        );
    }

    /**
     * @custom:scenario A liquidator liquidate a tick and receive a reward
     * @custom:given There is a tick that can be liquidated
     * @custom:when A liquidator calls the function liquidate()
     * @custom:then The protocol send rewards for the liquidation
     */
    function test_rewardsAreSentToLiquidatorAfterLiquidations() public {
        bytes memory priceData = abi.encode(2000 ether);

        vm.startPrank(users[0]);
        protocol.initiateOpenPosition(5 ether, 1700 ether, priceData, "");
        protocol.validateOpenPosition(priceData, "");
        vm.stopPrank();

        // Change The rewards calculations parameters to not be dependent of the initial values
        vm.prank(DEPLOYER);
        liquidationRewardsManager.setRewardsParameters(10_000, 30_000, 1000 gwei, 20_000);

        priceData = abi.encode(1680 ether);

        uint256 collateralRemainingAfterLiquidation = 464_558_964_785_558_438;
        uint256 expectedLiquidatorRewards = 4_209_000_000_000_000;
        uint256 wstETHBalanceBeforeRewards = wstETH.balanceOf(address(this));
        uint256 vaultBalanceBeforeRewards = protocol.balanceVault();

        vm.expectEmit();
        emit IUsdnProtocolEvents.LiquidatorRewarded(address(this), expectedLiquidatorRewards);
        protocol.liquidate(priceData, 1);

        // check that the liquidator received its rewards
        assertEq(
            wstETH.balanceOf(address(this)) - wstETHBalanceBeforeRewards,
            expectedLiquidatorRewards,
            "The liquidator did not receive the right amount of rewards"
        );

        // check that the vault balance got updated
        assertEq(
            protocol.balanceVault() - vaultBalanceBeforeRewards - collateralRemainingAfterLiquidation,
            expectedLiquidatorRewards,
            "The vault does not contain the right amount of funds"
        );
    }

    /**
     * @custom:scenario The gas usage of UsdnProtocolActions.liquidate(bytes,uint16) matches the values set in
     * LiquidationRewardsManager.getRewardsParameters
     * @custom:given There are one or more ticks that can be liquidated
     * @custom:when A liquidator calls the function liquidate
     * @custom:then The gas usage matches the LiquidationRewardsManager parameters
     */
    function test_gasUsageOfLiquidateFunction() public {
        bytes memory priceData = abi.encode(4500 ether);

        vm.startPrank(users[0]);
        protocol.initiateOpenPosition(1 ether, 4000 ether, priceData, "");
        protocol.validateOpenPosition(priceData, "");
        protocol.initiateOpenPosition(1 ether, 3950 ether, priceData, "");
        protocol.validateOpenPosition(priceData, "");
        protocol.initiateOpenPosition(1 ether, 3900 ether, priceData, "");
        protocol.validateOpenPosition(priceData, "");
        vm.stopPrank();

        ILiquidationRewardsManagerErrorsEventsTypes.RewardsParameters memory rewardsParameters =
            liquidationRewardsManager.getRewardsParameters();

        uint256 snapshotId = vm.snapshot();

        uint256[] memory gasUsedArray = new uint256[](3);
        for (uint16 ticksToLiquidate = 1; ticksToLiquidate <= 3; ++ticksToLiquidate) {
            // Get a price that liquidates `ticksToLiquidate` ticks
            priceData = abi.encode(4010 ether - (50 ether * ticksToLiquidate));

            uint256 startGas = gasleft();
            uint256 positionsLiquidated = protocol.liquidate(priceData, ticksToLiquidate);
            uint256 gasUsed = startGas - gasleft();
            gasUsedArray[ticksToLiquidate - 1] = gasUsed;

            // Make sure the expected amount of computation was executed
            assertEq(
                positionsLiquidated,
                ticksToLiquidate,
                "We expect 1, 2 or 3 positions liquidated depending on the iteration"
            );

            vm.revertTo(snapshotId);
        }

        // Calculate the average gas used exclusively by a loop of tick liquidation
        uint256 averageGasUsedPerTick = (gasUsedArray[1] - gasUsedArray[0] + gasUsedArray[2] - gasUsedArray[1]) / 2;
        // Calculate the average gas used by everything BUT loops of tick liquidation
        uint256 averageOtherGasUsed = (
            gasUsedArray[0] - averageGasUsedPerTick + gasUsedArray[1] - (averageGasUsedPerTick * 2) + gasUsedArray[2]
                - (averageGasUsedPerTick * 3)
        ) / 3;

        // Check that the gas usage per tick matches the gasUsedPerTick parameter in the LiquidationRewardsManager
        assertEq(
            averageGasUsedPerTick,
            rewardsParameters.gasUsedPerTick,
            "The result should match the gasUsedPerTick parameter set in LiquidationRewardsManager's constructor"
        );
        // Check that the other gas usage matches the otherGasUsed parameter in the LiquidationRewardsManager
        assertEq(
            averageOtherGasUsed,
            rewardsParameters.otherGasUsed,
            "The result should match the otherGasUsed parameter set in LiquidationRewardsManager's constructor"
        );
    }

    /**
     * @custom:scenario The user sends too much ether when liquidating positions
     * @custom:given The user performs a liquidation
     * @custom:when The user sends 0.5 ether as value in the `liquidate` call
     * @custom:then The user gets refunded the excess ether (0.5 ether - validationCost)
     */
    function test_liquidateEtherRefund() public {
        uint256 initialTotalPos = protocol.totalLongPositions();
        uint128 currentPrice = 2000 ether;
        bytes memory priceData = abi.encode(currentPrice);

        wstETH.mint(address(this), 1_000_000 ether);
        wstETH.approve(address(protocol), type(uint256).max);

        // create high risk position
        protocol.initiateOpenPosition{
            value: oracleMiddleware.validationCost(priceData, ProtocolAction.InitiateOpenPosition)
        }(5 ether, 9 * currentPrice / 10, priceData, "");
        skip(oracleMiddleware.validationDelay() + 1);
        protocol.validateOpenPosition{
            value: oracleMiddleware.validationCost(priceData, ProtocolAction.ValidateOpenPosition)
        }(priceData, "");
        assertEq(protocol.totalLongPositions(), initialTotalPos + 1, "total positions after create");

        // liquidate
        currentPrice = 1750 ether;
        priceData = abi.encode(currentPrice);

        uint256 balanceBefore = address(this).balance;
        uint256 validationCost = oracleMiddleware.validationCost(priceData, ProtocolAction.Liquidation);
        protocol.liquidate{ value: 0.5 ether }(priceData, 1);
        assertEq(protocol.totalLongPositions(), initialTotalPos, "total positions after liquidate");
        assertEq(address(this).balance, balanceBefore - validationCost, "user balance after refund");
    }

    // test refunds
    receive() external payable { }
}<|MERGE_RESOLUTION|>--- conflicted
+++ resolved
@@ -70,11 +70,7 @@
         // check if second tick version is updated properly
         assertEq(protocol.getTickVersion(initialTick), 1, "wrong second tickVersion");
         // check if second total expo is equal expected value
-<<<<<<< HEAD
-        assertEq(protocol.getTotalExpo(), 19.702725157982303337 ether, "wrong second totalExpo");
-=======
-        assertEq(protocol.totalExpo(), 17.024364708768907152 ether, "wrong second totalExpo");
->>>>>>> ce67a51b
+        assertEq(protocol.getTotalExpo(), 17.024364708768907152 ether, "wrong second totalExpo");
         // check if second total expo by tick is equal expected value
         assertEq(protocol.totalExpoByTick(initialTick), 0, "wrong second totalExpoByTick");
         // check if second long position length is equal expected value
@@ -191,11 +187,7 @@
             assertEq(protocol.positionsInTick(initialTicks[i]), 1, "wrong first positionsInTick");
         }
         // check if first total expo match initial value
-<<<<<<< HEAD
-        assertEq(protocol.getTotalExpo(), 920.914375905471690365 ether, "wrong first totalExpo");
-=======
-        assertEq(protocol.totalExpo(), 920.916195233143927215 ether, "wrong first totalExpo");
->>>>>>> ce67a51b
+        assertEq(protocol.getTotalExpo(), 920.916195233143927215 ether, "wrong first totalExpo");
         // check if first max initialized match initial value
         assertEq(protocol.getMaxInitializedTick(), 73_700, "wrong first maxInitializedTick");
         // check if first total long positions match initial value
@@ -222,11 +214,7 @@
         }
 
         // check if second total expo match expected value
-<<<<<<< HEAD
-        assertEq(protocol.getTotalExpo(), 464.175881003526486876 ether, "wrong second totalExpo");
-=======
-        assertEq(protocol.totalExpo(), 464.17754310293132502 ether, "wrong second totalExpo");
->>>>>>> ce67a51b
+        assertEq(protocol.getTotalExpo(), 464.17754310293132502 ether, "wrong second totalExpo");
         // check if second max initialized match expected value
         assertEq(protocol.getMaxInitializedTick(), 73_000, "wrong second maxInitializedTick");
         // check if second total long positions match expected value
@@ -354,8 +342,8 @@
         priceData = abi.encode(1950 ether);
 
         uint256 wstETHBalanceBeforeRewards = wstETH.balanceOf(address(this));
-        uint256 vaultBalanceBeforeRewards = protocol.balanceVault();
-        uint256 longPositionsBeforeLiquidation = protocol.totalLongPositions();
+        uint256 vaultBalanceBeforeRewards = protocol.getBalanceVault();
+        uint256 longPositionsBeforeLiquidation = protocol.getTotalLongPositions();
 
         protocol.liquidate(priceData, 1);
 
@@ -369,14 +357,14 @@
         // check that the vault balance did not change
         assertEq(
             vaultBalanceBeforeRewards,
-            protocol.balanceVault(),
+            protocol.getBalanceVault(),
             "The vault balance should not change if there were no liquidations"
         );
 
         // check if first total long positions match initial value
         assertEq(
             longPositionsBeforeLiquidation,
-            protocol.totalLongPositions(),
+            protocol.getTotalLongPositions(),
             "The number of long positions should not have changed"
         );
     }
@@ -404,7 +392,7 @@
         uint256 collateralRemainingAfterLiquidation = 464_558_964_785_558_438;
         uint256 expectedLiquidatorRewards = 4_209_000_000_000_000;
         uint256 wstETHBalanceBeforeRewards = wstETH.balanceOf(address(this));
-        uint256 vaultBalanceBeforeRewards = protocol.balanceVault();
+        uint256 vaultBalanceBeforeRewards = protocol.getBalanceVault();
 
         vm.expectEmit();
         emit IUsdnProtocolEvents.LiquidatorRewarded(address(this), expectedLiquidatorRewards);
@@ -419,7 +407,7 @@
 
         // check that the vault balance got updated
         assertEq(
-            protocol.balanceVault() - vaultBalanceBeforeRewards - collateralRemainingAfterLiquidation,
+            protocol.getBalanceVault() - vaultBalanceBeforeRewards - collateralRemainingAfterLiquidation,
             expectedLiquidatorRewards,
             "The vault does not contain the right amount of funds"
         );
@@ -498,7 +486,7 @@
      * @custom:then The user gets refunded the excess ether (0.5 ether - validationCost)
      */
     function test_liquidateEtherRefund() public {
-        uint256 initialTotalPos = protocol.totalLongPositions();
+        uint256 initialTotalPos = protocol.getTotalLongPositions();
         uint128 currentPrice = 2000 ether;
         bytes memory priceData = abi.encode(currentPrice);
 
@@ -513,7 +501,7 @@
         protocol.validateOpenPosition{
             value: oracleMiddleware.validationCost(priceData, ProtocolAction.ValidateOpenPosition)
         }(priceData, "");
-        assertEq(protocol.totalLongPositions(), initialTotalPos + 1, "total positions after create");
+        assertEq(protocol.getTotalLongPositions(), initialTotalPos + 1, "total positions after create");
 
         // liquidate
         currentPrice = 1750 ether;
@@ -522,7 +510,7 @@
         uint256 balanceBefore = address(this).balance;
         uint256 validationCost = oracleMiddleware.validationCost(priceData, ProtocolAction.Liquidation);
         protocol.liquidate{ value: 0.5 ether }(priceData, 1);
-        assertEq(protocol.totalLongPositions(), initialTotalPos, "total positions after liquidate");
+        assertEq(protocol.getTotalLongPositions(), initialTotalPos, "total positions after liquidate");
         assertEq(address(this).balance, balanceBefore - validationCost, "user balance after refund");
     }
 
