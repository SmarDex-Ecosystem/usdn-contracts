--- conflicted
+++ resolved
@@ -103,23 +103,13 @@
      * @custom:and The price of the asset is $2500 at the moment of initiation
      * @custom:and The price of the asset is $3000 at the moment of validation
      * @custom:when The user validates the withdrawal
-<<<<<<< HEAD
-     * @custom:then The user's wstETH balance increases by 0.425413558866950023
+     * @custom:then The user's wstETH balance increases by 0.425413558866950009
      * @custom:and The USDN total supply decreases by 1000
-     * @custom:and The protocol emits a `ValidatedWithdrawal` event with the withdrawn amount of 0.425413558866950023
+     * @custom:and The protocol emits a `ValidatedWithdrawal` event with the withdrawn amount of 0.425413558866950009
      */
     function test_validateWithdrawPriceUp() public {
         skip(3600);
-        _checkValidateWithdrawWithPrice(uint128(2500 ether), uint128(3000 ether), 0.425413558866950023 ether);
-=======
-     * @custom:then The user's wstETH balance increases by 0.42540734333207234
-     * @custom:and The USDN total supply decreases by 1000
-     * @custom:and The protocol emits a `ValidatedWithdrawal` event with the withdrawn amount of 0.42540734333207234
-     */
-    function test_validateWithdrawPriceUp() public {
-        skip(3600);
-        _checkValidateWithdrawWithPrice(uint128(2500 ether), uint128(3000 ether), 0.42540734333207234 ether);
->>>>>>> 5907e66d
+        _checkValidateWithdrawWithPrice(uint128(2500 ether), uint128(3000 ether), 0.425413558866950009 ether);
     }
 
     /**
@@ -128,23 +118,13 @@
      * @custom:and The price of the asset is $2500 at the moment of initiation
      * @custom:and The price of the asset is $2000 at the moment of validation
      * @custom:when The user validates the withdrawal
-<<<<<<< HEAD
-     * @custom:then The user's wstETH balance increases by 0.455223306465633160
+     * @custom:then The user's wstETH balance increases by 0.455223306465633151
      * @custom:and The USDN total supply decreases by 1000
-     * @custom:and The protocol emits a `ValidatedWithdrawal` event with the withdrawn amount of 0.455223306465633160
+     * @custom:and The protocol emits a `ValidatedWithdrawal` event with the withdrawn amount of 0.455223306465633151
      */
     function test_validateWithdrawPriceDown() public {
         skip(3600);
-        _checkValidateWithdrawWithPrice(uint128(2500 ether), uint128(2000 ether), 0.45522330646563316 ether);
-=======
-     * @custom:then The user's wstETH balance increases by 0.455215849315210033
-     * @custom:and The USDN total supply decreases by 1000
-     * @custom:and The protocol emits a `ValidatedWithdrawal` event with the withdrawn amount of 0.455215849315210033
-     */
-    function test_validateWithdrawPriceDown() public {
-        skip(3600);
-        _checkValidateWithdrawWithPrice(uint128(2500 ether), uint128(2000 ether), 0.455215849315210033 ether);
->>>>>>> 5907e66d
+        _checkValidateWithdrawWithPrice(uint128(2500 ether), uint128(2000 ether), 0.455223306465633151 ether);
     }
 
     /**
