--- conflicted
+++ resolved
@@ -113,8 +113,7 @@
     function test_RevertWhen_zeroAmount() public {
         bytes memory currentPrice = abi.encode(uint128(2000 ether));
         vm.expectRevert(UsdnProtocolZeroAmount.selector);
-<<<<<<< HEAD
-        protocol.initiateWithdrawal(0, abi.encode(uint128(2000 ether)), "", address(this));
+        protocol.initiateWithdrawal(0, currentPrice, "", address(this));
     }
 
     /**
@@ -123,11 +122,9 @@
      * @custom:then The protocol reverts with `UsdnProtocolZeroAddressTo`
      */
     function test_RevertWhen_zeroAddressTo() public {
+        bytes memory currentPrice = abi.encode(uint128(2000 ether));
         vm.expectRevert(UsdnProtocolZeroAddressTo.selector);
-        protocol.initiateWithdrawal(1 ether, abi.encode(uint128(2000 ether)), "", address(0));
-=======
-        protocol.initiateWithdrawal(0, currentPrice, "");
->>>>>>> 95cd761d
+        protocol.initiateWithdrawal(1 ether, currentPrice, "", address(0));
     }
 
     /**
@@ -142,13 +139,9 @@
      */
     function test_validateWithdrawPriceUp() public {
         skip(3600);
-<<<<<<< HEAD
         _checkValidateWithdrawWithPrice(
-            uint128(2500 ether), uint128(3000 ether), 0.425407470110072161 ether, address(this)
+            uint128(2500 ether), uint128(3000 ether), 0.425407343332072355 ether, address(this)
         );
-=======
-        _checkValidateWithdrawWithPrice(uint128(2500 ether), uint128(3000 ether), 0.425407343332072355 ether);
->>>>>>> 95cd761d
     }
 
     /**
@@ -163,10 +156,45 @@
      */
     function test_validateWithdrawPriceDown() public {
         skip(3600);
-<<<<<<< HEAD
         _checkValidateWithdrawWithPrice(
-            uint128(2500 ether), uint128(2000 ether), 0.455215966583936249 ether, address(this)
+            uint128(2500 ether), uint128(2000 ether), 0.455215849315210042 ether, address(this)
         );
+    }
+
+    /**
+     * @custom:scenario The user sends too much ether when initiating a withdrawal
+     * @custom:given The user withdraws 1 wstETH
+     * @custom:when The user sends 0.5 ether as value in the `initiateWithdrawal` call
+     * @custom:then The user gets refunded the excess ether (0.5 ether - validationCost)
+     */
+    function test_initiateWithdrawEtherRefund() public {
+        oracleMiddleware.setRequireValidationCost(true); // require 1 wei per validation
+        uint256 balanceBefore = address(this).balance;
+        bytes memory currentPrice = abi.encode(uint128(2000 ether));
+        uint256 validationCost = oracleMiddleware.validationCost(currentPrice, ProtocolAction.InitiateWithdrawal);
+        protocol.initiateWithdrawal{ value: validationCost }(USDN_AMOUNT, currentPrice, "", address(this));
+        assertEq(address(this).balance, balanceBefore - validationCost, "user balance after refund");
+    }
+
+    /**
+     * @custom:scenario The user sends too much ether when validating a withdrawal
+     * @custom:given The user initiated a withdrawal of 1000 USDN and validates it
+     * @custom:when The user sends 0.5 ether as value in the `validateWithdrawal` call
+     * @custom:then The user gets refunded the excess ether (0.5 ether - validationCost)
+     */
+    function test_validateWithdrawEtherRefund() public {
+        oracleMiddleware.setRequireValidationCost(true); // require 1 wei per validation
+        // initiate
+        bytes memory currentPrice = abi.encode(uint128(2000 ether));
+        uint256 validationCost = oracleMiddleware.validationCost(currentPrice, ProtocolAction.InitiateWithdrawal);
+        protocol.initiateWithdrawal{ value: validationCost }(USDN_AMOUNT, currentPrice, "", address(this));
+
+        skip(oracleMiddleware.validationDelay() + 1);
+        // validate
+        validationCost = oracleMiddleware.validationCost(currentPrice, ProtocolAction.ValidateWithdrawal);
+        uint256 balanceBefore = address(this).balance;
+        protocol.validateWithdrawal{ value: 0.5 ether }(currentPrice, "");
+        assertEq(address(this).balance, balanceBefore - validationCost, "user balance after refund");
     }
 
     /**
@@ -179,46 +207,7 @@
      */
     function test_validateWithdrawDifferentToAddress() public {
         skip(3600);
-        _checkValidateWithdrawWithPrice(uint128(2000 ether), uint128(2000 ether), 0.499963458792798571 ether, USER_1);
-=======
-        _checkValidateWithdrawWithPrice(uint128(2500 ether), uint128(2000 ether), 0.455215849315210042 ether);
-    }
-
-    /**
-     * @custom:scenario The user sends too much ether when initiating a withdrawal
-     * @custom:given The user withdraws 1 wstETH
-     * @custom:when The user sends 0.5 ether as value in the `initiateWithdrawal` call
-     * @custom:then The user gets refunded the excess ether (0.5 ether - validationCost)
-     */
-    function test_initiateWithdrawEtherRefund() public {
-        oracleMiddleware.setRequireValidationCost(true); // require 1 wei per validation
-        uint256 balanceBefore = address(this).balance;
-        bytes memory currentPrice = abi.encode(uint128(2000 ether));
-        uint256 validationCost = oracleMiddleware.validationCost(currentPrice, ProtocolAction.InitiateWithdrawal);
-        protocol.initiateWithdrawal{ value: validationCost }(USDN_AMOUNT, currentPrice, "");
-        assertEq(address(this).balance, balanceBefore - validationCost, "user balance after refund");
-    }
-
-    /**
-     * @custom:scenario The user sends too much ether when validating a withdrawal
-     * @custom:given The user initiated a withdrawal of 1000 USDN and validates it
-     * @custom:when The user sends 0.5 ether as value in the `validateWithdrawal` call
-     * @custom:then The user gets refunded the excess ether (0.5 ether - validationCost)
-     */
-    function test_validateWithdrawEtherRefund() public {
-        oracleMiddleware.setRequireValidationCost(true); // require 1 wei per validation
-        // initiate
-        bytes memory currentPrice = abi.encode(uint128(2000 ether));
-        uint256 validationCost = oracleMiddleware.validationCost(currentPrice, ProtocolAction.InitiateWithdrawal);
-        protocol.initiateWithdrawal{ value: validationCost }(USDN_AMOUNT, currentPrice, "");
-
-        skip(oracleMiddleware.validationDelay() + 1);
-        // validate
-        validationCost = oracleMiddleware.validationCost(currentPrice, ProtocolAction.ValidateWithdrawal);
-        uint256 balanceBefore = address(this).balance;
-        protocol.validateWithdrawal{ value: 0.5 ether }(currentPrice, "");
-        assertEq(address(this).balance, balanceBefore - validationCost, "user balance after refund");
->>>>>>> 95cd761d
+        _checkValidateWithdrawWithPrice(uint128(2000 ether), uint128(2000 ether), 0.499963328488023073 ether, USER_1);
     }
 
     /**
