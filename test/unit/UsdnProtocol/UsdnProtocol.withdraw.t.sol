--- conflicted
+++ resolved
@@ -12,7 +12,6 @@
  * @custom:and A user who deposited 1 wstETH at price $2000 to get 2000 USDN
  */
 contract TestUsdnProtocolWithdraw is UsdnProtocolBaseFixture {
-<<<<<<< HEAD
     uint256 constant INITIAL_WSTETH_BALANCE = 10 ether;
     uint128 constant DEPOSIT_AMOUNT = 1 ether;
     uint128 constant USDN_AMOUNT = 1000 ether;
@@ -21,8 +20,8 @@
 
     // We can't do the deposit here because then the `test_setUp()` fails in the fixture.
     // This will be refactored once we have the new fixture setup function from PR #42
-    function setUp() public override {
-        super.setUp();
+    function setUp() public {
+        super._setUp(DEFAULT_PARAMS);
         wstETH.mint(address(this), INITIAL_WSTETH_BALANCE);
         wstETH.approve(address(protocol), type(uint256).max);
         usdn.approve(address(protocol), type(uint256).max);
@@ -162,9 +161,5 @@
 
         assertEq(usdn.balanceOf(address(this)), initialUsdnBalance - USDN_AMOUNT, "final usdn balance");
         assertEq(wstETH.balanceOf(address(this)), initialWstETHBalance + withdrawnAmount, "final wstETH balance");
-=======
-    function setUp() public {
-        super._setUp(DEFAULT_PARAMS);
->>>>>>> 765446e3
     }
 }