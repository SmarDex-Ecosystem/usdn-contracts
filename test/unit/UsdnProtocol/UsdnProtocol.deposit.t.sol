// SPDX-License-Identifier: UNLICENSED
pragma solidity 0.8.20;

import { UsdnProtocolBaseFixture } from "test/unit/UsdnProtocol/utils/Fixtures.sol";

import { PendingAction, ProtocolAction } from "src/interfaces/UsdnProtocol/IUsdnProtocolTypes.sol";

import { USER_1 } from "test/utils/Constants.sol";

/**
 * @custom:feature The deposit function of the USDN Protocol
 * @custom:background Given a protocol initialized with 10 wstETH in the vault and 5 wstETH in a long position with a
 * leverage of ~2x.
 * @custom:and A user with 10 wstETH in their wallet
 */
contract TestUsdnProtocolDeposit is UsdnProtocolBaseFixture {
    uint256 internal constant INITIAL_WSTETH_BALANCE = 10 ether;

    function setUp() public {
        super._setUp(DEFAULT_PARAMS);
        wstETH.mint(address(this), INITIAL_WSTETH_BALANCE);
        wstETH.approve(address(protocol), type(uint256).max);
    }

    /**
     * @custom:scenario The user initiates a deposit of 1 wstETH
     * @custom:given The price of the asset is $2000
     * @custom:when The user initiates a deposit of 1 wstETH
     * @custom:then The user's wstETH balance decreases by 1 wstETH
     * @custom:and The protocol's wstETH balance increases by 1 wstETH
     * @custom:and The protocol emits an `InitiatedDeposit` event
     * @custom:and The USDN total supply does not change yet
     * @custom:and The user has a pending action of type `ValidateDeposit` with the amount of 1 wstETH
     * @custom:and The pending action is not actionable yet
     * @custom:and The pending action is actionable after the validation deadline has elapsed
     */
    function test_initiateDeposit() public {
        initiateDepositScenario(address(this));
    }

    /**
     * @custom:scenario The user initiates a deposit of 1 wstETH with another user as the beneficiary
     * @custom:given The to parameter is different from the sender of the transaction
     * @custom:when initiateDeposit function is called
     * @custom:then The protocol emits an `InitiatedDeposit` event with the right beneficiary
     * @custom:and The user has a pending action of type `InitiateDeposit` with the right beneficiary
     */
    function test_initiateDepositForAnotherUser() public {
        initiateDepositScenario(USER_1);
    }

    function initiateDepositScenario(address to) internal {
        uint128 depositAmount = 1 ether;
        bytes memory currentPrice = abi.encode(uint128(2000 ether)); // only used to apply PnL + funding

        vm.expectEmit();
        emit InitiatedDeposit(address(this), to, depositAmount); // expected event
        protocol.initiateDeposit(depositAmount, currentPrice, "", to);

        assertEq(wstETH.balanceOf(address(this)), INITIAL_WSTETH_BALANCE - depositAmount, "wstETH user balance");
        assertEq(
            wstETH.balanceOf(address(protocol)),
            params.initialDeposit + params.initialLong + depositAmount,
            "wstETH protocol balance"
        );
        // no USDN should be minted yet
        assertEq(usdn.totalSupply(), usdnInitialTotalSupply, "usdn total supply");
        // the pending action should not yet be actionable by a third party
        vm.prank(address(0)); // simulate front-end call by someone else
        PendingAction memory action = protocol.getActionablePendingAction(0);
        assertTrue(action.action == ProtocolAction.None, "no pending action");

        action = protocol.getUserPendingAction(address(this));
        assertTrue(action.action == ProtocolAction.ValidateDeposit, "action type");
        assertEq(action.timestamp, block.timestamp, "action timestamp");
        assertEq(action.user, address(this), "action user");
<<<<<<< HEAD
        assertEq(action.to, to, "action to");
        assertEq(action.amountOrIndex, depositAmount, "action amount");
=======
        assertEq(action.amount, depositAmount, "action amount");
>>>>>>> ae40066a

        // the pending action should be actionable after the validation deadline
        skip(protocol.validationDeadline() + 1);
        vm.prank(address(0)); // simulate front-end call by someone else
        action = protocol.getActionablePendingAction(0);
        assertEq(action.user, address(this), "pending action user");
    }

    /**
     * @custom:scenario The user initiates a deposit with parameter to defined at zero
     * @custom:when The user initiates a deposit with parameter to defined at zero
     * @custom:then The protocol reverts with `UsdnProtocolZeroAddressTo`
     */
    function test_RevertWhen_zeroAddressTo() public {
        vm.expectRevert(UsdnProtocolZeroAddressTo.selector);
        protocol.initiateDeposit(1 ether, abi.encode(uint128(2000 ether)), "", address(0));
    }

    /**
     * @custom:scenario The user initiates a deposit of 0 wstETH
     * @custom:when The user initiates a deposit of 0 wstETH
     * @custom:then The protocol reverts with `UsdnProtocolZeroAmount`
     */
    function test_RevertWhen_zeroAmount() public {
        vm.expectRevert(UsdnProtocolZeroAmount.selector);
        protocol.initiateDeposit(0, abi.encode(uint128(2000 ether)), "", address(this));
    }

    /**
     * @custom:scenario The user initiates and validates a deposit while the price of the asset increases
     * @custom:given The user deposits 1 wstETH
     * @custom:and The price of the asset is $2000 at the moment of initiation
     * @custom:and The price of the asset is $2100 at the moment of validation
     * @custom:when The user validates the deposit
     * @custom:then The user's USDN balance increases by 2000 USDN
     * @custom:and The USDN total supply increases by 2000 USDN
     * @custom:and The protocol emits a `ValidatedDeposit` event with the minted amount of 2000 USDN
     */
    function test_validateDepositPriceIncrease() public {
        _checkValidateDepositWithPrice(2000 ether, 2100 ether, 2000 ether);
    }

    /**
     * @custom:scenario The user initiates and validates a deposit while the price of the asset decreases
     * @custom:given The user deposits 1 wstETH
     * @custom:and The price of the asset is $2000 at the moment of initiation
     * @custom:and The price of the asset is $1900 at the moment of validation
     * @custom:when The user validates the deposit
     * @custom:then The user's USDN balance increases by 1949.518048223628563225 USDN
     * @custom:and The USDN total supply increases by 1949.518048223628563225 USDN
     * @custom:and The protocol emits a `ValidatedDeposit` event with the minted amount of 1949.518048223628563225 USDN
     */
    function test_validateDepositPriceDecrease() public {
        _checkValidateDepositWithPrice(2000 ether, 1900 ether, 1949.518048223628563225 ether);
    }

    /**
     * @dev Create a deposit at price `initialPrice`, then validate it at price `assetPrice`, then check the emitted
     * event and the resulting state.
     * @param initialPrice price of the asset at the time of deposit initiation
     * @param assetPrice price of the asset at the time of deposit validation
     * @param expectedUsdnAmount expected amount of USDN minted
     */
    function _checkValidateDepositWithPrice(uint128 initialPrice, uint128 assetPrice, uint256 expectedUsdnAmount)
        internal
    {
        uint128 depositAmount = 1 ether;
        bytes memory currentPrice = abi.encode(initialPrice); // only used to apply PnL + funding

        protocol.initiateDeposit(depositAmount, currentPrice, "", address(this));
        uint256 vaultBalance = protocol.balanceVault(); // save for mint amount calculation in case price increases

        // wait the required delay between initiation and validation
        uint256 validationDelay = oracleMiddleware.validationDelay();
        skip(validationDelay + 1);

        // set the effective price used for minting USDN
        currentPrice = abi.encode(assetPrice);

        // if price decreases, we need to use the new balance to calculate the minted amount
        if (assetPrice < initialPrice) {
            vaultBalance = uint256(protocol.vaultAssetAvailable(assetPrice));
        }

        // theoretical minted amount
        uint256 mintedAmount = uint256(depositAmount) * usdn.totalSupply() / vaultBalance;
        assertEq(mintedAmount, expectedUsdnAmount, "minted amount");

        vm.expectEmit();
        emit ValidatedDeposit(address(this), depositAmount, mintedAmount); // expected event
        protocol.validateDeposit(currentPrice, "");

        assertEq(usdn.balanceOf(address(this)), mintedAmount, "USDN user balance");
        assertEq(usdn.totalSupply(), usdnInitialTotalSupply + mintedAmount, "USDN total supply");
    }
}<|MERGE_RESOLUTION|>--- conflicted
+++ resolved
@@ -74,12 +74,8 @@
         assertTrue(action.action == ProtocolAction.ValidateDeposit, "action type");
         assertEq(action.timestamp, block.timestamp, "action timestamp");
         assertEq(action.user, address(this), "action user");
-<<<<<<< HEAD
         assertEq(action.to, to, "action to");
-        assertEq(action.amountOrIndex, depositAmount, "action amount");
-=======
         assertEq(action.amount, depositAmount, "action amount");
->>>>>>> ae40066a
 
         // the pending action should be actionable after the validation deadline
         skip(protocol.validationDeadline() + 1);
