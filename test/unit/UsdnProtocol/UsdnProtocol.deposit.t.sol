// SPDX-License-Identifier: UNLICENSED
pragma solidity 0.8.20;

import { UsdnProtocolBaseFixture } from "test/unit/UsdnProtocol/utils/Fixtures.sol";

import { PendingAction, ProtocolAction } from "src/interfaces/UsdnProtocol/IUsdnProtocolTypes.sol";

import { USER_1 } from "test/utils/Constants.sol";

/**
 * @custom:feature The deposit function of the USDN Protocol
 * @custom:background Given a protocol initialized with 10 wstETH in the vault and 5 wstETH in a long position with a
 * leverage of ~2x.
 * @custom:and A user with 10 wstETH in their wallet
 */
contract TestUsdnProtocolDeposit is UsdnProtocolBaseFixture {
    uint256 internal constant INITIAL_WSTETH_BALANCE = 10 ether;

    function setUp() public {
        super._setUp(DEFAULT_PARAMS);
        wstETH.mintAndApprove(address(this), INITIAL_WSTETH_BALANCE, address(protocol), type(uint256).max);
    }

    /**
     * @custom:scenario The user initiates a deposit of 1 wstETH
     * @custom:given The price of the asset is $2000
     * @custom:when The user initiates a deposit of 1 wstETH
     * @custom:then The user's wstETH balance decreases by 1 wstETH
     * @custom:and The protocol's wstETH balance increases by 1 wstETH
     * @custom:and The protocol emits an `InitiatedDeposit` event
     * @custom:and The USDN total supply does not change yet
     * @custom:and The user has a pending action of type `ValidateDeposit` with the amount of 1 wstETH
     * @custom:and The pending action is not actionable yet
     * @custom:and The pending action is actionable after the validation deadline has elapsed
     */
    function test_initiateDeposit() public {
        initiateDepositScenario(address(this));
    }

    /**
     * @custom:scenario The user initiates a deposit of 1 wstETH with another user as the beneficiary
     * @custom:given The to parameter is different from the sender of the transaction
     * @custom:when initiateDeposit function is called
     * @custom:then The protocol emits an `InitiatedDeposit` event with the right beneficiary
     * @custom:and The user has a pending action of type `InitiateDeposit` with the right beneficiary
     */
    function test_initiateDepositForAnotherUser() public {
        initiateDepositScenario(USER_1);
    }

    function initiateDepositScenario(address to) internal {
        uint128 depositAmount = 1 ether;
        bytes memory currentPrice = abi.encode(uint128(2000 ether)); // only used to apply PnL + funding

        vm.expectEmit();
        emit InitiatedDeposit(address(this), to, depositAmount); // expected event
        protocol.initiateDeposit(depositAmount, currentPrice, "", to);

        assertEq(wstETH.balanceOf(address(this)), INITIAL_WSTETH_BALANCE - depositAmount, "wstETH user balance");
        assertEq(
            wstETH.balanceOf(address(protocol)),
            params.initialDeposit + params.initialLong + depositAmount,
            "wstETH protocol balance"
        );
        // no USDN should be minted yet
        assertEq(usdn.totalSupply(), usdnInitialTotalSupply, "usdn total supply");
        // the pending action should not yet be actionable by a third party
        vm.prank(address(0)); // simulate front-end call by someone else
        PendingAction memory action = protocol.getActionablePendingAction(0);
        assertTrue(action.action == ProtocolAction.None, "no pending action");

        action = protocol.getUserPendingAction(address(this));
        assertTrue(action.action == ProtocolAction.ValidateDeposit, "action type");
        assertEq(action.timestamp, block.timestamp, "action timestamp");
        assertEq(action.user, address(this), "action user");
        assertEq(action.to, to, "action to");
        assertEq(action.amount, depositAmount, "action amount");

        // the pending action should be actionable after the validation deadline
        skip(protocol.validationDeadline() + 1);
        vm.prank(address(0)); // simulate front-end call by someone else
        action = protocol.getActionablePendingAction(0);
        assertEq(action.user, address(this), "pending action user");
    }

    /**
     * @custom:scenario The user initiates a deposit with parameter to defined at zero
     * @custom:when The user initiates a deposit with parameter to defined at zero
     * @custom:then The protocol reverts with `UsdnProtocolZeroAddressTo`
     */
    function test_RevertWhen_zeroAddressTo() public {
        vm.expectRevert(UsdnProtocolZeroAddressTo.selector);
        protocol.initiateDeposit(1 ether, abi.encode(uint128(2000 ether)), "", address(0));
    }

    /**
     * @custom:scenario The user initiates a deposit of 0 wstETH
     * @custom:when The user initiates a deposit of 0 wstETH
     * @custom:then The protocol reverts with `UsdnProtocolZeroAmount`
     */
    function test_RevertWhen_zeroAmount() public {
        bytes memory priceData = abi.encode(uint128(2000 ether));
        vm.expectRevert(UsdnProtocolZeroAmount.selector);
<<<<<<< HEAD
        protocol.initiateDeposit(0, abi.encode(uint128(2000 ether)), "", address(this));
=======
        protocol.initiateDeposit(0, priceData, "");
>>>>>>> 95cd761d
    }

    /**
     * @custom:scenario The user initiates and validates a deposit while the price of the asset increases
     * @custom:given The user deposits 1 wstETH
     * @custom:and The price of the asset is $2000 at the moment of initiation
     * @custom:and The price of the asset is $2100 at the moment of validation
     * @custom:when The user validates the deposit
     * @custom:then The user's USDN balance increases by 2000 USDN
     * @custom:and The USDN total supply increases by 2000 USDN
     * @custom:and The protocol emits a `ValidatedDeposit` event with the minted amount of 2000 USDN
     */
    function test_validateDepositPriceIncrease() public {
        _checkValidateDepositWithPrice(2000 ether, 2100 ether, 2000 ether, address(this));
    }

    /**
     * @custom:scenario The user initiates and validates a deposit while the price of the asset decreases
     * @custom:given The user deposits 1 wstETH
     * @custom:and The price of the asset is $2000 at the moment of initiation
     * @custom:and The price of the asset is $1900 at the moment of validation
     * @custom:when The user validates the deposit
     * @custom:then The user's USDN balance increases by 1949.518048223628563225 USDN
     * @custom:and The USDN total supply increases by 1949.518048223628563225 USDN
     * @custom:and The protocol emits a `ValidatedDeposit` event with the minted amount of 1949.518048223628563225 USDN
     */
    function test_validateDepositPriceDecrease() public {
        _checkValidateDepositWithPrice(2000 ether, 1900 ether, 1949.518048223628563225 ether, address(this));
    }

    /**
     * @custom:scenario The user initiates and validates a deposit while to parameter is different from the user
     * @custom:given The user deposits 1 wstETH
     * @custom:and The price of the asset is $2000 at the moment of initiation and validation
     * @custom:when The user validates the deposit
     * @custom:and The USDN total supply increases by 2000 USDN
     * @custom:and The USDN balance increases by 2000 USDN for the address to
     * @custom:and The protocol emits a `ValidatedDeposit` event with the minted amount of 2000 USDN
     */
    function test_validateDepositAddressToDifferent() public {
        _checkValidateDepositWithPrice(2000 ether, 2000 ether, 2000 ether, USER_1);
    }

    /**
     * @custom:scenario The user sends too much ether when initiating a deposit
     * @custom:given The user deposits 1 wstETH
     * @custom:when The user sends 0.5 ether as value in the `initiateDeposit` call
     * @custom:then The user gets refunded the excess ether (0.5 ether - validationCost)
     */
    function test_initiateDepositEtherRefund() public {
        oracleMiddleware.setRequireValidationCost(true); // require 1 wei per validation
        uint256 balanceBefore = address(this).balance;
        bytes memory currentPrice = abi.encode(uint128(2000 ether));
        uint256 validationCost = oracleMiddleware.validationCost(currentPrice, ProtocolAction.InitiateDeposit);
        protocol.initiateDeposit{ value: 0.5 ether }(1 ether, currentPrice, "");
        assertEq(address(this).balance, balanceBefore - validationCost, "user balance after refund");
    }

    /**
     * @custom:scenario The user sends too much ether when validating a deposit
     * @custom:given The user initiated a deposit of 1 wstETH and validates it
     * @custom:when The user sends 0.5 ether as value in the `validateDeposit` call
     * @custom:then The user gets refunded the excess ether (0.5 ether - validationCost)
     */
    function test_validateDepositEtherRefund() public {
        oracleMiddleware.setRequireValidationCost(true); // require 1 wei per validation
        // initiate
        bytes memory currentPrice = abi.encode(uint128(2000 ether));
        uint256 validationCost = oracleMiddleware.validationCost(currentPrice, ProtocolAction.InitiateDeposit);
        protocol.initiateDeposit{ value: validationCost }(1 ether, currentPrice, "");

        skip(oracleMiddleware.validationDelay() + 1);
        // validate
        validationCost = oracleMiddleware.validationCost(currentPrice, ProtocolAction.ValidateDeposit);
        uint256 balanceBefore = address(this).balance;
        protocol.validateDeposit{ value: 0.5 ether }(currentPrice, "");
        assertEq(address(this).balance, balanceBefore - validationCost, "user balance after refund");
    }

    /**
     * @dev Create a deposit at price `initialPrice`, then validate it at price `assetPrice`, then check the emitted
     * event and the resulting state.
     * @param initialPrice price of the asset at the time of deposit initiation
     * @param assetPrice price of the asset at the time of deposit validation
     * @param expectedUsdnAmount expected amount of USDN minted
     * @param to expected address with the minted USDN
     */
    function _checkValidateDepositWithPrice(
        uint128 initialPrice,
        uint128 assetPrice,
        uint256 expectedUsdnAmount,
        address to
    ) internal {
        uint128 depositAmount = 1 ether;
        bytes memory currentPrice = abi.encode(initialPrice); // only used to apply PnL + funding

        protocol.initiateDeposit(depositAmount, currentPrice, "", to);
        uint256 vaultBalance = protocol.balanceVault(); // save for mint amount calculation in case price increases

        // wait the required delay between initiation and validation
        uint256 validationDelay = oracleMiddleware.validationDelay();
        skip(validationDelay + 1);

        // set the effective price used for minting USDN
        currentPrice = abi.encode(assetPrice);

        // if price decreases, we need to use the new balance to calculate the minted amount
        if (assetPrice < initialPrice) {
            vaultBalance = uint256(protocol.vaultAssetAvailable(assetPrice));
        }

        // theoretical minted amount
        uint256 mintedAmount = uint256(depositAmount) * usdn.totalSupply() / vaultBalance;
        assertEq(mintedAmount, expectedUsdnAmount, "minted amount");

        vm.expectEmit();
        emit ValidatedDeposit(address(this), to, depositAmount, mintedAmount); // expected event
        protocol.validateDeposit(currentPrice, "");

        assertEq(usdn.balanceOf(to), mintedAmount, "USDN to balance");
        if (address(this) != to) {
            assertEq(usdn.balanceOf(address(this)), 0, "USDN user balance");
        }
        assertEq(usdn.totalSupply(), usdnInitialTotalSupply + mintedAmount, "USDN total supply");
    }

    // test refunds
    receive() external payable { }
}<|MERGE_RESOLUTION|>--- conflicted
+++ resolved
@@ -101,11 +101,7 @@
     function test_RevertWhen_zeroAmount() public {
         bytes memory priceData = abi.encode(uint128(2000 ether));
         vm.expectRevert(UsdnProtocolZeroAmount.selector);
-<<<<<<< HEAD
-        protocol.initiateDeposit(0, abi.encode(uint128(2000 ether)), "", address(this));
-=======
-        protocol.initiateDeposit(0, priceData, "");
->>>>>>> 95cd761d
+        protocol.initiateDeposit(0, priceData, "", address(this));
     }
 
     /**
@@ -160,7 +156,7 @@
         uint256 balanceBefore = address(this).balance;
         bytes memory currentPrice = abi.encode(uint128(2000 ether));
         uint256 validationCost = oracleMiddleware.validationCost(currentPrice, ProtocolAction.InitiateDeposit);
-        protocol.initiateDeposit{ value: 0.5 ether }(1 ether, currentPrice, "");
+        protocol.initiateDeposit{ value: 0.5 ether }(1 ether, currentPrice, "", address(this));
         assertEq(address(this).balance, balanceBefore - validationCost, "user balance after refund");
     }
 
@@ -175,7 +171,7 @@
         // initiate
         bytes memory currentPrice = abi.encode(uint128(2000 ether));
         uint256 validationCost = oracleMiddleware.validationCost(currentPrice, ProtocolAction.InitiateDeposit);
-        protocol.initiateDeposit{ value: validationCost }(1 ether, currentPrice, "");
+        protocol.initiateDeposit{ value: validationCost }(1 ether, currentPrice, "", address(this));
 
         skip(oracleMiddleware.validationDelay() + 1);
         // validate
