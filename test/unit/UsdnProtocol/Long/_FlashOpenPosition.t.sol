--- conflicted
+++ resolved
@@ -68,12 +68,7 @@
      * @custom:and The created position has the same penalty as the positions in the tick
      */
     function test_flashOpenPositionOnTickWithDifferentPenalty() public {
-<<<<<<< HEAD
-        int24 tickWithoutOldPenalty =
-            initialPosition.tick - int24(uint24(protocol.getLiquidationPenalty())) * _tickSpacing;
-=======
         int24 tickWithoutOldPenalty = protocol.i_calcTickWithoutPenalty(initialPosition.tick);
->>>>>>> ef17cb87
         int24 tickWithoutNewPenalty = initialPosition.tick - _tickSpacing;
         uint128 tickPriceWithoutOldPenalty = protocol.getEffectivePriceForTick(
             tickWithoutOldPenalty, CURRENT_PRICE, longTradingExpo, liqMultiplierAccumulator
