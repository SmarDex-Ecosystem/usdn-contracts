--- conflicted
+++ resolved
@@ -21,18 +21,8 @@
      */
     function test_nothingHappensWhenThereIsNothingToLiquidate() external {
         vm.recordLogs();
-<<<<<<< HEAD
-        (
-            uint256 liquidatedPositions,
-            uint16 liquidatedTicks,
-            int256 remainingCollateral,
-            uint256 newLongBalance,
-            uint256 newVaultBalance,
-        ) = protocol.i_liquidatePositions(2000 ether, 1, 100 ether, 100 ether);
-=======
         LiquidationsEffects memory liquidationsEffects =
             protocol.i_liquidatePositions(2000 ether, 1, 100 ether, 100 ether);
->>>>>>> b6dd1648
         uint256 logsAmount = vm.getRecordedLogs().length;
 
         assertEq(logsAmount, 0, "No event should have been emitted");
@@ -71,18 +61,8 @@
         emit LiquidatedTick(desiredLiqTick, 0, liqPrice, liqPriceAfterFundings, tickValue);
 
         vm.recordLogs();
-<<<<<<< HEAD
-        (
-            uint256 liquidatedPositions,
-            uint16 liquidatedTicks,
-            int256 collateralLiquidated,
-            uint256 newLongBalance,
-            uint256 newVaultBalance,
-        ) = protocol.i_liquidatePositions(uint256(liqPrice), 1, 100 ether, 100 ether);
-=======
         LiquidationsEffects memory liquidationsEffects =
             protocol.i_liquidatePositions(uint256(liqPrice), 1, 100 ether, 100 ether);
->>>>>>> b6dd1648
         uint256 logsAmount = vm.getRecordedLogs().length;
 
         assertEq(logsAmount, 1, "Only one log should have been emitted");
@@ -141,19 +121,6 @@
 
         vm.expectEmit();
         emit LiquidatedTick(desiredLiqTick, 0, price, liqPriceAfterFundings, tickValue);
-<<<<<<< HEAD
-        (
-            uint256 liquidatedPositions,
-            uint16 liquidatedTicks,
-            int256 collateralLiquidated,
-            uint256 newLongBalance,
-            uint256 newVaultBalance,
-        ) = protocol.i_liquidatePositions(price, 1, 100 ether, 100 ether);
-
-        assertEq(liquidatedPositions, 1, "Only one position should have been liquidated");
-        assertEq(liquidatedTicks, 1, "Only one tick should have been liquidated");
-        assertEq(collateralLiquidated, tickValue, "Collateral liquidated should be equal to tickValue");
-=======
         LiquidationsEffects memory liquidationsEffects = protocol.i_liquidatePositions(price, 1, 100 ether, 100 ether);
 
         assertEq(liquidationsEffects.liquidatedPositions, 1, "Only one position should have been liquidated");
@@ -161,7 +128,6 @@
         assertEq(
             liquidationsEffects.remainingCollateral, tickValue, "Collateral liquidated should be equal to tickValue"
         );
->>>>>>> b6dd1648
         assertEq(
             int256(liquidationsEffects.newLongBalance),
             100 ether - tickValue,
@@ -194,12 +160,8 @@
 
         vm.recordLogs();
         // 2 Iterations to make sure we break the loop when there are no ticks to be found
-<<<<<<< HEAD
-        (uint256 liquidatedPositions,,,,,) = protocol.i_liquidatePositions(uint256(liqPrice), 2, 100 ether, 100 ether);
-=======
         LiquidationsEffects memory liquidationsEffects =
             protocol.i_liquidatePositions(uint256(liqPrice), 2, 100 ether, 100 ether);
->>>>>>> b6dd1648
         uint256 logsAmount = vm.getRecordedLogs().length;
 
         assertEq(logsAmount, 1, "Only one log should have been emitted");
@@ -251,11 +213,7 @@
 
         // Make sure no more than MAX_LIQUIDATION_ITERATION events have been emitted
         vm.recordLogs();
-<<<<<<< HEAD
-        (, uint256 liquidatedTicks,,,,) =
-=======
-        LiquidationsEffects memory liquidationsEffects =
->>>>>>> b6dd1648
+        LiquidationsEffects memory liquidationsEffects =
             protocol.i_liquidatePositions(uint256(liqPrice), maxIterations + 1, 100 ether, 100 ether);
         uint256 logsAmount = vm.getRecordedLogs().length;
 
@@ -303,20 +261,6 @@
         emit LiquidatedTick(desiredLiqTick, 0, liqPrice, liqPriceAfterFundings, tickValue);
 
         // Set the tempVaultBalance parameter to less than tickValue to make sure it sends what it can
-<<<<<<< HEAD
-        (
-            uint256 liquidatedPositions,
-            uint16 liquidatedTicks,
-            int256 collateralLiquidated,
-            uint256 newLongBalance,
-            uint256 newVaultBalance,
-        ) = protocol.i_liquidatePositions(uint256(liqPrice), 1, tickValue - 1, 100 ether);
-
-        assertEq(liquidatedPositions, 1, "Only one position should have been liquidated");
-        assertEq(liquidatedTicks, 1, "Only one tick should have been liquidated");
-        assertEq(collateralLiquidated, tickValue, "The value of the tick should be the collateral liquidated");
-        assertEq(newLongBalance, 0, "New long balance should be 0");
-=======
         LiquidationsEffects memory liquidationsEffects =
             protocol.i_liquidatePositions(uint256(liqPrice), 1, tickValue - 1, 100 ether);
 
@@ -328,7 +272,6 @@
             "The value of the tick should be the collateral liquidated"
         );
         assertEq(liquidationsEffects.newLongBalance, 0, "New long balance should be 0");
->>>>>>> b6dd1648
         assertEq(
             liquidationsEffects.newVaultBalance,
             100 ether + uint256(tickValue - 1),
@@ -368,21 +311,6 @@
         emit LiquidatedTick(positionTick, 0, price, liqPriceAfterFundings, tickValue);
 
         // Set the tempVaultBalance parameter to less than tickValue to make sure it sends what it can
-<<<<<<< HEAD
-        (
-            uint256 liquidatedPositions,
-            uint16 liquidatedTicks,
-            int256 collateralLiquidated,
-            uint256 newLongBalance,
-            uint256 newVaultBalance,
-        ) = protocol.i_liquidatePositions(uint256(price), 1, 100 ether, tickValue);
-
-        assertEq(liquidatedPositions, 1, "Only one position should have been liquidated");
-        assertEq(liquidatedTicks, 1, "Only one tick should have been liquidated");
-        assertEq(collateralLiquidated, tickValue, "The value of the tick should be the collateral liquidated");
-        assertEq(int256(newLongBalance), 100 ether + tickValue, "New long balance should be what was left in the vault");
-        assertEq(newVaultBalance, 0, "New vault balance should be 0");
-=======
         LiquidationsEffects memory liquidationsEffects =
             protocol.i_liquidatePositions(uint256(price), 1, 100 ether, tickValue);
 
@@ -399,6 +327,5 @@
             "New long balance should be what was left in the vault"
         );
         assertEq(liquidationsEffects.newVaultBalance, 0, "New vault balance should be 0");
->>>>>>> b6dd1648
     }
 }