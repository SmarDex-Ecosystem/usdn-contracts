--- conflicted
+++ resolved
@@ -74,16 +74,11 @@
         vm.expectEmit();
         emit HighestPopulatedTickUpdated(initialPosition.tick);
         LiquidationsEffects memory liquidationsEffects =
-<<<<<<< HEAD
-            protocol.i_liquidatePositions(uint256(liqPrice), 1, balanceLong, balanceVault);
-=======
             protocol.i_liquidatePositions(uint256(liqPrice), 1, int256(balanceLong), int256(balanceVault));
->>>>>>> ef17cb87
         Vm.Log[] memory logs = vm.getRecordedLogs();
 
         uint256 logsAmount = logs.length;
         uint256 liquidationLogsCount;
-<<<<<<< HEAD
 
         // filter logs
         for (uint256 i = 0; i < logsAmount; i++) {
@@ -93,17 +88,6 @@
             }
         }
 
-=======
-
-        // filter logs
-        for (uint256 i = 0; i < logsAmount; i++) {
-            bytes32 topic = logs[i].topics[0];
-            if (topic == LiquidatedTick.selector) {
-                liquidationLogsCount++;
-            }
-        }
-
->>>>>>> ef17cb87
         assertEq(liquidationLogsCount, 1, "Only one liquidation log should have been emitted");
         assertEq(liquidationsEffects.liquidatedPositions, 1, "Only one position should have been liquidated");
         assertEq(liquidationsEffects.liquidatedTicks.length, 1, "Only one tick should have been liquidated");
@@ -220,8 +204,7 @@
         vm.recordLogs();
         // 2 Iterations to make sure we break the loop when there are no ticks to be found
         LiquidationsEffects memory liquidationsEffects =
-<<<<<<< HEAD
-            protocol.i_liquidatePositions(uint256(liqPrice), 2, balanceLong, balanceVault);
+            protocol.i_liquidatePositions(uint256(liqPrice), 2, int256(balanceLong), int256(balanceVault));
 
         Vm.Log[] memory logs = vm.getRecordedLogs();
         uint256 logsAmount = logs.length;
@@ -235,22 +218,6 @@
             }
         }
 
-=======
-            protocol.i_liquidatePositions(uint256(liqPrice), 2, int256(balanceLong), int256(balanceVault));
-
-        Vm.Log[] memory logs = vm.getRecordedLogs();
-        uint256 logsAmount = logs.length;
-
-        uint256 liquidationLogsCount;
-        // filter logs
-        for (uint256 i = 0; i < logsAmount; i++) {
-            bytes32 topic = logs[i].topics[0];
-            if (topic == LiquidatedTick.selector) {
-                liquidationLogsCount++;
-            }
-        }
-
->>>>>>> ef17cb87
         assertEq(liquidationLogsCount, 1, "Only one log should have been emitted");
         assertEq(liquidationsEffects.liquidatedPositions, 1, "Only one position should have been liquidated");
         assertEq(
@@ -296,15 +263,9 @@
         }
 
         // Set a price below all others
-<<<<<<< HEAD
-        liqPrice = desiredLiqPrice - 100 ether;
-        int256 balanceLong = protocol.longAssetAvailableWithFunding(liqPrice, uint128(block.timestamp));
-        int256 balanceVault = protocol.vaultAssetAvailableWithFunding(liqPrice, uint128(block.timestamp));
-=======
         uint128 liqPrice = desiredLiqPrice - 100 ether;
         int256 balanceLong = protocol.i_longAssetAvailable(liqPrice);
         int256 balanceVault = protocol.i_vaultAssetAvailable(liqPrice);
->>>>>>> ef17cb87
 
         // Expect MAX_LIQUIDATION_ITERATION events
         for (uint256 i = 0; i < maxIterations; ++i) {
