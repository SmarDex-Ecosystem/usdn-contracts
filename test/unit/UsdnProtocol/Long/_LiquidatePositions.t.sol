// SPDX-License-Identifier: UNLICENSED
pragma solidity 0.8.20;

import { UsdnProtocolBaseFixture } from "test/unit/UsdnProtocol/utils/Fixtures.sol";

import { ProtocolAction, LiquidationsEffects } from "src/interfaces/UsdnProtocol/IUsdnProtocolTypes.sol";
import { TickMath } from "src/libraries/TickMath.sol";

/// @custom:feature Test the _liquidatePositions internal function of the long layer
contract TestUsdnProtocolLongLiquidatePositions is UsdnProtocolBaseFixture {
    function setUp() public {
<<<<<<< HEAD
        params = DEFAULT_PARAMS;
        params.flags.enableFunding = true;
        params.flags.enableProtocolFees = false;
        super._setUp(params);
=======
        super._setUp(DEFAULT_PARAMS);
>>>>>>> fbd7d537
    }

    /**
     * @custom:scenario Make sure nothing happens if there are no ticks to liquidate above the provided price
     * @custom:given There are no positions with a liquidation price above current price
     * @custom:when User calls _liquidatePositions
     * @custom:then Nothing should happen
     * @custom:and 0s should be returned
     */
    function test_nothingHappensWhenThereIsNothingToLiquidate() external {
        vm.recordLogs();
        LiquidationsEffects memory liquidationsEffects =
            protocol.i_liquidatePositions(2000 ether, 1, 100 ether, 100 ether);
        uint256 logsAmount = vm.getRecordedLogs().length;

        assertEq(logsAmount, 0, "No event should have been emitted");
        assertEq(
            liquidationsEffects.liquidatedPositions, 0, "No position should have been liquidated at the given price"
        );
        assertEq(liquidationsEffects.liquidatedTicks, 0, "No tick should have been liquidated at this price");
        assertEq(liquidationsEffects.remainingCollateral, 0, "There should have been no changes to the collateral");
        assertEq(liquidationsEffects.newLongBalance, 100 ether, "There should have been no changes to the long balance");
        assertEq(
            liquidationsEffects.newVaultBalance, 100 ether, "There should have been no changes to the vault balance"
        );
    }

    /**
     * @custom:scenario A position is underwater and can be liquidated
     * @custom:given A position has its liquidation price above current price
     * @custom:when User calls _liquidatePositions
     * @custom:then It should liquidate the position.
     */
    function test_canLiquidateAPosition() public {
        uint128 price = 2000 ether;
        uint128 desiredLiqPrice = price - 200 ether;

        // Create a long position to liquidate
        (int24 tick,,) = setUpUserPositionInLong(
            OpenParams({
                user: address(this),
                untilAction: ProtocolAction.ValidateOpenPosition,
                positionSize: 1 ether,
                desiredLiqPrice: desiredLiqPrice,
                price: price
            })
        );

        uint128 liqPrice = protocol.getEffectivePriceForTick(tick);
        int256 balanceLong = protocol.longAssetAvailableWithFunding(liqPrice, uint128(block.timestamp));
        int256 balanceVault = protocol.vaultAssetAvailableWithFunding(liqPrice, uint128(block.timestamp));
        uint256 longTradingExpo = protocol.getTotalExpo() - uint256(balanceLong);
        uint128 effectiveTickPrice =
            protocol.getEffectivePriceForTick(tick, liqPrice, longTradingExpo, protocol.getLiqMultiplierAccumulator());

        // Calculate the collateral this position gives on liquidation
        int256 tickValue = protocol.tickValue(tick, liqPrice);

        vm.expectEmit();
        emit LiquidatedTick(tick, 0, liqPrice, effectiveTickPrice, tickValue);

        vm.recordLogs();
        LiquidationsEffects memory liquidationsEffects =
            protocol.i_liquidatePositions(uint256(liqPrice), 1, balanceLong, balanceVault);
        uint256 logsAmount = vm.getRecordedLogs().length;

        assertEq(logsAmount, 1, "Only one log should have been emitted");
        assertEq(liquidationsEffects.liquidatedPositions, 1, "Only one position should have been liquidated");
        assertEq(liquidationsEffects.liquidatedTicks, 1, "Only one tick should have been liquidated");
        assertEq(
            liquidationsEffects.remainingCollateral, tickValue, "Remaining collateral should be equal to tickValue"
        );
        assertEq(
            int256(liquidationsEffects.newLongBalance),
            balanceLong - tickValue,
            "The long side should have paid tickValue to the vault side"
        );
        assertEq(
            int256(liquidationsEffects.newVaultBalance),
            balanceVault + tickValue,
            "The vault side should have received tickValue from the long side"
        );

        assertLt(
            protocol.getHighestPopulatedTick(),
            tick,
            "The highest populated tick should be lower than the last liquidated tick"
        );
    }

    /**
     * @custom:scenario A position becomes underwater because of fundings and can be liquidated
     * @custom:given A position has its liquidation price above current price because of fundings
     * @custom:and the asset's price did not move
     * @custom:when User calls _liquidatePositions
     * @custom:then It should liquidate the position.
     */
    function test_canLiquidateAPositionWithFundings() public {
<<<<<<< HEAD
        vm.skip(true); // TODO: rewrite this test to use the external function, as now `i_applyPnlAndFunding` does not
        // mutate the balances and the test doesn't pass anymore. The fundings now only have effect through their effect
        // on the long balance.
=======
        params = DEFAULT_PARAMS;
        params.flags.enableFunding = true;
        super._setUp(params);
>>>>>>> fbd7d537

        uint128 price = 2000 ether;
        int24 desiredLiqTick = protocol.getEffectiveTickForPrice(price - 200 ether);
        uint128 liqPrice = protocol.getEffectivePriceForTick(desiredLiqTick);

        // Create a long position to liquidate
        setUpUserPositionInLong(
            OpenParams({
                user: address(this),
                untilAction: ProtocolAction.ValidateOpenPosition,
                positionSize: 1 ether,
                desiredLiqPrice: liqPrice,
                price: price
            })
        );

        skip(3 days);
        protocol.i_applyPnlAndFunding(price, uint128(block.timestamp));

        uint128 liqPriceAfterFundings = protocol.getEffectivePriceForTick(desiredLiqTick);
        assertGt(
            liqPriceAfterFundings, price, "The fundings did not push the liquidation price above the current price"
        );

        // Calculate the collateral this position gives on liquidation
        int256 tickValue = protocol.tickValue(desiredLiqTick, price);
        // Sanity check
        // Make sure we do not end up in a bad debt situation because of fundings
        assertGt(tickValue, 1, "Waited too long before liquidation, lower the skipped time");

        vm.expectEmit();
        emit LiquidatedTick(desiredLiqTick, 0, price, liqPriceAfterFundings, tickValue);
        LiquidationsEffects memory liquidationsEffects = protocol.i_liquidatePositions(price, 1, 100 ether, 100 ether);

        assertEq(liquidationsEffects.liquidatedPositions, 1, "Only one position should have been liquidated");
        assertEq(liquidationsEffects.liquidatedTicks, 1, "Only one tick should have been liquidated");
        assertEq(
            liquidationsEffects.remainingCollateral, tickValue, "Collateral liquidated should be equal to tickValue"
        );
        assertEq(
            int256(liquidationsEffects.newLongBalance),
            100 ether - tickValue,
            "The long side should have paid tickValue to the vault side"
        );
        assertEq(
            int256(liquidationsEffects.newVaultBalance),
            100 ether + tickValue,
            "The long side should have paid tickValue to the vault side"
        );
    }

    /**
     * @custom:scenario The last position in the protocol is underwater and can be liquidated
     * @custom:given A position has its liquidation price above current price
     * @custom:when User calls _liquidatePositions with 2 iterations
     * @custom:then It should liquidate the position.
     */
    function test_canLiquidateTheLastPosition() public {
        int24 tick = protocol.getHighestPopulatedTick();
        uint128 liqPrice = protocol.getEffectivePriceForTick(tick);
        int256 balanceLong = protocol.longAssetAvailableWithFunding(liqPrice, uint128(block.timestamp));
        int256 balanceVault = protocol.vaultAssetAvailableWithFunding(liqPrice, uint128(block.timestamp));
        uint256 longTradingExpo = protocol.getTotalExpo() - uint256(balanceLong);
        uint128 effectiveTickPrice =
            protocol.getEffectivePriceForTick(tick, liqPrice, longTradingExpo, protocol.getLiqMultiplierAccumulator());

        // Calculate the collateral this position gives on liquidation
        int256 tickValue = protocol.tickValue(tick, liqPrice);

        vm.expectEmit();
        emit LiquidatedTick(tick, 0, liqPrice, effectiveTickPrice, tickValue);

        vm.recordLogs();
        // 2 Iterations to make sure we break the loop when there are no ticks to be found
        LiquidationsEffects memory liquidationsEffects =
            protocol.i_liquidatePositions(uint256(liqPrice), 2, balanceLong, balanceVault);
        uint256 logsAmount = vm.getRecordedLogs().length;

        assertEq(logsAmount, 1, "Only one log should have been emitted");
        assertEq(liquidationsEffects.liquidatedPositions, 1, "Only one position should have been liquidated");
        assertEq(
            protocol.getHighestPopulatedTick(),
            TickMath.minUsableTick(protocol.getTickSpacing()),
            "The max Initialized tick should be equal to the very last tick"
        );
    }

    /**
     * @custom:scenario Even if the iteration parameter is above MAX_LIQUIDATION_ITERATION,
     * we will only iterate an amount of time equal to MAX_LIQUIDATION_ITERATION
     * @custom:given MAX_LIQUIDATION_ITERATION + 1 tick can be liquidated
     * @custom:when User calls _liquidatePositions with an iteration parameter set at MAX_LIQUIDATION_ITERATION + 1
     * @custom:then It should liquidate MAX_LIQUIDATION_ITERATION ticks.
     * @custom:and There should be 1 tick left to liquidate.
     */
    function test_liquidationIterationsAreCapped() public {
        uint128 price = 2000 ether;
        uint16 maxIterations = protocol.MAX_LIQUIDATION_ITERATION();
        uint128 desiredLiqPrice = price - 200 ether;
        uint128 liqPrice;

        // Iterate once more than the maximum of liquidations allowed
        int24[] memory ticksToLiquidate = new int24[](maxIterations + 1);
        for (uint16 i = 0; i < maxIterations + 1; ++i) {
            // Calculate the right tick for the iteration
            desiredLiqPrice *= 98;
            desiredLiqPrice /= 100;

            // Create a long position to liquidate
            (int24 tick,,) = setUpUserPositionInLong(
                OpenParams({
                    user: address(this),
                    untilAction: ProtocolAction.ValidateOpenPosition,
                    positionSize: 1 ether,
                    desiredLiqPrice: desiredLiqPrice,
                    price: price
                })
            );

            liqPrice = protocol.getEffectivePriceForTick(tick);

            // Save the tick for future checks
            ticksToLiquidate[i] = tick;
        }

        // Expect MAX_LIQUIDATION_ITERATION events
        for (uint256 i = 0; i < maxIterations; ++i) {
            vm.expectEmit(true, true, false, false);
            emit LiquidatedTick(ticksToLiquidate[i], 0, 0, 0, 0);
        }

        // Set a price below all others
        liqPrice = desiredLiqPrice - 100 ether;
        int256 balanceLong = protocol.longAssetAvailableWithFunding(liqPrice, uint128(block.timestamp));
        int256 balanceVault = protocol.vaultAssetAvailableWithFunding(liqPrice, uint128(block.timestamp));

        // Make sure no more than MAX_LIQUIDATION_ITERATION events have been emitted
        vm.recordLogs();
        LiquidationsEffects memory liquidationsEffects =
            protocol.i_liquidatePositions(uint256(liqPrice), maxIterations + 1, balanceLong, balanceVault);
        uint256 logsAmount = vm.getRecordedLogs().length;

        assertEq(
            logsAmount, maxIterations, "An amount of events equal to MAX_LIQUIDATION_ITERATION should have been emitted"
        );

        assertEq(
            liquidationsEffects.liquidatedTicks,
            maxIterations,
            "The amount of ticks liquidated should be equal to MAX_LIQUIDATION_ITERATION"
        );

        assertEq(
            protocol.getHighestPopulatedTick(),
            ticksToLiquidate[ticksToLiquidate.length - 1],
            "Max initialized tick should be the last tick left to liquidate"
        );
    }

    /**
     * @custom:scenario A position can be liquidated but there is not enough balance in the longs to cover
     * the debt to the vault
     * @custom:given A position with a value of X that can be liquidated
     * @custom:and A long balance at X - 1
     * @custom:when User calls _liquidatePositions
     * @custom:then It should liquidate the position
     * @custom:and The long balance should be at 0
     * @custom:and The vault should have absorbed the long side's debt
     */
    function test_canLiquidateEvenWithBadDebtInLongs() external {
        vm.skip(true); // this case is not possible anymore with the new liquidation multiplier accumulator
        uint128 price = 2000 ether;
        int24 desiredLiqTick = protocol.getEffectiveTickForPrice(price - 200 ether);
        uint128 liqPrice = protocol.getEffectivePriceForTick(desiredLiqTick);

        // Create a long position to liquidate
        setUpUserPositionInLong(
            OpenParams({
                user: address(this),
                untilAction: ProtocolAction.ValidateOpenPosition,
                positionSize: 1 ether,
                desiredLiqPrice: liqPrice,
                price: price
            })
        );

        uint128 liqPriceAfterFundings = protocol.getEffectivePriceForTick(desiredLiqTick);

        // Calculate the collateral this position gives on liquidation
        int256 tickValue = protocol.tickValue(desiredLiqTick, liqPrice);

        vm.expectEmit();
        emit LiquidatedTick(desiredLiqTick, 0, liqPrice, liqPriceAfterFundings, tickValue);

        // Set the tempVaultBalance parameter to less than tickValue to make sure it sends what it can
        LiquidationsEffects memory liquidationsEffects =
            protocol.i_liquidatePositions(uint256(liqPrice), 1, tickValue - 1, 100 ether);

        assertEq(liquidationsEffects.liquidatedPositions, 1, "Only one position should have been liquidated");
        assertEq(liquidationsEffects.liquidatedTicks, 1, "Only one tick should have been liquidated");
        assertEq(
            liquidationsEffects.remainingCollateral,
            tickValue,
            "The value of the tick should be the collateral liquidated"
        );
        assertEq(liquidationsEffects.newLongBalance, 0, "New long balance should be 0");
        assertEq(
            liquidationsEffects.newVaultBalance,
            100 ether + uint256(tickValue - 1),
            "New vault balance should be what was left in the longs"
        );
    }

    /**
     * @custom:scenario A position can be liquidated but there is not enough balance in the vault to cover
     * the debt to the longs
     * @custom:given A position with a value of X that can be liquidated
     * @custom:and A vault balance at X - 1
     * @custom:when User calls _liquidatePositions
     * @custom:then It should liquidate the position
     * @custom:and The vault balance should be at 0
     * @custom:and The long side should have absorbed the vault's debt
     */
    function test_canLiquidateEvenWithBadDebtInVault() external {
        vm.skip(true); // this case is not possible anymore with the new liquidation multiplier accumulator
        uint128 price = 3000 ether;
        int24 desiredLiqTick = protocol.getEffectiveTickForPrice(price - 200 ether);
        uint128 liqPrice = protocol.getEffectivePriceForTick(desiredLiqTick);

        // Create a long position to liquidate
        (int24 positionTick,,) = setUpUserPositionInLong(
            OpenParams({
                user: address(this),
                untilAction: ProtocolAction.ValidateOpenPosition,
                positionSize: 1 ether,
                desiredLiqPrice: liqPrice,
                price: price
            })
        );

        uint128 liqPriceAfterFundings = protocol.getEffectivePriceForTick(positionTick);

        // Get a liquidation price that would cause a bad debt
        int24 liqTick = protocol.getEffectiveTickForPrice(liqPrice - 600 ether);
        price = protocol.getEffectivePriceForTick(liqTick);

        // Calculate the collateral this position gives on liquidation
        int256 tickValue = protocol.tickValue(positionTick, price);

        vm.expectEmit();
        emit LiquidatedTick(positionTick, 0, price, liqPriceAfterFundings, tickValue);

        // Set the tempVaultBalance parameter to less than tickValue to make sure it sends what it can
        LiquidationsEffects memory liquidationsEffects =
            protocol.i_liquidatePositions(uint256(price), 1, 100 ether, tickValue);

        assertEq(liquidationsEffects.liquidatedPositions, 1, "Only one position should have been liquidated");
        assertEq(liquidationsEffects.liquidatedTicks, 1, "Only one tick should have been liquidated");
        assertEq(
            liquidationsEffects.remainingCollateral,
            tickValue,
            "The value of the tick should be the collateral liquidated"
        );
        assertEq(
            int256(liquidationsEffects.newLongBalance),
            100 ether + tickValue,
            "New long balance should be what was left in the vault"
        );
        assertEq(liquidationsEffects.newVaultBalance, 0, "New vault balance should be 0");
    }
}<|MERGE_RESOLUTION|>--- conflicted
+++ resolved
@@ -9,14 +9,7 @@
 /// @custom:feature Test the _liquidatePositions internal function of the long layer
 contract TestUsdnProtocolLongLiquidatePositions is UsdnProtocolBaseFixture {
     function setUp() public {
-<<<<<<< HEAD
-        params = DEFAULT_PARAMS;
-        params.flags.enableFunding = true;
-        params.flags.enableProtocolFees = false;
-        super._setUp(params);
-=======
         super._setUp(DEFAULT_PARAMS);
->>>>>>> fbd7d537
     }
 
     /**
@@ -115,15 +108,12 @@
      * @custom:then It should liquidate the position.
      */
     function test_canLiquidateAPositionWithFundings() public {
-<<<<<<< HEAD
         vm.skip(true); // TODO: rewrite this test to use the external function, as now `i_applyPnlAndFunding` does not
         // mutate the balances and the test doesn't pass anymore. The fundings now only have effect through their effect
         // on the long balance.
-=======
         params = DEFAULT_PARAMS;
         params.flags.enableFunding = true;
         super._setUp(params);
->>>>>>> fbd7d537
 
         uint128 price = 2000 ether;
         int24 desiredLiqTick = protocol.getEffectiveTickForPrice(price - 200 ether);
