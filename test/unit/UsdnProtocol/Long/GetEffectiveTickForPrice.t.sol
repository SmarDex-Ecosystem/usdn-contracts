// SPDX-License-Identifier: UNLICENSED
pragma solidity 0.8.26;

import { UsdnProtocolBaseFixture } from "../utils/Fixtures.sol";

import { UsdnProtocolLongLibrary } from "../../../../src/UsdnProtocol/libraries/UsdnProtocolLongLibrary.sol";
import { HugeUint } from "../../../../src/libraries/HugeUint.sol";
import { TickMath } from "../../../../src/libraries/TickMath.sol";

/**
 * @custom:feature The `getEffectiveTickForPrice` and `getEffectiveTickForPriceNoRounding` functions
 * @custom:background Given a protocol initialized with default parameters
 */
contract TestUsdnProtocolLongGetEffectiveTickForPrice is UsdnProtocolBaseFixture {
    using HugeUint for HugeUint.Uint512;

    function setUp() public {
        super._setUp(DEFAULT_PARAMS);
    }

    /**
     * @custom:scenario Fuzzing the `getEffectiveTickForPrice` function and return expected minTick
     * @custom:given A tickSpacing between 1 and 10_000
     * @custom:when getEffectiveTickForPrice is called (ignoring funding)
     * @custom:then The function should return expected minTick
     */
    function testFuzz_getEffectiveTickForPriceExpectedMinTick(int24 tickSpacing) public view {
<<<<<<< HEAD
        if (tickSpacing == 0) {
            return;
        }
=======
        tickSpacing = int24(bound(tickSpacing, 1, 10_000));
>>>>>>> ef17cb87
        int24 expectedMinTick = TickMath.minUsableTick(tickSpacing);

        /* ------------------ unadjustedPrice < TickMath.MIN_PRICE ------------------ */
        uint128 price = 9999;
        assertLt(
            protocol.i_unadjustPrice(price, 0, 0, HugeUint.wrap(0)),
            TickMath.MIN_PRICE,
            "unadjustPrice should be lower than minPrice"
        );
        int24 tick = protocol.getEffectiveTickForPrice(price, 0, 0, HugeUint.wrap(0), tickSpacing);
        assertEq(tick, expectedMinTick, "tick should be equal to minTick");
    }

    /**
     * @custom:scenario Call `getEffectiveTickForPrice` and return expected tick
     * @custom:given A price, assetPrice, longTradingExpo and accumulator
     * @custom:when getEffectiveTickForPrice is called with price 60_000 ether
     * @custom:then The function should return tick_ = -303_500
     * @custom:when getEffectiveTickForPrice is called with price 10_000
     * @custom:then The function should return tick_ = minTick
     */
    function test_getEffectiveTickForPriceTickLowerThanZero() public view {
        /* ------------------------ minUsableTick < tick_ < 0 ----------------------- */
        int24 tickSpacing = 100;
        uint128 price = 60_000 ether;
        uint256 assetPrice = 150 ether;
        uint256 longTradingExpo = 300 ether;
        HugeUint.Uint512 memory accumulator = HugeUint.wrap(50_000 ether);

        assertGt(
            protocol.i_unadjustPrice(price, assetPrice, longTradingExpo, accumulator),
            TickMath.MIN_PRICE,
            "unadjustPrice should be greater than minPrice"
        );
        int24 tick = protocol.getEffectiveTickForPrice(price, assetPrice, longTradingExpo, accumulator, tickSpacing);
        assertEq(tick, -303_500, "tick should be equal to -303_500");

        /* -------------------------- tick_ < minUsableTick ------------------------- */
        int24 expectedMinTick = protocol.minTick();
        price = 10_000;

        assertEq(
            protocol.i_unadjustPrice(price, 0, 0, HugeUint.wrap(0)), price, "unadjustPrice should be equal to price"
        );
        tick = protocol.getEffectiveTickForPrice(price, 0, 0, HugeUint.wrap(0), tickSpacing);
        assertEq(tick, expectedMinTick, "tick should be equal to minTick");
    }

    /**
     * @custom:scenario Call `getEffectiveTickForPrice` and return expected tick_ >= 0
     * @custom:given A price, assetPrice, longTradingExpo and accumulator
     * @custom:when getEffectiveTickForPrice is called with price 1 ether
     * @custom:then The function should return tick_ = 0
     * @custom:when getEffectiveTickForPrice is called with price 5_000_000_000 ether
     * @custom:then The function should return tick_ > 0
     */
    function test_getEffectiveTickForPriceTickGreaterThanOrEqualZero() public view {
        /* -------------------------------- tick_ = 0 ------------------------------- */
        int24 tickSpacing = 100;
        uint128 price = 1 ether;
        int24 tick = protocol.getEffectiveTickForPrice(price, 0, 0, HugeUint.wrap(0), tickSpacing);
        assertEq(tick, 0, "tick should be equal to 0");

        /* -------------------------------- tick_ > 0 ------------------------------- */
        price = 5_000_000_000 ether;
        tick = protocol.getEffectiveTickForPrice(price, 0, 0, HugeUint.wrap(0), tickSpacing);
        assertEq(tick, 223_300, "tick should be equal to 223300");
    }

    /**
     * @custom:scenario Fuzzing the `getEffectiveTickForPriceNoRounding` function
     * @custom:given A price between MIN_PRICE and uint128 max
     * @custom:when getEffectiveTickForPriceNoRounding is called with no effect of funding
     * @custom:then The function should return the same tick as the TickMath library
     */
    function testFuzz_getEffectiveTickForPriceNoRounding(uint128 price) public pure {
        price = uint128(bound(price, TickMath.MIN_PRICE, type(uint128).max));
        assertEq(
            UsdnProtocolLongLibrary._getEffectiveTickForPriceNoRounding(price, 0, 0, HugeUint.wrap(0)),
            TickMath.getTickAtPrice(price)
        );
    }
}<|MERGE_RESOLUTION|>--- conflicted
+++ resolved
@@ -25,13 +25,7 @@
      * @custom:then The function should return expected minTick
      */
     function testFuzz_getEffectiveTickForPriceExpectedMinTick(int24 tickSpacing) public view {
-<<<<<<< HEAD
-        if (tickSpacing == 0) {
-            return;
-        }
-=======
         tickSpacing = int24(bound(tickSpacing, 1, 10_000));
->>>>>>> ef17cb87
         int24 expectedMinTick = TickMath.minUsableTick(tickSpacing);
 
         /* ------------------ unadjustedPrice < TickMath.MIN_PRICE ------------------ */
