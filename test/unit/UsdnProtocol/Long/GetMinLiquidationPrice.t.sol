--- conflicted
+++ resolved
@@ -66,11 +66,7 @@
             10 ** protocol.LIQUIDATION_MULTIPLIER_DECIMALS(),
             "liquidation multiplier <= 1"
         );
-<<<<<<< HEAD
-        assertEq(protocol.getMinLiquidationPrice(5000 ether), 5_046_775_635_605, "wrong minimum liquidation price");
-=======
         assertEq(protocol.getMinLiquidationPrice(5000 ether), 5_042_527_435_127, "wrong minimum liquidation price");
->>>>>>> 6db19918
     }
 
     /**
@@ -92,11 +88,7 @@
             10 ** protocol.LIQUIDATION_MULTIPLIER_DECIMALS(),
             "liquidation multiplier >= 1"
         );
-<<<<<<< HEAD
-        assertEq(protocol.getMinLiquidationPrice(5000 ether), 5_017_443_695_408, "wrong minimum liquidation price");
-=======
         assertEq(protocol.getMinLiquidationPrice(5000 ether), 5_043_322_057_376, "wrong minimum liquidation price");
->>>>>>> 6db19918
     }
 
     /**
