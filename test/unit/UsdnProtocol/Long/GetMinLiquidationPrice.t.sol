// SPDX-License-Identifier: UNLICENSED
pragma solidity 0.8.20;

import { UsdnProtocolBaseFixture } from "test/unit/UsdnProtocol/utils/Fixtures.sol";

import { ProtocolAction } from "src/interfaces/UsdnProtocol/IUsdnProtocolTypes.sol";

/**
 * @custom:feature The `getMinLiquidationPrice` function of the USDN Protocol
 * @custom:background Given a protocol initialized at equilibrium
 */
contract TestUsdnProtocolLongGetMinLiquidationPrice is UsdnProtocolBaseFixture {
    function setUp() public {
        params = DEFAULT_PARAMS;
        params.flags.enableFunding = true;
        super._setUp(params);
    }

    /**
     * @custom:scenario Check value of the `getMinLiquidationPrice` function
     * @custom:when The minimum leverage is 1.000000001
     * @custom:and The multiplier is 1x.
     */
    function test_getMinLiquidationPrice_multiplierEqOne() public {
        /**
         * 5000 - 5000 / 1.000000001 = 0.000004999999995001
         * tick(0.000004999999995001) = -122100 => + tickSpacing = -122000
         */
        assertEq(
            protocol.getMinLiquidationPrice(5000 ether), protocol.getEffectivePriceForTick(-122_000), "for price = 5000"
        );

        /**
         * 10^12 - 10^12 / 1.000000001 < MINIMUM_PRICE
         * => minLiquidationPrice = getPriceAtTick(protocol.minTick() + protocol.getTickSpacing())
         */
        assertEq(
            protocol.getMinLiquidationPrice(10 ** 12),
            protocol.getEffectivePriceForTick(protocol.minTick() + protocol.getTickSpacing()),
            "for price = 1 * 10^12 wei"
        );
    }

    /**
     * @custom:scenario Check value of the `getMinLiquidationPrice` function
     * @custom:when The minimum leverage is 1.000000001
     * @custom:and The multiplier is > 1.
     */
    function test_getMinLiquidationPrice_multiplierGtOne() public {
        setUpUserPositionInLong(
            OpenParams(
                address(this),
                ProtocolAction.ValidateOpenPosition,
                500 ether,
                params.initialPrice / 2,
                params.initialPrice
            )
        );
        skip(1 days);
        setUpUserPositionInVault(address(this), ProtocolAction.ValidateDeposit, 1, params.initialPrice);

        assertGt(
            protocol.getLiquidationMultiplier(),
            10 ** protocol.LIQUIDATION_MULTIPLIER_DECIMALS(),
            "liquidation multiplier <= 1"
        );
<<<<<<< HEAD
        assertEq(protocol.getMinLiquidationPrice(5000 ether), 5_043_693_528_676, "wrong minimum liquidation price");
=======
        assertEq(protocol.getMinLiquidationPrice(5000 ether), 5_042_032_017_225, "wrong minimum liquidation price");
>>>>>>> fbd7d537
    }

    /**
     * @custom:scenario Check value of the `getMinLiquidationPrice` function
     * @custom:when The minimum leverage is 1.000000001
     * @custom:and The multiplier is < 1.
     */
    function test_getMinLiquidationPrice_multiplierLtOne() public {
        setUpUserPositionInVault(address(this), ProtocolAction.ValidateDeposit, 5000 ether, params.initialPrice);
        skip(6 days);
        setUpUserPositionInVault(address(this), ProtocolAction.ValidateDeposit, 1, params.initialPrice);

        assertLt(
            protocol.getLiquidationMultiplier(),
            10 ** protocol.LIQUIDATION_MULTIPLIER_DECIMALS(),
            "liquidation multiplier >= 1"
        );
        assertEq(protocol.getMinLiquidationPrice(5000 ether), 5_032_680_073_587, "wrong minimum liquidation price");
    }

    /**
     * @custom:scenario Check value of the `getMinLiquidationPrice` function
     * @custom:when The minimum leverage is 1
     * @custom:and The multiplier is 1x.
     */
    function test_getMinLiquidationPrice_minLeverageEqOne() public adminPrank {
        /**
         * 5000 - 5000 / 1 = 0
         * => minLiquidationPrice = getPriceAtTick(protocol.minTick() + protocol.getTickSpacing())
         */
        protocol.setMinLeverage(10 ** protocol.LEVERAGE_DECIMALS() + 1);
        assertEq(
            protocol.getMinLiquidationPrice(5000 ether),
            protocol.getEffectivePriceForTick(protocol.minTick() + protocol.getTickSpacing())
        );
    }

    /**
     * @custom:scenario Check value of the `getMinLiquidationPrice` function
     * @custom:when The minimum leverage is 1.1
     * @custom:and The multiplier is 1x.
     */
    function test_getMinLiquidationPrice_minLeverageEq1_1() public adminPrank {
        /**
         * 5000 - 5000 / 1.1 = 454.545454545454545455
         * tick(454.545454545454545455) = 61_100 => + tickSpacing = 61_200
         */
        protocol.setMinLeverage(11 * 10 ** (protocol.LEVERAGE_DECIMALS() - 1)); // = x1.1
        assertEq(protocol.getMinLiquidationPrice(5000 ether), protocol.getEffectivePriceForTick(61_200));
    }
}<|MERGE_RESOLUTION|>--- conflicted
+++ resolved
@@ -64,11 +64,7 @@
             10 ** protocol.LIQUIDATION_MULTIPLIER_DECIMALS(),
             "liquidation multiplier <= 1"
         );
-<<<<<<< HEAD
-        assertEq(protocol.getMinLiquidationPrice(5000 ether), 5_043_693_528_676, "wrong minimum liquidation price");
-=======
-        assertEq(protocol.getMinLiquidationPrice(5000 ether), 5_042_032_017_225, "wrong minimum liquidation price");
->>>>>>> fbd7d537
+        assertEq(protocol.getMinLiquidationPrice(5000 ether), 5_043_690_835_384, "wrong minimum liquidation price");
     }
 
     /**
