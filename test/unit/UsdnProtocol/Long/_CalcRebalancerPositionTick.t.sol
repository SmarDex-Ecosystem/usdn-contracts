// SPDX-License-Identifier: UNLICENSED
pragma solidity 0.8.26;

import { ADMIN } from "../../../utils/Constants.sol";
import { UsdnProtocolBaseFixture } from "../utils/Fixtures.sol";

import { UsdnProtocolConstantsLibrary as Constant } from
    "../../../../src/UsdnProtocol/libraries/UsdnProtocolConstantsLibrary.sol";
import { HugeUint } from "../../../../src/libraries/HugeUint.sol";

/**
 * @custom:feature Test the {_calcRebalancerPositionTick} internal function of the long layer
 * @custom:background An initialized usdn protocol contract with 200 ether in the vault
 * @custom:and 100 ether in the long side
 */
contract TestUsdnProtocolLongCalcRebalancerPositionTick is UsdnProtocolBaseFixture {
    using HugeUint for HugeUint.Uint512;

    uint256 vaultBalance = 200 ether;
    uint256 longBalance = 100 ether;

    function setUp() public {
        super._setUp(DEFAULT_PARAMS);
    }

    /**
     * @custom:scenario Calculate the position tick to fill the missing trading expo
     * @custom:given The long total expo is 295 ether
     * @custom:and An amount of 2 ether
     * @custom:when _calcRebalancerPositionTick is called
     * @custom:then The result is the expected tick
     */
    function test_calcRebalancerPositionTick() public view {
        uint256 maxLeverage = protocol.getMaxLeverage();
        uint256 totalExpo = 295 ether;
        uint256 missingTradingExpo = vaultBalance + longBalance - totalExpo;
        uint128 amount = 2 ether;

        (int24 expectedTick,) = protocol.i_getTickFromDesiredLiqPrice(
            protocol.i_calcLiqPriceFromTradingExpo(DEFAULT_PARAMS.initialPrice, amount, missingTradingExpo),
            DEFAULT_PARAMS.initialPrice,
            totalExpo - longBalance,
            protocol.getLiqMultiplierAccumulator(),
            _tickSpacing,
            protocol.getLiquidationPenalty()
        );
        expectedTick += _tickSpacing;

        (int24 tick,,) = protocol.i_calcRebalancerPositionTick(
            DEFAULT_PARAMS.initialPrice,
            amount,
            maxLeverage,
            totalExpo,
            longBalance,
            vaultBalance,
            protocol.getLiqMultiplierAccumulator()
        );
        assertEq(tick, expectedTick, "The result should be equal to the expected tick");
    }

    /**
     * @custom:scenario Calculate the position tick to use to fill as much trading expo as possible
     * and stay below the protocol max leverage
     * @custom:given The long total expo is 200 ether
     * @custom:and An amount of 1 ether
     * @custom:when _calcRebalancerPositionTick is called with too much trading expo to fill
     * @custom:then The result has been capped to the protocol's max leverage
     */
    function test_calcRebalancerPositionTickCappedByTheProtocolMaxLeverage() public view {
        uint256 rebalancerMaxLeverage = protocol.getMaxLeverage() + 1;
        uint256 totalExpo = 200 ether;
        uint128 amount = 1 ether;

        // calculate the highest usable trading expo to stay below the max leverage
        uint256 highestUsableTradingExpo =
            amount * protocol.getMaxLeverage() / 10 ** Constant.LEVERAGE_DECIMALS - amount;
        (int24 expectedTick,) = protocol.i_getTickFromDesiredLiqPrice(
            protocol.i_calcLiqPriceFromTradingExpo(DEFAULT_PARAMS.initialPrice, amount, highestUsableTradingExpo),
            DEFAULT_PARAMS.initialPrice,
            totalExpo - longBalance,
            protocol.getLiqMultiplierAccumulator(),
            _tickSpacing,
            protocol.getLiquidationPenalty()
        );

        (int24 tick,,) = protocol.i_calcRebalancerPositionTick(
            DEFAULT_PARAMS.initialPrice,
            amount,
            rebalancerMaxLeverage,
            totalExpo,
            longBalance,
            vaultBalance,
            protocol.getLiqMultiplierAccumulator()
        );
        assertEq(tick, expectedTick, "The result should be equal to the expected tick");
    }

    /**
     * @custom:scenario Calculate the position tick to use to fill as little trading expo as possible
     * to stay above the rebalancer minimum leverage
     * @custom:given The missing trading expo is 1 wei
     * @custom:and An amount of 1 ether
     * @custom:when _calcRebalancerPositionTick is called with too little trading expo to fill
     * @custom:then The result is the expected tick capped to the rebalancer's min leverage
     */
    function test_calcRebalancerPositionTickCappedByTheMinLeverage() public view {
        uint256 rebalancerMaxLeverage = protocol.getMaxLeverage();
        uint256 totalExpo = vaultBalance + longBalance - 1;
        uint128 amount = 1 ether;

        // calculate the lowest usable trading expo to stay above the min leverage
        uint256 lowestUsableTradingExpo =
            amount * Constant.REBALANCER_MIN_LEVERAGE / 10 ** Constant.LEVERAGE_DECIMALS - amount;
        (int24 expectedTick,) = protocol.i_getTickFromDesiredLiqPrice(
            protocol.i_calcLiqPriceFromTradingExpo(DEFAULT_PARAMS.initialPrice, amount, lowestUsableTradingExpo),
            DEFAULT_PARAMS.initialPrice,
            totalExpo - longBalance,
            protocol.getLiqMultiplierAccumulator(),
            _tickSpacing,
            protocol.getLiquidationPenalty()
        );

        (int24 tick,,) = protocol.i_calcRebalancerPositionTick(
            DEFAULT_PARAMS.initialPrice,
            amount,
            rebalancerMaxLeverage,
            totalExpo,
            longBalance,
            vaultBalance,
            protocol.getLiqMultiplierAccumulator()
        );
        assertEq(tick, expectedTick, "The result should be equal to the expected tick");
    }

    /**
     * @custom:scenario Calculate the position tick to use to fill as much trading expo as possible
     * and stay below the rebalancer max leverage
     * @custom:given The long total expo is 200 ether
     * @custom:and The rebalancer max leverage is half of the protocol max leverage
     * @custom:and An amount of 1 ether
     * @custom:when _calcRebalancerPositionTick is called with too much trading expo to fill
     * @custom:then The result is the expected tick capped to the rebalancer max's leverage
     */
    function test_calcRebalancerPositionTickCappedByTheRebalancerMaxLeverage() public view {
        uint256 rebalancerMaxLeverage = protocol.getMaxLeverage() / 2;
        uint256 totalExpo = 200 ether;
        uint128 amount = 1 ether;

        // calculate the highest usable trading expo to stay below the max leverage
        uint256 highestUsableTradingExpo = amount * rebalancerMaxLeverage / 10 ** Constant.LEVERAGE_DECIMALS - amount;
        (int24 expectedTick,) = protocol.i_getTickFromDesiredLiqPrice(
            protocol.i_calcLiqPriceFromTradingExpo(DEFAULT_PARAMS.initialPrice, amount, highestUsableTradingExpo),
            DEFAULT_PARAMS.initialPrice,
            totalExpo - longBalance,
            protocol.getLiqMultiplierAccumulator(),
            _tickSpacing,
            protocol.getLiquidationPenalty()
        );

        (int24 tick,,) = protocol.i_calcRebalancerPositionTick(
            DEFAULT_PARAMS.initialPrice,
            amount,
            rebalancerMaxLeverage,
            totalExpo,
            longBalance,
            vaultBalance,
            protocol.getLiqMultiplierAccumulator()
        );
        assertEq(tick, expectedTick, "The result should be equal to the expected tick");
    }

    /**
     * @custom:scenario Calculate teh position tick after the liquidation penalty has changed
     * @custom:given Liquidation penalty is set to 0
     * @custom:and Protocol has one position with 10 ether
     * @custom:when The liquidation penalty is changed to 500
     * @custom:and _calcRebalancerPositionTick is called
     * @custom:then The liquidation penalty should be equal to 0
     * @custom:and The tick should be the same as before the liquidation penalty change
     */
    function test_calcRebalancerPositionTickLiquidationPenaltyChanged() public {
        uint128 amount = 10 ether;
        uint256 totalExpo = 295 ether;

        vm.prank(ADMIN);
        protocol.setLiquidationPenalty(0);

        PositionId memory posId = setUpUserPositionInLong(
            OpenParams({
                user: address(this),
                untilAction: ProtocolAction.InitiateOpenPosition,
                positionSize: amount,
                desiredLiqPrice: DEFAULT_PARAMS.initialPrice / 2,
                price: DEFAULT_PARAMS.initialPrice
            })
        );

        (int24 tickBefore,, uint24 liquidationPenaltyBefore) = protocol.i_calcRebalancerPositionTick(
            DEFAULT_PARAMS.initialPrice,
            amount,
            protocol.getMaxLeverage(),
            totalExpo,
            267 ether + 1.25 ether,
            vaultBalance,
            protocol.getLiqMultiplierAccumulator()
        );

        vm.prank(ADMIN);
        protocol.setLiquidationPenalty(500);

        (int24 tickAfter,, uint24 liquidationPenaltyAfter) = protocol.i_calcRebalancerPositionTick(
            DEFAULT_PARAMS.initialPrice,
            amount,
            protocol.getMaxLeverage(),
            totalExpo,
            267 ether,
            vaultBalance,
            protocol.getLiqMultiplierAccumulator()
        );

        assertEq(tickBefore, posId.tick, "tickBefore should be equal to posId.tick");
        assertEq(tickAfter, posId.tick, "tickAfter should be equal to posId.tick");
        assertTrue(
            liquidationPenaltyBefore == liquidationPenaltyAfter && liquidationPenaltyBefore == 0,
            "liquidationPenalty should be equal to 0"
        );
    }

    /**
     * @custom:scenario Revert when there is no trading expo to fill
     * @custom:given The trading expo is equal to the vault balance
     * @custom:and An amount of 1 ether
     * @custom:when _calcRebalancerPositionTick is called with no trading expo to fill
     * @custom:then The function reverts with UsdnProtocolInvalidRebalancerTick
     */
    function test_RevertWhen_calcRebalancerPositionTickWithNoTradingExpoToFill() public {
        uint256 rebalancerMaxLeverage = protocol.getMaxLeverage() + 1;
        uint256 totalExpo = vaultBalance + longBalance;
        uint128 amount = 1 ether;

<<<<<<< HEAD
        HugeUint.Uint512 memory accumulator = protocol.getLiqMultiplierAccumulator();

        vm.expectRevert(UsdnProtocolInvalidRebalancerTick.selector);
        protocol.i_calcRebalancerPositionTick(
=======
        int24 expectedTick = Constant.NO_POSITION_TICK;
        (int24 tick,,) = protocol.i_calcRebalancerPositionTick(
>>>>>>> 639b268f
            DEFAULT_PARAMS.initialPrice,
            amount,
            rebalancerMaxLeverage,
            totalExpo,
            longBalance,
            vaultBalance,
            accumulator
        );
    }
}<|MERGE_RESOLUTION|>--- conflicted
+++ resolved
@@ -238,15 +238,10 @@
         uint256 totalExpo = vaultBalance + longBalance;
         uint128 amount = 1 ether;
 
-<<<<<<< HEAD
         HugeUint.Uint512 memory accumulator = protocol.getLiqMultiplierAccumulator();
 
         vm.expectRevert(UsdnProtocolInvalidRebalancerTick.selector);
         protocol.i_calcRebalancerPositionTick(
-=======
-        int24 expectedTick = Constant.NO_POSITION_TICK;
-        (int24 tick,,) = protocol.i_calcRebalancerPositionTick(
->>>>>>> 639b268f
             DEFAULT_PARAMS.initialPrice,
             amount,
             rebalancerMaxLeverage,
