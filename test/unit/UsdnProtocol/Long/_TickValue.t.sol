// SPDX-License-Identifier: UNLICENSED
pragma solidity 0.8.26;

import { UsdnProtocolBaseFixture } from "../utils/Fixtures.sol";

import { HugeUint } from "../../../../src/libraries/HugeUint.sol";

/// @custom:feature the _tickValue internal function of the UsdnProtocolLong contract.
contract TestUsdnProtocolLongTickValue is UsdnProtocolBaseFixture {
    function setUp() public {
        super._setUp(DEFAULT_PARAMS);
    }

    /**
     * @custom:scenario Check calculations of the `tickValue` function
     * @custom:given A tick with total expo 10 wstETH and a liquidation price around $500
     * @custom:when The current price is equal to the liquidation price without penalty
     * @custom:or the current price is 2x the liquidation price without penalty
     * @custom:or the current price is 0.5x the liquidation price without penalty
     * @custom:or the current price is equal to the liquidation price with penalty
     * @custom:then The tick value is 0 if the price is equal to the liquidation price without penalty
     * @custom:or the tick value is 5 wstETH if the price is 2x the liquidation price without penalty
     * @custom:or the tick value is -10 wstETH if the price is 0.5x the liquidation price without penalty
     * @custom:or the tick value is as expected if the price is equal to the liquidation price with penalty
     */
    function test_tickValue() public view {
<<<<<<< HEAD
        int24 tick = protocol.getEffectiveTickForPrice(500 ether);
        uint128 liqPriceWithoutPenalty = protocol.getEffectivePriceForTick(protocol.i_calcTickWithoutPenalty(tick));
=======
        int24 tick = protocol.getEffectiveTickForPrice(500 ether, 0, 0, HugeUint.wrap(0), protocol.getTickSpacing());
        uint128 liqPriceWithoutPenalty =
            protocol.getEffectivePriceForTick(protocol.i_calcTickWithoutPenalty(tick), 0, 0, HugeUint.wrap(0));
>>>>>>> ef17cb87
        TickData memory tickData =
            TickData({ totalExpo: 10 ether, totalPos: 1, liquidationPenalty: protocol.getLiquidationPenalty() });

        int256 value = protocol.i_tickValue(tick, liqPriceWithoutPenalty, 0, HugeUint.wrap(0), tickData);
        assertEq(value, 0, "current price = liq price");

        value = protocol.i_tickValue(tick, liqPriceWithoutPenalty * 2, 0, HugeUint.wrap(0), tickData);
        assertEq(value, 5 ether, "current price = 2x liq price");

        value = protocol.i_tickValue(tick, liqPriceWithoutPenalty / 2, 0, HugeUint.wrap(0), tickData);
        assertEq(value, -10 ether, "current price = 0.5x liq price");

        uint128 currentPrice = protocol.getEffectivePriceForTick(tick, 0, 0, HugeUint.wrap(0));
        value = protocol.i_tickValue(tick, currentPrice, 0, HugeUint.wrap(0), tickData);
        int256 expectedValue = int256(tickData.totalExpo * (currentPrice - liqPriceWithoutPenalty) / currentPrice);
        assertEq(value, expectedValue, "current price = liq price with penalty");
    }
}<|MERGE_RESOLUTION|>--- conflicted
+++ resolved
@@ -24,14 +24,9 @@
      * @custom:or the tick value is as expected if the price is equal to the liquidation price with penalty
      */
     function test_tickValue() public view {
-<<<<<<< HEAD
-        int24 tick = protocol.getEffectiveTickForPrice(500 ether);
-        uint128 liqPriceWithoutPenalty = protocol.getEffectivePriceForTick(protocol.i_calcTickWithoutPenalty(tick));
-=======
         int24 tick = protocol.getEffectiveTickForPrice(500 ether, 0, 0, HugeUint.wrap(0), protocol.getTickSpacing());
         uint128 liqPriceWithoutPenalty =
             protocol.getEffectivePriceForTick(protocol.i_calcTickWithoutPenalty(tick), 0, 0, HugeUint.wrap(0));
->>>>>>> ef17cb87
         TickData memory tickData =
             TickData({ totalExpo: 10 ether, totalPos: 1, liquidationPenalty: protocol.getLiquidationPenalty() });
 
