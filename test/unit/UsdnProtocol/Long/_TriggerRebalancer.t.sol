// SPDX-License-Identifier: UNLICENSED
pragma solidity 0.8.26;

import { ADMIN } from "../../../utils/Constants.sol";
import { UsdnProtocolBaseFixture } from "../utils/Fixtures.sol";
import { MockRebalancer } from "../utils/MockRebalancer.sol";

import { UsdnProtocolConstantsLibrary as Constants } from
    "../../../../src/UsdnProtocol/libraries/UsdnProtocolConstantsLibrary.sol";
import { IBaseRebalancer } from "../../../../src/interfaces/Rebalancer/IBaseRebalancer.sol";
<<<<<<< HEAD
=======
import { IUsdnProtocolTypes as Types } from "../../../../src/interfaces/UsdnProtocol/IUsdnProtocolTypes.sol";
>>>>>>> ef17cb87

/// @custom:feature the _triggerRebalancer internal function of the UsdnProtocolLong contract
/// @custom:background a deployed USDN protocol initialized at equilibrium
contract TestUsdnProtocolLongTriggerRebalancer is UsdnProtocolBaseFixture {
    MockRebalancer mockedRebalancer;

<<<<<<< HEAD
    uint256 longBalance = DEFAULT_PARAMS.initialLong;
    uint256 vaultBalance = DEFAULT_PARAMS.initialDeposit;
    uint128 lastPrice = DEFAULT_PARAMS.initialPrice;
=======
    uint256 longBalance;
    uint256 vaultBalance;
    uint128 lastPrice;
>>>>>>> ef17cb87
    int256 remainingCollateral = 1 ether;

    function setUp() public {
        params = DEFAULT_PARAMS;
        params.flags.enableRebalancer = true;
        super._setUp(params);
        longBalance = params.initialLong;
        vaultBalance = params.initialDeposit;
        lastPrice = params.initialPrice;

        mockedRebalancer = new MockRebalancer();

        vm.prank(ADMIN);
        protocol.setRebalancer(mockedRebalancer);
    }

    /**
     * @custom:scenario Trigger with an invalid trading expo
     * @custom:given An USDN protocol with a total expo below its long balance
     * @custom:when _triggerRebalancer is called
     * @custom:then The call reverts with an UsdnProtocolInvalidLongExpo error
     */
    function test_RevertWhen_triggerRebalancerWithTotalExpoBelowLongBalance() public {
        longBalance = protocol.getTotalExpo() + 1;

        vm.expectRevert(UsdnProtocolInvalidLongExpo.selector);
        protocol.i_triggerRebalancer(lastPrice, longBalance, vaultBalance, remainingCollateral);
    }

    /**
     * @custom:scenario Trigger with no rebalancer set
     * @custom:given The rebalancer being the zero address
     * @custom:when _triggerRebalancer is called
     * @custom:then nothing happens
     * @custom:and The long and vault balances should not change
     */
    function test_triggerRebalancerWithRebalancerNotSet() public {
        vm.prank(ADMIN);
        protocol.setRebalancer(IBaseRebalancer(address(0)));

<<<<<<< HEAD
        (uint256 newLongBalance, uint256 newVaultBalance) =
=======
        (uint256 newLongBalance, uint256 newVaultBalance, Types.RebalancerAction rebalancerAction) =
>>>>>>> ef17cb87
            protocol.i_triggerRebalancer(lastPrice, longBalance, vaultBalance, remainingCollateral);

        assertEq(newLongBalance, longBalance, "The long balance should not have changed");
        assertEq(newVaultBalance, vaultBalance, "The long balance should not have changed");
<<<<<<< HEAD
=======
        assertTrue(rebalancerAction == Types.RebalancerAction.None, "The rebalancer should not be set");
>>>>>>> ef17cb87
    }

    /**
     * @custom:scenario Trigger with not enough imbalance
     * @custom:given The USDN protocol's imbalance being below the threshold
     * @custom:when _triggerRebalancer is called
     * @custom:then The trigger should have been aborted
     * @custom:and The long and vault balances should not have changed
     */
    function test_triggerRebalancerWithNotEnoughImbalance() public {
        int256 imbalanceLimit = protocol.getCloseExpoImbalanceLimitBps();
        uint256 totalExpo = protocol.getTotalExpo();

        // calculate the long balance that would make the imbalance just below the trigger
        // -1 at the end just to compensate for precision errors during imbalance calculations
        longBalance = totalExpo
            - (vaultBalance * Constants.BPS_DIVISOR / uint256(imbalanceLimit - 1 + int256(Constants.BPS_DIVISOR))) - 1;

        // sanity check
        assertEq(
            imbalanceLimit - 1, protocol.i_calcImbalanceCloseBps(int256(vaultBalance), int256(longBalance), totalExpo)
        );

<<<<<<< HEAD
        (uint256 newLongBalance, uint256 newVaultBalance) =
=======
        (uint256 newLongBalance, uint256 newVaultBalance, Types.RebalancerAction rebalancerAction) =
>>>>>>> ef17cb87
            protocol.i_triggerRebalancer(lastPrice, longBalance, vaultBalance, remainingCollateral);

        assertEq(newLongBalance, longBalance, "The long balance should not have changed");
        assertEq(newVaultBalance, vaultBalance, "The long balance should not have changed");
<<<<<<< HEAD
=======
        assertTrue(
            rebalancerAction == Types.RebalancerAction.NoImbalance, "The rebalancer should not be imbalanced enough"
        );
>>>>>>> ef17cb87
    }

    /**
     * @custom:scenario The rebalancer is triggered but with no new position and 0 value in the previous position
     * @custom:given A rebalancer that was already triggered and has a position
     * @custom:when The rebalancer is triggered again
     * @custom:and There is no pending assets
     * @custom:and The value of the existing position is 10_000 wei
     * @custom:then The position value is gifted to the vault
     * @custom:and The position is closed
     * @custom:and no new position is opened
     */
    function test_triggerRebalancerWithNoPendingAssetsAndLowPosValue() public {
        uint8 assetDecimals = protocol.getAssetDecimals();
        uint128 amount = 10_000;

        // make sure there's enough imbalance
        vaultBalance *= 2;

        PositionId memory posId = setUpUserPositionInLong(
            OpenParams({
                user: address(mockedRebalancer),
                untilAction: ProtocolAction.ValidateOpenPosition,
                positionSize: amount,
                desiredLiqPrice: DEFAULT_PARAMS.initialPrice / 2,
                price: DEFAULT_PARAMS.initialPrice
            })
        );

        mockedRebalancer.setCurrentStateData(0, protocol.getMaxLeverage(), posId);

        vm.prank(ADMIN);
        protocol.setMinLongPosition(10 ** assetDecimals);

        (uint256 newLongBalance, uint256 newVaultBalance, Types.RebalancerAction rebalancerAction) =
            protocol.i_triggerRebalancer(lastPrice, longBalance, vaultBalance, remainingCollateral);

        assertEq(
            newLongBalance,
            longBalance - amount + 1,
            "The value of the closed position should have been removed from the long balance"
        );
        assertEq(
            newVaultBalance,
            vaultBalance + amount - 1,
            "The value of the closed position should have been transferred to the vault"
        );
<<<<<<< HEAD
=======

        assertTrue(rebalancerAction == Types.RebalancerAction.Closed, "The rebalancer should only close the position");
>>>>>>> ef17cb87
    }

    /**
     * @custom:scenario Trigger with a previous position with a liquidation price above the current price
     * @custom:given A rebalancer with an existing position
     * @custom:when The rebalancer is triggered with `lastPrice` above the position's liquidation price
     * @custom:then The trigger should be aborted
     * @custom:and The long and vault balances should not have changed
     */
    function test_triggerRebalancerWithExistingPositionThatShouldHaveBeenLiquidated() public {
        uint128 amount = 1 ether;

        // make sure there's enough imbalance
        vaultBalance *= 2;

        // assign a position to the rebalancer at a higher price
        PositionId memory posId = setUpUserPositionInLong(
            OpenParams({
                user: address(mockedRebalancer),
                untilAction: ProtocolAction.ValidateOpenPosition,
                positionSize: amount,
                desiredLiqPrice: DEFAULT_PARAMS.initialPrice * 2,
                price: DEFAULT_PARAMS.initialPrice * 4
            })
        );

        mockedRebalancer.setCurrentStateData(0, protocol.getMaxLeverage(), posId);

<<<<<<< HEAD
        (uint256 newLongBalance, uint256 newVaultBalance) =
=======
        (uint256 newLongBalance, uint256 newVaultBalance, Types.RebalancerAction rebalancerAction) =
>>>>>>> ef17cb87
            protocol.i_triggerRebalancer(DEFAULT_PARAMS.initialPrice, longBalance, vaultBalance, remainingCollateral);

        assertEq(newLongBalance, longBalance, "The long balance should not have changed");
        assertEq(newVaultBalance, vaultBalance, "The vault balance should not have changed");
<<<<<<< HEAD
=======
        assertTrue(
            rebalancerAction == Types.RebalancerAction.PendingLiquidation, "The rebalancer action should be pending"
        );
>>>>>>> ef17cb87
    }

    /**
     * @custom:scenario The rebalancer is triggered with no existing position
     * @custom:given A rebalancer with no position for the current version
     * @custom:and enough remaining collateral to trigger a bonus
     * @custom:when The rebalancer is triggered
     * @custom:then A new position is opened
     * @custom:and The new long balance should equal the previous one + pending assets + bonus
     * @custom:and The new vault balance should equal the previous one - bonus
     */
    function test_triggerRebalancerWithNoPreviousPosition() public {
        uint128 bonus = uint128(uint256(remainingCollateral) * protocol.getRebalancerBonusBps() / Constants.BPS_DIVISOR);

        // decrease the trading expo so there's some to fill
        longBalance = vaultBalance * 2;

        uint128 pendingAssets = 1 ether;
        vm.prank(address(mockedRebalancer));
        wstETH.mintAndApprove(address(mockedRebalancer), pendingAssets, address(protocol), type(uint256).max);

        mockedRebalancer.setCurrentStateData(
            pendingAssets, protocol.getMaxLeverage(), PositionId(Constants.NO_POSITION_TICK, 0, 0)
        );

<<<<<<< HEAD
        (uint256 newLongBalance, uint256 newVaultBalance) =
=======
        (uint256 newLongBalance, uint256 newVaultBalance, Types.RebalancerAction rebalancerAction) =
>>>>>>> ef17cb87
            protocol.i_triggerRebalancer(lastPrice, longBalance, vaultBalance, remainingCollateral);

        assertEq(
            newLongBalance,
            longBalance + pendingAssets + bonus,
            "The value of the opened position + bonus should have been added to the long balance"
        );
        assertEq(
            newVaultBalance, vaultBalance - bonus, "The bonus should have been subtracted from the vault's balance"
        );
<<<<<<< HEAD
=======

        assertTrue(rebalancerAction == Types.RebalancerAction.Opened, "The rebalancer position should be only opened");
>>>>>>> ef17cb87
    }

    /**
     * @custom:scenario The rebalancer is triggered with no existing position
     * @custom:given A rebalancer with an existing position
     * @custom:and Enough remaining collateral to trigger a bonus
     * @custom:when The rebalancer is triggered
     * @custom:then The previous position is closed
     * @custom:and A new position is opened
     * @custom:and The new long balance should equal the previous one + pending assets + bonus
     * @custom:and The new vault balance should equal the previous one - bonus
     */
    function test_triggerRebalancer() public {
        uint128 bonus = uint128(uint256(remainingCollateral) * protocol.getRebalancerBonusBps() / Constants.BPS_DIVISOR);
        uint128 amount = 1 ether;

        // decrease the trading expo so there's some to fill
        longBalance = vaultBalance * 2;

        // assign a position to the rebalancer at a higher price
        PositionId memory posId = setUpUserPositionInLong(
            OpenParams({
                user: address(mockedRebalancer),
                untilAction: ProtocolAction.ValidateOpenPosition,
                positionSize: amount,
                desiredLiqPrice: DEFAULT_PARAMS.initialPrice / 3,
                price: DEFAULT_PARAMS.initialPrice
            })
        );

        uint128 pendingAssets = 1 ether;
        vm.prank(address(mockedRebalancer));
        wstETH.mintAndApprove(address(mockedRebalancer), pendingAssets, address(protocol), type(uint256).max);

        mockedRebalancer.setCurrentStateData(pendingAssets, protocol.getMaxLeverage(), posId);

<<<<<<< HEAD
        (uint256 newLongBalance, uint256 newVaultBalance) =
=======
        (uint256 newLongBalance, uint256 newVaultBalance, Types.RebalancerAction rebalancerAction) =
>>>>>>> ef17cb87
            protocol.i_triggerRebalancer(lastPrice, longBalance, vaultBalance, remainingCollateral);

        assertEq(
            newLongBalance,
            longBalance + pendingAssets + bonus,
            "The value of the opened position + bonus should have been added to the long balance"
        );
        assertEq(
            newVaultBalance, vaultBalance - bonus, "The bonus should have been subtracted from the vault's balance"
        );
<<<<<<< HEAD
=======

        assertTrue(rebalancerAction == Types.RebalancerAction.ClosedOpened, "The rebalancer should be triggered");
>>>>>>> ef17cb87
    }

    /**
     * @custom:scenario Trigger with an empty rebalancer
     * @custom:given The rebalancer with no deposit
     * @custom:when The rebalancer is triggered
     * @custom:then The rebalancer position version should not be incremented
     */
    function test_triggerEmptyRebalancer() public {
        uint256 totalExpo = protocol.getTotalExpo();
<<<<<<< HEAD
        protocol.i_triggerRebalancer(lastPrice, totalExpo - 1, totalExpo * 10, 0);
        assertEq(rebalancer.getPositionVersion(), 0, "Version should not be incremented");
=======
        (,, Types.RebalancerAction rebalancerAction) =
            protocol.i_triggerRebalancer(lastPrice, totalExpo - 1, totalExpo * 10, 0);
        assertEq(rebalancer.getPositionVersion(), 0, "Version should not be incremented");
        assertTrue(rebalancerAction == Types.RebalancerAction.NoCloseNoOpen, "The rebalancer should not be updated");
>>>>>>> ef17cb87
    }
}<|MERGE_RESOLUTION|>--- conflicted
+++ resolved
@@ -8,25 +8,16 @@
 import { UsdnProtocolConstantsLibrary as Constants } from
     "../../../../src/UsdnProtocol/libraries/UsdnProtocolConstantsLibrary.sol";
 import { IBaseRebalancer } from "../../../../src/interfaces/Rebalancer/IBaseRebalancer.sol";
-<<<<<<< HEAD
-=======
 import { IUsdnProtocolTypes as Types } from "../../../../src/interfaces/UsdnProtocol/IUsdnProtocolTypes.sol";
->>>>>>> ef17cb87
 
 /// @custom:feature the _triggerRebalancer internal function of the UsdnProtocolLong contract
 /// @custom:background a deployed USDN protocol initialized at equilibrium
 contract TestUsdnProtocolLongTriggerRebalancer is UsdnProtocolBaseFixture {
     MockRebalancer mockedRebalancer;
 
-<<<<<<< HEAD
-    uint256 longBalance = DEFAULT_PARAMS.initialLong;
-    uint256 vaultBalance = DEFAULT_PARAMS.initialDeposit;
-    uint128 lastPrice = DEFAULT_PARAMS.initialPrice;
-=======
     uint256 longBalance;
     uint256 vaultBalance;
     uint128 lastPrice;
->>>>>>> ef17cb87
     int256 remainingCollateral = 1 ether;
 
     function setUp() public {
@@ -67,19 +58,12 @@
         vm.prank(ADMIN);
         protocol.setRebalancer(IBaseRebalancer(address(0)));
 
-<<<<<<< HEAD
-        (uint256 newLongBalance, uint256 newVaultBalance) =
-=======
-        (uint256 newLongBalance, uint256 newVaultBalance, Types.RebalancerAction rebalancerAction) =
->>>>>>> ef17cb87
+        (uint256 newLongBalance, uint256 newVaultBalance, Types.RebalancerAction rebalancerAction) =
             protocol.i_triggerRebalancer(lastPrice, longBalance, vaultBalance, remainingCollateral);
 
         assertEq(newLongBalance, longBalance, "The long balance should not have changed");
         assertEq(newVaultBalance, vaultBalance, "The long balance should not have changed");
-<<<<<<< HEAD
-=======
         assertTrue(rebalancerAction == Types.RebalancerAction.None, "The rebalancer should not be set");
->>>>>>> ef17cb87
     }
 
     /**
@@ -103,21 +87,14 @@
             imbalanceLimit - 1, protocol.i_calcImbalanceCloseBps(int256(vaultBalance), int256(longBalance), totalExpo)
         );
 
-<<<<<<< HEAD
-        (uint256 newLongBalance, uint256 newVaultBalance) =
-=======
-        (uint256 newLongBalance, uint256 newVaultBalance, Types.RebalancerAction rebalancerAction) =
->>>>>>> ef17cb87
+        (uint256 newLongBalance, uint256 newVaultBalance, Types.RebalancerAction rebalancerAction) =
             protocol.i_triggerRebalancer(lastPrice, longBalance, vaultBalance, remainingCollateral);
 
         assertEq(newLongBalance, longBalance, "The long balance should not have changed");
         assertEq(newVaultBalance, vaultBalance, "The long balance should not have changed");
-<<<<<<< HEAD
-=======
         assertTrue(
             rebalancerAction == Types.RebalancerAction.NoImbalance, "The rebalancer should not be imbalanced enough"
         );
->>>>>>> ef17cb87
     }
 
     /**
@@ -165,11 +142,8 @@
             vaultBalance + amount - 1,
             "The value of the closed position should have been transferred to the vault"
         );
-<<<<<<< HEAD
-=======
 
         assertTrue(rebalancerAction == Types.RebalancerAction.Closed, "The rebalancer should only close the position");
->>>>>>> ef17cb87
     }
 
     /**
@@ -198,21 +172,14 @@
 
         mockedRebalancer.setCurrentStateData(0, protocol.getMaxLeverage(), posId);
 
-<<<<<<< HEAD
-        (uint256 newLongBalance, uint256 newVaultBalance) =
-=======
-        (uint256 newLongBalance, uint256 newVaultBalance, Types.RebalancerAction rebalancerAction) =
->>>>>>> ef17cb87
+        (uint256 newLongBalance, uint256 newVaultBalance, Types.RebalancerAction rebalancerAction) =
             protocol.i_triggerRebalancer(DEFAULT_PARAMS.initialPrice, longBalance, vaultBalance, remainingCollateral);
 
         assertEq(newLongBalance, longBalance, "The long balance should not have changed");
         assertEq(newVaultBalance, vaultBalance, "The vault balance should not have changed");
-<<<<<<< HEAD
-=======
         assertTrue(
             rebalancerAction == Types.RebalancerAction.PendingLiquidation, "The rebalancer action should be pending"
         );
->>>>>>> ef17cb87
     }
 
     /**
@@ -238,11 +205,7 @@
             pendingAssets, protocol.getMaxLeverage(), PositionId(Constants.NO_POSITION_TICK, 0, 0)
         );
 
-<<<<<<< HEAD
-        (uint256 newLongBalance, uint256 newVaultBalance) =
-=======
-        (uint256 newLongBalance, uint256 newVaultBalance, Types.RebalancerAction rebalancerAction) =
->>>>>>> ef17cb87
+        (uint256 newLongBalance, uint256 newVaultBalance, Types.RebalancerAction rebalancerAction) =
             protocol.i_triggerRebalancer(lastPrice, longBalance, vaultBalance, remainingCollateral);
 
         assertEq(
@@ -253,11 +216,8 @@
         assertEq(
             newVaultBalance, vaultBalance - bonus, "The bonus should have been subtracted from the vault's balance"
         );
-<<<<<<< HEAD
-=======
 
         assertTrue(rebalancerAction == Types.RebalancerAction.Opened, "The rebalancer position should be only opened");
->>>>>>> ef17cb87
     }
 
     /**
@@ -294,11 +254,7 @@
 
         mockedRebalancer.setCurrentStateData(pendingAssets, protocol.getMaxLeverage(), posId);
 
-<<<<<<< HEAD
-        (uint256 newLongBalance, uint256 newVaultBalance) =
-=======
-        (uint256 newLongBalance, uint256 newVaultBalance, Types.RebalancerAction rebalancerAction) =
->>>>>>> ef17cb87
+        (uint256 newLongBalance, uint256 newVaultBalance, Types.RebalancerAction rebalancerAction) =
             protocol.i_triggerRebalancer(lastPrice, longBalance, vaultBalance, remainingCollateral);
 
         assertEq(
@@ -309,11 +265,8 @@
         assertEq(
             newVaultBalance, vaultBalance - bonus, "The bonus should have been subtracted from the vault's balance"
         );
-<<<<<<< HEAD
-=======
 
         assertTrue(rebalancerAction == Types.RebalancerAction.ClosedOpened, "The rebalancer should be triggered");
->>>>>>> ef17cb87
     }
 
     /**
@@ -324,14 +277,9 @@
      */
     function test_triggerEmptyRebalancer() public {
         uint256 totalExpo = protocol.getTotalExpo();
-<<<<<<< HEAD
-        protocol.i_triggerRebalancer(lastPrice, totalExpo - 1, totalExpo * 10, 0);
-        assertEq(rebalancer.getPositionVersion(), 0, "Version should not be incremented");
-=======
         (,, Types.RebalancerAction rebalancerAction) =
             protocol.i_triggerRebalancer(lastPrice, totalExpo - 1, totalExpo * 10, 0);
         assertEq(rebalancer.getPositionVersion(), 0, "Version should not be incremented");
         assertTrue(rebalancerAction == Types.RebalancerAction.NoCloseNoOpen, "The rebalancer should not be updated");
->>>>>>> ef17cb87
     }
 }