// SPDX-License-Identifier: UNLICENSED
pragma solidity 0.8.26;

import { UsdnProtocolBaseFixture } from "../utils/Fixtures.sol";

/**
 * @custom:feature Test the {getHighestPopulatedTick} function
 * @custom:background Given an initialized USDN Protocol with default parameters
 */
contract TestUsdnProtocolGetHighestPopulatedTick is UsdnProtocolBaseFixture {
    function setUp() public {
        super._setUp(DEFAULT_PARAMS);
    }

    /**
     * @custom:scenario There are no populated ticks below the tick to search from
     * @custom:given The initialization position
     * @custom:when we call {getHighestPopulatedTick} from a tick below its liquidation price
     * @custom:then the minimum usable tick is returned
     */
    function test_getHighestPopulatedTick() public view {
        int24 result = protocol.getHighestPopulatedTick();
        assertEq(result, initialPosition.tick, "The tick of the initial position should have been returned");
    }

    /**
     * @custom:scenario Get the highest populated tick but the value in storage is out of date
     * @custom:given The initial position
     * @custom:and A position opened at a higher tick and closed
     * @custom:when we call {getHighestPopulatedTick}
     * @custom:then the tick of the initial position is returned
     */
    function test_getHighestPopulatedTickWhenStorageOutOfDate() public {
        // open and close a position to update the highest populated tick during the open
        // and make it out of date after the close
        PositionId memory posId = setUpUserPositionInLong(
            OpenParams({
                user: address(this),
                untilAction: ProtocolAction.ValidateOpenPosition,
                positionSize: 1 ether,
                desiredLiqPrice: DEFAULT_PARAMS.initialPrice - 400 ether,
                price: DEFAULT_PARAMS.initialPrice
            })
        );

        // sanity check
        int24 highestPopulatedTick = protocol.getHighestPopulatedTick();
        assertEq(highestPopulatedTick, posId.tick, "The tick of the newly created position should have been returned");

        // close the position to make the `highestPopulatedTick` storage variable out of date
        protocol.initiateClosePosition(
            posId,
            1 ether,
            DISABLE_MIN_PRICE,
            address(this),
            payable(address(this)),
            type(uint256).max,
            abi.encode(DEFAULT_PARAMS.initialPrice),
            EMPTY_PREVIOUS_DATA,
            ""
        );
        _waitDelay();
        protocol.validateClosePosition(
            payable(address(this)), abi.encode(DEFAULT_PARAMS.initialPrice), EMPTY_PREVIOUS_DATA
        );

<<<<<<< HEAD
        // check the storage slot of `_highestPopulatedTick` to make sure it was not updated after closing the position
        // (which is intended)
        bytes32 storageMainSlot =
            keccak256(abi.encode(uint256(keccak256("UsdnProtocol.storage.main")) - 1)) & ~bytes32(uint256(0xff));
        // `_highestPopulatedTick` is the 40th slot in the storage struct
        bytes32 storageSlot = storageMainSlot | bytes32(uint256(41));
        int24 highestPopulatedTickInStorage = int24(int256(uint256(vm.load(address(protocol), storageSlot))));
=======
        int24 highestPopulatedTickInStorage = protocol.getHighestPopulatedTickFromStorage();
>>>>>>> d8e3725f
        assertEq(
            highestPopulatedTickInStorage,
            highestPopulatedTick,
            "The highest populated tick should not have been updated"
        );

        highestPopulatedTick = protocol.getHighestPopulatedTick();
        assertEq(
            highestPopulatedTick,
            initialPosition.tick,
            "The tick of the initial position should have been returned even though the value in storage is out of date"
        );
    }
}<|MERGE_RESOLUTION|>--- conflicted
+++ resolved
@@ -64,17 +64,7 @@
             payable(address(this)), abi.encode(DEFAULT_PARAMS.initialPrice), EMPTY_PREVIOUS_DATA
         );
 
-<<<<<<< HEAD
-        // check the storage slot of `_highestPopulatedTick` to make sure it was not updated after closing the position
-        // (which is intended)
-        bytes32 storageMainSlot =
-            keccak256(abi.encode(uint256(keccak256("UsdnProtocol.storage.main")) - 1)) & ~bytes32(uint256(0xff));
-        // `_highestPopulatedTick` is the 40th slot in the storage struct
-        bytes32 storageSlot = storageMainSlot | bytes32(uint256(41));
-        int24 highestPopulatedTickInStorage = int24(int256(uint256(vm.load(address(protocol), storageSlot))));
-=======
         int24 highestPopulatedTickInStorage = protocol.getHighestPopulatedTickFromStorage();
->>>>>>> d8e3725f
         assertEq(
             highestPopulatedTickInStorage,
             highestPopulatedTick,
