// SPDX-License-Identifier: UNLICENSED
pragma solidity 0.8.20;

import { UsdnProtocolBaseFixture } from "test/unit/UsdnProtocol/utils/Fixtures.sol";
import { ADMIN } from "test/utils/Constants.sol";

import { Position } from "src/interfaces/UsdnProtocol/IUsdnProtocolTypes.sol";
import { ProtocolAction, TickData } from "src/interfaces/UsdnProtocol/IUsdnProtocolTypes.sol";

/**
 * @custom:feature The getter functions of the USDN Protocol
 * @custom:background Given a protocol initialized at equilibrium
 */
contract TestUsdnProtocolLongLong is UsdnProtocolBaseFixture {
    function setUp() public {
        params = DEFAULT_PARAMS;
        params.flags.enableFunding = true;
        params.flags.enableProtocolFees = false;
        params.initialDeposit = 4.919970269703463156 ether; // same as long trading expo
        params.flags.enableFunding = true;
        params.flags.enableProtocolFees = true;
        super._setUp(params);
    }

    /**
     * @custom:scenario Check calculations of `_positionValue`
     * @custom:given A position for 1 wstETH with a starting price of $1000
     * @custom:and a leverage of 2x (liquidation price $500)
     * @custom:or a leverage of 4x (liquidation price $750)
     * @custom:when The current price is $2000 and the leverage is 2x
     * @custom:then The position value is 1.5 wstETH
     * @custom:when the current price is $1000 and the leverage is 2x
     * @custom:then the position value is 1 wstETH
     * @custom:when the current price is $500 and the leverage is 2x
     * @custom:then the position value is 0 wstETH
     * @custom:when the current price is $200 and the leverage is 2x
     * @custom:then the position value is -3 wstETH
     * @custom:when the current price is $2000 and the leverage is 4x
     * @custom:then the position value is 2.5 wstETH
     */
<<<<<<< HEAD
    function test_getMinLiquidationPrice_multiplierEqOne() public {
        /**
         * 5000 - 5000 / 1.000000001 = 0.000004999999995001
         * tick(0.000004999999995001) = -122100 => + tickSpacing = -122000
         */
        assertEq(
            protocol.getMinLiquidationPrice(5000 ether), protocol.getEffectivePriceForTick(-122_000), "for price = 5000"
        );

        /**
         * 10^12 - 10^12 / 1.000000001 < MINIMUM_PRICE
         * => minLiquidationPrice = getPriceAtTick(protocol.minTick() + protocol.getTickSpacing())
         */
        assertEq(
            protocol.getMinLiquidationPrice(10 ** 12),
            protocol.getEffectivePriceForTick(protocol.minTick() + protocol.getTickSpacing()),
            "for price = 1 * 10^12 wei"
        );
    }
=======
    function test_positionValue() public {
        uint128 positionTotalExpo = 2 ether;
        int256 value = protocol.i_positionValue(2000 ether, 500 ether, positionTotalExpo);
        assertEq(value, 1.5 ether, "Position value should be 1.5 ether");
>>>>>>> 91da0d8e

        value = protocol.i_positionValue(1000 ether, 500 ether, positionTotalExpo);
        assertEq(value, 1 ether, "Position value should be 1 ether");

<<<<<<< HEAD
        assertGt(
            protocol.getLiquidationMultiplier(),
            10 ** protocol.LIQUIDATION_MULTIPLIER_DECIMALS(),
            "liquidation multiplier <= 1"
        );
        assertEq(protocol.getMinLiquidationPrice(5000 ether), 5_043_690_835_384, "wrong minimum liquidation price");
    }

    /**
     * @custom:scenario Check value of the `getMinLiquidationPrice` function
     * @custom:when The minimum leverage is 1.000000001
     * @custom:and The multiplier is < 1.
     */
    function test_getMinLiquidationPrice_multiplierLtOne() public {
        setUpUserPositionInVault(address(this), ProtocolAction.ValidateDeposit, 5000 ether, params.initialPrice);
        skip(6 days);
        setUpUserPositionInVault(address(this), ProtocolAction.ValidateDeposit, 1, params.initialPrice);

        assertLt(
            protocol.getLiquidationMultiplier(),
            10 ** protocol.LIQUIDATION_MULTIPLIER_DECIMALS(),
            "liquidation multiplier >= 1"
        );
        assertEq(protocol.getMinLiquidationPrice(5000 ether), 5_032_680_073_587, "wrong minimum liquidation price");
    }

    /**
     * @custom:scenario Check value of the `getMinLiquidationPrice` function
     * @custom:when The minimum leverage is 1
     * @custom:and The multiplier is 1x.
     */
    function test_getMinLiquidationPrice_minLeverageEqOne() public adminPrank {
        /**
         * 5000 - 5000 / 1 = 0
         * => minLiquidationPrice = getPriceAtTick(protocol.minTick() + protocol.getTickSpacing())
         */
        protocol.setMinLeverage(10 ** protocol.LEVERAGE_DECIMALS() + 1);
        assertEq(
            protocol.getMinLiquidationPrice(5000 ether),
            protocol.getEffectivePriceForTick(protocol.minTick() + protocol.getTickSpacing())
        );
=======
        value = protocol.i_positionValue(500 ether, 500 ether, positionTotalExpo);
        assertEq(value, 0 ether, "Position value should be 0");

        value = protocol.i_positionValue(200 ether, 500 ether, positionTotalExpo);
        assertEq(value, -3 ether, "Position value should be negative");

        positionTotalExpo = 4 ether;
        value = protocol.i_positionValue(2000 ether, 750 ether, positionTotalExpo);
        assertEq(value, 2.5 ether, "Position with 4x leverage should have a 2.5 ether value");
>>>>>>> 91da0d8e
    }

    /**
     * @custom:scenario Check calculations of the `tickValue` function
     * @custom:given A tick with total expo 10 wstETH and a liquidation price around $500
     * @custom:when The current price is equal to the liquidation price without penalty
     * @custom:or the current price is 2x the liquidation price without penalty
     * @custom:or the current price is 0.5x the liquidation price without penalty
     * @custom:or the current price is equal to the liquidation price with penalty
     * @custom:then The tick value is 0 if the price is equal to the liquidation price without penalty
     * @custom:or the tick value is 5 wstETH if the price is 2x the liquidation price without penalty
     * @custom:or the tick value is -10 wstETH if the price is 0.5x the liquidation price without penalty
     * @custom:or the tick value is 0.198003465594229687 wstETH if the price is equal to the liquidation price with
     * penalty
     */
<<<<<<< HEAD
    function test_getMinLiquidationPrice_minLeverageEq1_1() public adminPrank {
        /**
         * 5000 - 5000 / 1.1 = 454.545454545454545455
         * tick(454.545454545454545455) = 61_100 => + tickSpacing = 61_200
         */
        protocol.setMinLeverage(11 * 10 ** (protocol.LEVERAGE_DECIMALS() - 1)); // = x1.1
        assertEq(protocol.getMinLiquidationPrice(5000 ether), protocol.getEffectivePriceForTick(61_200));
    }
=======
    function test_tickValue() public {
        int24 tick = protocol.getEffectiveTickForPrice(500 ether);
        uint128 liqPriceWithoutPenalty = protocol.getEffectivePriceForTick(
            tick - int24(uint24(protocol.getLiquidationPenalty())) * protocol.getTickSpacing()
        );
        TickData memory tickData =
            TickData({ totalExpo: 10 ether, totalPos: 1, liquidationPenalty: protocol.getLiquidationPenalty() });
>>>>>>> 91da0d8e

        int256 value = protocol.i_tickValue(liqPriceWithoutPenalty, tick, tickData);
        assertEq(value, 0, "current price = liq price");

        value = protocol.i_tickValue(liqPriceWithoutPenalty * 2, tick, tickData);
        assertEq(value, 5 ether, "current price = 2x liq price");

        value = protocol.i_tickValue(liqPriceWithoutPenalty / 2, tick, tickData);
        assertEq(value, -10 ether, "current price = 0.5x liq price");

        value = protocol.i_tickValue(protocol.getEffectivePriceForTick(tick), tick, tickData);
        assertEq(value, 0.198003465594229687 ether, "current price = liq price with penalty");
    }

    /**
     * @custom:scenario Check that the leverage and total expo of a position is re-calculated on validation
     * @custom:given An initialized position
     * @custom:when The position is validated
     * @custom:and The price fluctuated a bit
     * @custom:and Funding calculations were applied
     * @custom:then The leverage of the position should be adjusted, changing the value of the total expo for the tick
     * and the protocol
     */
    function test_validateAPositionAfterPriceChangedRecalculateLeverageAndTotalExpo() external {
        uint128 price = 2000 ether;
        uint128 desiredLiqPrice = 1700 ether;

        uint256 initialTotalExpo = protocol.getTotalExpo();
        TickData memory tickData = protocol.getTickData(protocol.getEffectiveTickForPrice(desiredLiqPrice));

        assertEq(tickData.totalExpo, 0, "Total expo for future tick of position should be empty");

        // Initiate a long position
        (int24 tick, uint256 tickVersion, uint256 index) = setUpUserPositionInLong(
            OpenParams({
                user: address(this),
                untilAction: ProtocolAction.InitiateOpenPosition,
                positionSize: 1 ether,
                desiredLiqPrice: desiredLiqPrice,
                price: 2000 ether
            })
        );

        tickData = protocol.getTickData(tick);
        (Position memory position,) = protocol.getLongPosition(tick, tickVersion, index);

        // Calculate the total expo of the position after the initialization
        assertEq(
            initialTotalExpo + position.totalExpo,
            protocol.getTotalExpo(),
            "Total expo should have increased by the total expo of position"
        );
        assertEq(tickData.totalExpo, position.totalExpo, "Total expo on tick is not the expected value");

        _waitDelay();

        // Change the price
        price = 1999 ether;
        // Validate the position with the new price
        protocol.validateOpenPosition(abi.encode(price), EMPTY_PREVIOUS_DATA);

        uint256 previousExpo = position.totalExpo;
        // Get the updated position
        (position,) = protocol.getLongPosition(tick, tickVersion, index);
        uint256 newExpo = position.totalExpo;

        // Sanity check
        assertTrue(previousExpo != newExpo, "The expo changing is necessary for this test to work");

        // Calculate the total expo of the position after the validation
        assertEq(
            initialTotalExpo + position.totalExpo,
            protocol.getTotalExpo(),
            "Total expo should have increased by the position's new total expo"
        );

        tickData = protocol.getTickData(tick);
        assertEq(tickData.totalExpo, position.totalExpo, "Total expo on tick is not the expected value");
    }

    /**
     * @custom:scenario Call `initiateOpenPosition` reverts when the assets price
     * is lower than the minimum long price
     * @custom:given A assets price lower than the minimum long price
     * @custom:when initiateOpenPosition is called
     * @custom:then The transaction reverts with a UsdnProtocolLongPositionTooSmall error
     */
    function test_RevertWhen_openNewPositionTooLow() public {
        vm.prank(ADMIN);
        protocol.setMinLongPosition(2001 ether);

        vm.expectRevert(abi.encodeWithSelector(UsdnProtocolLongPositionTooSmall.selector));
        protocol.initiateOpenPosition(1 ether, 1000 ether, abi.encode(2000 ether), EMPTY_PREVIOUS_DATA, address(this));

        vm.expectRevert(abi.encodeWithSelector(UsdnProtocolLongPositionTooSmall.selector));
        protocol.initiateOpenPosition(
            2.0001 ether, 500 ether, abi.encode(1000 ether), EMPTY_PREVIOUS_DATA, address(this)
        );
    }

    /**
     * @custom:scenario Check that the position is correctly validated when its value
     * is greater than the minimum long position value
     * @custom:given A position value greater than the minimum long position value
     * @custom:when initiateOpenPosition is called
     * @custom:then The transaction was accepted with a expected position
     */
    function test_validateOpenNewPosition() public {
        vm.prank(ADMIN);
        protocol.setMinLongPosition(1999 ether);

        uint128 desiredLiqPrice = 1000 ether;

        uint256 initialTotalExpo = protocol.getTotalExpo();
        TickData memory tickData = protocol.getTickData(protocol.getEffectiveTickForPrice(desiredLiqPrice));

        assertEq(tickData.totalExpo, 0, "Total expo for future tick of position should be empty");

        // Initiate a long position
        (int24 tick, uint256 tickVersion, uint256 index) = setUpUserPositionInLong(
            OpenParams({
                user: address(this),
                untilAction: ProtocolAction.InitiateOpenPosition,
                positionSize: 1 ether,
                desiredLiqPrice: desiredLiqPrice,
                price: 2000 ether
            })
        );

        tickData = protocol.getTickData(tick);
        (Position memory position,) = protocol.getLongPosition(tick, tickVersion, index);

        // Calculate the total expo of the position after the initialization
        assertEq(
            initialTotalExpo + position.totalExpo,
            protocol.getTotalExpo(),
            "Total expo should have increased by the total expo of position"
        );
        assertEq(tickData.totalExpo, position.totalExpo, "Total expo on tick is not the expected value");
    }
}<|MERGE_RESOLUTION|>--- conflicted
+++ resolved
@@ -20,152 +20,6 @@
         params.flags.enableFunding = true;
         params.flags.enableProtocolFees = true;
         super._setUp(params);
-    }
-
-    /**
-     * @custom:scenario Check calculations of `_positionValue`
-     * @custom:given A position for 1 wstETH with a starting price of $1000
-     * @custom:and a leverage of 2x (liquidation price $500)
-     * @custom:or a leverage of 4x (liquidation price $750)
-     * @custom:when The current price is $2000 and the leverage is 2x
-     * @custom:then The position value is 1.5 wstETH
-     * @custom:when the current price is $1000 and the leverage is 2x
-     * @custom:then the position value is 1 wstETH
-     * @custom:when the current price is $500 and the leverage is 2x
-     * @custom:then the position value is 0 wstETH
-     * @custom:when the current price is $200 and the leverage is 2x
-     * @custom:then the position value is -3 wstETH
-     * @custom:when the current price is $2000 and the leverage is 4x
-     * @custom:then the position value is 2.5 wstETH
-     */
-<<<<<<< HEAD
-    function test_getMinLiquidationPrice_multiplierEqOne() public {
-        /**
-         * 5000 - 5000 / 1.000000001 = 0.000004999999995001
-         * tick(0.000004999999995001) = -122100 => + tickSpacing = -122000
-         */
-        assertEq(
-            protocol.getMinLiquidationPrice(5000 ether), protocol.getEffectivePriceForTick(-122_000), "for price = 5000"
-        );
-
-        /**
-         * 10^12 - 10^12 / 1.000000001 < MINIMUM_PRICE
-         * => minLiquidationPrice = getPriceAtTick(protocol.minTick() + protocol.getTickSpacing())
-         */
-        assertEq(
-            protocol.getMinLiquidationPrice(10 ** 12),
-            protocol.getEffectivePriceForTick(protocol.minTick() + protocol.getTickSpacing()),
-            "for price = 1 * 10^12 wei"
-        );
-    }
-=======
-    function test_positionValue() public {
-        uint128 positionTotalExpo = 2 ether;
-        int256 value = protocol.i_positionValue(2000 ether, 500 ether, positionTotalExpo);
-        assertEq(value, 1.5 ether, "Position value should be 1.5 ether");
->>>>>>> 91da0d8e
-
-        value = protocol.i_positionValue(1000 ether, 500 ether, positionTotalExpo);
-        assertEq(value, 1 ether, "Position value should be 1 ether");
-
-<<<<<<< HEAD
-        assertGt(
-            protocol.getLiquidationMultiplier(),
-            10 ** protocol.LIQUIDATION_MULTIPLIER_DECIMALS(),
-            "liquidation multiplier <= 1"
-        );
-        assertEq(protocol.getMinLiquidationPrice(5000 ether), 5_043_690_835_384, "wrong minimum liquidation price");
-    }
-
-    /**
-     * @custom:scenario Check value of the `getMinLiquidationPrice` function
-     * @custom:when The minimum leverage is 1.000000001
-     * @custom:and The multiplier is < 1.
-     */
-    function test_getMinLiquidationPrice_multiplierLtOne() public {
-        setUpUserPositionInVault(address(this), ProtocolAction.ValidateDeposit, 5000 ether, params.initialPrice);
-        skip(6 days);
-        setUpUserPositionInVault(address(this), ProtocolAction.ValidateDeposit, 1, params.initialPrice);
-
-        assertLt(
-            protocol.getLiquidationMultiplier(),
-            10 ** protocol.LIQUIDATION_MULTIPLIER_DECIMALS(),
-            "liquidation multiplier >= 1"
-        );
-        assertEq(protocol.getMinLiquidationPrice(5000 ether), 5_032_680_073_587, "wrong minimum liquidation price");
-    }
-
-    /**
-     * @custom:scenario Check value of the `getMinLiquidationPrice` function
-     * @custom:when The minimum leverage is 1
-     * @custom:and The multiplier is 1x.
-     */
-    function test_getMinLiquidationPrice_minLeverageEqOne() public adminPrank {
-        /**
-         * 5000 - 5000 / 1 = 0
-         * => minLiquidationPrice = getPriceAtTick(protocol.minTick() + protocol.getTickSpacing())
-         */
-        protocol.setMinLeverage(10 ** protocol.LEVERAGE_DECIMALS() + 1);
-        assertEq(
-            protocol.getMinLiquidationPrice(5000 ether),
-            protocol.getEffectivePriceForTick(protocol.minTick() + protocol.getTickSpacing())
-        );
-=======
-        value = protocol.i_positionValue(500 ether, 500 ether, positionTotalExpo);
-        assertEq(value, 0 ether, "Position value should be 0");
-
-        value = protocol.i_positionValue(200 ether, 500 ether, positionTotalExpo);
-        assertEq(value, -3 ether, "Position value should be negative");
-
-        positionTotalExpo = 4 ether;
-        value = protocol.i_positionValue(2000 ether, 750 ether, positionTotalExpo);
-        assertEq(value, 2.5 ether, "Position with 4x leverage should have a 2.5 ether value");
->>>>>>> 91da0d8e
-    }
-
-    /**
-     * @custom:scenario Check calculations of the `tickValue` function
-     * @custom:given A tick with total expo 10 wstETH and a liquidation price around $500
-     * @custom:when The current price is equal to the liquidation price without penalty
-     * @custom:or the current price is 2x the liquidation price without penalty
-     * @custom:or the current price is 0.5x the liquidation price without penalty
-     * @custom:or the current price is equal to the liquidation price with penalty
-     * @custom:then The tick value is 0 if the price is equal to the liquidation price without penalty
-     * @custom:or the tick value is 5 wstETH if the price is 2x the liquidation price without penalty
-     * @custom:or the tick value is -10 wstETH if the price is 0.5x the liquidation price without penalty
-     * @custom:or the tick value is 0.198003465594229687 wstETH if the price is equal to the liquidation price with
-     * penalty
-     */
-<<<<<<< HEAD
-    function test_getMinLiquidationPrice_minLeverageEq1_1() public adminPrank {
-        /**
-         * 5000 - 5000 / 1.1 = 454.545454545454545455
-         * tick(454.545454545454545455) = 61_100 => + tickSpacing = 61_200
-         */
-        protocol.setMinLeverage(11 * 10 ** (protocol.LEVERAGE_DECIMALS() - 1)); // = x1.1
-        assertEq(protocol.getMinLiquidationPrice(5000 ether), protocol.getEffectivePriceForTick(61_200));
-    }
-=======
-    function test_tickValue() public {
-        int24 tick = protocol.getEffectiveTickForPrice(500 ether);
-        uint128 liqPriceWithoutPenalty = protocol.getEffectivePriceForTick(
-            tick - int24(uint24(protocol.getLiquidationPenalty())) * protocol.getTickSpacing()
-        );
-        TickData memory tickData =
-            TickData({ totalExpo: 10 ether, totalPos: 1, liquidationPenalty: protocol.getLiquidationPenalty() });
->>>>>>> 91da0d8e
-
-        int256 value = protocol.i_tickValue(liqPriceWithoutPenalty, tick, tickData);
-        assertEq(value, 0, "current price = liq price");
-
-        value = protocol.i_tickValue(liqPriceWithoutPenalty * 2, tick, tickData);
-        assertEq(value, 5 ether, "current price = 2x liq price");
-
-        value = protocol.i_tickValue(liqPriceWithoutPenalty / 2, tick, tickData);
-        assertEq(value, -10 ether, "current price = 0.5x liq price");
-
-        value = protocol.i_tickValue(protocol.getEffectivePriceForTick(tick), tick, tickData);
-        assertEq(value, 0.198003465594229687 ether, "current price = liq price with penalty");
     }
 
     /**
