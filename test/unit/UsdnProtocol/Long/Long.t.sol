// SPDX-License-Identifier: UNLICENSED
pragma solidity 0.8.20;

import { UsdnProtocolBaseFixture } from "test/unit/UsdnProtocol/utils/Fixtures.sol";
import { ADMIN } from "test/utils/Constants.sol";

import { Position } from "src/interfaces/UsdnProtocol/IUsdnProtocolTypes.sol";
import { TickMath } from "src/libraries/TickMath.sol";
<<<<<<< HEAD
import { ProtocolAction } from "src/interfaces/UsdnProtocol/IUsdnProtocolTypes.sol";
import { USER_1 } from "test/utils/Constants.sol";
=======
import { ProtocolAction, TickData } from "src/interfaces/UsdnProtocol/IUsdnProtocolTypes.sol";
>>>>>>> ed0d4d6e

/**
 * @custom:feature The getter functions of the USDN Protocol
 * @custom:background Given a protocol initialized at equilibrium
 */
contract TestUsdnProtocolLong is UsdnProtocolBaseFixture {
    uint96 internal constant LONG_POSITION_AMOUNT = 5 ether;
    uint256 internal initialWstETHBalance;
    uint256 internal initialUsdnBalance;
    uint256 internal initialWstETHBalanceProtocol;

    function setUp() public {
        params = DEFAULT_PARAMS;
        params.initialDeposit = 4.919970269703463156 ether; // same as long trading expo
        super._setUp(params);
    }

    /**
     * @custom:scenario Check value of the `getMinLiquidationPrice` function
     * @custom:when The minimum leverage is 1.000000001
     * @custom:and The multiplier is 1x.
     */
    function test_getMinLiquidationPrice_multiplierEqOne() public {
        /**
         * 5000 - 5000 / 1.000000001 = 0.000004999999995001
         * tick(0.000004999999995001) = -122100 => + tickSpacing = -122000
         */
        assertEq(protocol.getMinLiquidationPrice(5000 ether), TickMath.getPriceAtTick(-122_000), "for price = 5000");

        /**
         * 10^12 - 10^12 / 1.000000001 < MINIMUM_PRICE
         * => minLiquidationPrice = getPriceAtTick(protocol.minTick() + protocol.getTickSpacing())
         */
        assertEq(
            protocol.getMinLiquidationPrice(10 ** 12),
            TickMath.getPriceAtTick(protocol.minTick() + protocol.getTickSpacing()),
            "for price = 1 * 10^12 wei"
        );
    }

    /**
     * @custom:scenario Check value of the `getMinLiquidationPrice` function
     * @custom:when The minimum leverage is 1.000000001
     * @custom:and The multiplier is > 1.
     */
    function test_getMinLiquidationPrice_multiplierGtOne() public {
        setUpUserPositionInLong(
            OpenParams(
                address(this),
                ProtocolAction.ValidateOpenPosition,
                500 ether,
                params.initialPrice / 2,
                params.initialPrice
            )
        );
        skip(1 days);
        setUpUserPositionInVault(address(this), ProtocolAction.ValidateDeposit, 1, params.initialPrice);

        assertGt(
            protocol.getLiquidationMultiplier(),
            10 ** protocol.LIQUIDATION_MULTIPLIER_DECIMALS(),
            "liquidation multiplier <= 1"
        );
        assertEq(protocol.getMinLiquidationPrice(5000 ether), 5_042_034_709_631, "wrong minimum liquidation price");
    }

    /**
     * @custom:scenario Check value of the `getMinLiquidationPrice` function
     * @custom:when The minimum leverage is 1.000000001
     * @custom:and The multiplier is < 1.
     */
    function test_getMinLiquidationPrice_multiplierLtOne() public {
        setUpUserPositionInVault(address(this), ProtocolAction.ValidateDeposit, 5000 ether, params.initialPrice);
        skip(6 days);
        setUpUserPositionInVault(address(this), ProtocolAction.ValidateDeposit, 1, params.initialPrice);

        assertLt(
            protocol.getLiquidationMultiplier(),
            10 ** protocol.LIQUIDATION_MULTIPLIER_DECIMALS(),
            "liquidation multiplier >= 1"
        );
        assertEq(protocol.getMinLiquidationPrice(5000 ether), 5_045_368_555_235, "wrong minimum liquidation price");
    }

    /**
     * @custom:scenario Check value of the `getMinLiquidationPrice` function
     * @custom:when The minimum leverage is 1
     * @custom:and The multiplier is 1x.
     */
    function test_getMinLiquidationPrice_minLeverageEqOne() public adminPrank {
        /**
         * 5000 - 5000 / 1 = 0
         * => minLiquidationPrice = getPriceAtTick(protocol.minTick() + protocol.getTickSpacing())
         */
        protocol.setMinLeverage(10 ** protocol.LEVERAGE_DECIMALS() + 1);
        assertEq(
            protocol.getMinLiquidationPrice(5000 ether),
            TickMath.getPriceAtTick(protocol.minTick() + protocol.getTickSpacing())
        );
    }

    /**
     * @custom:scenario Check value of the `getMinLiquidationPrice` function
     * @custom:when The minimum leverage is 1.1
     * @custom:and The multiplier is 1x.
     */
    function test_getMinLiquidationPrice_minLeverageEq1_1() public adminPrank {
        /**
         * 5000 - 5000 / 1.1 = 454.545454545454545455
         * tick(454.545454545454545455) = 61_100 => + tickSpacing = 61_200
         */
        protocol.setMinLeverage(11 * 10 ** (protocol.LEVERAGE_DECIMALS() - 1)); // = x1.1
        assertEq(protocol.getMinLiquidationPrice(5000 ether), TickMath.getPriceAtTick(61_200));
    }

    /**
     * @custom:scenario Check calculations of `_positionValue`
     * @custom:given A position for 1 wstETH with a starting price of $1000
     * @custom:and a leverage of 2x (liquidation price $500)
     * @custom:or a leverage of 4x (liquidation price $750)
     * @custom:when The current price is $2000 and the leverage is 2x
     * @custom:then The position value is 1.5 wstETH
     * @custom:when the current price is $1000 and the leverage is 2x
     * @custom:then the position value is 1 wstETH
     * @custom:when the current price is $500 and the leverage is 2x
     * @custom:then the position value is 0 wstETH
     * @custom:when the current price is $200 and the leverage is 2x
     * @custom:then the position value is -3 wstETH
     * @custom:when the current price is $2000 and the leverage is 4x
     * @custom:then the position value is 2.5 wstETH
     */
    function test_positionValue() public {
        uint128 positionTotalExpo = 2 ether;
        int256 value = protocol.i_positionValue(2000 ether, 500 ether, positionTotalExpo);
        assertEq(value, 1.5 ether, "Position value should be 1.5 ether");

        value = protocol.i_positionValue(1000 ether, 500 ether, positionTotalExpo);
        assertEq(value, 1 ether, "Position value should be 1 ether");

        value = protocol.i_positionValue(500 ether, 500 ether, positionTotalExpo);
        assertEq(value, 0 ether, "Position value should be 0");

        value = protocol.i_positionValue(200 ether, 500 ether, positionTotalExpo);
        assertEq(value, -3 ether, "Position value should be negative");

        positionTotalExpo = 4 ether;
        value = protocol.i_positionValue(2000 ether, 750 ether, positionTotalExpo);
        assertEq(value, 2.5 ether, "Position with 4x leverage should have a 2.5 ether value");
    }

    /**
     * @custom:scenario Check calculations of `_calculatePositionTotalExpo`
     */
    function test_calculatePositionTotalExpo() public {
        uint256 expo = protocol.i_calculatePositionTotalExpo(1 ether, 2000 ether, 1500 ether);
        assertEq(expo, 4 ether, "Position total expo should be 4 ether");

        expo = protocol.i_calculatePositionTotalExpo(2 ether, 4000 ether, 1350 ether);
        assertEq(expo, 3_018_867_924_528_301_886, "Position total expo should be 3.018... ether");

        expo = protocol.i_calculatePositionTotalExpo(1 ether, 2000 ether, 1000 ether);
        assertEq(expo, 2 ether, "Position total expo should be 2 ether");
    }

    /**
     * @custom:scenario Call `_calculatePositionTotalExpo` reverts when the liquidation price is greater than
     * the start price.
     * @custom:given A liquidation price greater than or equal to the start price
     * @custom:when _calculatePositionTotalExpo is called
     * @custom:then The transaction reverts with a UsdnProtocolInvalidLiquidationPrice error
     */
    function test_RevertWhen_calculatePositionTotalExpoWithLiqPriceGreaterThanStartPrice() public {
        uint128 startPrice = 2000 ether;
        uint128 liqPrice = 2000 ether;

        /* ------------------------- startPrice == liqPrice ------------------------- */
        vm.expectRevert(abi.encodeWithSelector(UsdnProtocolInvalidLiquidationPrice.selector, liqPrice, startPrice));
        protocol.i_calculatePositionTotalExpo(1 ether, startPrice, liqPrice);

        /* -------------------------- liqPrice > startPrice ------------------------- */
        liqPrice = 2000 ether + 1;
        vm.expectRevert(abi.encodeWithSelector(UsdnProtocolInvalidLiquidationPrice.selector, liqPrice, startPrice));
        protocol.i_calculatePositionTotalExpo(1 ether, startPrice, liqPrice);
    }

    /**
     * @custom:scenario Check calculations of the `tickValue` function
     * @custom:given A tick with total expo 10 wstETH and a liquidation price around $500
     * @custom:when The current price is equal to the liquidation price without penalty
     * @custom:or the current price is 2x the liquidation price without penalty
     * @custom:or the current price is 0.5x the liquidation price without penalty
     * @custom:or the current price is equal to the liquidation price with penalty
     * @custom:then The tick value is 0 if the price is equal to the liquidation price without penalty
     * @custom:or the tick value is 5 wstETH if the price is 2x the liquidation price without penalty
     * @custom:or the tick value is -10 wstETH if the price is 0.5x the liquidation price without penalty
     * @custom:or the tick value is 0.198003465594229687 wstETH if the price is equal to the liquidation price with
     * penalty
     */
    function test_tickValue() public {
        int24 tick = protocol.getEffectiveTickForPrice(500 ether);
        uint128 liqPriceWithoutPenalty = protocol.getEffectivePriceForTick(
            tick - int24(uint24(protocol.getLiquidationPenalty())) * protocol.getTickSpacing()
        );
        TickData memory tickData =
            TickData({ totalExpo: 10 ether, totalPos: 1, liquidationPenalty: protocol.getLiquidationPenalty() });

        int256 value = protocol.i_tickValue(liqPriceWithoutPenalty, tick, tickData);
        assertEq(value, 0, "current price = liq price");

        value = protocol.i_tickValue(liqPriceWithoutPenalty * 2, tick, tickData);
        assertEq(value, 5 ether, "current price = 2x liq price");

        value = protocol.i_tickValue(liqPriceWithoutPenalty / 2, tick, tickData);
        assertEq(value, -10 ether, "current price = 0.5x liq price");

        value = protocol.i_tickValue(protocol.getEffectivePriceForTick(tick), tick, tickData);
        assertEq(value, 0.198003465594229687 ether, "current price = liq price with penalty");
    }

    /**
     * @custom:scenario Check that the leverage and total expo of a position is re-calculated on validation
     * @custom:given An initialized position
     * @custom:when The position is validated
     * @custom:and The price fluctuated a bit
     * @custom:and Funding calculations were applied
     * @custom:then The leverage of the position should be adjusted, changing the value of the total expo for the tick
     * and the protocol
     */
    function test_validateAPositionAfterPriceChangedRecalculateLeverageAndTotalExpo() external {
        uint128 price = 2000 ether;
        uint128 desiredLiqPrice = 1700 ether;

        uint256 initialTotalExpo = protocol.getTotalExpo();
        TickData memory tickData = protocol.getTickData(protocol.getEffectiveTickForPrice(desiredLiqPrice));

        assertEq(tickData.totalExpo, 0, "Total expo for future tick of position should be empty");

        // Initiate a long position
        (int24 tick, uint256 tickVersion, uint256 index) = setUpUserPositionInLong(
            OpenParams(address(this), ProtocolAction.InitiateOpenPosition, 1 ether, desiredLiqPrice, 2000 ether)
        );

        tickData = protocol.getTickData(tick);
        (Position memory position,) = protocol.getLongPosition(tick, tickVersion, index);

        // Calculate the total expo of the position after the initialization
        assertEq(
            initialTotalExpo + position.totalExpo,
            protocol.getTotalExpo(),
            "Total expo should have increased by the total expo of position"
        );
        assertEq(tickData.totalExpo, position.totalExpo, "Total expo on tick is not the expected value");

        _waitDelay();

        // Change the price
        price = 1999 ether;
        // Validate the position with the new price
        protocol.validateOpenPosition(abi.encode(price), EMPTY_PREVIOUS_DATA);

        uint256 previousExpo = position.totalExpo;
        // Get the updated position
        (position,) = protocol.getLongPosition(tick, tickVersion, index);
        uint256 newExpo = position.totalExpo;

        // Sanity check
        assertTrue(previousExpo != newExpo, "The expo changing is necessary for this test to work");

        // Calculate the total expo of the position after the validation
        assertEq(
            initialTotalExpo + position.totalExpo,
            protocol.getTotalExpo(),
            "Total expo should have increased by the position's new total expo"
        );

        tickData = protocol.getTickData(tick);
        assertEq(tickData.totalExpo, position.totalExpo, "Total expo on tick is not the expected value");
    }

    /**
     * @custom:scenario Call `initiateOpenPosition` reverts when the assets price
     * is lower than the minimum long price
     * @custom:given A assets price lower than the minimum long price
     * @custom:when initiateOpenPosition is called
     * @custom:then The transaction reverts with a UsdnProtocolLongPositionTooSmall error
     */
    function test_RevertWhen_openNewPositionTooLow() public {
        vm.prank(ADMIN);
        protocol.setMinLongPosition(2001 ether);

        vm.expectRevert(abi.encodeWithSelector(UsdnProtocolLongPositionTooSmall.selector));
        protocol.initiateOpenPosition(1 ether, 1000 ether, abi.encode(2000 ether), EMPTY_PREVIOUS_DATA, address(this));

        vm.expectRevert(abi.encodeWithSelector(UsdnProtocolLongPositionTooSmall.selector));
        protocol.initiateOpenPosition(
            2.0001 ether, 500 ether, abi.encode(1000 ether), EMPTY_PREVIOUS_DATA, address(this)
        );
    }

    /**
     * @custom:scenario Check that the position is correctly validated when its value
     * is greater than the minimum long position value
     * @custom:given A position value greater than the minimum long position value
     * @custom:when initiateOpenPosition is called
     * @custom:then The transaction was accepted with a expected position
     */
    function test_validateOpenNewPosition() public {
        vm.prank(ADMIN);
        protocol.setMinLongPosition(1999 ether);

        uint128 desiredLiqPrice = 1000 ether;

        uint256 initialTotalExpo = protocol.getTotalExpo();
        TickData memory tickData = protocol.getTickData(protocol.getEffectiveTickForPrice(desiredLiqPrice));

        assertEq(tickData.totalExpo, 0, "Total expo for future tick of position should be empty");

        // Initiate a long position
        (int24 tick, uint256 tickVersion, uint256 index) = setUpUserPositionInLong(
            OpenParams(address(this), ProtocolAction.InitiateOpenPosition, 1 ether, desiredLiqPrice, 2000 ether)
        );

        tickData = protocol.getTickData(tick);
        (Position memory position,) = protocol.getLongPosition(tick, tickVersion, index);

        // Calculate the total expo of the position after the initialization
        assertEq(
            initialTotalExpo + position.totalExpo,
            protocol.getTotalExpo(),
            "Total expo should have increased by the total expo of position"
        );
        assertEq(tickData.totalExpo, position.totalExpo, "Total expo on tick is not the expected value");
    }
}<|MERGE_RESOLUTION|>--- conflicted
+++ resolved
@@ -2,16 +2,11 @@
 pragma solidity 0.8.20;
 
 import { UsdnProtocolBaseFixture } from "test/unit/UsdnProtocol/utils/Fixtures.sol";
-import { ADMIN } from "test/utils/Constants.sol";
+import { ADMIN, USER_1 } from "test/utils/Constants.sol";
 
 import { Position } from "src/interfaces/UsdnProtocol/IUsdnProtocolTypes.sol";
 import { TickMath } from "src/libraries/TickMath.sol";
-<<<<<<< HEAD
-import { ProtocolAction } from "src/interfaces/UsdnProtocol/IUsdnProtocolTypes.sol";
-import { USER_1 } from "test/utils/Constants.sol";
-=======
 import { ProtocolAction, TickData } from "src/interfaces/UsdnProtocol/IUsdnProtocolTypes.sol";
->>>>>>> ed0d4d6e
 
 /**
  * @custom:feature The getter functions of the USDN Protocol
