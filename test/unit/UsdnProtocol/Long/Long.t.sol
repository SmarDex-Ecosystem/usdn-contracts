--- conflicted
+++ resolved
@@ -95,11 +95,8 @@
         protocol.initiateOpenPosition(
             uint128(minLongPositionSize) - 1,
             1000 ether,
-<<<<<<< HEAD
             type(uint128).max,
-=======
             leverage,
->>>>>>> 9e132cd8
             address(this),
             payable(address(this)),
             NO_PERMIT2,
