--- conflicted
+++ resolved
@@ -313,18 +313,7 @@
         bytes memory priceData = abi.encode(price);
 
         protocol.initiateDeposit{ value: securityDepositValue }(
-<<<<<<< HEAD
-            positionSize,
-            DISABLE_SHARES_OUT_MIN,
-            user,
-            payable(user),
-            type(uint256).max,
-            NO_PERMIT2,
-            priceData,
-            EMPTY_PREVIOUS_DATA
-=======
-            positionSize, DISABLE_SHARES_OUT_MIN, user, payable(user), priceData, EMPTY_PREVIOUS_DATA
->>>>>>> 9342aba9
+            positionSize, DISABLE_SHARES_OUT_MIN, user, payable(user), type(uint256).max, priceData, EMPTY_PREVIOUS_DATA
         );
         _waitDelay();
         if (untilAction == ProtocolAction.InitiateDeposit) return;
