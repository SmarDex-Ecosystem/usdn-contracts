// SPDX-License-Identifier: UNLICENSED
pragma solidity 0.8.20;

import { DEPLOYER, ADMIN } from "test/utils/Constants.sol";
import { BaseFixture } from "test/utils/Fixtures.sol";
import { UsdnProtocolHandler } from "test/unit/UsdnProtocol/utils/Handler.sol";
import { MockOracleMiddleware } from "test/unit/UsdnProtocol/utils/MockOracleMiddleware.sol";
import { MockChainlinkOnChain } from "test/unit/Middlewares/utils/MockChainlinkOnChain.sol";
import { IEvents } from "test/utils/IEvents.sol";
import { Sdex } from "test/utils/Sdex.sol";
import { WstETH } from "test/utils/WstEth.sol";

import { LiquidationRewardsManager } from "src/OracleMiddleware/LiquidationRewardsManager.sol";
import { IUsdnProtocolEvents } from "src/interfaces/UsdnProtocol/IUsdnProtocolEvents.sol";
import { IUsdnProtocolErrors } from "src/interfaces/UsdnProtocol/IUsdnProtocolErrors.sol";
import {
    Position,
    PendingAction,
    ProtocolAction,
    PreviousActionsData,
    PositionId
} from "src/interfaces/UsdnProtocol/IUsdnProtocolTypes.sol";
import { Usdn } from "src/Usdn.sol";
import { OrderManagerHandler } from "test/unit/OrderManager/utils/Handler.sol";

/**
 * @title UsdnProtocolBaseFixture
 * @dev Utils for testing the USDN Protocol
 */
contract UsdnProtocolBaseFixture is BaseFixture, IUsdnProtocolErrors, IEvents, IUsdnProtocolEvents {
    struct Flags {
        bool enablePositionFees;
        bool enableProtocolFees;
        bool enableFunding;
        bool enableLimits;
        bool enableUsdnRebase;
        bool enableSecurityDeposit;
        bool enableSdexBurnOnDeposit;
        bool enableLongLimit;
    }

    struct SetUpParams {
        uint128 initialDeposit;
        uint128 initialLong;
        uint128 initialPrice;
        uint256 initialTimestamp;
        uint256 initialBlock;
        Flags flags;
    }

    SetUpParams public params;
    SetUpParams public DEFAULT_PARAMS = SetUpParams({
        initialDeposit: 4.919970269703463156 ether,
        initialLong: 5 ether,
        initialPrice: 2000 ether, // 2000 USD per wstETH
        initialTimestamp: 1_704_092_400, // 2024-01-01 07:00:00 UTC,
        initialBlock: block.number,
        flags: Flags({
            enablePositionFees: false,
            enableProtocolFees: false,
            enableFunding: false,
            enableLimits: false,
            enableUsdnRebase: false,
            enableSecurityDeposit: false,
            enableSdexBurnOnDeposit: false,
            enableLongLimit: false
        })
    });

    struct OpenParams {
        address user;
        ProtocolAction untilAction;
        uint128 positionSize;
        uint128 desiredLiqPrice;
        uint256 price;
    }

    Usdn public usdn;
    Sdex public sdex;
    WstETH public wstETH;
    MockOracleMiddleware public oracleMiddleware;
    MockChainlinkOnChain public chainlinkGasPriceFeed;
    LiquidationRewardsManager public liquidationRewardsManager;
    UsdnProtocolHandler public protocol;
    OrderManagerHandler public orderManager;
    uint256 public usdnInitialTotalSupply;
    address[] public users;

    PreviousActionsData internal EMPTY_PREVIOUS_DATA =
        PreviousActionsData({ priceData: new bytes[](0), rawIndices: new uint128[](0) });

    modifier prankUser(address user) {
        vm.startPrank(user);
        _;
        vm.stopPrank();
    }

    function _setUp(SetUpParams memory testParams) public virtual {
        vm.warp(testParams.initialTimestamp);
        vm.startPrank(DEPLOYER);
        usdn = new Usdn(address(0), address(0));
        wstETH = new WstETH();
        sdex = new Sdex();
        oracleMiddleware = new MockOracleMiddleware();
        chainlinkGasPriceFeed = new MockChainlinkOnChain();
        liquidationRewardsManager = new LiquidationRewardsManager(address(chainlinkGasPriceFeed), wstETH, 2 days);

        protocol = new UsdnProtocolHandler(
            usdn,
            sdex,
            wstETH,
            oracleMiddleware,
            liquidationRewardsManager,
            100, // tick spacing 100 = 1%
            ADMIN // Fee collector
        );
        usdn.grantRole(usdn.MINTER_ROLE(), address(protocol));
        usdn.grantRole(usdn.REBASER_ROLE(), address(protocol));

        if (!testParams.flags.enablePositionFees) {
            protocol.setPositionFeeBps(0);
        }
        if (!testParams.flags.enableProtocolFees) {
            protocol.setProtocolFeeBps(0);
        }
        if (!testParams.flags.enableFunding) {
            protocol.setFundingSF(0);
            protocol.resetEMA();
        }
        if (!params.flags.enableUsdnRebase) {
            // set a high target price to effectively disable rebases
            protocol.setUsdnRebaseThreshold(type(uint128).max);
            protocol.setTargetUsdnPrice(type(uint128).max);
        }
        if (!params.flags.enableSecurityDeposit) {
            protocol.setSecurityDepositValue(0);
        }

        // disable imbalance limits
        if (!testParams.flags.enableLimits) {
            protocol.setExpoImbalanceLimits(0, 0, 0, 0);
        }

        // disable burn sdex on deposit
        if (!testParams.flags.enableSdexBurnOnDeposit) {
            protocol.setSdexBurnOnDepositRatio(0);
        }

        // disable open position limit
        if (!testParams.flags.enableLongLimit) {
            protocol.setMinLongPosition(0);
        }

        wstETH.approve(address(protocol), type(uint256).max);

        orderManager = new OrderManagerHandler(protocol);

        // leverage approx 2x
        protocol.initialize(
            testParams.initialDeposit,
            testParams.initialLong,
            testParams.initialPrice / 2,
            abi.encode(testParams.initialPrice)
        );

        // separate the roles ADMIN and DEPLOYER
        protocol.transferOwnership(ADMIN);
        orderManager.transferOwnership(ADMIN);
        vm.stopPrank();

        usdnInitialTotalSupply = usdn.totalSupply();
        params = testParams;
    }

    function test_setUp() public {
        _setUp(DEFAULT_PARAMS);
        assertGt(protocol.getTickSpacing(), 1, "tickSpacing"); // we want to test all functions for a tickSpacing > 1
        assertEq(
            wstETH.balanceOf(address(protocol)), params.initialDeposit + params.initialLong, "wstETH protocol balance"
        );
        assertEq(usdn.balanceOf(protocol.DEAD_ADDRESS()), protocol.MIN_USDN_SUPPLY(), "usdn dead address balance");
        uint256 usdnTotalSupply = uint256(params.initialDeposit) * params.initialPrice / 10 ** 18;
        usdnTotalSupply -= usdnTotalSupply * protocol.getPositionFeeBps() / protocol.BPS_DIVISOR();
        assertEq(usdnTotalSupply, usdnInitialTotalSupply, "usdn total supply");
        assertEq(usdn.balanceOf(DEPLOYER), usdnTotalSupply - protocol.MIN_USDN_SUPPLY(), "usdn deployer balance");
        int24 firstPosTick = protocol.getHighestPopulatedTick();
        (Position memory firstPos,) = protocol.getLongPosition(PositionId(firstPosTick, 0, 0));

        assertEq(firstPos.totalExpo, 9_919_970_269_703_463_156, "first position total expo");
        assertEq(firstPos.timestamp, block.timestamp, "first pos timestamp");
        assertEq(firstPos.user, DEPLOYER, "first pos user");
        assertEq(firstPos.amount, params.initialLong, "first pos amount");
        assertEq(protocol.getPendingProtocolFee(), 0, "initial pending protocol fee");
        assertEq(protocol.getFeeCollector(), ADMIN, "fee collector");
        assertEq(protocol.owner(), ADMIN, "protocol owner");
    }

    /**
     * @notice Create user positions on the vault side (deposit and withdrawal)
     * @dev The order in which the actions are performed are defined as followed:
     * @dev InitiateDeposit -> ValidateDeposit -> InitiateWithdrawal -> ValidateWithdrawal
     * @param user User that performs the actions
     * @param untilAction Action after which the function returns
     * @param positionSize Amount of wstEth to deposit
     * @param price Current price
     */
    function setUpUserPositionInVault(address user, ProtocolAction untilAction, uint128 positionSize, uint256 price)
        public
        prankUser(user)
    {
        sdex.mintAndApprove(
            user,
            protocol.i_calcMintUsdn(
                positionSize, uint256(protocol.i_vaultAssetAvailable(uint128(price))), usdn.totalSupply(), price
            ) * protocol.getSdexBurnOnDepositRatio() / protocol.SDEX_BURN_ON_DEPOSIT_DIVISOR(),
            address(protocol),
            type(uint256).max
        );

        uint256 securityDepositValue = protocol.getSecurityDepositValue();
        wstETH.mintAndApprove(user, positionSize, address(protocol), positionSize);
        bytes memory priceData = abi.encode(price);

        protocol.initiateDeposit{ value: securityDepositValue }(
            positionSize, priceData, EMPTY_PREVIOUS_DATA, user, user
        );
        _waitDelay();
        if (untilAction == ProtocolAction.InitiateDeposit) return;

        protocol.validateDeposit(user, priceData, EMPTY_PREVIOUS_DATA);
        _waitDelay();
        if (untilAction == ProtocolAction.ValidateDeposit) return;

        uint256 balanceOf = usdn.balanceOf(user);
        usdn.approve(address(protocol), balanceOf);
        protocol.initiateWithdrawal{ value: securityDepositValue }(
            uint128(balanceOf), priceData, EMPTY_PREVIOUS_DATA, user, user
        );
        _waitDelay();

        if (untilAction == ProtocolAction.InitiateWithdrawal) return;

        protocol.validateWithdrawal(user, priceData, EMPTY_PREVIOUS_DATA);
        _waitDelay();
    }

    /**
     * @notice Create user positions on the long side (open and close a position)
     * @dev The order in which the actions are performed are defined as followed:
     * @dev InitiateOpenPosition -> ValidateOpenPosition -> InitiateClosePosition -> ValidateWithdrawal
     * @param openParams open position params
     * @return posId_ The unique position identifier
     */
    function setUpUserPositionInLong(OpenParams memory openParams)
        public
        prankUser(openParams.user)
        returns (PositionId memory posId_)
    {
        uint256 securityDepositValue = protocol.getSecurityDepositValue();
        wstETH.mintAndApprove(openParams.user, openParams.positionSize, address(protocol), openParams.positionSize);
        bytes memory priceData = abi.encode(openParams.price);

<<<<<<< HEAD
        (tick_, tickVersion_, index_) = protocol.initiateOpenPosition{ value: securityDepositValue }(
            openParams.positionSize,
            openParams.desiredLiqPrice,
            priceData,
            EMPTY_PREVIOUS_DATA,
            openParams.user,
            openParams.user
=======
        posId_ = protocol.initiateOpenPosition{ value: securityDepositValue }(
            openParams.positionSize, openParams.desiredLiqPrice, priceData, EMPTY_PREVIOUS_DATA, openParams.user
>>>>>>> d0f7ee19
        );
        _waitDelay();
        if (openParams.untilAction == ProtocolAction.InitiateOpenPosition) return (posId_);

        protocol.validateOpenPosition(openParams.user, priceData, EMPTY_PREVIOUS_DATA);
        _waitDelay();
        if (openParams.untilAction == ProtocolAction.ValidateOpenPosition) return (posId_);

        protocol.initiateClosePosition{ value: securityDepositValue }(
<<<<<<< HEAD
            tick_,
            tickVersion_,
            index_,
            openParams.positionSize,
            priceData,
            EMPTY_PREVIOUS_DATA,
            openParams.user,
            openParams.user
=======
            posId_, openParams.positionSize, priceData, EMPTY_PREVIOUS_DATA, openParams.user
>>>>>>> d0f7ee19
        );
        _waitDelay();
        if (openParams.untilAction == ProtocolAction.InitiateClosePosition) return (posId_);

        protocol.validateClosePosition(openParams.user, priceData, EMPTY_PREVIOUS_DATA);
        _waitDelay();
    }

    /**
     * @dev Helper function to initiate a new position and liquidate it before it gets validated
     * @return posId_ The unique position identifier
     */
    function _createStalePendingActionHelper() internal returns (PositionId memory posId_) {
        // create a pending action with a liquidation price around $1700
        posId_ = setUpUserPositionInLong(
            OpenParams(address(this), ProtocolAction.InitiateOpenPosition, 1 ether, 1700 ether, 2000 ether)
        );

        // the price drops to $1500 and the position gets liquidated
        _waitBeforeLiquidation();
        protocol.liquidate(abi.encode(uint128(1500 ether)), 10);

        // the pending action is stale
        uint256 currentTickVersion = protocol.getTickVersion(posId_.tick);
        PendingAction memory action = protocol.getUserPendingAction(address(this));
        assertEq(action.var3, posId_.tickVersion, "tick version");
        assertTrue(action.var3 != currentTickVersion, "current tick version");
    }

    /**
     * @dev Helper function to assert two `PendingAction` are equal.
     * Reverts if not equal.
     * @param a First `PendingAction`
     * @param b Second `PendingAction`
     * @param err Assert message prefix
     */
    function _assertActionsEqual(PendingAction memory a, PendingAction memory b, string memory err) internal {
<<<<<<< HEAD
        assertTrue(a.common.action == b.common.action, string.concat(err, " - action type"));
        assertEq(a.common.timestamp, b.common.timestamp, string.concat(err, " - action timestamp"));
        assertEq(a.common.to, b.common.to, string.concat(err, " - action to"));
        assertEq(a.common.validator, b.common.validator, string.concat(err, " - action validator"));
        assertEq(
            a.common.securityDepositValue,
            b.common.securityDepositValue,
            string.concat(err, " - action security deposit")
        );
=======
        assertTrue(a.action == b.action, string.concat(err, " - action type"));
        assertEq(a.timestamp, b.timestamp, string.concat(err, " - action timestamp"));
        assertEq(a.user, b.user, string.concat(err, " - action user"));
        assertEq(a.securityDepositValue, b.securityDepositValue, string.concat(err, " - action security deposit"));
>>>>>>> d0f7ee19
        assertEq(a.var1, b.var1, string.concat(err, " - action var1"));
        assertEq(a.var2, b.var2, string.concat(err, " - action var2"));
        assertEq(a.var3, b.var3, string.concat(err, " - action var3"));
        assertEq(a.var4, b.var4, string.concat(err, " - action var4"));
        assertEq(a.var5, b.var5, string.concat(err, " - action var5"));
        assertEq(a.var6, b.var6, string.concat(err, " - action var6"));
    }

    function _waitDelay() internal {
        skip(oracleMiddleware.getValidationDelay() + 1);
    }

    function _waitBeforeLiquidation() internal {
        skip(31);
    }

    /// @dev Calculate proper initial values from randoms to initiate a balanced protocol
    function _randInitBalanced(uint128 initialDeposit, uint128 initialLong) internal {
        // deploy protocol at equilibrium temporarily to get access to constants and calculations
        // it will be re-deployed at the end of the function with new initial values
        params = DEFAULT_PARAMS;
        params.flags.enableLimits = true;
        params.initialDeposit = 5 ether;
        params.initialLong = 5 ether;
        _setUp(params);

        // cannot be less than 1 ether
        initialDeposit = uint128(bound(initialDeposit, protocol.MIN_INIT_DEPOSIT(), 5000 ether));

        (int256 openLimit,,,) = protocol.getExpoImbalanceLimits();
        uint128 margin = uint128(initialDeposit * uint256(openLimit) / protocol.BPS_DIVISOR());

        // min long expo to initiate a balanced protocol
        uint256 minLongExpo = initialDeposit - margin;
        // max long expo to initiate a balanced protocol
        uint256 maxLongExpo = initialDeposit + margin;

        uint128 liquidationPriceWithoutPenalty =
            protocol.getEffectivePriceForTick(protocol.getEffectiveTickForPrice(params.initialPrice / 2));

        // min long amount
        uint128 minLongAmount = uint128(
            minLongExpo * (params.initialPrice - liquidationPriceWithoutPenalty) / liquidationPriceWithoutPenalty
        );
        // bound to the minimum value
        if (minLongAmount < protocol.MIN_INIT_DEPOSIT()) {
            minLongAmount = uint128(protocol.MIN_INIT_DEPOSIT());
        }
        // max long amount
        uint128 maxLongAmount = uint128(
            maxLongExpo * (params.initialPrice - liquidationPriceWithoutPenalty) / liquidationPriceWithoutPenalty
        );

        // assign initial long amount in range min max
        initialLong = uint128(bound(initialLong, minLongAmount, maxLongAmount));

        // assign initial values
        params.initialDeposit = initialDeposit;
        params.initialLong = initialLong;

        // init protocol
        _setUp(params);
    }
}<|MERGE_RESOLUTION|>--- conflicted
+++ resolved
@@ -260,18 +260,8 @@
         wstETH.mintAndApprove(openParams.user, openParams.positionSize, address(protocol), openParams.positionSize);
         bytes memory priceData = abi.encode(openParams.price);
 
-<<<<<<< HEAD
-        (tick_, tickVersion_, index_) = protocol.initiateOpenPosition{ value: securityDepositValue }(
-            openParams.positionSize,
-            openParams.desiredLiqPrice,
-            priceData,
-            EMPTY_PREVIOUS_DATA,
-            openParams.user,
-            openParams.user
-=======
         posId_ = protocol.initiateOpenPosition{ value: securityDepositValue }(
             openParams.positionSize, openParams.desiredLiqPrice, priceData, EMPTY_PREVIOUS_DATA, openParams.user
->>>>>>> d0f7ee19
         );
         _waitDelay();
         if (openParams.untilAction == ProtocolAction.InitiateOpenPosition) return (posId_);
@@ -281,18 +271,7 @@
         if (openParams.untilAction == ProtocolAction.ValidateOpenPosition) return (posId_);
 
         protocol.initiateClosePosition{ value: securityDepositValue }(
-<<<<<<< HEAD
-            tick_,
-            tickVersion_,
-            index_,
-            openParams.positionSize,
-            priceData,
-            EMPTY_PREVIOUS_DATA,
-            openParams.user,
-            openParams.user
-=======
             posId_, openParams.positionSize, priceData, EMPTY_PREVIOUS_DATA, openParams.user
->>>>>>> d0f7ee19
         );
         _waitDelay();
         if (openParams.untilAction == ProtocolAction.InitiateClosePosition) return (posId_);
@@ -330,22 +309,11 @@
      * @param err Assert message prefix
      */
     function _assertActionsEqual(PendingAction memory a, PendingAction memory b, string memory err) internal {
-<<<<<<< HEAD
-        assertTrue(a.common.action == b.common.action, string.concat(err, " - action type"));
-        assertEq(a.common.timestamp, b.common.timestamp, string.concat(err, " - action timestamp"));
-        assertEq(a.common.to, b.common.to, string.concat(err, " - action to"));
-        assertEq(a.common.validator, b.common.validator, string.concat(err, " - action validator"));
-        assertEq(
-            a.common.securityDepositValue,
-            b.common.securityDepositValue,
-            string.concat(err, " - action security deposit")
-        );
-=======
         assertTrue(a.action == b.action, string.concat(err, " - action type"));
         assertEq(a.timestamp, b.timestamp, string.concat(err, " - action timestamp"));
-        assertEq(a.user, b.user, string.concat(err, " - action user"));
+        assertEq(a.to, b.to, string.concat(err, " - action to"));
+        assertEq(a.validator, b.validator, string.concat(err, " - action validator"));
         assertEq(a.securityDepositValue, b.securityDepositValue, string.concat(err, " - action security deposit"));
->>>>>>> d0f7ee19
         assertEq(a.var1, b.var1, string.concat(err, " - action var1"));
         assertEq(a.var2, b.var2, string.concat(err, " - action var2"));
         assertEq(a.var3, b.var3, string.concat(err, " - action var3"));
