--- conflicted
+++ resolved
@@ -29,11 +29,8 @@
         bool enablePositionFees;
         bool enableProtocolFees;
         bool enableFunding;
-<<<<<<< HEAD
         bool enableLimits;
-=======
         bool enableUsdnRebase;
->>>>>>> 4c323c92
     }
 
     SetUpParams public params;
@@ -46,11 +43,8 @@
         enablePositionFees: false,
         enableProtocolFees: true,
         enableFunding: true,
-<<<<<<< HEAD
-        enableLimits: false
-=======
+        enableLimits: false,
         enableUsdnRebase: false
->>>>>>> 4c323c92
     });
 
     Usdn public usdn;
