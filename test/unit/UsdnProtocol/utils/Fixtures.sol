--- conflicted
+++ resolved
@@ -37,14 +37,10 @@
         wstETH.approve(address(protocol), type(uint256).max);
         // leverage approx 2x
         protocol.initialize(
-<<<<<<< HEAD
-            10 ether, 5 ether, protocol.getEffectiveTickForPrice(1000 ether), abi.encode(uint128(2000 ether))
-=======
             INITIAL_DEPOSIT,
             INITIAL_LONG,
             protocol.getEffectiveTickForPrice(INITIAL_PRICE / 2),
             abi.encode(INITIAL_PRICE)
->>>>>>> 36b9c9c2
         );
         usdnInitialTotalSupply = usdn.totalSupply();
         vm.stopPrank();
@@ -52,11 +48,7 @@
 
     function test_setUp() public {
         assertGt(protocol.tickSpacing(), 1, "tickSpacing"); // we want to test all functions for a tickSpacing > 1
-<<<<<<< HEAD
-        assertEq(wstETH.balanceOf(address(protocol)), 15 ether, "wstETH protocol balance");
-=======
         assertEq(wstETH.balanceOf(address(protocol)), INITIAL_DEPOSIT + INITIAL_LONG, "wstETH protocol balance");
->>>>>>> 36b9c9c2
         assertEq(usdn.balanceOf(protocol.DEAD_ADDRESS()), protocol.MIN_USDN_SUPPLY(), "usdn dead address balance");
         uint256 usdnTotalSupply = uint256(INITIAL_DEPOSIT) * INITIAL_PRICE / 10 ** 18;
         assertEq(usdnTotalSupply, usdnInitialTotalSupply, "usdn total supply");
@@ -71,13 +63,8 @@
         assertEq(firstPos.leverage, 1_983_994_053, "first pos leverage");
         assertEq(firstPos.timestamp, block.timestamp, "first pos timestamp");
         assertEq(firstPos.user, DEPLOYER, "first pos user");
-<<<<<<< HEAD
-        assertEq(firstPos.amount, 5 ether - protocol.FIRST_LONG_AMOUNT(), "first pos amount");
-        assertEq(firstPos.startPrice, 2000 ether, "first pos start price");
-=======
         assertEq(firstPos.amount, INITIAL_LONG - protocol.FIRST_LONG_AMOUNT(), "first pos amount");
         assertEq(firstPos.startPrice, INITIAL_PRICE, "first pos start price");
->>>>>>> 36b9c9c2
     }
 
     function createAndFundUser(address _asset, uint256 _initialBalance, address user) public {
