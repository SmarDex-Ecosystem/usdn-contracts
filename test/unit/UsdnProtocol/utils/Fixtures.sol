// SPDX-License-Identifier: UNLICENSED
pragma solidity 0.8.20;

import { DEPLOYER, ADMIN } from "test/utils/Constants.sol";
import { BaseFixture } from "test/utils/Fixtures.sol";
import { UsdnProtocolHandler } from "test/unit/UsdnProtocol/utils/Handler.sol";
import { MockOracleMiddleware } from "test/unit/UsdnProtocol/utils/MockOracleMiddleware.sol";
import { MockChainlinkOnChain } from "test/unit/Middlewares/utils/MockChainlinkOnChain.sol";
import { WstETH } from "test/utils/WstEth.sol";

import { LiquidationRewardsManager } from "src/OracleMiddleware/LiquidationRewardsManager.sol";
import { IWstETH } from "src/interfaces/IWstETH.sol";
import { IUsdnProtocolEvents } from "src/interfaces/UsdnProtocol/IUsdnProtocolEvents.sol";
import { IUsdnProtocolErrors } from "src/interfaces/UsdnProtocol/IUsdnProtocolErrors.sol";
import {
    Position,
    PendingAction,
    ProtocolAction,
    PreviousActionsData
} from "src/interfaces/UsdnProtocol/IUsdnProtocolTypes.sol";
import { Usdn } from "src/Usdn.sol";

/**
 * @title UsdnProtocolBaseFixture
 * @dev Utils for testing the USDN Protocol
 */
contract UsdnProtocolBaseFixture is BaseFixture, IUsdnProtocolErrors, IUsdnProtocolEvents {
    struct SetUpParams {
        uint128 initialDeposit;
        uint128 initialLong;
        uint128 initialPrice;
        uint256 initialTimestamp;
        uint256 initialBlock;
        bool enablePositionFees;
        bool enableProtocolFees;
        bool enableFunding;
        bool enableUsdnRebase;
    }

    SetUpParams public params;
    SetUpParams public DEFAULT_PARAMS = SetUpParams({
        initialDeposit: 10 ether,
        initialLong: 5 ether,
        initialPrice: 2000 ether, // 2000 USD per wstETH
        initialTimestamp: 1_704_092_400, // 2024-01-01 07:00:00 UTC,
        initialBlock: block.number,
        enablePositionFees: false,
        enableProtocolFees: true,
        enableFunding: true,
        enableUsdnRebase: false
    });

    Usdn public usdn;
    WstETH public wstETH;
    MockOracleMiddleware public oracleMiddleware;
    MockChainlinkOnChain public chainlinkGasPriceFeed;
    LiquidationRewardsManager public liquidationRewardsManager;
    UsdnProtocolHandler public protocol;
    uint256 public usdnInitialTotalSupply;
    uint128 public initialLongExpo;
    address[] public users;

    PreviousActionsData internal EMPTY_PREVIOUS_DATA =
        PreviousActionsData({ priceData: new bytes[](0), rawIndices: new uint128[](0) });

    modifier prankUser(address user) {
        vm.startPrank(user);
        _;
        vm.stopPrank();
    }

    function _setUp(SetUpParams memory testParams) public virtual {
        vm.warp(testParams.initialTimestamp);
        vm.startPrank(DEPLOYER);
        usdn = new Usdn(address(0), address(0));
        wstETH = new WstETH();
        oracleMiddleware = new MockOracleMiddleware();
        chainlinkGasPriceFeed = new MockChainlinkOnChain();
        liquidationRewardsManager =
            new LiquidationRewardsManager(address(chainlinkGasPriceFeed), IWstETH(address(wstETH)), 2 days);

        protocol = new UsdnProtocolHandler(
            usdn,
            wstETH,
            oracleMiddleware,
            liquidationRewardsManager,
            100, // tick spacing 100 = 1%
            ADMIN // Fee collector
        );
        usdn.grantRole(usdn.MINTER_ROLE(), address(protocol));
        usdn.grantRole(usdn.REBASER_ROLE(), address(protocol));

        if (!testParams.enablePositionFees) {
            protocol.setPositionFeeBps(0);
        }
        if (!testParams.enableProtocolFees) {
            protocol.setProtocolFeeBps(0);
        }
        if (!testParams.enableFunding) {
            protocol.setFundingSF(0);
            protocol.resetEMA();
        }
        if (!params.enableUsdnRebase) {
            // set a high target price to effectively disable rebases
            protocol.setUsdnRebaseThreshold(uint128(1000 * 10 ** protocol.getPriceFeedDecimals()));
            protocol.setTargetUsdnPrice(uint128(1000 * 10 ** protocol.getPriceFeedDecimals()));
        }

        wstETH.approve(address(protocol), type(uint256).max);
        // leverage approx 2x
        protocol.initialize(
            testParams.initialDeposit,
            testParams.initialLong,
            testParams.initialPrice / 2,
            abi.encode(testParams.initialPrice)
        );
        Position memory firstPos = protocol.getLongPosition(
            protocol.getEffectiveTickForPrice(testParams.initialPrice / 2)
                + int24(protocol.getLiquidationPenalty()) * protocol.getTickSpacing(),
            0,
            0
        );
        // separate the roles ADMIN and DEPLOYER
        protocol.transferOwnership(ADMIN);
        vm.stopPrank();

        usdnInitialTotalSupply = usdn.totalSupply();
        initialLongExpo = firstPos.totalExpo;
        params = testParams;
    }

    function test_setUp() public {
        _setUp(DEFAULT_PARAMS);
        assertGt(protocol.getTickSpacing(), 1, "tickSpacing"); // we want to test all functions for a tickSpacing > 1
        assertEq(
            wstETH.balanceOf(address(protocol)), params.initialDeposit + params.initialLong, "wstETH protocol balance"
        );
        assertEq(usdn.balanceOf(protocol.DEAD_ADDRESS()), protocol.MIN_USDN_SUPPLY(), "usdn dead address balance");
        uint256 usdnTotalSupply = uint256(params.initialDeposit) * params.initialPrice / 10 ** 18;
        usdnTotalSupply -= usdnTotalSupply * protocol.getPositionFeeBps() / protocol.BPS_DIVISOR();
        assertEq(usdnTotalSupply, usdnInitialTotalSupply, "usdn total supply");
        assertEq(usdn.balanceOf(DEPLOYER), usdnTotalSupply - protocol.MIN_USDN_SUPPLY(), "usdn deployer balance");
        int24 firstPosTick = protocol.getEffectiveTickForPrice(params.initialPrice / 2);
        Position memory firstPos = protocol.getLongPosition(
            firstPosTick + int24(protocol.getLiquidationPenalty()) * protocol.getTickSpacing(), 0, 0
        );

        assertEq(firstPos.totalExpo, 9_919_970_269_703_463_156, "first position total expo");
        assertEq(firstPos.timestamp, block.timestamp, "first pos timestamp");
        assertEq(firstPos.user, DEPLOYER, "first pos user");
        assertEq(firstPos.amount, params.initialLong, "first pos amount");
        assertEq(protocol.getPendingProtocolFee(), 0, "initial pending protocol fee");
        assertEq(protocol.getFeeCollector(), ADMIN, "fee collector");
        assertEq(protocol.owner(), ADMIN, "protocol owner");
    }

    /**
     * @notice Create user positions on the vault side (deposit and withdrawal)
     * @dev The order in which the actions are performed are defined as followed:
     * @dev InitiateDeposit -> ValidateDeposit -> InitiateWithdrawal -> ValidateWithdrawal
     * @param user User that performs the actions
     * @param untilAction Action after which the function returns
     * @param positionSize Amount of wstEth to deposit
     * @param price Current price
     */
    function setUpUserPositionInVault(address user, ProtocolAction untilAction, uint128 positionSize, uint256 price)
        public
        prankUser(user)
    {
        wstETH.mintAndApprove(user, positionSize, address(protocol), positionSize);
        bytes memory priceData = abi.encode(price);

        protocol.initiateDeposit(positionSize, priceData, EMPTY_PREVIOUS_DATA);
        _waitDelay();
        if (untilAction == ProtocolAction.InitiateDeposit) return;

        protocol.validateDeposit(priceData, EMPTY_PREVIOUS_DATA);
        _waitDelay();
        if (untilAction == ProtocolAction.ValidateDeposit) return;

        protocol.initiateWithdrawal(uint128(usdn.balanceOf(user)), priceData, EMPTY_PREVIOUS_DATA);
        _waitDelay();
        if (untilAction == ProtocolAction.InitiateWithdrawal) return;

        protocol.validateWithdrawal(priceData, EMPTY_PREVIOUS_DATA);
        _waitDelay();
    }

    /**
     * @notice Create user positions on the long side (open and close a position)
     * @dev The order in which the actions are performed are defined as followed:
     * @dev InitiateOpenPosition -> ValidateOpenPosition -> InitiateClosePosition -> ValidateWithdrawal
     * @param user User that performs the actions
     * @param untilAction Action after which the function returns
     * @param positionSize Amount of wstEth to deposit
     * @param desiredLiqPrice Price at which the position should be liquidated
     * @param price Current price
     * @return tick_ The tick at which the position was opened
     * @return tickVersion_ The tick version of the price tick
     * @return index_ The index of the new position inside the tick array
     */
    function setUpUserPositionInLong(
        address user,
        ProtocolAction untilAction,
        uint128 positionSize,
        uint128 desiredLiqPrice,
        uint256 price
    ) public prankUser(user) returns (int24 tick_, uint256 tickVersion_, uint256 index_) {
        wstETH.mintAndApprove(user, positionSize, address(protocol), positionSize);
        bytes memory priceData = abi.encode(price);

        (tick_, tickVersion_, index_) =
            protocol.initiateOpenPosition(positionSize, desiredLiqPrice, priceData, EMPTY_PREVIOUS_DATA);
        _waitDelay();
        if (untilAction == ProtocolAction.InitiateOpenPosition) return (tick_, tickVersion_, index_);

        protocol.validateOpenPosition(priceData, EMPTY_PREVIOUS_DATA);
        _waitDelay();
        if (untilAction == ProtocolAction.ValidateOpenPosition) return (tick_, tickVersion_, index_);

<<<<<<< HEAD
        protocol.initiateClosePosition(tick_, tickVersion_, index_, priceData, EMPTY_PREVIOUS_DATA);
=======
        protocol.initiateClosePosition(tick_, tickVersion_, index_, positionSize, priceData, "");
>>>>>>> 62ff252d
        _waitDelay();
        if (untilAction == ProtocolAction.InitiateClosePosition) return (tick_, tickVersion_, index_);

        protocol.validateClosePosition(priceData, EMPTY_PREVIOUS_DATA);
        _waitDelay();

        return (tick_, tickVersion_, index_);
    }

    /**
     * @dev Helper function to assert two `PendingAction` are equal.
     * Reverts if not equal.
     * @param a First `PendingAction`
     * @param b Second `PendingAction`
     */
    function _assertActionsEqual(PendingAction memory a, PendingAction memory b, string memory err) internal {
        assertTrue(a.action == b.action, string.concat(err, " - action type"));
        assertEq(a.timestamp, b.timestamp, string.concat(err, " - action timestamp"));
        assertEq(a.user, b.user, string.concat(err, " - action user"));
        assertEq(a.var1, b.var1, string.concat(err, " - action var1"));
        assertEq(a.amount, b.amount, string.concat(err, " - action amount"));
        assertEq(a.var2, b.var2, string.concat(err, " - action var2"));
        assertEq(a.var3, b.var3, string.concat(err, " - action var3"));
        assertEq(a.var4, b.var4, string.concat(err, " - action var4"));
        assertEq(a.var5, b.var5, string.concat(err, " - action var5"));
        assertEq(a.var6, b.var6, string.concat(err, " - action var6"));
    }

    function _waitDelay() internal {
        skip(oracleMiddleware.getValidationDelay() + 1);
    }
}<|MERGE_RESOLUTION|>--- conflicted
+++ resolved
@@ -218,11 +218,7 @@
         _waitDelay();
         if (untilAction == ProtocolAction.ValidateOpenPosition) return (tick_, tickVersion_, index_);
 
-<<<<<<< HEAD
-        protocol.initiateClosePosition(tick_, tickVersion_, index_, priceData, EMPTY_PREVIOUS_DATA);
-=======
-        protocol.initiateClosePosition(tick_, tickVersion_, index_, positionSize, priceData, "");
->>>>>>> 62ff252d
+        protocol.initiateClosePosition(tick_, tickVersion_, index_, positionSize, priceData, EMPTY_PREVIOUS_DATA);
         _waitDelay();
         if (untilAction == ProtocolAction.InitiateClosePosition) return (tick_, tickVersion_, index_);
 
