--- conflicted
+++ resolved
@@ -313,11 +313,7 @@
         bytes memory priceData = abi.encode(price);
 
         protocol.initiateDeposit{ value: securityDepositValue }(
-<<<<<<< HEAD
-            positionSize, user, payable(user), priceData, EMPTY_PREVIOUS_DATA
-=======
-            positionSize, DISABLE_SHARES_OUT_MIN, user, payable(user), NO_PERMIT2, priceData, EMPTY_PREVIOUS_DATA
->>>>>>> 4da907db
+            positionSize, DISABLE_SHARES_OUT_MIN, user, payable(user), priceData, EMPTY_PREVIOUS_DATA
         );
         _waitDelay();
         if (untilAction == ProtocolAction.InitiateDeposit) return;
