--- conflicted
+++ resolved
@@ -128,13 +128,8 @@
         Position memory firstPos = protocol.getLongPosition(
             firstPosTick + int24(protocol.getLiquidationPenalty()) * protocol.getTickSpacing(), 0, 0
         );
-<<<<<<< HEAD
-        uint256 firstPosLeverage =
-            protocol.i_getLeverage(params.initialPrice, protocol.getEffectivePriceForTick(firstPosTick));
-        assertEq(firstPos.leverage, firstPosLeverage, "first pos leverage");
-=======
+
         assertEq(firstPos.totalExpo, 9_919_970_269_703_463_156, "first position total expo");
->>>>>>> 7317c4da
         assertEq(firstPos.timestamp, block.timestamp, "first pos timestamp");
         assertEq(firstPos.user, DEPLOYER, "first pos user");
         assertEq(firstPos.amount, params.initialLong, "first pos amount");
