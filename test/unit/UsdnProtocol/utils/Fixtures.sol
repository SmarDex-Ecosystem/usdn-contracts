--- conflicted
+++ resolved
@@ -158,39 +158,22 @@
     {
         bytes memory priceData = abi.encode(price);
 
-<<<<<<< HEAD
         protocol.initiateDeposit(positionSize, priceData, PreviousActionsData(new bytes[](0), new uint128[](0)));
-        skip(oracleMiddleware.getValidationDelay() + 1);
+        _waitDelay();
         if (untilAction == ProtocolAction.InitiateDeposit) return;
 
         protocol.validateDeposit(priceData, PreviousActionsData(new bytes[](0), new uint128[](0)));
-        skip(oracleMiddleware.getValidationDelay() + 1);
+        _waitDelay();
         if (untilAction == ProtocolAction.ValidateDeposit) return;
 
         protocol.initiateWithdrawal(
             uint128(usdn.balanceOf(user)), priceData, PreviousActionsData(new bytes[](0), new uint128[](0))
         );
-        skip(oracleMiddleware.getValidationDelay() + 1);
+        _waitDelay();
         if (untilAction == ProtocolAction.InitiateWithdrawal) return;
 
         protocol.validateWithdrawal(priceData, PreviousActionsData(new bytes[](0), new uint128[](0)));
-        skip(oracleMiddleware.getValidationDelay() + 1);
-=======
-        protocol.initiateDeposit(positionSize, priceData, "");
-        _waitDelay();
-        if (untilAction == ProtocolAction.InitiateDeposit) return;
-
-        protocol.validateDeposit(priceData, "");
-        _waitDelay();
-        if (untilAction == ProtocolAction.ValidateDeposit) return;
-
-        protocol.initiateWithdrawal(uint128(usdn.balanceOf(user)), priceData, "");
-        _waitDelay();
-        if (untilAction == ProtocolAction.InitiateWithdrawal) return;
-
-        protocol.validateWithdrawal(priceData, "");
-        _waitDelay();
->>>>>>> 908325f9
+        _waitDelay();
     }
 
     /**
@@ -215,41 +198,24 @@
     ) public prankUser(user) returns (int24 tick_, uint256 tickVersion_, uint256 index_) {
         bytes memory priceData = abi.encode(price);
 
-<<<<<<< HEAD
         (tick_, tickVersion_, index_) = protocol.initiateOpenPosition(
             positionSize, desiredLiqPrice, priceData, PreviousActionsData(new bytes[](0), new uint128[](0))
         );
-        skip(oracleMiddleware.getValidationDelay() + 1);
+        _waitDelay();
         if (untilAction == ProtocolAction.InitiateOpenPosition) return (tick_, tickVersion_, index_);
 
         protocol.validateOpenPosition(priceData, PreviousActionsData(new bytes[](0), new uint128[](0)));
-        skip(oracleMiddleware.getValidationDelay() + 1);
+        _waitDelay();
         if (untilAction == ProtocolAction.ValidateOpenPosition) return (tick_, tickVersion_, index_);
 
         protocol.initiateClosePosition(
             tick_, tickVersion_, index_, priceData, PreviousActionsData(new bytes[](0), new uint128[](0))
         );
-        skip(oracleMiddleware.getValidationDelay() + 1);
+        _waitDelay();
         if (untilAction == ProtocolAction.InitiateClosePosition) return (tick_, tickVersion_, index_);
 
         protocol.validateClosePosition(priceData, PreviousActionsData(new bytes[](0), new uint128[](0)));
-        skip(oracleMiddleware.getValidationDelay() + 1);
-=======
-        (tick_, tickVersion_, index_) = protocol.initiateOpenPosition(positionSize, desiredLiqPrice, priceData, "");
-        _waitDelay();
-        if (untilAction == ProtocolAction.InitiateOpenPosition) return (tick_, tickVersion_, index_);
-
-        protocol.validateOpenPosition(priceData, "");
-        _waitDelay();
-        if (untilAction == ProtocolAction.ValidateOpenPosition) return (tick_, tickVersion_, index_);
-
-        protocol.initiateClosePosition(tick_, tickVersion_, index_, priceData, "");
-        _waitDelay();
-        if (untilAction == ProtocolAction.InitiateClosePosition) return (tick_, tickVersion_, index_);
-
-        protocol.validateClosePosition(priceData, "");
-        _waitDelay();
->>>>>>> 908325f9
+        _waitDelay();
 
         return (tick_, tickVersion_, index_);
     }
