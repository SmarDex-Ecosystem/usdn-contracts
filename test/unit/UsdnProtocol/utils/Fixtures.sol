// SPDX-License-Identifier: UNLICENSED
pragma solidity 0.8.20;

import { DEPLOYER, ADMIN } from "test/utils/Constants.sol";
import { BaseFixture } from "test/utils/Fixtures.sol";
import { UsdnProtocolHandler } from "test/unit/UsdnProtocol/utils/Handler.sol";
import { MockOracleMiddleware } from "test/unit/UsdnProtocol/utils/MockOracleMiddleware.sol";
import { MockChainlinkOnChain } from "test/unit/Middlewares/utils/MockChainlinkOnChain.sol";
import { WstETH } from "test/utils/WstEth.sol";

import { LiquidationRewardsManager } from "src/OracleMiddleware/LiquidationRewardsManager.sol";
import { IWstETH } from "src/interfaces/IWstETH.sol";
import { IUsdnProtocolEvents } from "src/interfaces/UsdnProtocol/IUsdnProtocolEvents.sol";
import { IUsdnProtocolErrors } from "src/interfaces/UsdnProtocol/IUsdnProtocolErrors.sol";
import {
    Position,
    PendingAction,
    ProtocolAction,
    PreviousActionsData
} from "src/interfaces/UsdnProtocol/IUsdnProtocolTypes.sol";
import { Usdn } from "src/Usdn.sol";

/**
 * @title UsdnProtocolBaseFixture
 * @dev Utils for testing the USDN Protocol
 */
contract UsdnProtocolBaseFixture is BaseFixture, IUsdnProtocolErrors, IUsdnProtocolEvents {
    struct SetUpParams {
        uint128 initialDeposit;
        uint128 initialLong;
        uint128 initialPrice;
        uint256 initialTimestamp;
        uint256 initialBlock;
        bool enablePositionFees;
        bool enableProtocolFees;
        bool enableFunding;
        bool enableLimits;
        bool enableUsdnRebase;
        bool enableSecurityDeposit;
    }

    SetUpParams public params;
    SetUpParams public DEFAULT_PARAMS = SetUpParams({
        initialDeposit: 10 ether,
        initialLong: 5 ether,
        initialPrice: 2000 ether, // 2000 USD per wstETH
        initialTimestamp: 1_704_092_400, // 2024-01-01 07:00:00 UTC,
        initialBlock: block.number,
        enablePositionFees: false,
        enableProtocolFees: true,
        enableFunding: true,
<<<<<<< HEAD
        enableUsdnRebase: false,
        enableSecurityDeposit: false
=======
        enableLimits: false,
        enableUsdnRebase: false
>>>>>>> 61dbcba6
    });

    Usdn public usdn;
    WstETH public wstETH;
    MockOracleMiddleware public oracleMiddleware;
    MockChainlinkOnChain public chainlinkGasPriceFeed;
    LiquidationRewardsManager public liquidationRewardsManager;
    UsdnProtocolHandler public protocol;
    uint256 public usdnInitialTotalSupply;
    address[] public users;

    PreviousActionsData internal EMPTY_PREVIOUS_DATA =
        PreviousActionsData({ priceData: new bytes[](0), rawIndices: new uint128[](0) });

    modifier prankUser(address user) {
        vm.startPrank(user);
        _;
        vm.stopPrank();
    }

    function _setUp(SetUpParams memory testParams) public virtual {
        vm.warp(testParams.initialTimestamp);
        vm.startPrank(DEPLOYER);
        usdn = new Usdn(address(0), address(0));
        wstETH = new WstETH();
        oracleMiddleware = new MockOracleMiddleware();
        chainlinkGasPriceFeed = new MockChainlinkOnChain();
        liquidationRewardsManager =
            new LiquidationRewardsManager(address(chainlinkGasPriceFeed), IWstETH(address(wstETH)), 2 days);

        protocol = new UsdnProtocolHandler(
            usdn,
            wstETH,
            oracleMiddleware,
            liquidationRewardsManager,
            100, // tick spacing 100 = 1%
            ADMIN // Fee collector
        );
        usdn.grantRole(usdn.MINTER_ROLE(), address(protocol));
        usdn.grantRole(usdn.REBASER_ROLE(), address(protocol));

        if (!testParams.enablePositionFees) {
            protocol.setPositionFeeBps(0);
        }
        if (!testParams.enableProtocolFees) {
            protocol.setProtocolFeeBps(0);
        }
        if (!testParams.enableFunding) {
            protocol.setFundingSF(0);
            protocol.resetEMA();
        }
        if (!params.enableUsdnRebase) {
            // set a high target price to effectively disable rebases
            protocol.setUsdnRebaseThreshold(uint128(1000 * 10 ** protocol.getPriceFeedDecimals()));
            protocol.setTargetUsdnPrice(uint128(1000 * 10 ** protocol.getPriceFeedDecimals()));
        }
        if (!params.enableSecurityDeposit) {
            protocol.setSecurityDepositValue(0);
        }

        // disable imbalance limits
        if (!testParams.enableLimits) {
            protocol.setExpoImbalanceLimits(0, 0, 0, 0);
        }

        wstETH.approve(address(protocol), type(uint256).max);
        // leverage approx 2x
        protocol.initialize(
            testParams.initialDeposit,
            testParams.initialLong,
            testParams.initialPrice / 2,
            abi.encode(testParams.initialPrice)
        );

        // separate the roles ADMIN and DEPLOYER
        protocol.transferOwnership(ADMIN);
        vm.stopPrank();

        usdnInitialTotalSupply = usdn.totalSupply();
        params = testParams;
    }

    function test_setUp() public {
        _setUp(DEFAULT_PARAMS);
        assertGt(protocol.getTickSpacing(), 1, "tickSpacing"); // we want to test all functions for a tickSpacing > 1
        assertEq(
            wstETH.balanceOf(address(protocol)), params.initialDeposit + params.initialLong, "wstETH protocol balance"
        );
        assertEq(usdn.balanceOf(protocol.DEAD_ADDRESS()), protocol.MIN_USDN_SUPPLY(), "usdn dead address balance");
        uint256 usdnTotalSupply = uint256(params.initialDeposit) * params.initialPrice / 10 ** 18;
        usdnTotalSupply -= usdnTotalSupply * protocol.getPositionFeeBps() / protocol.BPS_DIVISOR();
        assertEq(usdnTotalSupply, usdnInitialTotalSupply, "usdn total supply");
        assertEq(usdn.balanceOf(DEPLOYER), usdnTotalSupply - protocol.MIN_USDN_SUPPLY(), "usdn deployer balance");
        int24 firstPosTick = protocol.getEffectiveTickForPrice(params.initialPrice / 2);
        Position memory firstPos = protocol.getLongPosition(
            firstPosTick + int24(protocol.getLiquidationPenalty()) * protocol.getTickSpacing(), 0, 0
        );

        assertEq(firstPos.totalExpo, 9_919_970_269_703_463_156, "first position total expo");
        assertEq(firstPos.timestamp, block.timestamp, "first pos timestamp");
        assertEq(firstPos.user, DEPLOYER, "first pos user");
        assertEq(firstPos.amount, params.initialLong, "first pos amount");
        assertEq(protocol.getPendingProtocolFee(), 0, "initial pending protocol fee");
        assertEq(protocol.getFeeCollector(), ADMIN, "fee collector");
        assertEq(protocol.owner(), ADMIN, "protocol owner");
    }

    /**
     * @notice Create user positions on the vault side (deposit and withdrawal)
     * @dev The order in which the actions are performed are defined as followed:
     * @dev InitiateDeposit -> ValidateDeposit -> InitiateWithdrawal -> ValidateWithdrawal
     * @param user User that performs the actions
     * @param untilAction Action after which the function returns
     * @param positionSize Amount of wstEth to deposit
     * @param price Current price
     */
    function setUpUserPositionInVault(address user, ProtocolAction untilAction, uint128 positionSize, uint256 price)
        public
        prankUser(user)
    {
        uint256 securityDepositValue = protocol.getSecurityDepositValue();
        wstETH.mintAndApprove(user, positionSize, address(protocol), positionSize);
        bytes memory priceData = abi.encode(price);

        protocol.initiateDeposit{ value: securityDepositValue }(positionSize, priceData, EMPTY_PREVIOUS_DATA);
        _waitDelay();
        if (untilAction == ProtocolAction.InitiateDeposit) return;

        protocol.validateDeposit(priceData, EMPTY_PREVIOUS_DATA);
        _waitDelay();
        if (untilAction == ProtocolAction.ValidateDeposit) return;

        uint256 balanceOf = usdn.balanceOf(user);
        usdn.approve(address(protocol), balanceOf);
        protocol.initiateWithdrawal{ value: securityDepositValue }(uint128(balanceOf), priceData, EMPTY_PREVIOUS_DATA);
        _waitDelay();

        if (untilAction == ProtocolAction.InitiateWithdrawal) return;

        protocol.validateWithdrawal(priceData, EMPTY_PREVIOUS_DATA);
        _waitDelay();
    }

    /**
     * @notice Create user positions on the long side (open and close a position)
     * @dev The order in which the actions are performed are defined as followed:
     * @dev InitiateOpenPosition -> ValidateOpenPosition -> InitiateClosePosition -> ValidateWithdrawal
     * @param user User that performs the actions
     * @param untilAction Action after which the function returns
     * @param positionSize Amount of wstEth to deposit
     * @param desiredLiqPrice Price at which the position should be liquidated
     * @param price Current price
     * @return tick_ The tick at which the position was opened
     * @return tickVersion_ The tick version of the price tick
     * @return index_ The index of the new position inside the tick array
     */
    function setUpUserPositionInLong(
        address user,
        ProtocolAction untilAction,
        uint128 positionSize,
        uint128 desiredLiqPrice,
        uint256 price
    ) public prankUser(user) returns (int24 tick_, uint256 tickVersion_, uint256 index_) {
        uint256 securityDepositValue = protocol.getSecurityDepositValue();
        wstETH.mintAndApprove(user, positionSize, address(protocol), positionSize);
        bytes memory priceData = abi.encode(price);

        (tick_, tickVersion_, index_) = protocol.initiateOpenPosition{ value: securityDepositValue }(
            positionSize, desiredLiqPrice, priceData, EMPTY_PREVIOUS_DATA
        );
        _waitDelay();
        if (untilAction == ProtocolAction.InitiateOpenPosition) return (tick_, tickVersion_, index_);

        protocol.validateOpenPosition(priceData, EMPTY_PREVIOUS_DATA);
        _waitDelay();
        if (untilAction == ProtocolAction.ValidateOpenPosition) return (tick_, tickVersion_, index_);

        protocol.initiateClosePosition{ value: securityDepositValue }(
            tick_, tickVersion_, index_, positionSize, priceData, EMPTY_PREVIOUS_DATA
        );
        _waitDelay();
        if (untilAction == ProtocolAction.InitiateClosePosition) return (tick_, tickVersion_, index_);

        protocol.validateClosePosition(priceData, EMPTY_PREVIOUS_DATA);
        _waitDelay();

        return (tick_, tickVersion_, index_);
    }

    /**
     * @dev Helper function to initiate a new position and liquidate it before it gets validated
     * @return tick_ The tick of the new position
     * @return tickVersion_ The tick version of the new position
     * @return index_ The index of the new position
     */
    function _createStalePendingActionHelper() internal returns (int24 tick_, uint256 tickVersion_, uint256 index_) {
        // create a pending action with a liquidation price around $1700
        (tick_, tickVersion_, index_) =
            setUpUserPositionInLong(address(this), ProtocolAction.InitiateOpenPosition, 1 ether, 1700 ether, 2000 ether);

        // the price drops to $1500 and the position gets liquidated
        skip(30);
        protocol.liquidate(abi.encode(uint128(1500 ether)), 10);

        // the pending action is stale
        uint256 currentTickVersion = protocol.getTickVersion(tick_);
        PendingAction memory action = protocol.getUserPendingAction(address(this));
        assertEq(action.var3, tickVersion_, "tick version");
        assertTrue(action.var3 != currentTickVersion, "current tick version");
    }

    /**
     * @dev Helper function to assert two `PendingAction` are equal.
     * Reverts if not equal.
     * @param a First `PendingAction`
     * @param b Second `PendingAction`
     */
    function _assertActionsEqual(PendingAction memory a, PendingAction memory b, string memory err) internal {
        assertTrue(a.action == b.action, string.concat(err, " - action type"));
        assertEq(a.timestamp, b.timestamp, string.concat(err, " - action timestamp"));
        assertEq(a.user, b.user, string.concat(err, " - action user"));
        assertEq(a.var1, b.var1, string.concat(err, " - action var1"));
        assertEq(a.amount, b.amount, string.concat(err, " - action amount"));
        assertEq(a.var2, b.var2, string.concat(err, " - action var2"));
        assertEq(a.var3, b.var3, string.concat(err, " - action var3"));
        assertEq(a.var4, b.var4, string.concat(err, " - action var4"));
        assertEq(a.var5, b.var5, string.concat(err, " - action var5"));
        assertEq(a.var6, b.var6, string.concat(err, " - action var6"));
    }

    function _waitDelay() internal {
        skip(oracleMiddleware.getValidationDelay() + 1);
    }

    /// @dev Calculate proper initial values from randoms to initiate a balanced protocol
    function _randInitBalanced(uint128 initialDeposit, uint128 initialLong) internal {
        // deploy protocol at equilibrium temporarily to get access to constants and calculations
        // it will be re-deployed at the end of the function with new initial values
        params = DEFAULT_PARAMS;
        params.enableLimits = true;
        params.initialDeposit = 5 ether;
        params.initialLong = 5 ether;
        _setUp(params);

        // cannot be less than 1 ether
        initialDeposit = uint128(bound(initialDeposit, protocol.MIN_INIT_DEPOSIT(), 5000 ether));

        (int256 openLimit,,,) = protocol.getExpoImbalanceLimits();
        uint128 margin = uint128(initialDeposit * uint256(openLimit) / protocol.BPS_DIVISOR());

        // min long expo to initiate a balanced protocol
        uint256 minLongExpo = initialDeposit - margin;
        // max long expo to initiate a balanced protocol
        uint256 maxLongExpo = initialDeposit + margin;

        uint128 liquidationPriceWithoutPenalty =
            protocol.getEffectivePriceForTick(protocol.getEffectiveTickForPrice(params.initialPrice / 2));

        // min long amount
        uint128 minLongAmount = uint128(
            minLongExpo * (params.initialPrice - liquidationPriceWithoutPenalty) / liquidationPriceWithoutPenalty
        );
        // bound to the minimum value
        if (minLongAmount < protocol.MIN_INIT_DEPOSIT()) {
            minLongAmount = uint128(protocol.MIN_INIT_DEPOSIT());
        }
        // max long amount
        uint128 maxLongAmount = uint128(
            maxLongExpo * (params.initialPrice - liquidationPriceWithoutPenalty) / liquidationPriceWithoutPenalty
        );

        // assign initial long amount in range min max
        initialLong = uint128(bound(initialLong, minLongAmount, maxLongAmount));

        // assign initial values
        params.initialDeposit = initialDeposit;
        params.initialLong = initialLong;

        // init protocol
        _setUp(params);
    }
}<|MERGE_RESOLUTION|>--- conflicted
+++ resolved
@@ -49,13 +49,9 @@
         enablePositionFees: false,
         enableProtocolFees: true,
         enableFunding: true,
-<<<<<<< HEAD
-        enableUsdnRebase: false,
-        enableSecurityDeposit: false
-=======
+        enableSecurityDeposit: false,
         enableLimits: false,
         enableUsdnRebase: false
->>>>>>> 61dbcba6
     });
 
     Usdn public usdn;
