--- conflicted
+++ resolved
@@ -18,7 +18,6 @@
  * @dev Utils for testing the USDN Protocol
  */
 contract UsdnProtocolBaseFixture is BaseFixture, IUsdnProtocolErrors, IUsdnProtocolEvents {
-<<<<<<< HEAD
     struct SetUpParams {
         uint128 initialDeposit;
         uint128 initialLong;
@@ -33,9 +32,6 @@
         initialPrice: 2000 ether, // 2000 USD per wstETH
         initialTimestamp: 1_704_092_400 // 2024-01-01 07:00:00 UTC
      });
-=======
-    uint128 public constant INITIAL_DEPOSIT = 10 ether;
-    uint128 public constant INITIAL_LONG = 5 ether;
     uint128 public constant INITIAL_PRICE = 2000 ether; // 2000 USD per wstETH
     // initial wsteth price randomly setup at $2630
     uint128 public constant WSTETH_INITIAL_PRICE = 2630 ether;
@@ -45,7 +41,6 @@
     uint256[] public prevActionBlock;
     // store created addresses
     address[] public users;
->>>>>>> b9da1b43
 
     Usdn public usdn;
     WstETH public wstETH;
@@ -71,9 +66,7 @@
         );
         usdnInitialTotalSupply = usdn.totalSupply();
         vm.stopPrank();
-<<<<<<< HEAD
         params = testParams;
-=======
 
         // initialize x10 EOA addresses with 10K ETH and 10K WSTETH
         createAndFundUsers(10, 10_000 ether);
@@ -83,7 +76,6 @@
         prevActionBlock.push(initialBlock);
         // increment 1 block
         vm.roll(initialBlock + 1);
->>>>>>> b9da1b43
     }
 
     function test_setUp() public {
