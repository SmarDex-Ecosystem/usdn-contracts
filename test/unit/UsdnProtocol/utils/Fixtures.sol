// SPDX-License-Identifier: UNLICENSED
pragma solidity 0.8.20;

import { DEPLOYER, ADMIN } from "test/utils/Constants.sol";
import { BaseFixture } from "test/utils/Fixtures.sol";
import { UsdnProtocolHandler } from "test/unit/UsdnProtocol/utils/Handler.sol";
import { MockOracleMiddleware } from "test/unit/UsdnProtocol/utils/MockOracleMiddleware.sol";
import { MockChainlinkOnChain } from "test/unit/Middlewares/utils/MockChainlinkOnChain.sol";
import { IEvents } from "test/utils/IEvents.sol";
import { Sdex } from "test/utils/Sdex.sol";
import { WstETH } from "test/utils/WstEth.sol";

import { LiquidationRewardsManager } from "src/OracleMiddleware/LiquidationRewardsManager.sol";
import { IWstETH } from "src/interfaces/IWstETH.sol";
import { IUsdnProtocolEvents } from "src/interfaces/UsdnProtocol/IUsdnProtocolEvents.sol";
import { IUsdnProtocolErrors } from "src/interfaces/UsdnProtocol/IUsdnProtocolErrors.sol";
import {
    Position,
    PendingAction,
    ProtocolAction,
    PreviousActionsData
} from "src/interfaces/UsdnProtocol/IUsdnProtocolTypes.sol";
import { Usdn } from "src/Usdn.sol";

/**
 * @title UsdnProtocolBaseFixture
 * @dev Utils for testing the USDN Protocol
 */
contract UsdnProtocolBaseFixture is BaseFixture, IUsdnProtocolErrors, IEvents, IUsdnProtocolEvents {
    struct SetUpParams {
        uint128 initialDeposit;
        uint128 initialLong;
        uint128 initialPrice;
        uint256 initialTimestamp;
        uint256 initialBlock;
        bool enablePositionFees;
        bool enableProtocolFees;
        bool enableFunding;
        bool enableLimits;
        bool enableUsdnRebase;
        bool enableSecurityDeposit;
    }

    SetUpParams public params;
    SetUpParams public DEFAULT_PARAMS = SetUpParams({
        initialDeposit: 10 ether,
        initialLong: 5 ether,
        initialPrice: 2000 ether, // 2000 USD per wstETH
        initialTimestamp: 1_704_092_400, // 2024-01-01 07:00:00 UTC,
        initialBlock: block.number,
        enablePositionFees: false,
        enableProtocolFees: true,
        enableFunding: true,
        enableSecurityDeposit: false,
        enableLimits: false,
        enableUsdnRebase: false
    });

    Usdn public usdn;
    Sdex public sdex;
    WstETH public wstETH;
    MockOracleMiddleware public oracleMiddleware;
    MockChainlinkOnChain public chainlinkGasPriceFeed;
    LiquidationRewardsManager public liquidationRewardsManager;
    UsdnProtocolHandler public protocol;
    uint256 public usdnInitialTotalSupply;
    address[] public users;

    PreviousActionsData internal EMPTY_PREVIOUS_DATA =
        PreviousActionsData({ priceData: new bytes[](0), rawIndices: new uint128[](0) });

    modifier prankUser(address user) {
        vm.startPrank(user);
        _;
        vm.stopPrank();
    }

    function _setUp(SetUpParams memory testParams) public virtual {
        vm.warp(testParams.initialTimestamp);
        vm.startPrank(DEPLOYER);
        usdn = new Usdn(address(0), address(0));
        wstETH = new WstETH();
        sdex = new Sdex();
        oracleMiddleware = new MockOracleMiddleware();
        chainlinkGasPriceFeed = new MockChainlinkOnChain();
        liquidationRewardsManager =
            new LiquidationRewardsManager(address(chainlinkGasPriceFeed), IWstETH(address(wstETH)), 2 days);

        protocol = new UsdnProtocolHandler(
            usdn,
            sdex,
            wstETH,
            oracleMiddleware,
            liquidationRewardsManager,
            100, // tick spacing 100 = 1%
            ADMIN // Fee collector
        );
        usdn.grantRole(usdn.MINTER_ROLE(), address(protocol));
        usdn.grantRole(usdn.REBASER_ROLE(), address(protocol));

        if (!testParams.enablePositionFees) {
            protocol.setPositionFeeBps(0);
        }
        if (!testParams.enableProtocolFees) {
            protocol.setProtocolFeeBps(0);
        }
        if (!testParams.enableFunding) {
            protocol.setFundingSF(0);
            protocol.resetEMA();
        }
        if (!params.enableUsdnRebase) {
            // set a high target price to effectively disable rebases
            protocol.setUsdnRebaseThreshold(uint128(1000 * 10 ** protocol.getPriceFeedDecimals()));
            protocol.setTargetUsdnPrice(uint128(1000 * 10 ** protocol.getPriceFeedDecimals()));
        }
        if (!params.enableSecurityDeposit) {
            protocol.setSecurityDepositValue(0);
        }

        // disable imbalance limits
        if (!testParams.enableLimits) {
            protocol.setExpoImbalanceLimits(0, 0, 0, 0);
        }

        wstETH.approve(address(protocol), type(uint256).max);
        sdex.mintAndApprove(address(this), 200_000_000 ether, address(protocol), type(uint256).max);
        // leverage approx 2x
        protocol.initialize(
            testParams.initialDeposit,
            testParams.initialLong,
            testParams.initialPrice / 2,
            abi.encode(testParams.initialPrice)
        );

        // separate the roles ADMIN and DEPLOYER
        protocol.transferOwnership(ADMIN);
        vm.stopPrank();

        usdnInitialTotalSupply = usdn.totalSupply();
        params = testParams;
    }

    function test_setUp() public {
        _setUp(DEFAULT_PARAMS);
        assertGt(protocol.getTickSpacing(), 1, "tickSpacing"); // we want to test all functions for a tickSpacing > 1
        assertEq(
            wstETH.balanceOf(address(protocol)), params.initialDeposit + params.initialLong, "wstETH protocol balance"
        );
        assertEq(usdn.balanceOf(protocol.DEAD_ADDRESS()), protocol.MIN_USDN_SUPPLY(), "usdn dead address balance");
        uint256 usdnTotalSupply = uint256(params.initialDeposit) * params.initialPrice / 10 ** 18;
        usdnTotalSupply -= usdnTotalSupply * protocol.getPositionFeeBps() / protocol.BPS_DIVISOR();
        assertEq(usdnTotalSupply, usdnInitialTotalSupply, "usdn total supply");
        assertEq(usdn.balanceOf(DEPLOYER), usdnTotalSupply - protocol.MIN_USDN_SUPPLY(), "usdn deployer balance");
        int24 firstPosTick = protocol.getEffectiveTickForPrice(params.initialPrice / 2);
        Position memory firstPos = protocol.getLongPosition(
            firstPosTick + int24(protocol.getLiquidationPenalty()) * protocol.getTickSpacing(), 0, 0
        );

        assertEq(firstPos.totalExpo, 9_919_970_269_703_463_156, "first position total expo");
        assertEq(firstPos.timestamp, block.timestamp, "first pos timestamp");
        assertEq(firstPos.user, DEPLOYER, "first pos user");
        assertEq(firstPos.amount, params.initialLong, "first pos amount");
        assertEq(protocol.getPendingProtocolFee(), 0, "initial pending protocol fee");
        assertEq(protocol.getFeeCollector(), ADMIN, "fee collector");
        assertEq(protocol.owner(), ADMIN, "protocol owner");
    }

    /**
     * @notice Create user positions on the vault side (deposit and withdrawal)
     * @dev The order in which the actions are performed are defined as followed:
     * @dev InitiateDeposit -> ValidateDeposit -> InitiateWithdrawal -> ValidateWithdrawal
     * @param user User that performs the actions
     * @param untilAction Action after which the function returns
     * @param positionSize Amount of wstEth to deposit
     * @param price Current price
     */
    function setUpUserPositionInVault(address user, ProtocolAction untilAction, uint128 positionSize, uint256 price)
        public
        prankUser(user)
    {
<<<<<<< HEAD
        sdex.mintAndApprove(
            user,
            protocol.i_calcMintUsdn(
                positionSize, uint256(protocol.i_vaultAssetAvailable(uint128(price))), usdn.totalSupply(), price
            ) * protocol.getSdexBurnOnDepositRatio() / protocol.SDEX_BURN_ON_DEPOSIT_DIVISOR(),
            address(protocol),
            type(uint256).max
        );

=======
        uint256 securityDepositValue = protocol.getSecurityDepositValue();
>>>>>>> c09d9642
        wstETH.mintAndApprove(user, positionSize, address(protocol), positionSize);
        bytes memory priceData = abi.encode(price);

        protocol.initiateDeposit{ value: securityDepositValue }(positionSize, priceData, EMPTY_PREVIOUS_DATA);
        _waitDelay();
        if (untilAction == ProtocolAction.InitiateDeposit) return;

        protocol.validateDeposit(priceData, EMPTY_PREVIOUS_DATA);
        _waitDelay();
        if (untilAction == ProtocolAction.ValidateDeposit) return;

        uint256 balanceOf = usdn.balanceOf(user);
        usdn.approve(address(protocol), balanceOf);
        protocol.initiateWithdrawal{ value: securityDepositValue }(uint128(balanceOf), priceData, EMPTY_PREVIOUS_DATA);
        _waitDelay();

        if (untilAction == ProtocolAction.InitiateWithdrawal) return;

        protocol.validateWithdrawal(priceData, EMPTY_PREVIOUS_DATA);
        _waitDelay();
    }

    /**
     * @notice Create user positions on the long side (open and close a position)
     * @dev The order in which the actions are performed are defined as followed:
     * @dev InitiateOpenPosition -> ValidateOpenPosition -> InitiateClosePosition -> ValidateWithdrawal
     * @param user User that performs the actions
     * @param untilAction Action after which the function returns
     * @param positionSize Amount of wstEth to deposit
     * @param desiredLiqPrice Price at which the position should be liquidated
     * @param price Current price
     * @return tick_ The tick at which the position was opened
     * @return tickVersion_ The tick version of the price tick
     * @return index_ The index of the new position inside the tick array
     */
    function setUpUserPositionInLong(
        address user,
        ProtocolAction untilAction,
        uint128 positionSize,
        uint128 desiredLiqPrice,
        uint256 price
    ) public prankUser(user) returns (int24 tick_, uint256 tickVersion_, uint256 index_) {
        uint256 securityDepositValue = protocol.getSecurityDepositValue();
        wstETH.mintAndApprove(user, positionSize, address(protocol), positionSize);
        bytes memory priceData = abi.encode(price);

        (tick_, tickVersion_, index_) = protocol.initiateOpenPosition{ value: securityDepositValue }(
            positionSize, desiredLiqPrice, priceData, EMPTY_PREVIOUS_DATA
        );
        _waitDelay();
        if (untilAction == ProtocolAction.InitiateOpenPosition) return (tick_, tickVersion_, index_);

        protocol.validateOpenPosition(priceData, EMPTY_PREVIOUS_DATA);
        _waitDelay();
        if (untilAction == ProtocolAction.ValidateOpenPosition) return (tick_, tickVersion_, index_);

        protocol.initiateClosePosition{ value: securityDepositValue }(
            tick_, tickVersion_, index_, positionSize, priceData, EMPTY_PREVIOUS_DATA
        );
        _waitDelay();
        if (untilAction == ProtocolAction.InitiateClosePosition) return (tick_, tickVersion_, index_);

        protocol.validateClosePosition(priceData, EMPTY_PREVIOUS_DATA);
        _waitDelay();

        return (tick_, tickVersion_, index_);
    }

    /**
     * @dev Helper function to initiate a new position and liquidate it before it gets validated
     * @return tick_ The tick of the new position
     * @return tickVersion_ The tick version of the new position
     * @return index_ The index of the new position
     */
    function _createStalePendingActionHelper() internal returns (int24 tick_, uint256 tickVersion_, uint256 index_) {
        // create a pending action with a liquidation price around $1700
        (tick_, tickVersion_, index_) =
            setUpUserPositionInLong(address(this), ProtocolAction.InitiateOpenPosition, 1 ether, 1700 ether, 2000 ether);

        // the price drops to $1500 and the position gets liquidated
        skip(30);
        protocol.liquidate(abi.encode(uint128(1500 ether)), 10);

        // the pending action is stale
        uint256 currentTickVersion = protocol.getTickVersion(tick_);
        PendingAction memory action = protocol.getUserPendingAction(address(this));
        assertEq(action.var3, tickVersion_, "tick version");
        assertTrue(action.var3 != currentTickVersion, "current tick version");
    }

    /**
     * @dev Helper function to assert two `PendingAction` are equal.
     * Reverts if not equal.
     * @param a First `PendingAction`
     * @param b Second `PendingAction`
     */
    function _assertActionsEqual(PendingAction memory a, PendingAction memory b, string memory err) internal {
        assertTrue(a.action == b.action, string.concat(err, " - action type"));
        assertEq(a.timestamp, b.timestamp, string.concat(err, " - action timestamp"));
        assertEq(a.user, b.user, string.concat(err, " - action user"));
        assertEq(a.var1, b.var1, string.concat(err, " - action var1"));
        assertEq(a.amount, b.amount, string.concat(err, " - action amount"));
        assertEq(a.var2, b.var2, string.concat(err, " - action var2"));
        assertEq(a.var3, b.var3, string.concat(err, " - action var3"));
        assertEq(a.var4, b.var4, string.concat(err, " - action var4"));
        assertEq(a.var5, b.var5, string.concat(err, " - action var5"));
        assertEq(a.var6, b.var6, string.concat(err, " - action var6"));
    }

    function _waitDelay() internal {
        skip(oracleMiddleware.getValidationDelay() + 1);
    }

    /// @dev Calculate proper initial values from randoms to initiate a balanced protocol
    function _randInitBalanced(uint128 initialDeposit, uint128 initialLong) internal {
        // deploy protocol at equilibrium temporarily to get access to constants and calculations
        // it will be re-deployed at the end of the function with new initial values
        params = DEFAULT_PARAMS;
        params.enableLimits = true;
        params.initialDeposit = 5 ether;
        params.initialLong = 5 ether;
        _setUp(params);

        // cannot be less than 1 ether
        initialDeposit = uint128(bound(initialDeposit, protocol.MIN_INIT_DEPOSIT(), 5000 ether));

        (int256 openLimit,,,) = protocol.getExpoImbalanceLimits();
        uint128 margin = uint128(initialDeposit * uint256(openLimit) / protocol.BPS_DIVISOR());

        // min long expo to initiate a balanced protocol
        uint256 minLongExpo = initialDeposit - margin;
        // max long expo to initiate a balanced protocol
        uint256 maxLongExpo = initialDeposit + margin;

        uint128 liquidationPriceWithoutPenalty =
            protocol.getEffectivePriceForTick(protocol.getEffectiveTickForPrice(params.initialPrice / 2));

        // min long amount
        uint128 minLongAmount = uint128(
            minLongExpo * (params.initialPrice - liquidationPriceWithoutPenalty) / liquidationPriceWithoutPenalty
        );
        // bound to the minimum value
        if (minLongAmount < protocol.MIN_INIT_DEPOSIT()) {
            minLongAmount = uint128(protocol.MIN_INIT_DEPOSIT());
        }
        // max long amount
        uint128 maxLongAmount = uint128(
            maxLongExpo * (params.initialPrice - liquidationPriceWithoutPenalty) / liquidationPriceWithoutPenalty
        );

        // assign initial long amount in range min max
        initialLong = uint128(bound(initialLong, minLongAmount, maxLongAmount));

        // assign initial values
        params.initialDeposit = initialDeposit;
        params.initialLong = initialLong;

        // init protocol
        _setUp(params);
    }
}<|MERGE_RESOLUTION|>--- conflicted
+++ resolved
@@ -178,7 +178,6 @@
         public
         prankUser(user)
     {
-<<<<<<< HEAD
         sdex.mintAndApprove(
             user,
             protocol.i_calcMintUsdn(
@@ -188,9 +187,7 @@
             type(uint256).max
         );
 
-=======
         uint256 securityDepositValue = protocol.getSecurityDepositValue();
->>>>>>> c09d9642
         wstETH.mintAndApprove(user, positionSize, address(protocol), positionSize);
         bytes memory priceData = abi.encode(price);
 
