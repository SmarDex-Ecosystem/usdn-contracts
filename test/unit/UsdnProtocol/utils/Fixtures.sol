// SPDX-License-Identifier: UNLICENSED
pragma solidity 0.8.20;

import { DEPLOYER, ADMIN } from "test/utils/Constants.sol";
import { BaseFixture } from "test/utils/Fixtures.sol";
import { UsdnProtocolHandler } from "test/unit/UsdnProtocol/utils/Handler.sol";
import { MockOracleMiddleware } from "test/unit/UsdnProtocol/utils/MockOracleMiddleware.sol";
import { MockChainlinkOnChain } from "test/unit/Middlewares/utils/MockChainlinkOnChain.sol";
import { WstETH } from "test/utils/WstEth.sol";

import { LiquidationRewardsManager } from "src/OracleMiddleware/LiquidationRewardsManager.sol";
import { IWstETH } from "src/interfaces/IWstETH.sol";
import { IUsdnProtocolEvents } from "src/interfaces/UsdnProtocol/IUsdnProtocolEvents.sol";
import { IUsdnProtocolErrors } from "src/interfaces/UsdnProtocol/IUsdnProtocolErrors.sol";
import { Position, PendingAction, ProtocolAction } from "src/interfaces/UsdnProtocol/IUsdnProtocolTypes.sol";
import { Usdn } from "src/Usdn.sol";

/**
 * @title UsdnProtocolBaseFixture
 * @dev Utils for testing the USDN Protocol
 */
contract UsdnProtocolBaseFixture is BaseFixture, IUsdnProtocolErrors, IUsdnProtocolEvents {
    struct SetUpParams {
        uint128 initialDeposit;
        uint128 initialLong;
        uint128 initialPrice;
        uint256 initialTimestamp;
        uint256 initialBlock;
        bool enablePositionFees;
        bool enableProtocolFees;
        bool enableFunding;
    }

    SetUpParams public params;
    SetUpParams public DEFAULT_PARAMS = SetUpParams({
        initialDeposit: 10 ether,
        initialLong: 5 ether,
        initialPrice: 2000 ether, // 2000 USD per wstETH
        initialTimestamp: 1_704_092_400, // 2024-01-01 07:00:00 UTC,
        initialBlock: block.number,
        enablePositionFees: false,
        enableProtocolFees: true,
        enableFunding: true
    });

    Usdn public usdn;
    WstETH public wstETH;
    MockOracleMiddleware public oracleMiddleware;
    MockChainlinkOnChain public chainlinkGasPriceFeed;
    LiquidationRewardsManager public liquidationRewardsManager;
    UsdnProtocolHandler public protocol;
    uint256 public usdnInitialTotalSupply;
    uint128 public initialLongExpo;
    address[] public users;

    modifier prankUser(address user) {
        vm.startPrank(user);
        _;
        vm.stopPrank();
    }

    function _setUp(SetUpParams memory testParams) public virtual {
        vm.warp(testParams.initialTimestamp);
        vm.startPrank(DEPLOYER);
        usdn = new Usdn(address(0), address(0));
        wstETH = new WstETH();
        oracleMiddleware = new MockOracleMiddleware();
        chainlinkGasPriceFeed = new MockChainlinkOnChain();
        liquidationRewardsManager =
            new LiquidationRewardsManager(address(chainlinkGasPriceFeed), IWstETH(address(wstETH)), 2 days);

        protocol = new UsdnProtocolHandler(
            usdn,
            wstETH,
            oracleMiddleware,
            liquidationRewardsManager,
            100, // tick spacing 100 = 1%
            ADMIN // Fee collector
        );
        usdn.grantRole(usdn.MINTER_ROLE(), address(protocol));

        if (!testParams.enablePositionFees) {
            protocol.setPositionFeeBps(0);
        }
        if (!testParams.enableProtocolFees) {
            protocol.setProtocolFeeBps(0);
        }
        if (!testParams.enableFunding) {
            protocol.setFundingSF(0);
            protocol.resetEMA();
        }

        wstETH.approve(address(protocol), type(uint256).max);
        // leverage approx 2x
        protocol.initialize(
            testParams.initialDeposit,
            testParams.initialLong,
            testParams.initialPrice / 2,
            abi.encode(testParams.initialPrice)
        );
        Position memory firstPos = protocol.getLongPosition(
            protocol.getEffectiveTickForPrice(testParams.initialPrice / 2)
                + int24(protocol.getLiquidationPenalty()) * protocol.getTickSpacing(),
            0,
            0
        );
        // separate the roles ADMIN and DEPLOYER
        protocol.transferOwnership(ADMIN);
        vm.stopPrank();

        usdnInitialTotalSupply = usdn.totalSupply();
        initialLongExpo = firstPos.totalExpo;
        params = testParams;
    }

    function test_setUp() public {
        _setUp(DEFAULT_PARAMS);
        assertGt(protocol.getTickSpacing(), 1, "tickSpacing"); // we want to test all functions for a tickSpacing > 1
        assertEq(
            wstETH.balanceOf(address(protocol)), params.initialDeposit + params.initialLong, "wstETH protocol balance"
        );
        assertEq(usdn.balanceOf(protocol.DEAD_ADDRESS()), protocol.MIN_USDN_SUPPLY(), "usdn dead address balance");
        uint256 usdnTotalSupply = uint256(params.initialDeposit) * params.initialPrice / 10 ** 18;
        usdnTotalSupply -= usdnTotalSupply * protocol.getPositionFeeBps() / protocol.BPS_DIVISOR();
        assertEq(usdnTotalSupply, usdnInitialTotalSupply, "usdn total supply");
        assertEq(usdn.balanceOf(DEPLOYER), usdnTotalSupply - protocol.MIN_USDN_SUPPLY(), "usdn deployer balance");
        int24 firstPosTick = protocol.getEffectiveTickForPrice(params.initialPrice / 2);
        Position memory firstPos = protocol.getLongPosition(
            firstPosTick + int24(protocol.getLiquidationPenalty()) * protocol.getTickSpacing(), 0, 0
        );

        assertEq(firstPos.totalExpo, 9_919_970_269_703_463_156, "first position total expo");
        assertEq(firstPos.timestamp, block.timestamp, "first pos timestamp");
        assertEq(firstPos.user, DEPLOYER, "first pos user");
        assertEq(firstPos.amount, params.initialLong, "first pos amount");
        assertEq(protocol.getPendingProtocolFee(), 0, "initial pending protocol fee");
        assertEq(protocol.getFeeCollector(), ADMIN, "fee collector");
        assertEq(protocol.owner(), ADMIN, "protocol owner");
    }

    /**
     * @notice Create user positions on the vault side (deposit and withdrawal)
     * @dev The order in which the actions are performed are defined as followed:
     * @dev InitiateDeposit -> ValidateDeposit -> InitiateWithdrawal -> ValidateWithdrawal
     * @param user User that performs the actions
     * @param untilAction Action after which the function returns
     * @param positionSize Amount of wstEth to deposit
     * @param price Current price
     */
    function setUpUserPositionInVault(address user, ProtocolAction untilAction, uint128 positionSize, uint256 price)
        public
        prankUser(user)
    {
        bytes memory priceData = abi.encode(price);

        protocol.initiateDeposit(positionSize, priceData, "");
        _waitDelay();
        if (untilAction == ProtocolAction.InitiateDeposit) return;

        protocol.validateDeposit(priceData, "");
        _waitDelay();
        if (untilAction == ProtocolAction.ValidateDeposit) return;

        protocol.initiateWithdrawal(uint128(usdn.balanceOf(user)), priceData, "");
        _waitDelay();
        if (untilAction == ProtocolAction.InitiateWithdrawal) return;

        protocol.validateWithdrawal(priceData, "");
        _waitDelay();
    }

    /**
     * @notice Create user positions on the long side (open and close a position)
     * @dev The order in which the actions are performed are defined as followed:
     * @dev InitiateOpenPosition -> ValidateOpenPosition -> InitiateClosePosition -> ValidateWithdrawal
     * @param user User that performs the actions
     * @param untilAction Action after which the function returns
     * @param positionSize Amount of wstEth to deposit
     * @param desiredLiqPrice Price at which the position should be liquidated
     * @param price Current price
     * @return tick_ The tick at which the position was opened
     * @return tickVersion_ The tick version of the price tick
     * @return index_ The index of the new position inside the tick array
     */
    function setUpUserPositionInLong(
        address user,
        ProtocolAction untilAction,
        uint128 positionSize,
        uint128 desiredLiqPrice,
        uint256 price
    ) public prankUser(user) returns (int24 tick_, uint256 tickVersion_, uint256 index_) {
        bytes memory priceData = abi.encode(price);

        (tick_, tickVersion_, index_) = protocol.initiateOpenPosition(positionSize, desiredLiqPrice, priceData, "");
        _waitDelay();
        if (untilAction == ProtocolAction.InitiateOpenPosition) return (tick_, tickVersion_, index_);

        protocol.validateOpenPosition(priceData, "");
        _waitDelay();
        if (untilAction == ProtocolAction.ValidateOpenPosition) return (tick_, tickVersion_, index_);

<<<<<<< HEAD
        protocol.initiateClosePosition(tick_, tickVersion_, index_, positionSize, priceData, "");
        skip(oracleMiddleware.getValidationDelay() + 1);
=======
        protocol.initiateClosePosition(tick_, tickVersion_, index_, priceData, "");
        _waitDelay();
>>>>>>> 67e36c97
        if (untilAction == ProtocolAction.InitiateClosePosition) return (tick_, tickVersion_, index_);

        protocol.validateClosePosition(priceData, "");
        _waitDelay();

        return (tick_, tickVersion_, index_);
    }

    /**
     * @dev Helper function to assert two `PendingAction` are equal.
     * Reverts if not equal.
     * @param a First `PendingAction`
     * @param b Second `PendingAction`
     */
    function _assertActionsEqual(PendingAction memory a, PendingAction memory b, string memory err) internal {
        assertTrue(a.action == b.action, string.concat(err, " - action type"));
        assertEq(a.timestamp, b.timestamp, string.concat(err, " - action timestamp"));
        assertEq(a.user, b.user, string.concat(err, " - action user"));
        assertEq(a.var1, b.var1, string.concat(err, " - action var1"));
        assertEq(a.amount, b.amount, string.concat(err, " - action amount"));
        assertEq(a.var2, b.var2, string.concat(err, " - action var2"));
        assertEq(a.var3, b.var3, string.concat(err, " - action var3"));
        assertEq(a.var4, b.var4, string.concat(err, " - action var4"));
        assertEq(a.var5, b.var5, string.concat(err, " - action var5"));
        assertEq(a.var6, b.var6, string.concat(err, " - action var6"));
    }

    function _waitDelay() internal {
        skip(oracleMiddleware.getValidationDelay() + 1);
    }
}<|MERGE_RESOLUTION|>--- conflicted
+++ resolved
@@ -199,13 +199,8 @@
         _waitDelay();
         if (untilAction == ProtocolAction.ValidateOpenPosition) return (tick_, tickVersion_, index_);
 
-<<<<<<< HEAD
         protocol.initiateClosePosition(tick_, tickVersion_, index_, positionSize, priceData, "");
-        skip(oracleMiddleware.getValidationDelay() + 1);
-=======
-        protocol.initiateClosePosition(tick_, tickVersion_, index_, priceData, "");
-        _waitDelay();
->>>>>>> 67e36c97
+        _waitDelay();
         if (untilAction == ProtocolAction.InitiateClosePosition) return (tick_, tickVersion_, index_);
 
         protocol.validateClosePosition(priceData, "");
