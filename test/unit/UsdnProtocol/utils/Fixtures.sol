--- conflicted
+++ resolved
@@ -109,11 +109,7 @@
         vm.stopPrank();
 
         usdnInitialTotalSupply = usdn.totalSupply();
-<<<<<<< HEAD
-        initialLongExpo = firstPos.expo;
-=======
         initialLongExpo = firstPos.totalExpo;
->>>>>>> d15417ee
         params = testParams;
     }
 
@@ -134,11 +130,7 @@
             0,
             0
         );
-<<<<<<< HEAD
-        assertEq(firstPos.expo, 9_919_970_269_703_463_156, "first pos expo");
-=======
         assertEq(firstPos.totalExpo, 9_919_970_269_703_463_156, "first position total expo");
->>>>>>> d15417ee
         assertEq(firstPos.timestamp, block.timestamp, "first pos timestamp");
         assertEq(firstPos.user, DEPLOYER, "first pos user");
         assertEq(firstPos.amount, params.initialLong, "first pos amount");
