--- conflicted
+++ resolved
@@ -57,20 +57,17 @@
         usdn.grantRole(usdn.MINTER_ROLE(), address(protocol));
         wstETH.approve(address(protocol), type(uint256).max);
         // leverage approx 2x
-<<<<<<< HEAD
         protocol.initialize(
             testParams.initialDeposit,
             testParams.initialLong,
-            protocol.getEffectiveTickForPrice(testParams.initialPrice / 2),
+            testParams.initialPrice / 2,
             abi.encode(testParams.initialPrice)
         );
-=======
-        protocol.initialize(INITIAL_DEPOSIT, INITIAL_LONG, INITIAL_PRICE / 2, abi.encode(INITIAL_PRICE));
->>>>>>> b8f12d27
         usdnInitialTotalSupply = usdn.totalSupply();
         Position memory defaultPos = protocol.getLongPosition(protocol.minTick(), 0);
         defaultPosLeverage = defaultPos.leverage;
-        Position memory firstPos = protocol.getLongPosition(protocol.getEffectiveTickForPrice(INITIAL_PRICE / 2), 0);
+        Position memory firstPos =
+            protocol.getLongPosition(protocol.getEffectiveTickForPrice(testParams.initialPrice / 2), 0);
         initialLongLeverage = firstPos.leverage;
         vm.stopPrank();
         params = testParams;
@@ -98,16 +95,10 @@
         assertEq(defaultPos.timestamp, block.timestamp, "default pos timestamp");
         assertEq(defaultPos.user, protocol.DEAD_ADDRESS(), "default pos user");
         assertEq(defaultPos.amount, protocol.FIRST_LONG_AMOUNT(), "default pos amount");
-<<<<<<< HEAD
         assertEq(defaultPos.startPrice, params.initialPrice, "default pos start price");
         Position memory firstPos =
             protocol.getLongPosition(protocol.getEffectiveTickForPrice(params.initialPrice / 2), 0);
-        assertEq(firstPos.leverage, 1_983_994_053, "first pos leverage");
-=======
-        assertEq(defaultPos.startPrice, INITIAL_PRICE, "default pos start price");
-        Position memory firstPos = protocol.getLongPosition(protocol.getEffectiveTickForPrice(INITIAL_PRICE / 2), 0);
         assertEq(firstPos.leverage, 1_983_994_053_940_692_631_258, "first pos leverage");
->>>>>>> b8f12d27
         assertEq(firstPos.timestamp, block.timestamp, "first pos timestamp");
         assertEq(firstPos.user, DEPLOYER, "first pos user");
         assertEq(firstPos.amount, params.initialLong - protocol.FIRST_LONG_AMOUNT(), "first pos amount");
@@ -174,11 +165,7 @@
         // check correct diffBlocks
         require(diffBlocks < 100, "block number too far");
         // price = initial price - (n x diff block)%
-<<<<<<< HEAD
-        price = uint128(params.initialPrice - (params.initialPrice * diffBlocks / 100));
-=======
-        price_ = uint128(WSTETH_INITIAL_PRICE - (WSTETH_INITIAL_PRICE * diffBlocks / 100));
->>>>>>> b8f12d27
+        price_ = uint128(params.initialPrice - (params.initialPrice * diffBlocks / 100));
         // encode price
         data_ = abi.encode(price_);
     }
