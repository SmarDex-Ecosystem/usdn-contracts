// SPDX-License-Identifier: UNLICENSED
pragma solidity 0.8.20;

import { DEPLOYER, ADMIN } from "test/utils/Constants.sol";
import { BaseFixture } from "test/utils/Fixtures.sol";
import { UsdnProtocolHandler } from "test/unit/UsdnProtocol/utils/Handler.sol";
import { MockOracleMiddleware } from "test/unit/UsdnProtocol/utils/MockOracleMiddleware.sol";
import { MockChainlinkOnChain } from "test/unit/Middlewares/utils/MockChainlinkOnChain.sol";
import { IEvents } from "test/utils/IEvents.sol";
import { Sdex } from "test/utils/Sdex.sol";
import { WstETH } from "test/utils/WstEth.sol";

import { LiquidationRewardsManager } from "src/OracleMiddleware/LiquidationRewardsManager.sol";
import { IUsdnProtocolEvents } from "src/interfaces/UsdnProtocol/IUsdnProtocolEvents.sol";
import { IUsdnProtocolErrors } from "src/interfaces/UsdnProtocol/IUsdnProtocolErrors.sol";
import {
    Position,
    PendingAction,
    ProtocolAction,
    PreviousActionsData
} from "src/interfaces/UsdnProtocol/IUsdnProtocolTypes.sol";
import { Usdn } from "src/Usdn.sol";
import { OrderManagerHandler } from "test/unit/OrderManager/utils/Handler.sol";

/**
 * @title UsdnProtocolBaseFixture
 * @dev Utils for testing the USDN Protocol
 */
contract UsdnProtocolBaseFixture is BaseFixture, IUsdnProtocolErrors, IEvents, IUsdnProtocolEvents {
    struct Flags {
        bool enablePositionFees;
        bool enableProtocolFees;
        bool enableFunding;
        bool enableLimits;
        bool enableUsdnRebase;
        bool enableSecurityDeposit;
        bool enableSdexBurnOnDeposit;
        bool enableLongLimit;
    }

    struct SetUpParams {
        uint128 initialDeposit;
        uint128 initialLong;
        uint128 initialPrice;
        uint256 initialTimestamp;
        uint256 initialBlock;
        Flags flags;
    }

    SetUpParams public params;
    SetUpParams public DEFAULT_PARAMS = SetUpParams({
        initialDeposit: 10 ether,
        initialLong: 5 ether,
        initialPrice: 2000 ether, // 2000 USD per wstETH
        initialTimestamp: 1_704_092_400, // 2024-01-01 07:00:00 UTC,
        initialBlock: block.number,
        flags: Flags({
            enablePositionFees: false,
            enableProtocolFees: true,
            enableFunding: true,
            enableLimits: false,
            enableUsdnRebase: false,
            enableSecurityDeposit: false,
            enableSdexBurnOnDeposit: false,
            enableLongLimit: false
        })
    });

    struct OpenParams {
        address user;
        ProtocolAction untilAction;
        uint128 positionSize;
        uint128 desiredLiqPrice;
        uint256 price;
    }

    Usdn public usdn;
    Sdex public sdex;
    WstETH public wstETH;
    MockOracleMiddleware public oracleMiddleware;
    MockChainlinkOnChain public chainlinkGasPriceFeed;
    LiquidationRewardsManager public liquidationRewardsManager;
    UsdnProtocolHandler public protocol;
    OrderManagerHandler public orderManager;
    uint256 public usdnInitialTotalSupply;
    address[] public users;

    PreviousActionsData internal EMPTY_PREVIOUS_DATA =
        PreviousActionsData({ priceData: new bytes[](0), rawIndices: new uint128[](0) });

    modifier prankUser(address user) {
        vm.startPrank(user);
        _;
        vm.stopPrank();
    }

    function _setUp(SetUpParams memory testParams) public virtual {
        vm.warp(testParams.initialTimestamp);
        vm.startPrank(DEPLOYER);
        usdn = new Usdn(address(0), address(0));
        wstETH = new WstETH();
        sdex = new Sdex();
        oracleMiddleware = new MockOracleMiddleware();
        chainlinkGasPriceFeed = new MockChainlinkOnChain();
        liquidationRewardsManager = new LiquidationRewardsManager(address(chainlinkGasPriceFeed), wstETH, 2 days);

        protocol = new UsdnProtocolHandler(
            usdn,
            sdex,
            wstETH,
            oracleMiddleware,
            liquidationRewardsManager,
            100, // tick spacing 100 = 1%
            ADMIN // Fee collector
        );
        usdn.grantRole(usdn.MINTER_ROLE(), address(protocol));
        usdn.grantRole(usdn.REBASER_ROLE(), address(protocol));

        if (!testParams.flags.enablePositionFees) {
            protocol.setPositionFeeBps(0);
        }
        if (!testParams.flags.enableProtocolFees) {
            protocol.setProtocolFeeBps(0);
        }
        if (!testParams.flags.enableFunding) {
            protocol.setFundingSF(0);
            protocol.resetEMA();
        }
        if (!params.flags.enableUsdnRebase) {
            // set a high target price to effectively disable rebases
            protocol.setUsdnRebaseThreshold(uint128(1000 * 10 ** protocol.getPriceFeedDecimals()));
            protocol.setTargetUsdnPrice(uint128(1000 * 10 ** protocol.getPriceFeedDecimals()));
        }
        if (!params.flags.enableSecurityDeposit) {
            protocol.setSecurityDepositValue(0);
        }

        // disable imbalance limits
        if (!testParams.flags.enableLimits) {
            protocol.setExpoImbalanceLimits(0, 0, 0, 0);
        }

        // disable burn sdex on deposit
        if (!testParams.flags.enableSdexBurnOnDeposit) {
            protocol.setSdexBurnOnDepositRatio(0);
        }

        // disable open position limit
        if (!testParams.flags.enableLongLimit) {
            protocol.setMinLongPosition(0);
        }

        wstETH.approve(address(protocol), type(uint256).max);

        orderManager = new OrderManagerHandler(protocol);

        // leverage approx 2x
        protocol.initialize(
            testParams.initialDeposit,
            testParams.initialLong,
            testParams.initialPrice / 2,
            abi.encode(testParams.initialPrice)
        );

        // separate the roles ADMIN and DEPLOYER
        protocol.transferOwnership(ADMIN);
        orderManager.transferOwnership(ADMIN);
        vm.stopPrank();

        usdnInitialTotalSupply = usdn.totalSupply();
        params = testParams;
    }

    function test_setUp() public {
        _setUp(DEFAULT_PARAMS);
        assertGt(protocol.getTickSpacing(), 1, "tickSpacing"); // we want to test all functions for a tickSpacing > 1
        assertEq(
            wstETH.balanceOf(address(protocol)), params.initialDeposit + params.initialLong, "wstETH protocol balance"
        );
        assertEq(usdn.balanceOf(protocol.DEAD_ADDRESS()), protocol.MIN_USDN_SUPPLY(), "usdn dead address balance");
        uint256 usdnTotalSupply = uint256(params.initialDeposit) * params.initialPrice / 10 ** 18;
        usdnTotalSupply -= usdnTotalSupply * protocol.getPositionFeeBps() / protocol.BPS_DIVISOR();
        assertEq(usdnTotalSupply, usdnInitialTotalSupply, "usdn total supply");
        assertEq(usdn.balanceOf(DEPLOYER), usdnTotalSupply - protocol.MIN_USDN_SUPPLY(), "usdn deployer balance");
        int24 firstPosTick = protocol.getEffectiveTickForPrice(params.initialPrice / 2);
        (Position memory firstPos,) = protocol.getLongPosition(
            firstPosTick + int24(uint24(protocol.getLiquidationPenalty())) * protocol.getTickSpacing(), 0, 0
        );

        assertEq(firstPos.totalExpo, 9_919_970_269_703_463_156, "first position total expo");
        assertEq(firstPos.timestamp, block.timestamp, "first pos timestamp");
        assertEq(firstPos.user, DEPLOYER, "first pos user");
        assertEq(firstPos.amount, params.initialLong, "first pos amount");
        assertEq(protocol.getPendingProtocolFee(), 0, "initial pending protocol fee");
        assertEq(protocol.getFeeCollector(), ADMIN, "fee collector");
        assertEq(protocol.owner(), ADMIN, "protocol owner");
    }

    /**
     * @notice Create user positions on the vault side (deposit and withdrawal)
     * @dev The order in which the actions are performed are defined as followed:
     * @dev InitiateDeposit -> ValidateDeposit -> InitiateWithdrawal -> ValidateWithdrawal
     * @param user User that performs the actions
     * @param untilAction Action after which the function returns
     * @param positionSize Amount of wstEth to deposit
     * @param price Current price
     */
    function setUpUserPositionInVault(address user, ProtocolAction untilAction, uint128 positionSize, uint256 price)
        public
        prankUser(user)
        returns (PendingAction memory pendingAction_)
    {
        sdex.mintAndApprove(
            user,
            protocol.i_calcMintUsdn(
                positionSize, uint256(protocol.i_vaultAssetAvailable(uint128(price))), usdn.totalSupply(), price
            ) * protocol.getSdexBurnOnDepositRatio() / protocol.SDEX_BURN_ON_DEPOSIT_DIVISOR(),
            address(protocol),
            type(uint256).max
        );

        uint256 securityDepositValue = protocol.getSecurityDepositValue();
        wstETH.mintAndApprove(user, positionSize, address(protocol), positionSize);
        bytes memory priceData = abi.encode(price);

<<<<<<< HEAD
        protocol.initiateDeposit{ value: securityDepositValue }(positionSize, priceData, EMPTY_PREVIOUS_DATA);
        pendingAction_ = protocol.getUserPendingAction(user);
=======
        protocol.initiateDeposit{ value: securityDepositValue }(positionSize, priceData, EMPTY_PREVIOUS_DATA, user);
>>>>>>> be37f6f9
        _waitDelay();
        if (untilAction == ProtocolAction.InitiateDeposit) return pendingAction_;

        protocol.validateDeposit(priceData, EMPTY_PREVIOUS_DATA);
        _waitDelay();
        if (untilAction == ProtocolAction.ValidateDeposit) return pendingAction_;

        uint256 balanceOf = usdn.balanceOf(user);
        usdn.approve(address(protocol), balanceOf);
<<<<<<< HEAD
        protocol.initiateWithdrawal{ value: securityDepositValue }(uint128(balanceOf), priceData, EMPTY_PREVIOUS_DATA);
        pendingAction_ = protocol.getUserPendingAction(user);
=======
        protocol.initiateWithdrawal{ value: securityDepositValue }(
            uint128(balanceOf), priceData, EMPTY_PREVIOUS_DATA, user
        );
>>>>>>> be37f6f9
        _waitDelay();

        if (untilAction == ProtocolAction.InitiateWithdrawal) return pendingAction_;

        protocol.validateWithdrawal(priceData, EMPTY_PREVIOUS_DATA);
        _waitDelay();
    }

    /**
     * @notice Create user positions on the long side (open and close a position)
     * @dev The order in which the actions are performed are defined as followed:
     * @dev InitiateOpenPosition -> ValidateOpenPosition -> InitiateClosePosition -> ValidateWithdrawal
     * @param openParams open position params
     * @return tick_ The tick at which the position was opened
     * @return tickVersion_ The tick version of the price tick
     * @return index_ The index of the new position inside the tick array
     */
    function setUpUserPositionInLong(OpenParams memory openParams)
        public
        prankUser(openParams.user)
        returns (int24 tick_, uint256 tickVersion_, uint256 index_)
    {
        uint256 securityDepositValue = protocol.getSecurityDepositValue();
        wstETH.mintAndApprove(openParams.user, openParams.positionSize, address(protocol), openParams.positionSize);
        bytes memory priceData = abi.encode(openParams.price);

        (tick_, tickVersion_, index_) = protocol.initiateOpenPosition{ value: securityDepositValue }(
            openParams.positionSize, openParams.desiredLiqPrice, priceData, EMPTY_PREVIOUS_DATA, openParams.user
        );
        _waitDelay();
        if (openParams.untilAction == ProtocolAction.InitiateOpenPosition) return (tick_, tickVersion_, index_);

        protocol.validateOpenPosition(priceData, EMPTY_PREVIOUS_DATA);
        _waitDelay();
        if (openParams.untilAction == ProtocolAction.ValidateOpenPosition) return (tick_, tickVersion_, index_);

        protocol.initiateClosePosition{ value: securityDepositValue }(
            tick_, tickVersion_, index_, openParams.positionSize, priceData, EMPTY_PREVIOUS_DATA, openParams.user
        );
        _waitDelay();
        if (openParams.untilAction == ProtocolAction.InitiateClosePosition) return (tick_, tickVersion_, index_);

        protocol.validateClosePosition(priceData, EMPTY_PREVIOUS_DATA);
        _waitDelay();

        return (tick_, tickVersion_, index_);
    }

    /**
     * @dev Helper function to initiate a new position and liquidate it before it gets validated
     * @return tick_ The tick of the new position
     * @return tickVersion_ The tick version of the new position
     * @return index_ The index of the new position
     */
    function _createStalePendingActionHelper() internal returns (int24 tick_, uint256 tickVersion_, uint256 index_) {
        // create a pending action with a liquidation price around $1700
        (tick_, tickVersion_, index_) = setUpUserPositionInLong(
            OpenParams(address(this), ProtocolAction.InitiateOpenPosition, 1 ether, 1700 ether, 2000 ether)
        );

        // the price drops to $1500 and the position gets liquidated
        skip(30);
        protocol.liquidate(abi.encode(uint128(1500 ether)), 10);

        // the pending action is stale
        uint256 currentTickVersion = protocol.getTickVersion(tick_);
        PendingAction memory action = protocol.getUserPendingAction(address(this));
        assertEq(action.var3, tickVersion_, "tick version");
        assertTrue(action.var3 != currentTickVersion, "current tick version");
    }

    /**
     * @dev Helper function to assert two `PendingAction` are equal.
     * Reverts if not equal.
     * @param a First `PendingAction`
     * @param b Second `PendingAction`
     */
    function _assertActionsEqual(PendingAction memory a, PendingAction memory b, string memory err) internal {
        assertTrue(a.action == b.action, string.concat(err, " - action type"));
        assertEq(a.timestamp, b.timestamp, string.concat(err, " - action timestamp"));
        assertEq(a.user, b.user, string.concat(err, " - action user"));
        assertEq(a.var1, b.var1, string.concat(err, " - action var1"));
        assertEq(a.amount, b.amount, string.concat(err, " - action amount"));
        assertEq(a.var2, b.var2, string.concat(err, " - action var2"));
        assertEq(a.var3, b.var3, string.concat(err, " - action var3"));
        assertEq(a.var4, b.var4, string.concat(err, " - action var4"));
        assertEq(a.var5, b.var5, string.concat(err, " - action var5"));
        assertEq(a.var6, b.var6, string.concat(err, " - action var6"));
    }

    function _waitDelay() internal {
        skip(oracleMiddleware.getValidationDelay() + 1);
    }

    /// @dev Calculate proper initial values from randoms to initiate a balanced protocol
    function _randInitBalanced(uint128 initialDeposit, uint128 initialLong) internal {
        // deploy protocol at equilibrium temporarily to get access to constants and calculations
        // it will be re-deployed at the end of the function with new initial values
        params = DEFAULT_PARAMS;
        params.flags.enableLimits = true;
        params.initialDeposit = 5 ether;
        params.initialLong = 5 ether;
        _setUp(params);

        // cannot be less than 1 ether
        initialDeposit = uint128(bound(initialDeposit, protocol.MIN_INIT_DEPOSIT(), 5000 ether));

        (int256 openLimit,,,) = protocol.getExpoImbalanceLimits();
        uint128 margin = uint128(initialDeposit * uint256(openLimit) / protocol.BPS_DIVISOR());

        // min long expo to initiate a balanced protocol
        uint256 minLongExpo = initialDeposit - margin;
        // max long expo to initiate a balanced protocol
        uint256 maxLongExpo = initialDeposit + margin;

        uint128 liquidationPriceWithoutPenalty =
            protocol.getEffectivePriceForTick(protocol.getEffectiveTickForPrice(params.initialPrice / 2));

        // min long amount
        uint128 minLongAmount = uint128(
            minLongExpo * (params.initialPrice - liquidationPriceWithoutPenalty) / liquidationPriceWithoutPenalty
        );
        // bound to the minimum value
        if (minLongAmount < protocol.MIN_INIT_DEPOSIT()) {
            minLongAmount = uint128(protocol.MIN_INIT_DEPOSIT());
        }
        // max long amount
        uint128 maxLongAmount = uint128(
            maxLongExpo * (params.initialPrice - liquidationPriceWithoutPenalty) / liquidationPriceWithoutPenalty
        );

        // assign initial long amount in range min max
        initialLong = uint128(bound(initialLong, minLongAmount, maxLongAmount));

        // assign initial values
        params.initialDeposit = initialDeposit;
        params.initialLong = initialLong;

        // init protocol
        _setUp(params);
    }
}<|MERGE_RESOLUTION|>--- conflicted
+++ resolved
@@ -223,12 +223,7 @@
         wstETH.mintAndApprove(user, positionSize, address(protocol), positionSize);
         bytes memory priceData = abi.encode(price);
 
-<<<<<<< HEAD
-        protocol.initiateDeposit{ value: securityDepositValue }(positionSize, priceData, EMPTY_PREVIOUS_DATA);
-        pendingAction_ = protocol.getUserPendingAction(user);
-=======
         protocol.initiateDeposit{ value: securityDepositValue }(positionSize, priceData, EMPTY_PREVIOUS_DATA, user);
->>>>>>> be37f6f9
         _waitDelay();
         if (untilAction == ProtocolAction.InitiateDeposit) return pendingAction_;
 
@@ -238,14 +233,9 @@
 
         uint256 balanceOf = usdn.balanceOf(user);
         usdn.approve(address(protocol), balanceOf);
-<<<<<<< HEAD
-        protocol.initiateWithdrawal{ value: securityDepositValue }(uint128(balanceOf), priceData, EMPTY_PREVIOUS_DATA);
-        pendingAction_ = protocol.getUserPendingAction(user);
-=======
         protocol.initiateWithdrawal{ value: securityDepositValue }(
             uint128(balanceOf), priceData, EMPTY_PREVIOUS_DATA, user
         );
->>>>>>> be37f6f9
         _waitDelay();
 
         if (untilAction == ProtocolAction.InitiateWithdrawal) return pendingAction_;
