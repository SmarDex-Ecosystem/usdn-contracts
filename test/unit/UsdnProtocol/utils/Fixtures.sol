// SPDX-License-Identifier: UNLICENSED
pragma solidity 0.8.20;

import { DEPLOYER, ADMIN } from "test/utils/Constants.sol";
import { BaseFixture } from "test/utils/Fixtures.sol";
import { UsdnProtocolHandler } from "test/unit/UsdnProtocol/utils/Handler.sol";
import { MockOracleMiddleware } from "test/unit/UsdnProtocol/utils/MockOracleMiddleware.sol";
import { MockChainlinkOnChain } from "test/unit/Middlewares/utils/MockChainlinkOnChain.sol";
import { WstETH } from "test/utils/WstEth.sol";

import { LiquidationRewardsManager } from "src/OracleMiddleware/LiquidationRewardsManager.sol";
import { IWstETH } from "src/interfaces/IWstETH.sol";
import { IUsdnProtocolEvents } from "src/interfaces/UsdnProtocol/IUsdnProtocolEvents.sol";
import { IUsdnProtocolErrors } from "src/interfaces/UsdnProtocol/IUsdnProtocolErrors.sol";
import { Position, PendingAction } from "src/interfaces/UsdnProtocol/IUsdnProtocolTypes.sol";
import { Usdn } from "src/Usdn.sol";

/**
 * @title UsdnProtocolBaseFixture
 * @dev Utils for testing the USDN Protocol
 */
contract UsdnProtocolBaseFixture is BaseFixture, IUsdnProtocolErrors, IUsdnProtocolEvents {
    struct SetUpParams {
        uint128 initialDeposit;
        uint128 initialLong;
        uint128 initialPrice;
        uint256 initialTimestamp;
        uint256 initialBlock;
<<<<<<< HEAD
        bool enableUsdnRebase;
=======
        bool enablePositionFees;
>>>>>>> 48d897b0
    }

    SetUpParams public params;
    SetUpParams public DEFAULT_PARAMS = SetUpParams({
        initialDeposit: 10 ether,
        initialLong: 5 ether,
        initialPrice: 2000 ether, // 2000 USD per wstETH
        initialTimestamp: 1_704_092_400, // 2024-01-01 07:00:00 UTC,
        initialBlock: block.number,
<<<<<<< HEAD
        enableUsdnRebase: false
=======
        enablePositionFees: false
>>>>>>> 48d897b0
    });

    Usdn public usdn;
    WstETH public wstETH;
    MockOracleMiddleware public oracleMiddleware;
    MockChainlinkOnChain public chainlinkGasPriceFeed;
    LiquidationRewardsManager public liquidationRewardsManager;
    UsdnProtocolHandler public protocol;
    uint256 public usdnInitialTotalSupply;
    uint128 public initialLongLeverage;
    address[] public users;

    function _setUp(SetUpParams memory testParams) public virtual {
        vm.warp(testParams.initialTimestamp);
        vm.startPrank(DEPLOYER);
        usdn = new Usdn(address(0), address(0));
        wstETH = new WstETH();
        oracleMiddleware = new MockOracleMiddleware();
        chainlinkGasPriceFeed = new MockChainlinkOnChain();
        liquidationRewardsManager =
            new LiquidationRewardsManager(address(chainlinkGasPriceFeed), IWstETH(address(wstETH)), 2 days);

        protocol = new UsdnProtocolHandler(
            usdn,
            wstETH,
            oracleMiddleware,
            liquidationRewardsManager,
            100, // tick spacing 100 = 1%
            ADMIN // Fee collector
        );
        usdn.grantRole(usdn.MINTER_ROLE(), address(protocol));
<<<<<<< HEAD
        usdn.grantRole(usdn.REBASER_ROLE(), address(protocol));
        if (!params.enableUsdnRebase) {
            // set a high target price to effectively disable rebases
            protocol.setUsdnRebaseThreshold(uint128(1000 * 10 ** protocol.getPriceFeedDecimals()));
            protocol.setTargetUsdnPrice(uint128(1000 * 10 ** protocol.getPriceFeedDecimals()));
        }
=======

        if (!testParams.enablePositionFees) {
            protocol.setPositionFeeBps(0); // 0%
        }

>>>>>>> 48d897b0
        wstETH.approve(address(protocol), type(uint256).max);
        // leverage approx 2x
        protocol.initialize(
            testParams.initialDeposit,
            testParams.initialLong,
            testParams.initialPrice / 2,
            abi.encode(testParams.initialPrice)
        );
        Position memory firstPos = protocol.getLongPosition(
            protocol.getEffectiveTickForPrice(testParams.initialPrice / 2)
                + int24(protocol.getLiquidationPenalty()) * protocol.getTickSpacing(),
            0,
            0
        );
        // separate the roles ADMIN and DEPLOYER
        protocol.transferOwnership(ADMIN);
        vm.stopPrank();

        usdnInitialTotalSupply = usdn.totalSupply();
        initialLongLeverage = firstPos.leverage;
        params = testParams;
    }

    function test_setUp() public {
        _setUp(DEFAULT_PARAMS);
        assertGt(protocol.getTickSpacing(), 1, "tickSpacing"); // we want to test all functions for a tickSpacing > 1
        assertEq(
            wstETH.balanceOf(address(protocol)), params.initialDeposit + params.initialLong, "wstETH protocol balance"
        );
        assertEq(usdn.balanceOf(protocol.DEAD_ADDRESS()), protocol.MIN_USDN_SUPPLY(), "usdn dead address balance");
        uint256 usdnTotalSupply = uint256(params.initialDeposit) * params.initialPrice / 10 ** 18;
        usdnTotalSupply -= usdnTotalSupply * protocol.getPositionFeeBps() / protocol.BPS_DIVISOR();
        assertEq(usdnTotalSupply, usdnInitialTotalSupply, "usdn total supply");
        assertEq(usdn.balanceOf(DEPLOYER), usdnTotalSupply - protocol.MIN_USDN_SUPPLY(), "usdn deployer balance");
        Position memory firstPos = protocol.getLongPosition(
            protocol.getEffectiveTickForPrice(params.initialPrice / 2)
                + int24(protocol.getLiquidationPenalty()) * protocol.getTickSpacing(),
            0,
            0
        );
        assertEq(firstPos.leverage, 1_983_994_053_940_692_631_258, "first pos leverage");
        assertEq(firstPos.timestamp, block.timestamp, "first pos timestamp");
        assertEq(firstPos.user, DEPLOYER, "first pos user");
        assertEq(firstPos.amount, params.initialLong, "first pos amount");
        assertEq(protocol.getPendingProtocolFee(), 0, "initial pending protocol fee");
        assertEq(protocol.getFeeCollector(), ADMIN, "fee collector");
        assertEq(protocol.owner(), ADMIN, "protocol owner");
    }

    /**
     * @dev Helper function to assert two `PendingAction` are equal.
     * Reverts if not equal.
     * @param a First `PendingAction`
     * @param b Second `PendingAction`
     */
    function _assertActionsEqual(PendingAction memory a, PendingAction memory b, string memory err) internal {
        assertTrue(a.action == b.action, string.concat(err, " - action type"));
        assertEq(a.timestamp, b.timestamp, string.concat(err, " - action timestamp"));
        assertEq(a.user, b.user, string.concat(err, " - action user"));
        assertEq(a.var1, b.var1, string.concat(err, " - action var1"));
        assertEq(a.amount, b.amount, string.concat(err, " - action amount"));
        assertEq(a.var2, b.var2, string.concat(err, " - action var2"));
        assertEq(a.var3, b.var3, string.concat(err, " - action var3"));
        assertEq(a.var4, b.var4, string.concat(err, " - action var4"));
        assertEq(a.var5, b.var5, string.concat(err, " - action var5"));
        assertEq(a.var6, b.var6, string.concat(err, " - action var6"));
    }
}<|MERGE_RESOLUTION|>--- conflicted
+++ resolved
@@ -26,11 +26,8 @@
         uint128 initialPrice;
         uint256 initialTimestamp;
         uint256 initialBlock;
-<<<<<<< HEAD
         bool enableUsdnRebase;
-=======
         bool enablePositionFees;
->>>>>>> 48d897b0
     }
 
     SetUpParams public params;
@@ -40,11 +37,8 @@
         initialPrice: 2000 ether, // 2000 USD per wstETH
         initialTimestamp: 1_704_092_400, // 2024-01-01 07:00:00 UTC,
         initialBlock: block.number,
-<<<<<<< HEAD
-        enableUsdnRebase: false
-=======
+        enableUsdnRebase: false,
         enablePositionFees: false
->>>>>>> 48d897b0
     });
 
     Usdn public usdn;
@@ -76,20 +70,17 @@
             ADMIN // Fee collector
         );
         usdn.grantRole(usdn.MINTER_ROLE(), address(protocol));
-<<<<<<< HEAD
         usdn.grantRole(usdn.REBASER_ROLE(), address(protocol));
+
         if (!params.enableUsdnRebase) {
             // set a high target price to effectively disable rebases
             protocol.setUsdnRebaseThreshold(uint128(1000 * 10 ** protocol.getPriceFeedDecimals()));
             protocol.setTargetUsdnPrice(uint128(1000 * 10 ** protocol.getPriceFeedDecimals()));
         }
-=======
-
         if (!testParams.enablePositionFees) {
             protocol.setPositionFeeBps(0); // 0%
         }
 
->>>>>>> 48d897b0
         wstETH.approve(address(protocol), type(uint256).max);
         // leverage approx 2x
         protocol.initialize(
