// SPDX-License-Identifier: UNLICENSED
pragma solidity 0.8.20;

import { IERC20Metadata } from "@openzeppelin/contracts/token/ERC20/extensions/IERC20Metadata.sol";

import {
    PendingAction,
    VaultPendingAction,
    LongPendingAction,
    ProtocolAction
} from "src/interfaces/UsdnProtocol/IUsdnProtocolTypes.sol";
import { UsdnProtocol } from "src/UsdnProtocol/UsdnProtocol.sol";
import { IUsdn } from "src/interfaces/Usdn/IUsdn.sol";
import { ILiquidationRewardsManager } from "src/interfaces/OracleMiddleware/ILiquidationRewardsManager.sol";
import { IOracleMiddleware } from "src/interfaces/OracleMiddleware/IOracleMiddleware.sol";
import { PriceInfo } from "src/interfaces/OracleMiddleware/IOracleMiddlewareTypes.sol";
import { DoubleEndedQueue } from "src/libraries/DoubleEndedQueue.sol";

/**
 * @title UsdnProtocolHandler
 * @dev Wrapper to aid in testing the protocol
 */
contract UsdnProtocolHandler is UsdnProtocol {
    using DoubleEndedQueue for DoubleEndedQueue.Deque;

    constructor(
        IUsdn usdn,
        IERC20Metadata asset,
        IOracleMiddleware oracleMiddleware,
        ILiquidationRewardsManager liquidationRewardsManager,
        int24 tickSpacing,
        address feeCollector
    ) UsdnProtocol(usdn, asset, oracleMiddleware, liquidationRewardsManager, tickSpacing, feeCollector) { }

<<<<<<< HEAD
    function i_positionValue(uint128 currentPrice, uint128 liqPriceWithoutPenalty, uint128 positionExpo)
=======
    /// @dev Useful to completely disable funding, which is normally initialized with a positive bias value
    function resetEMA() external {
        _EMA = 0;
    }

    function i_positionValue(uint128 currentPrice, uint128 liqPriceWithoutPenalty, uint128 positionTotalExpo)
>>>>>>> 7317c4da
        external
        pure
        returns (uint256 value_)
    {
<<<<<<< HEAD
        return _positionValue(currentPrice, liqPriceWithoutPenalty, positionExpo);
=======
        return _positionValue(currentPrice, liqPriceWithoutPenalty, positionTotalExpo);
>>>>>>> 7317c4da
    }

    function i_calculatePositionTotalExpo(uint128 amount, uint128 startPrice, uint128 liquidationPrice)
        external
        pure
        returns (uint256 totalExpo_)
    {
        return _calculatePositionTotalExpo(amount, startPrice, liquidationPrice);
    }

    function i_removePendingAction(uint128 rawIndex, address user) external {
        _pendingActionsQueue.clearAt(rawIndex);
        delete _pendingActions[user];
    }

    function i_getActionablePendingAction(uint256 maxIter) external returns (PendingAction memory) {
        return _getActionablePendingAction(maxIter);
    }

    function i_vaultTradingExpo(uint128 currentPrice) external view returns (int256) {
        return _vaultTradingExpo(currentPrice);
    }

    function i_longTradingExpo(uint128 currentPrice) external view returns (int256) {
        return _longTradingExpo(currentPrice);
    }

    function i_lastFunding() external view returns (int256) {
        return _lastFunding;
    }

    function i_applyPnlAndFunding(uint128 currentPrice, uint128 timestamp)
        external
        returns (bool priceUpdated_, int256 tempLongBalance_, int256 tempVaultBalance_)
    {
        return _applyPnlAndFunding(currentPrice, timestamp);
    }

    function i_liquidatePositions(
        uint256 currentPrice,
        uint16 iteration,
        int256 tempLongBalance,
        int256 tempVaultBalance
    )
        external
        returns (
            uint256 liquidatedPositions_,
            uint16 liquidatedTicks_,
            int256 remainingCollateral_,
            uint256 newLongBalance_,
            uint256 newVaultBalance_
        )
    {
        return _liquidatePositions(currentPrice, iteration, tempLongBalance, tempVaultBalance);
    }

    function i_toVaultPendingAction(PendingAction memory action) external pure returns (VaultPendingAction memory) {
        return _toVaultPendingAction(action);
    }

    function i_toLongPendingAction(PendingAction memory action) external pure returns (LongPendingAction memory) {
        return _toLongPendingAction(action);
    }

    function i_convertVaultPendingAction(VaultPendingAction memory action)
        external
        pure
        returns (PendingAction memory)
    {
        return _convertVaultPendingAction(action);
    }

    function i_convertLongPendingAction(LongPendingAction memory action) external pure returns (PendingAction memory) {
        return _convertLongPendingAction(action);
    }

    function i_assetToTransfer(uint128 currentPrice, int24 tick, uint128 expo, uint256 liqMultiplier)
        external
        view
        returns (uint256)
    {
        return _assetToTransfer(currentPrice, tick, expo, liqMultiplier);
    }

    function i_tickValue(uint256 currentPrice, int24 tick, uint256 tickTotalExpo) external view returns (int256) {
        return _tickValue(currentPrice, tick, tickTotalExpo);
    }

    function i_getOraclePrice(ProtocolAction action, uint40 timestamp, bytes calldata priceData)
        external
        payable
        returns (PriceInfo memory)
    {
        return _getOraclePrice(action, timestamp, priceData);
    }

    function i_calcMintUsdn(uint256 amount, uint256 vaultBalance, uint256 usdnTotalSupply, uint256 price)
        external
        view
        returns (uint256 toMint_)
    {
        return _calcMintUsdn(amount, vaultBalance, usdnTotalSupply, price);
    }

    function i_vaultAssetAvailable(
        uint256 totalExpo,
        uint256 balanceVault,
        uint256 balanceLong,
        uint128 newPrice,
        uint128 oldPrice
    ) external pure returns (int256 available_) {
        return _vaultAssetAvailable(totalExpo, balanceVault, balanceLong, newPrice, oldPrice);
    }

    function i_vaultAssetAvailable(uint128 currentPrice) external view returns (int256) {
        return _vaultAssetAvailable(currentPrice);
    }

    function i_tickHash(int24 tick) external view returns (bytes32, uint256) {
        return _tickHash(tick);
    }

    function i_longAssetAvailable(uint128 currentPrice) external view returns (int256) {
        return _longAssetAvailable(currentPrice);
    }

    function i_getLiquidationPrice(uint128 startPrice, uint128 leverage) external pure returns (uint128) {
        return _getLiquidationPrice(startPrice, leverage);
    }

    function i_getLeverage(uint128 price, uint128 liqPrice) external pure returns (uint128) {
        return _getLeverage(price, liqPrice);
    }

    function setEMA(int256 newEMA) external {
        _EMA = newEMA;
    }
}<|MERGE_RESOLUTION|>--- conflicted
+++ resolved
@@ -32,25 +32,17 @@
         address feeCollector
     ) UsdnProtocol(usdn, asset, oracleMiddleware, liquidationRewardsManager, tickSpacing, feeCollector) { }
 
-<<<<<<< HEAD
-    function i_positionValue(uint128 currentPrice, uint128 liqPriceWithoutPenalty, uint128 positionExpo)
-=======
     /// @dev Useful to completely disable funding, which is normally initialized with a positive bias value
     function resetEMA() external {
         _EMA = 0;
     }
 
     function i_positionValue(uint128 currentPrice, uint128 liqPriceWithoutPenalty, uint128 positionTotalExpo)
->>>>>>> 7317c4da
         external
         pure
         returns (uint256 value_)
     {
-<<<<<<< HEAD
-        return _positionValue(currentPrice, liqPriceWithoutPenalty, positionExpo);
-=======
         return _positionValue(currentPrice, liqPriceWithoutPenalty, positionTotalExpo);
->>>>>>> 7317c4da
     }
 
     function i_calculatePositionTotalExpo(uint128 amount, uint128 startPrice, uint128 liquidationPrice)
