--- conflicted
+++ resolved
@@ -402,10 +402,6 @@
         _checkSafetyMargin(currentPrice, liquidationPrice);
     }
 
-<<<<<<< HEAD
-    function i_minPrice() external pure returns (uint256) {
-        return TickMath.MIN_PRICE;
-=======
     function i_getEffectivePriceForTick(int24 tick, uint256 liqMultiplier) external pure returns (uint128) {
         return _getEffectivePriceForTick(tick, liqMultiplier);
     }
@@ -416,6 +412,9 @@
         HugeUint.Uint512 memory accumulator
     ) external pure returns (uint256) {
         return _calcFixedPrecisionMultiplier(assetPrice, longTradingExpo, accumulator);
->>>>>>> d60a3a94
+    }
+
+    function i_minPrice() external pure returns (uint256) {
+        return TickMath.MIN_PRICE;
     }
 }