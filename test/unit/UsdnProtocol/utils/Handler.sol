// SPDX-License-Identifier: UNLICENSED
pragma solidity ^0.8.25;

import { Test } from "forge-std/Test.sol";

import { IERC20Metadata } from "@openzeppelin/contracts/token/ERC20/extensions/IERC20Metadata.sol";
import { SafeCast } from "@openzeppelin/contracts/utils/math/SafeCast.sol";
import { LibBitmap } from "solady/src/utils/LibBitmap.sol";

import { UsdnProtocol } from "../../../../src/UsdnProtocol/UsdnProtocol.sol";
import { UsdnProtocolActionsLongLibrary as actionsLongLib } from
    "../../../../src/UsdnProtocol/libraries/UsdnProtocolActionsLongLibrary.sol";
import { UsdnProtocolActionsUtilsLibrary as actionsUtilsLib } from
    "../../../../src/UsdnProtocol/libraries/UsdnProtocolActionsUtilsLibrary.sol";
import { UsdnProtocolActionsVaultLibrary as actionsVaultLib } from
    "../../../../src/UsdnProtocol/libraries/UsdnProtocolActionsVaultLibrary.sol";
import { UsdnProtocolCoreLibrary as coreLib } from "../../../../src/UsdnProtocol/libraries/UsdnProtocolCoreLibrary.sol";
import { UsdnProtocolLongLibrary as longLib } from "../../../../src/UsdnProtocol/libraries/UsdnProtocolLongLibrary.sol";
import { UsdnProtocolVaultLibrary as vaultLib } from
    "../../../../src/UsdnProtocol/libraries/UsdnProtocolVaultLibrary.sol";
import { IBaseOracleMiddleware } from "../../../../src/interfaces/OracleMiddleware/IBaseOracleMiddleware.sol";
import { ILiquidationRewardsManager } from "../../../../src/interfaces/OracleMiddleware/ILiquidationRewardsManager.sol";
import { PriceInfo } from "../../../../src/interfaces/OracleMiddleware/IOracleMiddlewareTypes.sol";
import { IUsdn } from "../../../../src/interfaces/Usdn/IUsdn.sol";
import {
    CachedProtocolState,
    DepositPendingAction,
    LongPendingAction,
    PendingAction,
    PositionId,
    PreviousActionsData,
    ProtocolAction,
    TickData,
    WithdrawalPendingAction
} from "../../../../src/interfaces/UsdnProtocol/IUsdnProtocolTypes.sol";
import { LiquidationsEffects, Position } from "../../../../src/interfaces/UsdnProtocol/IUsdnProtocolTypes.sol";
import { DoubleEndedQueue } from "../../../../src/libraries/DoubleEndedQueue.sol";
import { HugeUint } from "../../../../src/libraries/HugeUint.sol";
import { HugeUint } from "../../../../src/libraries/HugeUint.sol";
import { SignedMath } from "../../../../src/libraries/SignedMath.sol";

/**
 * @title UsdnProtocolHandler
 * @dev Wrapper to aid in testing the protocol
 */
contract UsdnProtocolHandler is UsdnProtocol, Test {
    using DoubleEndedQueue for DoubleEndedQueue.Deque;
    using LibBitmap for LibBitmap.Bitmap;
    using SafeCast for int256;
    using SafeCast for uint256;
    using SignedMath for int256;

    constructor(
        IUsdn usdn,
        IERC20Metadata sdex,
        IERC20Metadata asset,
        IBaseOracleMiddleware oracleMiddleware,
        ILiquidationRewardsManager liquidationRewardsManager,
        int24 tickSpacing,
        address feeCollector
    ) UsdnProtocol(usdn, sdex, asset, oracleMiddleware, liquidationRewardsManager, tickSpacing, feeCollector) { }

    /// @dev Useful to completely disable funding, which is normally initialized with a positive bias value
    function resetEMA() external {
        s._EMA = 0;
    }

    /// @dev Push a pending item to the front of the pending actions queue
    function queuePushFront(PendingAction memory action) external returns (uint128 rawIndex_) {
        rawIndex_ = s._pendingActionsQueue.pushFront(action);
        s._pendingActions[action.validator] = uint256(rawIndex_) + 1;
    }

    /// @dev Verify if the pending actions queue is empty
    function queueEmpty() external view returns (bool) {
        return s._pendingActionsQueue.empty();
    }

    function getQueueItem(uint128 rawIndex) external view returns (PendingAction memory) {
        return s._pendingActionsQueue.atRaw(rawIndex);
    }

    /**
     * @dev Use this function in unit tests to make sure we provide a fresh price that updates the balances
     * The function reverts the price given by the mock oracle middleware is not fresh enough to trigger a balance
     * update. Call `_waitBeforeLiquidation()` before calling this function to make sure enough time has passed.
     * Do not use this function in contexts where ether needs to be refunded.
     */
    function testLiquidate(bytes calldata currentPriceData, uint16 iterations)
        external
        payable
        returns (uint256 liquidatedPositions_)
    {
        uint256 lastUpdateTimestampBefore = s._lastUpdateTimestamp;
        vm.startPrank(msg.sender);
        liquidatedPositions_ = this.liquidate(currentPriceData, iterations);
        vm.stopPrank();
        require(s._lastUpdateTimestamp > lastUpdateTimestampBefore, "UsdnProtocolHandler: liq price is not fresh");
    }

    function tickValue(int24 tick, uint256 currentPrice) external view returns (int256) {
        int256 longTradingExpo = this.longTradingExpoWithFunding(uint128(currentPrice), uint128(block.timestamp));
        if (longTradingExpo < 0) {
            longTradingExpo = 0;
        }
        bytes32 tickHash = actionsLongLib.tickHash(tick, s._tickVersion[tick]);
        return longLib._tickValue(
            s, tick, currentPrice, uint256(longTradingExpo), s._liqMultiplierAccumulator, s._tickData[tickHash]
        );
    }

    /**
     * @dev Helper function to simulate a situation where the vault would be empty. In practice, it's not possible to
     * achieve.
     */
    function emptyVault() external {
        s._balanceLong += s._balanceVault;
        s._balanceVault = 0;
    }

    function updateBalances(uint128 currentPrice) external {
        (bool priceUpdated, int256 tempLongBalance, int256 tempVaultBalance) =
            coreLib._applyPnlAndFunding(s, currentPrice, uint128(block.timestamp));
        if (!priceUpdated) {
            revert("price was not updated");
        }
        s._balanceLong = tempLongBalance.toUint256();
        s._balanceVault = tempVaultBalance.toUint256();
    }

    function removePendingAction(uint128 rawIndex, address user) external {
        s._pendingActionsQueue.clearAt(rawIndex);
        delete s._pendingActions[user];
    }

    function findLastSetInTickBitmap(int24 searchFrom) external view returns (uint256 index) {
        return s._tickBitmap.findLastSet(coreLib._calcBitmapIndexFromTick(s, searchFrom));
    }

    function tickBitmapStatus(int24 tick) external view returns (bool isSet_) {
        return s._tickBitmap.get(coreLib._calcBitmapIndexFromTick(s, tick));
    }

    function setTickVersion(int24 tick, uint256 version) external {
        s._tickVersion[tick] = version;
    }

    function i_initiateClosePosition(
        address owner,
        address to,
        address validator,
        PositionId memory posId,
        uint128 amountToClose,
        uint64 securityDepositValue,
        bytes calldata currentPriceData
    ) external returns (uint256 securityDepositValue_, bool isLiquidationPending_, bool liq_) {
        return actionsLongLib._initiateClosePosition(
            s, owner, to, validator, posId, amountToClose, securityDepositValue, currentPriceData
        );
    }

    function i_validateClosePosition(address user, bytes calldata priceData) external {
        actionsLongLib._validateClosePosition(s, user, priceData);
    }

    function i_removeAmountFromPosition(
        int24 tick,
        uint256 index,
        Position memory pos,
        uint128 amountToRemove,
        uint128 totalExpoToRemove
    ) external returns (HugeUint.Uint512 memory liqMultiplierAccumulator_) {
        liqMultiplierAccumulator_ =
            actionsUtilsLib._removeAmountFromPosition(s, tick, index, pos, amountToRemove, totalExpoToRemove);
    }

    function i_positionValue(uint128 currentPrice, uint128 liqPriceWithoutPenalty, uint128 positionTotalExpo)
        external
        pure
        returns (int256 value_)
    {
        return longLib._positionValue(currentPrice, liqPriceWithoutPenalty, positionTotalExpo);
    }

    function i_calcPositionTotalExpo(uint128 amount, uint128 startPrice, uint128 liquidationPrice)
        external
        pure
        returns (uint128 totalExpo_)
    {
        return longLib._calcPositionTotalExpo(amount, startPrice, liquidationPrice);
    }

    function i_getActionablePendingAction() external returns (PendingAction memory, uint128) {
        return coreLib._getActionablePendingAction(s);
    }

    function i_lastFunding() external view returns (int256) {
        return s._lastFunding;
    }

    function i_applyPnlAndFunding(uint128 currentPrice, uint128 timestamp)
        external
        returns (bool priceUpdated_, int256 tempLongBalance_, int256 tempVaultBalance_)
    {
        return coreLib._applyPnlAndFunding(s, currentPrice, timestamp);
    }

    function i_liquidatePositions(
        uint256 currentPrice,
        uint16 iteration,
        int256 tempLongBalance,
        int256 tempVaultBalance
    ) external returns (LiquidationsEffects memory effects_) {
        return longLib._liquidatePositions(s, currentPrice, iteration, tempLongBalance, tempVaultBalance);
    }

    function i_toDepositPendingAction(PendingAction memory action)
        external
        pure
        returns (DepositPendingAction memory)
    {
        return coreLib._toDepositPendingAction(action);
    }

    function i_toWithdrawalPendingAction(PendingAction memory action)
        external
        pure
        returns (WithdrawalPendingAction memory)
    {
        return coreLib._toWithdrawalPendingAction(action);
    }

    function i_toLongPendingAction(PendingAction memory action) external pure returns (LongPendingAction memory) {
        return coreLib._toLongPendingAction(action);
    }

    function i_convertDepositPendingAction(DepositPendingAction memory action)
        external
        pure
        returns (PendingAction memory)
    {
        return coreLib._convertDepositPendingAction(action);
    }

    function i_convertWithdrawalPendingAction(WithdrawalPendingAction memory action)
        external
        pure
        returns (PendingAction memory)
    {
        return coreLib._convertWithdrawalPendingAction(action);
    }

    function i_convertLongPendingAction(LongPendingAction memory action) external pure returns (PendingAction memory) {
        return coreLib._convertLongPendingAction(action);
    }

    function i_assetToRemove(uint128 priceWithFees, uint128 liqPriceWithoutPenalty, uint128 posExpo)
        external
        view
        returns (uint256)
    {
        return actionsUtilsLib._assetToRemove(s, priceWithFees, liqPriceWithoutPenalty, posExpo);
    }

    function i_tickValue(
        int24 tick,
        uint256 currentPrice,
        uint256 longTradingExpo,
        HugeUint.Uint512 memory accumulator,
        TickData memory tickData
    ) external view returns (int256) {
        return longLib._tickValue(s, tick, currentPrice, longTradingExpo, accumulator, tickData);
    }

    function i_getOraclePrice(ProtocolAction action, uint256 timestamp, bytes32 actionId, bytes calldata priceData)
        external
        payable
        returns (PriceInfo memory)
    {
        return actionsVaultLib._getOraclePrice(s, action, timestamp, actionId, priceData);
    }

    function i_calcMintUsdnShares(uint256 amount, uint256 vaultBalance, uint256 usdnTotalShares, uint256 price)
        external
        view
        returns (uint256 toMint_)
    {
        return vaultLib._calcMintUsdnShares(s, amount, vaultBalance, usdnTotalShares, price);
    }

    function i_calcSdexToBurn(uint256 usdnAmount, uint32 sdexBurnRatio) external pure returns (uint256) {
        return vaultLib._calcSdexToBurn(usdnAmount, sdexBurnRatio);
    }

    function i_vaultAssetAvailable(
        uint256 totalExpo,
        uint256 balanceVault,
        uint256 balanceLong,
        uint128 newPrice,
        uint128 oldPrice
    ) external pure returns (int256 available_) {
        return vaultLib._vaultAssetAvailable(totalExpo, balanceVault, balanceLong, newPrice, oldPrice);
    }

    function i_vaultAssetAvailable(uint128 currentPrice) external view returns (int256) {
        return vaultLib._vaultAssetAvailable(s, currentPrice);
    }

    function i_tickHash(int24 tick) external view returns (bytes32, uint256) {
        return vaultLib._tickHash(s, tick);
    }

    function i_longAssetAvailable(uint256 totalExpo, uint256 balanceLong, uint128 newPrice, uint128 oldPrice)
        external
        pure
        returns (int256 available_)
    {
        return coreLib._longAssetAvailable(totalExpo, balanceLong, newPrice, oldPrice);
    }

    function i_longAssetAvailable(uint128 currentPrice) external view returns (int256) {
        return coreLib._longAssetAvailable(s, currentPrice);
    }

    function i_getLiquidationPrice(uint128 startPrice, uint128 leverage) external pure returns (uint128) {
        return longLib._getLiquidationPrice(startPrice, leverage);
    }

    function i_checkImbalanceLimitDeposit(uint256 depositValue) external view {
        actionsVaultLib._checkImbalanceLimitDeposit(s, depositValue);
    }

    function i_checkImbalanceLimitWithdrawal(uint256 withdrawalValue, uint256 totalExpo) external view {
        actionsVaultLib._checkImbalanceLimitWithdrawal(s, withdrawalValue, totalExpo);
    }

    function i_checkImbalanceLimitOpen(uint256 openTotalExpoValue, uint256 openCollatValue) external view {
        longLib._checkImbalanceLimitOpen(s, openTotalExpoValue, openCollatValue);
    }

    function i_checkImbalanceLimitClose(uint256 posTotalExpoToClose, uint256 posValueToClose) external view {
        actionsUtilsLib._checkImbalanceLimitClose(s, posTotalExpoToClose, posValueToClose);
    }

    function i_getLeverage(uint128 price, uint128 liqPrice) external pure returns (uint128) {
        return longLib._getLeverage(price, liqPrice);
    }

    function i_calcTickFromBitmapIndex(uint256 index) external view returns (int24) {
        return longLib._calcTickFromBitmapIndex(s, index);
    }

    function i_calcTickFromBitmapIndex(uint256 index, int24 tickSpacing) external pure returns (int24) {
        return longLib._calcTickFromBitmapIndex(index, tickSpacing);
    }

    function i_calcBitmapIndexFromTick(int24 tick) external view returns (uint256) {
        return coreLib._calcBitmapIndexFromTick(s, tick);
    }

    function i_calcBitmapIndexFromTick(int24 tick, int24 tickSpacing) external pure returns (uint256) {
        return coreLib._calcBitmapIndexFromTick(tick, tickSpacing);
    }

    function i_calcLiqPriceFromTradingExpo(uint128 currentPrice, uint128 amount, uint256 tradingExpo)
        external
        pure
        returns (uint128 liqPrice_)
    {
        return longLib._calcLiqPriceFromTradingExpo(currentPrice, amount, tradingExpo);
    }

    function i_findHighestPopulatedTick(int24 searchStart) external view returns (int24 tick_) {
        return longLib._findHighestPopulatedTick(s, searchStart);
    }

    function i_updateEMA(uint128 secondsElapsed) external returns (int256) {
        return coreLib._updateEMA(s, secondsElapsed);
    }

    function i_usdnRebase(uint128 assetPrice, bool ignoreInterval) external returns (bool, bytes memory) {
        return vaultLib._usdnRebase(s, assetPrice, ignoreInterval);
    }

    function i_calcUsdnPrice(uint256 vaultBalance, uint128 assetPrice, uint256 usdnTotalSupply, uint8 assetDecimals)
        external
        pure
        returns (uint256)
    {
        return vaultLib._calcUsdnPrice(vaultBalance, assetPrice, usdnTotalSupply, assetDecimals);
    }

    function i_calcRebaseTotalSupply(uint256 vaultBalance, uint128 assetPrice, uint128 targetPrice, uint8 assetDecimals)
        external
        pure
        returns (uint256)
    {
        return vaultLib._calcRebaseTotalSupply(vaultBalance, assetPrice, targetPrice, assetDecimals);
    }

    function i_addPendingAction(address user, PendingAction memory action) external returns (uint256) {
        return coreLib._addPendingAction(s, user, action);
    }

    function i_getPendingAction(address user) external view returns (PendingAction memory, uint128) {
        return coreLib._getPendingAction(s, user);
    }

    function i_getPendingActionOrRevert(address user) external view returns (PendingAction memory, uint128) {
        return coreLib._getPendingActionOrRevert(s, user);
    }

    function i_executePendingAction(PreviousActionsData calldata data) external returns (bool, bool, bool, uint256) {
        return actionsVaultLib._executePendingAction(s, data);
    }

    function i_executePendingActionOrRevert(PreviousActionsData calldata data) external {
        actionsVaultLib._executePendingActionOrRevert(s, data);
    }

    function i_refundExcessEther(uint256 securityDepositValue, uint256 amountToRefund, uint256 balanceBefore)
        external
        payable
    {
        actionsVaultLib._refundExcessEther(securityDepositValue, amountToRefund, balanceBefore);
    }

    function i_refundEther(uint256 amount, address payable to) external payable {
        actionsVaultLib._refundEther(amount, to);
    }

    function i_mergeWithdrawalAmountParts(uint24 sharesLSB, uint128 sharesMSB) external pure returns (uint256) {
        return coreLib._mergeWithdrawalAmountParts(sharesLSB, sharesMSB);
    }

    function i_calcWithdrawalAmountLSB(uint152 usdnShares) external pure returns (uint24) {
        return vaultLib._calcWithdrawalAmountLSB(usdnShares);
    }

    function i_calcWithdrawalAmountMSB(uint152 usdnShares) external pure returns (uint128) {
        return vaultLib._calcWithdrawalAmountMSB(usdnShares);
    }

    function i_createInitialDeposit(uint128 amount, uint128 price) external {
        vaultLib._createInitialDeposit(s, amount, price);
    }

    function i_createInitialPosition(uint128 amount, uint128 price, int24 tick, uint128 positionTotalExpo) external {
        vaultLib._createInitialPosition(s, amount, price, tick, positionTotalExpo);
    }

    function i_saveNewPosition(int24 tick, Position memory long, uint8 liquidationPenalty)
        external
        returns (uint256, uint256, HugeUint.Uint512 memory)
    {
        return actionsUtilsLib._saveNewPosition(s, tick, long, liquidationPenalty);
    }

    function i_checkSafetyMargin(uint128 currentPrice, uint128 liquidationPrice) external view {
        longLib._checkSafetyMargin(s, currentPrice, liquidationPrice);
    }

    function i_getEffectivePriceForTick(int24 tick, uint256 liqMultiplier) external pure returns (uint128) {
        return longLib._getEffectivePriceForTick(tick, liqMultiplier);
    }

    function i_calcFixedPrecisionMultiplier(
        uint256 assetPrice,
        uint256 longTradingExpo,
        HugeUint.Uint512 memory accumulator
    ) external pure returns (uint256) {
        return longLib._calcFixedPrecisionMultiplier(assetPrice, longTradingExpo, accumulator);
    }

    function i_calcBurnUsdn(uint256 usdnShares, uint256 available, uint256 usdnTotalShares)
        external
        pure
        returns (uint256 assetExpected_)
    {
        return vaultLib._calcBurnUsdn(usdnShares, available, usdnTotalShares);
    }

    function i_calcTickWithoutPenalty(int24 tick, uint8 liquidationPenalty) external view returns (int24) {
        return longLib._calcTickWithoutPenalty(s, tick, liquidationPenalty);
    }

    function i_calcTickWithoutPenalty(int24 tick) external view returns (int24) {
        return longLib._calcTickWithoutPenalty(s, tick, s._liquidationPenalty);
    }

    function i_unadjustPrice(
        uint256 price,
        uint256 assetPrice,
        uint256 longTradingExpo,
        HugeUint.Uint512 memory accumulator
    ) external pure returns (uint256) {
        return longLib._unadjustPrice(price, assetPrice, longTradingExpo, accumulator);
    }

    function i_clearPendingAction(address user, uint128 rawIndex) external {
        coreLib._clearPendingAction(s, user, rawIndex);
    }

    function i_calcRebalancerPositionTick(
        uint128 neutralPrice,
        uint128 positionAmount,
        uint256 rebalancerMaxLeverage,
        uint256 totalExpo,
        uint256 balanceLong,
        uint256 balanceVault,
        HugeUint.Uint512 memory liqMultiplierAccumulator
    ) external view returns (int24 tickWithoutLiqPenalty_) {
        CachedProtocolState memory cache = CachedProtocolState({
            totalExpo: totalExpo,
            longBalance: balanceLong,
            vaultBalance: balanceVault,
            tradingExpo: totalExpo - balanceLong,
            liqMultiplierAccumulator: liqMultiplierAccumulator
        });

        return longLib._calcRebalancerPositionTick(s, neutralPrice, positionAmount, rebalancerMaxLeverage, cache);
    }

    function i_calcImbalanceCloseBps(int256 vaultBalance, int256 longBalance, uint256 longTotalExpo)
        external
        pure
        returns (int256 imbalanceBps_)
    {
        return longLib._calcImbalanceCloseBps(vaultBalance, longBalance, longTotalExpo);
    }

    function i_calcImbalanceOpenBps(int256 vaultBalance, int256 longBalance, uint256 longTotalExpo)
        external
        pure
        returns (int256 imbalanceBps_)
    {
        return longLib._calcImbalanceOpenBps(vaultBalance, longBalance, longTotalExpo);
    }

    function i_removeBlockedPendingAction(uint128 rawIndex, address payable to, bool cleanup) external {
        coreLib._removeBlockedPendingAction(s, rawIndex, to, cleanup);
    }

    function i_checkInitImbalance(uint128 positionTotalExpo, uint128 longAmount, uint128 depositAmount) external view {
        vaultLib._checkInitImbalance(s, positionTotalExpo, longAmount, depositAmount);
    }

    function i_removeStalePendingAction(address user) external returns (uint256) {
        return coreLib._removeStalePendingAction(s, user);
    }

<<<<<<< HEAD
    function i_triggerRebalancer(
        uint128 lastPrice,
        uint256 longBalance,
        uint256 vaultBalance,
        int256 remainingCollateral
    ) public returns (uint256 longBalance_, uint256 vaultBalance_) {
        return longLib._triggerRebalancer(s, lastPrice, longBalance, vaultBalance, remainingCollateral);
=======
    function i_calculateFee(int256 fund, int256 fundAsset)
        external
        returns (int256 fee_, int256 fundWithFee_, int256 fundAssetWithFee_)
    {
        return coreLib._calculateFee(s, fund, fundAsset);
>>>>>>> 902afb6a
    }

    function i_flashClosePosition(
        PositionId memory posId,
        uint128 neutralPrice,
        uint256 totalExpo,
        uint256 balanceLong,
        uint256 balanceVault,
        HugeUint.Uint512 memory liqMultiplierAccumulator
    ) external returns (int256 positionValue_) {
        CachedProtocolState memory cache = CachedProtocolState({
            totalExpo: totalExpo,
            longBalance: balanceLong,
            vaultBalance: balanceVault,
            tradingExpo: totalExpo - balanceLong,
            liqMultiplierAccumulator: liqMultiplierAccumulator
        });

        return longLib._flashClosePosition(s, posId, neutralPrice, cache);
    }

    function i_flashOpenPosition(
        address user,
        uint128 neutralPrice,
        int24 tickWithoutPenalty,
        uint128 amount,
        uint256 totalExpo,
        uint256 balanceLong,
        uint256 balanceVault,
        HugeUint.Uint512 memory liqMultiplierAccumulator
    ) external returns (PositionId memory posId_) {
        CachedProtocolState memory cache = CachedProtocolState({
            totalExpo: totalExpo,
            longBalance: balanceLong,
            vaultBalance: balanceVault,
            tradingExpo: totalExpo - balanceLong,
            liqMultiplierAccumulator: liqMultiplierAccumulator
        });

        return longLib._flashOpenPosition(s, user, neutralPrice, tickWithoutPenalty, amount, cache);
    }

    /**
     * @notice Helper to calculate the trading exposure of the long side at the time of the last balance update and
     * currentPrice
     */
    function getLongTradingExpo(uint128 currentPrice) external view returns (int256 expo_) {
        expo_ = s._totalExpo.toInt256().safeSub(coreLib._longAssetAvailable(s, currentPrice));
    }
}<|MERGE_RESOLUTION|>--- conflicted
+++ resolved
@@ -549,7 +549,6 @@
         return coreLib._removeStalePendingAction(s, user);
     }
 
-<<<<<<< HEAD
     function i_triggerRebalancer(
         uint128 lastPrice,
         uint256 longBalance,
@@ -557,13 +556,13 @@
         int256 remainingCollateral
     ) public returns (uint256 longBalance_, uint256 vaultBalance_) {
         return longLib._triggerRebalancer(s, lastPrice, longBalance, vaultBalance, remainingCollateral);
-=======
+    }
+
     function i_calculateFee(int256 fund, int256 fundAsset)
         external
         returns (int256 fee_, int256 fundWithFee_, int256 fundAssetWithFee_)
     {
         return coreLib._calculateFee(s, fund, fundAsset);
->>>>>>> 902afb6a
     }
 
     function i_flashClosePosition(
