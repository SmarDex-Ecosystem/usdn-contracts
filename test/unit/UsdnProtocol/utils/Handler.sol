// SPDX-License-Identifier: UNLICENSED
pragma solidity 0.8.20;

import { Test } from "forge-std/Test.sol";

import { IERC20Metadata } from "@openzeppelin/contracts/token/ERC20/extensions/IERC20Metadata.sol";
import { LibBitmap } from "solady/src/utils/LibBitmap.sol";
import { SafeCast } from "@openzeppelin/contracts/utils/math/SafeCast.sol";

import {
    PendingAction,
    DepositPendingAction,
    WithdrawalPendingAction,
    LongPendingAction,
    ProtocolAction,
    PreviousActionsData,
    TickData,
    PositionId
} from "src/interfaces/UsdnProtocol/IUsdnProtocolTypes.sol";
import { UsdnProtocol, Position } from "src/UsdnProtocol/UsdnProtocol.sol";
import { IUsdn } from "src/interfaces/Usdn/IUsdn.sol";
import { ILiquidationRewardsManager } from "src/interfaces/OracleMiddleware/ILiquidationRewardsManager.sol";
import { IOracleMiddleware } from "src/interfaces/OracleMiddleware/IOracleMiddleware.sol";
import { PriceInfo } from "src/interfaces/OracleMiddleware/IOracleMiddlewareTypes.sol";
import { DoubleEndedQueue } from "src/libraries/DoubleEndedQueue.sol";
import { HugeUint } from "src/libraries/HugeUint.sol";
import { Position, LiquidationsEffects } from "src/interfaces/UsdnProtocol/IUsdnProtocolTypes.sol";

/**
 * @title UsdnProtocolHandler
 * @dev Wrapper to aid in testing the protocol
 */
contract UsdnProtocolHandler is UsdnProtocol, Test {
    using DoubleEndedQueue for DoubleEndedQueue.Deque;
    using LibBitmap for LibBitmap.Bitmap;
    using SafeCast for int256;

    constructor(
        IUsdn usdn,
        IERC20Metadata sdex,
        IERC20Metadata asset,
        IOracleMiddleware oracleMiddleware,
        ILiquidationRewardsManager liquidationRewardsManager,
        int24 tickSpacing,
        address feeCollector
    ) UsdnProtocol(usdn, sdex, asset, oracleMiddleware, liquidationRewardsManager, tickSpacing, feeCollector) { }

    /// @dev Useful to completely disable funding, which is normally initialized with a positive bias value
    function resetEMA() external {
        _EMA = 0;
    }

    /// @dev Push a pending item to the front of the pending actions queue
    function queuePushFront(PendingAction memory action) external returns (uint128 rawIndex_) {
        rawIndex_ = _pendingActionsQueue.pushFront(action);
        _pendingActions[action.validator] = uint256(rawIndex_) + 1;
    }

    /// @dev Verify if the pending actions queue is empty
    function queueEmpty() external view returns (bool) {
        return _pendingActionsQueue.empty();
    }

    /**
     * @dev Use this function in unit tests to make sure we provide a fresh price that updates the balances
     * The function reverts the price given by the mock oracle middleware is not fresh enough to trigger a balance
     * update. Call `_waitBeforeLiquidation()` before calling this function to make sure enough time has passed.
     * Do not use this function in contexts where ether needs to be refunded.
     */
    function testLiquidate(bytes calldata currentPriceData, uint16 iterations)
        external
        payable
        returns (uint256 liquidatedPositions_)
    {
        uint256 lastUpdateTimestampBefore = _lastUpdateTimestamp;
        vm.startPrank(msg.sender);
        liquidatedPositions_ = this.liquidate(currentPriceData, iterations);
        vm.stopPrank();
        require(_lastUpdateTimestamp > lastUpdateTimestampBefore, "UsdnProtocolHandler: liq price is not fresh");
    }

    function tickValue(int24 tick, uint256 currentPrice) external view returns (int256) {
        int256 longTradingExpo = longTradingExpoWithFunding(uint128(currentPrice), uint128(block.timestamp));
        if (longTradingExpo < 0) {
            longTradingExpo = 0;
        }
        return _tickValue(
            tick,
            currentPrice,
            uint256(longTradingExpo),
            _liqMultiplierAccumulator,
            _tickData[tickHash(tick, _tickVersion[tick])]
        );
    }

    /**
     * @dev Helper function to simulate a situation where the vault would be empty. In practice, it's not possible to
     * achieve.
     */
    function emptyVault() external {
        _balanceLong += _balanceVault;
        _balanceVault = 0;
    }

    function updateBalances(uint128 currentPrice) external {
        (bool priceUpdated, int256 tempLongBalance, int256 tempVaultBalance) =
            _applyPnlAndFunding(currentPrice, uint128(block.timestamp));
        if (!priceUpdated) {
            revert("price was not updated");
        }
        _balanceLong = tempLongBalance.toUint256();
        _balanceVault = tempVaultBalance.toUint256();
    }

    function setTickVersion(int24 tick, uint256 version) external {
        _tickVersion[tick] = version;
    }

    function i_initiateClosePosition(
        address owner,
        address to,
        PositionId memory posId,
        uint128 amountToClose,
        uint64 securityDepositValue,
        bytes calldata currentPriceData
    ) external returns (uint256 securityDepositValue_, bool isLiquidationPending_, bool liq_) {
        return _initiateClosePosition(owner, to, posId, amountToClose, securityDepositValue, currentPriceData);
    }

    function i_validateClosePosition(address user, bytes calldata priceData) external {
        _validateClosePosition(user, priceData);
    }

    function i_removeAmountFromPosition(
        int24 tick,
        uint256 index,
        Position memory pos,
        uint128 amountToRemove,
        uint128 totalExpoToRemove
    ) external {
        return _removeAmountFromPosition(tick, index, pos, amountToRemove, totalExpoToRemove);
    }

    function i_positionValue(uint128 currentPrice, uint128 liqPriceWithoutPenalty, uint128 positionTotalExpo)
        external
        pure
        returns (int256 value_)
    {
        return _positionValue(currentPrice, liqPriceWithoutPenalty, positionTotalExpo);
    }

    function i_calcPositionTotalExpo(uint128 amount, uint128 startPrice, uint128 liquidationPrice)
        external
        pure
        returns (uint128 totalExpo_)
    {
        return _calcPositionTotalExpo(amount, startPrice, liquidationPrice);
    }

    function i_removePendingAction(uint128 rawIndex, address user) external {
        _pendingActionsQueue.clearAt(rawIndex);
        delete _pendingActions[user];
    }

    function i_getActionablePendingAction() external returns (PendingAction memory, uint128) {
        return _getActionablePendingAction();
    }

    function i_vaultTradingExpo(uint128 currentPrice) external view returns (int256) {
        return _vaultTradingExpo(currentPrice);
    }

    function i_longTradingExpo(uint128 currentPrice) external view returns (int256) {
        return _longTradingExpo(currentPrice);
    }

    function i_lastFunding() external view returns (int256) {
        return _lastFunding;
    }

    function i_applyPnlAndFunding(uint128 currentPrice, uint128 timestamp)
        external
        returns (bool priceUpdated_, int256 tempLongBalance_, int256 tempVaultBalance_)
    {
        return _applyPnlAndFunding(currentPrice, timestamp);
    }

    function i_liquidatePositions(
        uint256 currentPrice,
        uint16 iteration,
        int256 tempLongBalance,
        int256 tempVaultBalance
    ) external returns (LiquidationsEffects memory effects_) {
        return _liquidatePositions(currentPrice, iteration, tempLongBalance, tempVaultBalance);
    }

    function i_toDepositPendingAction(PendingAction memory action)
        external
        pure
        returns (DepositPendingAction memory)
    {
        return _toDepositPendingAction(action);
    }

    function i_toWithdrawalPendingAction(PendingAction memory action)
        external
        pure
        returns (WithdrawalPendingAction memory)
    {
        return _toWithdrawalPendingAction(action);
    }

    function i_toLongPendingAction(PendingAction memory action) external pure returns (LongPendingAction memory) {
        return _toLongPendingAction(action);
    }

    function i_convertDepositPendingAction(DepositPendingAction memory action)
        external
        pure
        returns (PendingAction memory)
    {
        return _convertDepositPendingAction(action);
    }

    function i_convertWithdrawalPendingAction(WithdrawalPendingAction memory action)
        external
        pure
        returns (PendingAction memory)
    {
        return _convertWithdrawalPendingAction(action);
    }

    function i_convertLongPendingAction(LongPendingAction memory action) external pure returns (PendingAction memory) {
        return _convertLongPendingAction(action);
    }

    function i_assetToRemove(uint128 priceWithFees, uint128 liqPriceWithoutPenalty, uint128 posExpo)
        external
        view
        returns (uint256)
    {
        return _assetToRemove(priceWithFees, liqPriceWithoutPenalty, posExpo);
    }

    function i_tickValue(
        int24 tick,
        uint256 currentPrice,
        uint256 longTradingExpo,
        HugeUint.Uint512 memory accumulator,
        TickData memory tickData
    ) external view returns (int256) {
        return _tickValue(tick, currentPrice, longTradingExpo, accumulator, tickData);
    }

    function i_getOraclePrice(ProtocolAction action, uint256 timestamp, bytes32 actionId, bytes calldata priceData)
        external
        payable
        returns (PriceInfo memory)
    {
        return _getOraclePrice(action, timestamp, actionId, priceData);
    }

    function i_calcMintUsdnShares(uint256 amount, uint256 vaultBalance, uint256 usdnTotalShares, uint256 price)
        external
        view
        returns (uint256 toMint_)
    {
        return _calcMintUsdnShares(amount, vaultBalance, usdnTotalShares, price);
    }

    function i_calcSdexToBurn(uint256 usdnAmount, uint32 sdexBurnRatio) external pure returns (uint256) {
        return _calcSdexToBurn(usdnAmount, sdexBurnRatio);
    }

    function i_vaultAssetAvailable(
        uint256 totalExpo,
        uint256 balanceVault,
        uint256 balanceLong,
        uint128 newPrice,
        uint128 oldPrice
    ) external pure returns (int256 available_) {
        return _vaultAssetAvailable(totalExpo, balanceVault, balanceLong, newPrice, oldPrice);
    }

    function i_vaultAssetAvailable(uint128 currentPrice) external view returns (int256) {
        return _vaultAssetAvailable(currentPrice);
    }

    function i_tickHash(int24 tick) external view returns (bytes32, uint256) {
        return _tickHash(tick);
    }

    function i_longAssetAvailable(uint128 currentPrice) external view returns (int256) {
        return _longAssetAvailable(currentPrice);
    }

    function i_getLiquidationPrice(uint128 startPrice, uint128 leverage) external pure returns (uint128) {
        return _getLiquidationPrice(startPrice, leverage);
    }

    function i_checkImbalanceLimitDeposit(uint256 depositValue) external view {
        _checkImbalanceLimitDeposit(depositValue);
    }

    function i_checkImbalanceLimitWithdrawal(uint256 withdrawalValue, uint256 totalExpo) external view {
        _checkImbalanceLimitWithdrawal(withdrawalValue, totalExpo);
    }

    function i_checkImbalanceLimitOpen(uint256 openTotalExpoValue, uint256 openCollatValue) external view {
        _checkImbalanceLimitOpen(openTotalExpoValue, openCollatValue);
    }

    function i_checkImbalanceLimitClose(uint256 closeExpoValue, uint256 closeCollatValue) external view {
        _checkImbalanceLimitClose(closeExpoValue, closeCollatValue);
    }

    function i_getLeverage(uint128 price, uint128 liqPrice) external pure returns (uint128) {
        return _getLeverage(price, liqPrice);
    }

    function i_calcTickFromBitmapIndex(uint256 index) external view returns (int24) {
        return _calcTickFromBitmapIndex(index);
    }

    function i_calcTickFromBitmapIndex(uint256 index, int24 tickSpacing) external pure returns (int24) {
        return _calcTickFromBitmapIndex(index, tickSpacing);
    }

    function i_calcBitmapIndexFromTick(int24 tick) external view returns (uint256) {
        return _calcBitmapIndexFromTick(tick);
    }

    function i_calcBitmapIndexFromTick(int24 tick, int24 tickSpacing) external pure returns (uint256) {
        return _calcBitmapIndexFromTick(tick, tickSpacing);
    }

    function i_findHighestPopulatedTick(int24 searchStart) external view returns (int24 tick_) {
        return _findHighestPopulatedTick(searchStart);
    }

    function findLastSetInTickBitmap(int24 searchFrom) external view returns (uint256 index) {
        return _tickBitmap.findLastSet(_calcBitmapIndexFromTick(searchFrom));
    }

    function i_updateEMA(uint128 secondsElapsed) external returns (int256) {
        return _updateEMA(secondsElapsed);
    }

    function i_usdnRebase(uint128 assetPrice, bool ignoreInterval) external returns (bool, bytes memory) {
        return _usdnRebase(assetPrice, ignoreInterval);
    }

    function i_calcUsdnPrice(uint256 vaultBalance, uint128 assetPrice, uint256 usdnTotalSupply, uint8 assetDecimals)
        external
        pure
        returns (uint256)
    {
        return _calcUsdnPrice(vaultBalance, assetPrice, usdnTotalSupply, assetDecimals);
    }

    function i_calcRebaseTotalSupply(uint256 vaultBalance, uint128 assetPrice, uint128 targetPrice, uint8 assetDecimals)
        external
        pure
        returns (uint256)
    {
        return _calcRebaseTotalSupply(vaultBalance, assetPrice, targetPrice, assetDecimals);
    }

    function i_addPendingAction(address user, PendingAction memory action) external returns (uint256) {
        return _addPendingAction(user, action);
    }

    function i_getPendingAction(address user) external view returns (PendingAction memory, uint128) {
        return _getPendingAction(user);
    }

    function i_getPendingActionOrRevert(address user) external view returns (PendingAction memory, uint128) {
        return _getPendingActionOrRevert(user);
    }

    function i_executePendingAction(PreviousActionsData calldata data) external returns (bool, bool, bool, uint256) {
        return _executePendingAction(data);
    }

    function i_executePendingActionOrRevert(PreviousActionsData calldata data) external {
        _executePendingActionOrRevert(data);
    }

    function i_refundExcessEther(uint256 securityDepositValue, uint256 amountToRefund, uint256 balanceBefore)
        external
        payable
    {
        _refundExcessEther(securityDepositValue, amountToRefund, balanceBefore);
    }

    function i_refundEther(uint256 amount, address to) external payable {
        _refundEther(amount, to);
    }

    function i_mergeWithdrawalAmountParts(uint24 sharesLSB, uint128 sharesMSB) external pure returns (uint256) {
        return _mergeWithdrawalAmountParts(sharesLSB, sharesMSB);
    }

    function i_calcWithdrawalAmountLSB(uint152 usdnShares) external pure returns (uint24) {
        return _calcWithdrawalAmountLSB(usdnShares);
    }

    function i_calcWithdrawalAmountMSB(uint152 usdnShares) external pure returns (uint128) {
        return _calcWithdrawalAmountMSB(usdnShares);
    }

    function i_createInitialDeposit(uint128 amount, uint128 price) external {
        _createInitialDeposit(amount, price);
    }

    function i_createInitialPosition(uint128 amount, uint128 price, int24 tick, uint128 positionTotalExpo) external {
        _createInitialPosition(amount, price, tick, positionTotalExpo);
    }

    function i_saveNewPosition(int24 tick, Position memory long, uint8 liquidationPenalty) external {
        _saveNewPosition(tick, long, liquidationPenalty);
    }

    function i_checkSafetyMargin(uint128 currentPrice, uint128 liquidationPrice) external view {
        _checkSafetyMargin(currentPrice, liquidationPrice);
    }

    function i_getEffectivePriceForTick(int24 tick, uint256 liqMultiplier) external pure returns (uint128) {
        return _getEffectivePriceForTick(tick, liqMultiplier);
    }

    function i_calcFixedPrecisionMultiplier(
        uint256 assetPrice,
        uint256 longTradingExpo,
        HugeUint.Uint512 memory accumulator
    ) external pure returns (uint256) {
        return _calcFixedPrecisionMultiplier(assetPrice, longTradingExpo, accumulator);
    }

    function i_calcBurnUsdn(uint256 usdnShares, uint256 available, uint256 usdnTotalShares)
        external
        pure
        returns (uint256 assetExpected_)
    {
        return _calcBurnUsdn(usdnShares, available, usdnTotalShares);
    }

    function i_calcTickWithoutPenalty(int24 tick, uint8 liquidationPenalty) external view returns (int24) {
        return _calcTickWithoutPenalty(tick, liquidationPenalty);
    }

    function i_calcTickWithoutPenalty(int24 tick) external view returns (int24) {
        return _calcTickWithoutPenalty(tick, _liquidationPenalty);
    }

    function i_unadjustPrice(
        uint256 price,
        uint256 assetPrice,
        uint256 longTradingExpo,
        HugeUint.Uint512 memory accumulator
    ) external pure returns (uint256) {
        return _unadjustPrice(price, assetPrice, longTradingExpo, accumulator);
    }

    function i_clearPendingAction(address user, uint128 rawIndex) external {
        _clearPendingAction(user, rawIndex);
    }

<<<<<<< HEAD
    function i_checkInitImbalance(uint128 positionTotalExpo, uint128 longAmount, uint128 depositAmount) external view {
        _checkInitImbalance(positionTotalExpo, longAmount, depositAmount);
=======
    function i_removeStalePendingAction(address user) external returns (uint256) {
        return _removeStalePendingAction(user);
>>>>>>> ddab4217
    }
}<|MERGE_RESOLUTION|>--- conflicted
+++ resolved
@@ -466,12 +466,11 @@
         _clearPendingAction(user, rawIndex);
     }
 
-<<<<<<< HEAD
     function i_checkInitImbalance(uint128 positionTotalExpo, uint128 longAmount, uint128 depositAmount) external view {
         _checkInitImbalance(positionTotalExpo, longAmount, depositAmount);
-=======
+    }
+
     function i_removeStalePendingAction(address user) external returns (uint256) {
         return _removeStalePendingAction(user);
->>>>>>> ddab4217
     }
 }