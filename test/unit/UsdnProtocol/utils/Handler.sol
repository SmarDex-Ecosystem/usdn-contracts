// SPDX-License-Identifier: UNLICENSED
pragma solidity 0.8.20;

import { IERC20Metadata } from "@openzeppelin/contracts/token/ERC20/extensions/IERC20Metadata.sol";

import {
    PendingAction, VaultPendingAction, LongPendingAction
} from "src/interfaces/UsdnProtocol/IUsdnProtocolTypes.sol";
import { UsdnProtocol } from "src/UsdnProtocol/UsdnProtocol.sol";
import { TickMath } from "src/libraries/TickMath.sol";
import { IUsdn } from "src/interfaces/Usdn/IUsdn.sol";
import { IOracleMiddleware } from "src/interfaces/OracleMiddleware/IOracleMiddleware.sol";
import { DoubleEndedQueue } from "src/libraries/DoubleEndedQueue.sol";

/**
 * @title UsdnProtocolHandler
 * @dev Wrapper to aid in testing the protocol
 */
contract UsdnProtocolHandler is UsdnProtocol {
    using DoubleEndedQueue for DoubleEndedQueue.Deque;

    constructor(IUsdn usdn, IERC20Metadata asset, IOracleMiddleware oracleMiddleware, int24 tickSpacing)
        UsdnProtocol(usdn, asset, oracleMiddleware, tickSpacing)
    { }

    // tick version
    function tickVersion(int24 _tick) external view returns (uint256) {
        return _tickVersion[_tick];
    }

    // tick hash
    function tickHash(int24 tick) external view returns (bytes32, uint256) {
        return _tickHash(tick);
    }

    // total expo by tick
    function totalExpoByTick(int24 tick) external view returns (uint256) {
        (bytes32 tHash,) = _tickHash(tick);
        return _totalExpoByTick[tHash];
    }

    // long positions length
    function longPositionsLength(int24 tick) external view returns (uint256) {
        (bytes32 tHash,) = _tickHash(tick);
        return _longPositions[tHash].length;
    }

    // positions in tick
    function positionsInTick(int24 tick) external view returns (uint256) {
        (bytes32 tHash,) = _tickHash(tick);
        return _positionsInTick[tHash];
    }

    // max initialized tick
    function maxInitializedTick() external view returns (int24) {
        return _maxInitializedTick;
    }

    // total long position
    function totalLongPositions() external view returns (uint256) {
        return _totalLongPositions;
    }

    // fetch max liquidation execution
    function maxLiquidationIteration() external pure returns (uint16) {
        return MAX_LIQUIDATION_ITERATION;
    }

    function validationDeadline() external view returns (uint256) {
        return _validationDeadline;
    }

    function getUserPendingAction(address user) external returns (PendingAction memory action_) {
        (action_,) = _getPendingAction(user, false); // do not clear
    }

    function balanceVault() external view returns (uint256) {
        return _balanceVault;
    }

    function balanceLong() external view returns (uint256) {
        return _balanceLong;
    }

    function vaultAssetAvailable(uint128 currentPrice) external view returns (int256) {
        return _vaultAssetAvailable(currentPrice);
    }

    function setMinLeverage(uint256 minLeverage) external {
        _minLeverage = minLeverage;
    }

    function minimumPrice() external pure returns (uint256) {
        return TickMath.MIN_PRICE;
    }

    function lastPrice() external view returns (uint128) {
        return _lastPrice;
    }

    function longAssetAvailable(uint128 currentPrice) external view returns (int256) {
        return _longAssetAvailable(currentPrice);
    }

    function totalExpo() external view returns (uint256) {
        return _totalExpo;
    }

    function getLeverage(uint128 startPrice, uint128 liquidationPrice) external pure returns (uint128) {
        return _getLeverage(startPrice, liquidationPrice);
    }

    function liquidationPenalty() external view returns (uint24) {
        return _liquidationPenalty;
    }

    function getLiquidationPrice(uint128 startPrice, uint128 leverage) external pure returns (uint128) {
        return _getLiquidationPrice(startPrice, leverage);
    }

    function positionValue(uint128 currentPrice, uint128 liqPriceWithoutPenalty, uint256 amount, uint128 initLeverage)
        external
        pure
        returns (uint256 value_)
    {
        return _positionValue(currentPrice, liqPriceWithoutPenalty, amount, initLeverage);
    }

    function removePendingAction(uint128 rawIndex, address user) external {
        _pendingActionsQueue.clearAt(rawIndex);
        delete _pendingActions[user];
    }

    function i_getActionablePendingAction(uint256 maxIter) external returns (PendingAction memory) {
        return _getActionablePendingAction(maxIter);
    }

<<<<<<< HEAD
    function i_vaultTradingExpo(uint128 currentPrice) external view returns (int256) {
        return _vaultTradingExpo(currentPrice);
    }

    function i_longTradingExpo(uint128 currentPrice) external view returns (int256) {
        return _longTradingExpo(currentPrice);
    }

    function i_lastFunding() external view returns (int256) {
        return _lastFunding;
=======
    function i_toVaultPendingAction(PendingAction memory action) external pure returns (VaultPendingAction memory) {
        return _toVaultPendingAction(action);
    }

    function i_toLongPendingAction(PendingAction memory action) external pure returns (LongPendingAction memory) {
        return _toLongPendingAction(action);
    }

    function i_convertVaultPendingAction(VaultPendingAction memory action)
        external
        pure
        returns (PendingAction memory)
    {
        return _convertVaultPendingAction(action);
    }

    function i_convertLongPendingAction(LongPendingAction memory action) external pure returns (PendingAction memory) {
        return _convertLongPendingAction(action);
    }

    function i_retrieveAssetsAndCheckBalance(address from, uint256 amount) external {
        _retrieveAssetsAndCheckBalance(from, amount);
    }

    function i_distributeAssetsAndCheckBalance(address to, uint256 amount) external {
        _distributeAssetsAndCheckBalance(to, amount);
    }

    function i_assetToTransfer(int24 tick, uint256 amount, uint128 leverage, uint256 liqMultiplier)
        external
        view
        returns (uint256)
    {
        return _assetToTransfer(tick, amount, leverage, liqMultiplier);
    }

    function i_positionValue(uint128 currentPrice, uint128 liqPriceWithoutPenalty, uint256 amount, uint128 initLeverage)
        external
        pure
        returns (uint256 value_)
    {
        return _positionValue(currentPrice, liqPriceWithoutPenalty, amount, initLeverage);
>>>>>>> a3f87c62
    }
}<|MERGE_RESOLUTION|>--- conflicted
+++ resolved
@@ -135,7 +135,6 @@
         return _getActionablePendingAction(maxIter);
     }
 
-<<<<<<< HEAD
     function i_vaultTradingExpo(uint128 currentPrice) external view returns (int256) {
         return _vaultTradingExpo(currentPrice);
     }
@@ -146,7 +145,8 @@
 
     function i_lastFunding() external view returns (int256) {
         return _lastFunding;
-=======
+    }
+
     function i_toVaultPendingAction(PendingAction memory action) external pure returns (VaultPendingAction memory) {
         return _toVaultPendingAction(action);
     }
@@ -189,6 +189,5 @@
         returns (uint256 value_)
     {
         return _positionValue(currentPrice, liqPriceWithoutPenalty, amount, initLeverage);
->>>>>>> a3f87c62
     }
 }