--- conflicted
+++ resolved
@@ -148,14 +148,14 @@
         return _getActionablePendingAction(maxIter);
     }
 
-<<<<<<< HEAD
     function protocolFee() public view returns (uint256) {
         return _protocolFee;
     }
 
     function protocolFeeDenominator() public pure returns (uint256) {
         return PROTOCOL_FEE_DENOMINATOR;
-=======
+    }
+
     function i_vaultTradingExpo(uint128 currentPrice) external view returns (int256) {
         return _vaultTradingExpo(currentPrice);
     }
@@ -166,7 +166,6 @@
 
     function i_lastFunding() external view returns (int256) {
         return _lastFunding;
->>>>>>> 088810ca
     }
 
     function i_toVaultPendingAction(PendingAction memory action) external pure returns (VaultPendingAction memory) {
