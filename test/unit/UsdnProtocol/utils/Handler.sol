--- conflicted
+++ resolved
@@ -179,10 +179,10 @@
         return _getLeverage(price, liqPrice);
     }
 
-<<<<<<< HEAD
     function i_updateEMA(uint128 secondsElapsed) external returns (int256) {
         return _updateEMA(secondsElapsed);
-=======
+    }
+
     function i_usdnRebase(uint128 assetPrice, bool ignoreInterval) external returns (bool) {
         return _usdnRebase(assetPrice, ignoreInterval);
     }
@@ -205,6 +205,5 @@
         uint8 assetDecimals
     ) external pure returns (uint256) {
         return _calcRebaseTotalSupply(vaultBalance, assetPrice, targetPrice, usdnDecimals, assetDecimals);
->>>>>>> 007df26c
     }
 }