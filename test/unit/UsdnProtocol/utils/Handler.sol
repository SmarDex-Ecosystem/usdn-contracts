// SPDX-License-Identifier: UNLICENSED
pragma solidity ^0.8.25;

import { Test } from "forge-std/Test.sol";

import { IERC20Metadata } from "@openzeppelin/contracts/token/ERC20/extensions/IERC20Metadata.sol";
import { SafeCast } from "@openzeppelin/contracts/utils/math/SafeCast.sol";
import { LibBitmap } from "solady/src/utils/LibBitmap.sol";

import { UsdnProtocol } from "../../../../src/UsdnProtocol/UsdnProtocol.sol";
import { UsdnProtocolActionsLongLibrary as ActionsLong } from
    "../../../../src/UsdnProtocol/libraries/UsdnProtocolActionsLongLibrary.sol";
import { UsdnProtocolActionsUtilsLibrary as ActionsUtils } from
    "../../../../src/UsdnProtocol/libraries/UsdnProtocolActionsUtilsLibrary.sol";
import { UsdnProtocolActionsVaultLibrary as ActionsVault } from
    "../../../../src/UsdnProtocol/libraries/UsdnProtocolActionsVaultLibrary.sol";
import { UsdnProtocolCoreLibrary as Core } from "../../../../src/UsdnProtocol/libraries/UsdnProtocolCoreLibrary.sol";
import { UsdnProtocolLongLibrary as Long } from "../../../../src/UsdnProtocol/libraries/UsdnProtocolLongLibrary.sol";
import { UsdnProtocolVaultLibrary as Vault } from "../../../../src/UsdnProtocol/libraries/UsdnProtocolVaultLibrary.sol";
import { IBaseOracleMiddleware } from "../../../../src/interfaces/OracleMiddleware/IBaseOracleMiddleware.sol";
import { ILiquidationRewardsManager } from "../../../../src/interfaces/OracleMiddleware/ILiquidationRewardsManager.sol";
import { PriceInfo } from "../../../../src/interfaces/OracleMiddleware/IOracleMiddlewareTypes.sol";
import { IUsdn } from "../../../../src/interfaces/Usdn/IUsdn.sol";
import { DoubleEndedQueue } from "../../../../src/libraries/DoubleEndedQueue.sol";
import { HugeUint } from "../../../../src/libraries/HugeUint.sol";
import { HugeUint } from "../../../../src/libraries/HugeUint.sol";
import { SignedMath } from "../../../../src/libraries/SignedMath.sol";

/**
 * @title UsdnProtocolHandler
 * @dev Wrapper to aid in testing the protocol
 */
contract UsdnProtocolHandler is UsdnProtocol, Test {
    using DoubleEndedQueue for DoubleEndedQueue.Deque;
    using LibBitmap for LibBitmap.Bitmap;
    using SafeCast for int256;
    using SafeCast for uint256;
    using SignedMath for int256;

    constructor(
        IUsdn usdn,
        IERC20Metadata sdex,
        IERC20Metadata asset,
        IBaseOracleMiddleware oracleMiddleware,
        ILiquidationRewardsManager liquidationRewardsManager,
        int24 tickSpacing,
        address feeCollector
    ) UsdnProtocol(usdn, sdex, asset, oracleMiddleware, liquidationRewardsManager, tickSpacing, feeCollector) { }

    /// @dev Useful to completely disable funding, which is normally initialized with a positive bias value
    function resetEMA() external {
        s._EMA = 0;
    }

    /// @dev Push a pending item to the front of the pending actions queue
    function queuePushFront(PendingAction memory action) external returns (uint128 rawIndex_) {
        rawIndex_ = s._pendingActionsQueue.pushFront(action);
        s._pendingActions[action.validator] = uint256(rawIndex_) + 1;
    }

    /// @dev Verify if the pending actions queue is empty
    function queueEmpty() external view returns (bool) {
        return s._pendingActionsQueue.empty();
    }

    function getQueueItem(uint128 rawIndex) external view returns (PendingAction memory) {
        return s._pendingActionsQueue.atRaw(rawIndex);
    }

    /**
     * @dev Use this function in unit tests to make sure we provide a fresh price that updates the balances
     * The function reverts the price given by the mock oracle middleware is not fresh enough to trigger a balance
     * update. Call `_waitBeforeLiquidation()` before calling this function to make sure enough time has passed.
     * Do not use this function in contexts where ether needs to be refunded.
     */
    function testLiquidate(bytes calldata currentPriceData, uint16 iterations)
        external
        payable
        returns (uint256 liquidatedPositions_)
    {
        uint256 lastUpdateTimestampBefore = s._lastUpdateTimestamp;
        vm.startPrank(msg.sender);
        liquidatedPositions_ = this.liquidate(currentPriceData, iterations);
        vm.stopPrank();
        require(s._lastUpdateTimestamp > lastUpdateTimestampBefore, "UsdnProtocolHandler: liq price is not fresh");
    }

    function tickValue(int24 tick, uint256 currentPrice) external view returns (int256) {
        int256 longTradingExpo = this.longTradingExpoWithFunding(uint128(currentPrice), uint128(block.timestamp));
        if (longTradingExpo < 0) {
            longTradingExpo = 0;
        }
        bytes32 tickHash = Core.tickHash(tick, s._tickVersion[tick]);
        return Long._tickValue(
            s, tick, currentPrice, uint256(longTradingExpo), s._liqMultiplierAccumulator, s._tickData[tickHash]
        );
    }

    /**
     * @dev Helper function to simulate a situation where the vault would be empty. In practice, it's not possible to
     * achieve.
     */
    function emptyVault() external {
        s._balanceLong += s._balanceVault;
        s._balanceVault = 0;
    }

    function updateBalances(uint128 currentPrice) external {
        (bool priceUpdated, int256 tempLongBalance, int256 tempVaultBalance) =
            Core._applyPnlAndFunding(s, currentPrice, uint128(block.timestamp));
        if (!priceUpdated) {
            revert("price was not updated");
        }
        s._balanceLong = tempLongBalance.toUint256();
        s._balanceVault = tempVaultBalance.toUint256();
    }

    function removePendingAction(uint128 rawIndex, address user) external {
        s._pendingActionsQueue.clearAt(rawIndex);
        delete s._pendingActions[user];
    }

    function findLastSetInTickBitmap(int24 searchFrom) external view returns (uint256 index) {
        return s._tickBitmap.findLastSet(Core._calcBitmapIndexFromTick(s, searchFrom));
    }

    function tickBitmapStatus(int24 tick) external view returns (bool isSet_) {
        return s._tickBitmap.get(Core._calcBitmapIndexFromTick(s, tick));
    }

    function setTickVersion(int24 tick, uint256 version) external {
        s._tickVersion[tick] = version;
    }

    function setPendingProtocolFee(uint256 value) external {
        s._pendingProtocolFee = value;
    }

    /**
     * @notice Helper to calculate the trading exposure of the long side at the time of the last balance update and
     * currentPrice
     */
    function getLongTradingExpo(uint128 currentPrice) external view returns (int256 expo_) {
        expo_ = s._totalExpo.toInt256().safeSub(Core._longAssetAvailable(s, currentPrice));
    }

    function i_initiateClosePosition(
        address owner,
        address to,
        address validator,
        PositionId memory posId,
        uint128 amountToClose,
        uint64 securityDepositValue,
        bytes calldata currentPriceData
    ) external returns (uint256 securityDepositValue_, bool isLiquidationPending_, bool liq_) {
        return ActionsLong._initiateClosePosition(
            s, owner, to, validator, posId, amountToClose, securityDepositValue, currentPriceData
        );
    }

    function i_validateClosePosition(address user, bytes calldata priceData) external {
        ActionsLong._validateClosePosition(s, user, priceData);
    }

    function i_removeAmountFromPosition(
        int24 tick,
        uint256 index,
        Position memory pos,
        uint128 amountToRemove,
        uint128 totalExpoToRemove
    ) external returns (HugeUint.Uint512 memory liqMultiplierAccumulator_) {
        liqMultiplierAccumulator_ =
            ActionsUtils._removeAmountFromPosition(s, tick, index, pos, amountToRemove, totalExpoToRemove);
    }

    function i_positionValue(uint128 currentPrice, uint128 liqPriceWithoutPenalty, uint128 positionTotalExpo)
        external
        pure
        returns (int256 value_)
    {
        return Long._positionValue(currentPrice, liqPriceWithoutPenalty, positionTotalExpo);
    }

    function i_calcPositionTotalExpo(uint128 amount, uint128 startPrice, uint128 liquidationPrice)
        external
        pure
        returns (uint128 totalExpo_)
    {
        return Long._calcPositionTotalExpo(amount, startPrice, liquidationPrice);
    }

    function i_getActionablePendingAction() external returns (PendingAction memory, uint128) {
        return Core._getActionablePendingAction(s);
    }

    function i_lastFunding() external view returns (int256) {
        return s._lastFunding;
    }

    function i_applyPnlAndFunding(uint128 currentPrice, uint128 timestamp)
        external
        returns (bool priceUpdated_, int256 tempLongBalance_, int256 tempVaultBalance_)
    {
        return Core._applyPnlAndFunding(s, currentPrice, timestamp);
    }

    function i_liquidatePositions(
        uint256 currentPrice,
        uint16 iteration,
        int256 tempLongBalance,
        int256 tempVaultBalance
    ) external returns (LiquidationsEffects memory effects_) {
        return Long._liquidatePositions(s, currentPrice, iteration, tempLongBalance, tempVaultBalance);
    }

    function i_toDepositPendingAction(PendingAction memory action)
        external
        pure
        returns (DepositPendingAction memory)
    {
        return Core._toDepositPendingAction(action);
    }

    function i_toWithdrawalPendingAction(PendingAction memory action)
        external
        pure
        returns (WithdrawalPendingAction memory)
    {
        return Core._toWithdrawalPendingAction(action);
    }

    function i_toLongPendingAction(PendingAction memory action) external pure returns (LongPendingAction memory) {
        return Core._toLongPendingAction(action);
    }

    function i_convertDepositPendingAction(DepositPendingAction memory action)
        external
        pure
        returns (PendingAction memory)
    {
        return Core._convertDepositPendingAction(action);
    }

    function i_convertWithdrawalPendingAction(WithdrawalPendingAction memory action)
        external
        pure
        returns (PendingAction memory)
    {
        return Core._convertWithdrawalPendingAction(action);
    }

    function i_convertLongPendingAction(LongPendingAction memory action) external pure returns (PendingAction memory) {
        return Core._convertLongPendingAction(action);
    }

    function i_assetToRemove(uint128 priceWithFees, uint128 liqPriceWithoutPenalty, uint128 posExpo)
        external
        view
        returns (uint256)
    {
        return ActionsUtils._assetToRemove(s, priceWithFees, liqPriceWithoutPenalty, posExpo);
    }

    function i_tickValue(
        int24 tick,
        uint256 currentPrice,
        uint256 longTradingExpo,
        HugeUint.Uint512 memory accumulator,
        TickData memory tickData
    ) external view returns (int256) {
        return Long._tickValue(s, tick, currentPrice, longTradingExpo, accumulator, tickData);
    }

    function i_getOraclePrice(ProtocolAction action, uint256 timestamp, bytes32 actionId, bytes calldata priceData)
        external
        payable
        returns (PriceInfo memory)
    {
        return ActionsVault._getOraclePrice(s, action, timestamp, actionId, priceData);
    }

    function i_calcMintUsdnShares(uint256 amount, uint256 vaultBalance, uint256 usdnTotalShares, uint256 price)
        external
        view
        returns (uint256 toMint_)
    {
        return Vault._calcMintUsdnShares(s, amount, vaultBalance, usdnTotalShares, price);
    }

    function i_calcSdexToBurn(uint256 usdnAmount, uint32 sdexBurnRatio) external pure returns (uint256) {
        return Vault._calcSdexToBurn(usdnAmount, sdexBurnRatio);
    }

    function i_vaultAssetAvailable(
        uint256 totalExpo,
        uint256 balanceVault,
        uint256 balanceLong,
        uint128 newPrice,
        uint128 oldPrice
    ) external pure returns (int256 available_) {
        return Vault._vaultAssetAvailable(totalExpo, balanceVault, balanceLong, newPrice, oldPrice);
    }

    function i_vaultAssetAvailable(uint128 currentPrice) external view returns (int256) {
        return Vault._vaultAssetAvailable(s, currentPrice);
    }

    function i_tickHash(int24 tick) external view returns (bytes32, uint256) {
        return Core._tickHash(s, tick);
    }

    function i_longAssetAvailable(uint256 totalExpo, uint256 balanceLong, uint128 newPrice, uint128 oldPrice)
        external
        pure
        returns (int256 available_)
    {
        return Core._longAssetAvailable(totalExpo, balanceLong, newPrice, oldPrice);
    }

    function i_longAssetAvailable(uint128 currentPrice) external view returns (int256) {
        return Core._longAssetAvailable(s, currentPrice);
    }

    function i_getLiquidationPrice(uint128 startPrice, uint128 leverage) external pure returns (uint128) {
        return Long._getLiquidationPrice(startPrice, leverage);
    }

    function i_checkImbalanceLimitDeposit(uint256 depositValue) external view {
        ActionsVault._checkImbalanceLimitDeposit(s, depositValue);
    }

    function i_checkImbalanceLimitWithdrawal(uint256 withdrawalValue, uint256 totalExpo) external view {
        ActionsVault._checkImbalanceLimitWithdrawal(s, withdrawalValue, totalExpo);
    }

    function i_checkImbalanceLimitOpen(uint256 openTotalExpoValue, uint256 openCollatValue) external view {
        Long._checkImbalanceLimitOpen(s, openTotalExpoValue, openCollatValue);
    }

    function i_checkImbalanceLimitClose(uint256 posTotalExpoToClose, uint256 posValueToClose) external view {
        ActionsUtils._checkImbalanceLimitClose(s, posTotalExpoToClose, posValueToClose);
    }

    function i_getLeverage(uint128 price, uint128 liqPrice) external pure returns (uint128) {
        return Long._getLeverage(price, liqPrice);
    }

    function i_calcTickFromBitmapIndex(uint256 index) external view returns (int24) {
        return Long._calcTickFromBitmapIndex(s, index);
    }

    function i_calcTickFromBitmapIndex(uint256 index, int24 tickSpacing) external pure returns (int24) {
        return Long._calcTickFromBitmapIndex(index, tickSpacing);
    }

    function i_calcBitmapIndexFromTick(int24 tick) external view returns (uint256) {
        return Core._calcBitmapIndexFromTick(s, tick);
    }

    function i_calcBitmapIndexFromTick(int24 tick, int24 tickSpacing) external pure returns (uint256) {
        return Core._calcBitmapIndexFromTick(tick, tickSpacing);
    }

    function i_calcLiqPriceFromTradingExpo(uint128 currentPrice, uint128 amount, uint256 tradingExpo)
        external
        pure
        returns (uint128 liqPrice_)
    {
        return Long._calcLiqPriceFromTradingExpo(currentPrice, amount, tradingExpo);
    }

    function i_findHighestPopulatedTick(int24 searchStart) external view returns (int24 tick_) {
        return Long._findHighestPopulatedTick(s, searchStart);
    }

    function i_updateEMA(uint128 secondsElapsed) external returns (int256) {
        return Core._updateEMA(s, secondsElapsed);
    }

    function i_usdnRebase(uint128 assetPrice, bool ignoreInterval) external returns (bool, bytes memory) {
        return Vault._usdnRebase(s, assetPrice, ignoreInterval);
    }

    function i_calcUsdnPrice(uint256 vaultBalance, uint128 assetPrice, uint256 usdnTotalSupply, uint8 assetDecimals)
        external
        pure
        returns (uint256)
    {
        return Vault._calcUsdnPrice(vaultBalance, assetPrice, usdnTotalSupply, assetDecimals);
    }

    function i_calcRebaseTotalSupply(uint256 vaultBalance, uint128 assetPrice, uint128 targetPrice, uint8 assetDecimals)
        external
        pure
        returns (uint256)
    {
        return Vault._calcRebaseTotalSupply(vaultBalance, assetPrice, targetPrice, assetDecimals);
    }

    function i_addPendingAction(address user, PendingAction memory action) external returns (uint256) {
        return Core._addPendingAction(s, user, action);
    }

    function i_getPendingAction(address user) external view returns (PendingAction memory, uint128) {
        return Core._getPendingAction(s, user);
    }

    function i_getPendingActionOrRevert(address user) external view returns (PendingAction memory, uint128) {
        return Core._getPendingActionOrRevert(s, user);
    }

    function i_executePendingAction(PreviousActionsData calldata data) external returns (bool, bool, bool, uint256) {
        return ActionsVault._executePendingAction(s, data);
    }

    function i_executePendingActionOrRevert(PreviousActionsData calldata data) external {
        ActionsVault._executePendingActionOrRevert(s, data);
    }

    function i_refundExcessEther(uint256 securityDepositValue, uint256 amountToRefund, uint256 balanceBefore)
        external
        payable
    {
        ActionsVault._refundExcessEther(securityDepositValue, amountToRefund, balanceBefore);
    }

    function i_refundEther(uint256 amount, address payable to) external payable {
        ActionsVault._refundEther(amount, to);
    }

    function i_mergeWithdrawalAmountParts(uint24 sharesLSB, uint128 sharesMSB) external pure returns (uint256) {
        return Core._mergeWithdrawalAmountParts(sharesLSB, sharesMSB);
    }

    function i_calcWithdrawalAmountLSB(uint152 usdnShares) external pure returns (uint24) {
        return Vault._calcWithdrawalAmountLSB(usdnShares);
    }

    function i_calcWithdrawalAmountMSB(uint152 usdnShares) external pure returns (uint128) {
        return Vault._calcWithdrawalAmountMSB(usdnShares);
    }

    function i_createInitialDeposit(uint128 amount, uint128 price) external {
        Vault._createInitialDeposit(s, amount, price);
    }

    function i_createInitialPosition(uint128 amount, uint128 price, int24 tick, uint128 positionTotalExpo) external {
        Vault._createInitialPosition(s, amount, price, tick, positionTotalExpo);
    }

    function i_saveNewPosition(int24 tick, Position memory long, uint8 liquidationPenalty)
        external
        returns (uint256, uint256, HugeUint.Uint512 memory)
    {
        return ActionsUtils._saveNewPosition(s, tick, long, liquidationPenalty);
    }

    function i_checkSafetyMargin(uint128 currentPrice, uint128 liquidationPrice) external view {
        Long._checkSafetyMargin(s, currentPrice, liquidationPrice);
    }

    function i_getEffectivePriceForTick(int24 tick, uint256 liqMultiplier) external pure returns (uint128) {
        return Long._getEffectivePriceForTick(tick, liqMultiplier);
    }

    function i_calcFixedPrecisionMultiplier(
        uint256 assetPrice,
        uint256 longTradingExpo,
        HugeUint.Uint512 memory accumulator
    ) external pure returns (uint256) {
        return Long._calcFixedPrecisionMultiplier(assetPrice, longTradingExpo, accumulator);
    }

    function i_calcBurnUsdn(uint256 usdnShares, uint256 available, uint256 usdnTotalShares)
        external
        pure
        returns (uint256 assetExpected_)
    {
        return Vault._calcBurnUsdn(usdnShares, available, usdnTotalShares);
    }

    function i_calcTickWithoutPenalty(int24 tick, uint8 liquidationPenalty) external view returns (int24) {
        return Long._calcTickWithoutPenalty(s, tick, liquidationPenalty);
    }

    function i_calcTickWithoutPenalty(int24 tick) external view returns (int24) {
        return Long._calcTickWithoutPenalty(s, tick, s._liquidationPenalty);
    }

    function i_unadjustPrice(
        uint256 price,
        uint256 assetPrice,
        uint256 longTradingExpo,
        HugeUint.Uint512 memory accumulator
    ) external pure returns (uint256) {
        return Long._unadjustPrice(price, assetPrice, longTradingExpo, accumulator);
    }

    function i_clearPendingAction(address user, uint128 rawIndex) external {
        Core._clearPendingAction(s, user, rawIndex);
    }

    function i_calcRebalancerPositionTick(
        uint128 neutralPrice,
        uint128 positionAmount,
        uint256 rebalancerMaxLeverage,
        uint256 totalExpo,
        uint256 balanceLong,
        uint256 balanceVault,
        HugeUint.Uint512 memory liqMultiplierAccumulator
    ) external view returns (int24 tickWithoutLiqPenalty_) {
        CachedProtocolState memory cache = CachedProtocolState({
            totalExpo: totalExpo,
            longBalance: balanceLong,
            vaultBalance: balanceVault,
            tradingExpo: totalExpo - balanceLong,
            liqMultiplierAccumulator: liqMultiplierAccumulator
        });

        return Long._calcRebalancerPositionTick(s, neutralPrice, positionAmount, rebalancerMaxLeverage, cache);
    }

    function i_calcImbalanceCloseBps(int256 vaultBalance, int256 longBalance, uint256 longTotalExpo)
        external
        pure
        returns (int256 imbalanceBps_)
    {
        return Long._calcImbalanceCloseBps(vaultBalance, longBalance, longTotalExpo);
    }

    function i_calcImbalanceOpenBps(int256 vaultBalance, int256 longBalance, uint256 longTotalExpo)
        external
        pure
        returns (int256 imbalanceBps_)
    {
        return Long._calcImbalanceOpenBps(vaultBalance, longBalance, longTotalExpo);
    }

    function i_removeBlockedPendingAction(uint128 rawIndex, address payable to, bool cleanup) external {
        Core._removeBlockedPendingAction(s, rawIndex, to, cleanup);
    }

    function i_checkInitImbalance(uint128 positionTotalExpo, uint128 longAmount, uint128 depositAmount) external view {
        Vault._checkInitImbalance(s, positionTotalExpo, longAmount, depositAmount);
    }

    function i_removeStalePendingAction(address user) external returns (uint256) {
        return Core._removeStalePendingAction(s, user);
    }

    function i_triggerRebalancer(
        uint128 lastPrice,
        uint256 longBalance,
        uint256 vaultBalance,
        int256 remainingCollateral
    ) public returns (uint256 longBalance_, uint256 vaultBalance_) {
        return Long._triggerRebalancer(s, lastPrice, longBalance, vaultBalance, remainingCollateral);
    }

    function i_calculateFee(int256 fund, int256 fundAsset)
        external
        returns (int256 fee_, int256 fundWithFee_, int256 fundAssetWithFee_)
    {
        return Core._calculateFee(s, fund, fundAsset);
    }

    function i_flashClosePosition(
        PositionId memory posId,
        uint128 neutralPrice,
        uint256 totalExpo,
        uint256 balanceLong,
        uint256 balanceVault,
        HugeUint.Uint512 memory liqMultiplierAccumulator
    ) external returns (int256 positionValue_) {
        CachedProtocolState memory cache = CachedProtocolState({
            totalExpo: totalExpo,
            longBalance: balanceLong,
            vaultBalance: balanceVault,
            tradingExpo: totalExpo - balanceLong,
            liqMultiplierAccumulator: liqMultiplierAccumulator
        });

        return Long._flashClosePosition(s, posId, neutralPrice, cache);
    }

    function i_flashOpenPosition(
        address user,
        uint128 neutralPrice,
        int24 tickWithoutPenalty,
        uint128 amount,
        uint256 totalExpo,
        uint256 balanceLong,
        uint256 balanceVault,
        HugeUint.Uint512 memory liqMultiplierAccumulator
    ) external returns (PositionId memory posId_) {
        CachedProtocolState memory cache = CachedProtocolState({
            totalExpo: totalExpo,
            longBalance: balanceLong,
            vaultBalance: balanceVault,
            tradingExpo: totalExpo - balanceLong,
            liqMultiplierAccumulator: liqMultiplierAccumulator
        });

        return Long._flashOpenPosition(s, user, neutralPrice, tickWithoutPenalty, amount, cache);
    }

    function i_checkPendingFee() external {
        ActionsVault._checkPendingFee(s);
    }

<<<<<<< HEAD
    function i_prepareInitiateDepositData(address validator, uint128 amount, bytes calldata currentPriceData)
        public
        returns (ActionsVault.InitiateDepositData memory data_)
    {
        return ActionsVault._prepareInitiateDepositData(s, validator, amount, currentPriceData);
=======
    function i_sendRewardsToLiquidator(
        uint16 liquidatedTicks,
        int256 remainingCollateral,
        bool rebased,
        bool rebalancerTriggered,
        ProtocolAction action,
        bytes memory rebaseCallbackResult,
        bytes memory priceData
    ) external {
        ActionsUtils._sendRewardsToLiquidator(
            s,
            liquidatedTicks,
            remainingCollateral,
            rebased,
            rebalancerTriggered,
            action,
            rebaseCallbackResult,
            priceData
        );
    }

    function i_prepareClosePositionData(
        address owner,
        address to,
        address validator,
        PositionId memory posId,
        uint128 amountToClose,
        bytes calldata currentPriceData
    ) external returns (ClosePositionData memory data_, bool liquidated_) {
        return ActionsUtils._prepareClosePositionData(s, owner, to, validator, posId, amountToClose, currentPriceData);
>>>>>>> f5f9524a
    }
}<|MERGE_RESOLUTION|>--- conflicted
+++ resolved
@@ -608,13 +608,6 @@
         ActionsVault._checkPendingFee(s);
     }
 
-<<<<<<< HEAD
-    function i_prepareInitiateDepositData(address validator, uint128 amount, bytes calldata currentPriceData)
-        public
-        returns (ActionsVault.InitiateDepositData memory data_)
-    {
-        return ActionsVault._prepareInitiateDepositData(s, validator, amount, currentPriceData);
-=======
     function i_sendRewardsToLiquidator(
         uint16 liquidatedTicks,
         int256 remainingCollateral,
@@ -636,6 +629,13 @@
         );
     }
 
+    function i_prepareInitiateDepositData(address validator, uint128 amount, bytes calldata currentPriceData)
+        public
+        returns (ActionsVault.InitiateDepositData memory data_)
+    {
+        return ActionsVault._prepareInitiateDepositData(s, validator, amount, currentPriceData);
+    }
+
     function i_prepareClosePositionData(
         address owner,
         address to,
@@ -645,6 +645,5 @@
         bytes calldata currentPriceData
     ) external returns (ClosePositionData memory data_, bool liquidated_) {
         return ActionsUtils._prepareClosePositionData(s, owner, to, validator, posId, amountToClose, currentPriceData);
->>>>>>> f5f9524a
     }
 }