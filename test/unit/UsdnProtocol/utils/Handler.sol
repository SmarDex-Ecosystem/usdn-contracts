// SPDX-License-Identifier: UNLICENSED
pragma solidity ^0.8.25;

import { Test } from "forge-std/Test.sol";

import { IERC20Metadata } from "@openzeppelin/contracts/token/ERC20/extensions/IERC20Metadata.sol";
import { SafeCast } from "@openzeppelin/contracts/utils/math/SafeCast.sol";
import { LibBitmap } from "solady/src/utils/LibBitmap.sol";

import { UsdnProtocol } from "../../../../src/UsdnProtocol/UsdnProtocol.sol";
import { UsdnProtocolActionsLongLibrary as ActionsLong } from
    "../../../../src/UsdnProtocol/libraries/UsdnProtocolActionsLongLibrary.sol";
import { UsdnProtocolActionsUtilsLibrary as ActionsUtils } from
    "../../../../src/UsdnProtocol/libraries/UsdnProtocolActionsUtilsLibrary.sol";
import { UsdnProtocolActionsVaultLibrary as ActionsVault } from
    "../../../../src/UsdnProtocol/libraries/UsdnProtocolActionsVaultLibrary.sol";
import { UsdnProtocolCoreLibrary as Core } from "../../../../src/UsdnProtocol/libraries/UsdnProtocolCoreLibrary.sol";
import { UsdnProtocolLongLibrary as Long } from "../../../../src/UsdnProtocol/libraries/UsdnProtocolLongLibrary.sol";
import { UsdnProtocolVaultLibrary as Vault } from "../../../../src/UsdnProtocol/libraries/UsdnProtocolVaultLibrary.sol";
import { IBaseOracleMiddleware } from "../../../../src/interfaces/OracleMiddleware/IBaseOracleMiddleware.sol";
import { ILiquidationRewardsManager } from "../../../../src/interfaces/OracleMiddleware/ILiquidationRewardsManager.sol";
import { PriceInfo } from "../../../../src/interfaces/OracleMiddleware/IOracleMiddlewareTypes.sol";
import { IUsdn } from "../../../../src/interfaces/Usdn/IUsdn.sol";
import { DoubleEndedQueue } from "../../../../src/libraries/DoubleEndedQueue.sol";
import { HugeUint } from "../../../../src/libraries/HugeUint.sol";
import { HugeUint } from "../../../../src/libraries/HugeUint.sol";
import { SignedMath } from "../../../../src/libraries/SignedMath.sol";

/**
 * @title UsdnProtocolHandler
 * @dev Wrapper to aid in testing the protocol
 */
contract UsdnProtocolHandler is UsdnProtocol, Test {
    using DoubleEndedQueue for DoubleEndedQueue.Deque;
    using LibBitmap for LibBitmap.Bitmap;
    using SafeCast for int256;
    using SafeCast for uint256;
    using SignedMath for int256;

    constructor(
        IUsdn usdn,
        IERC20Metadata sdex,
        IERC20Metadata asset,
        IBaseOracleMiddleware oracleMiddleware,
        ILiquidationRewardsManager liquidationRewardsManager,
        int24 tickSpacing,
        address feeCollector
    ) UsdnProtocol(usdn, sdex, asset, oracleMiddleware, liquidationRewardsManager, tickSpacing, feeCollector) { }

    /// @dev Useful to completely disable funding, which is normally initialized with a positive bias value
    function resetEMA() external {
        s._EMA = 0;
    }

    /// @dev Push a pending item to the front of the pending actions queue
    function queuePushFront(PendingAction memory action) external returns (uint128 rawIndex_) {
        rawIndex_ = s._pendingActionsQueue.pushFront(action);
        s._pendingActions[action.validator] = uint256(rawIndex_) + 1;
    }

    /// @dev Verify if the pending actions queue is empty
    function queueEmpty() external view returns (bool) {
        return s._pendingActionsQueue.empty();
    }

    function getQueueItem(uint128 rawIndex) external view returns (PendingAction memory) {
        return s._pendingActionsQueue.atRaw(rawIndex);
    }

    /**
     * @dev Use this function in unit tests to make sure we provide a fresh price that updates the balances
     * The function reverts the price given by the mock oracle middleware is not fresh enough to trigger a balance
     * update. Call `_waitBeforeLiquidation()` before calling this function to make sure enough time has passed.
     * Do not use this function in contexts where ether needs to be refunded.
     */
    function testLiquidate(bytes calldata currentPriceData, uint16 iterations)
        external
        payable
        returns (uint256 liquidatedPositions_)
    {
        uint256 lastUpdateTimestampBefore = s._lastUpdateTimestamp;
        vm.startPrank(msg.sender);
        liquidatedPositions_ = this.liquidate(currentPriceData, iterations);
        vm.stopPrank();
        require(s._lastUpdateTimestamp > lastUpdateTimestampBefore, "UsdnProtocolHandler: liq price is not fresh");
    }

    function tickValue(int24 tick, uint256 currentPrice) external view returns (int256) {
        int256 longTradingExpo = this.longTradingExpoWithFunding(uint128(currentPrice), uint128(block.timestamp));
        if (longTradingExpo < 0) {
            longTradingExpo = 0;
        }
        bytes32 tickHash = Core.tickHash(tick, s._tickVersion[tick]);
        return Long._tickValue(
            s, tick, currentPrice, uint256(longTradingExpo), s._liqMultiplierAccumulator, s._tickData[tickHash]
        );
    }

    /**
     * @dev Helper function to simulate a situation where the vault would be empty. In practice, it's not possible to
     * achieve.
     */
    function emptyVault() external {
        s._balanceLong += s._balanceVault;
        s._balanceVault = 0;
    }

    function updateBalances(uint128 currentPrice) external {
        ApplyPnlAndFundingData memory data = Core._applyPnlAndFunding(s, currentPrice, uint128(block.timestamp));
        if (!data.isPriceRecent) {
            revert("price was not updated");
        }
        s._balanceLong = data.tempLongBalance.toUint256();
        s._balanceVault = data.tempVaultBalance.toUint256();
    }

    function removePendingAction(uint128 rawIndex, address user) external {
        s._pendingActionsQueue.clearAt(rawIndex);
        delete s._pendingActions[user];
    }

<<<<<<< HEAD
    function i_createOpenPendingAction(
        address to,
        address validator,
        uint64 securityDepositValue,
        InitiateOpenPositionData memory data
    ) public returns (uint256 amountToRefund_) {
        return ActionsUtils._createOpenPendingAction(s, to, validator, securityDepositValue, data);
=======
    function i_createClosePendingAction(
        address to,
        address validator,
        PositionId memory posId,
        uint128 amountToClose,
        uint64 securityDepositValue,
        ClosePositionData memory data
    ) external returns (uint256 amountToRefund_) {
        return
            ActionsUtils._createClosePendingAction(s, to, validator, posId, amountToClose, securityDepositValue, data);
>>>>>>> 7f34bec5
    }

    function findLastSetInTickBitmap(int24 searchFrom) external view returns (uint256 index) {
        return s._tickBitmap.findLastSet(Core._calcBitmapIndexFromTick(s, searchFrom));
    }

    function tickBitmapStatus(int24 tick) external view returns (bool isSet_) {
        return s._tickBitmap.get(Core._calcBitmapIndexFromTick(s, tick));
    }

    function setTickVersion(int24 tick, uint256 version) external {
        s._tickVersion[tick] = version;
    }

    function setPendingProtocolFee(uint256 value) external {
        s._pendingProtocolFee = value;
    }

    /**
     * @notice Helper to calculate the trading exposure of the long side at the time of the last balance update and
     * currentPrice
     */
    function getLongTradingExpo(uint128 currentPrice) external view returns (int256 expo_) {
        expo_ = s._totalExpo.toInt256().safeSub(Core._longAssetAvailable(s, currentPrice));
    }

    function i_initiateClosePosition(
        address owner,
        address to,
        address validator,
        PositionId memory posId,
        uint128 amountToClose,
        uint64 securityDepositValue,
        bytes calldata currentPriceData
    ) external returns (uint256 securityDepositValue_, bool isLiquidationPending_, bool liq_) {
        return ActionsLong._initiateClosePosition(
            s, owner, to, validator, posId, amountToClose, securityDepositValue, currentPriceData
        );
    }

    function i_validateClosePosition(address user, bytes calldata priceData) external {
        ActionsLong._validateClosePosition(s, user, priceData);
    }

    function i_removeAmountFromPosition(
        int24 tick,
        uint256 index,
        Position memory pos,
        uint128 amountToRemove,
        uint128 totalExpoToRemove
    ) external returns (HugeUint.Uint512 memory liqMultiplierAccumulator_) {
        liqMultiplierAccumulator_ =
            ActionsUtils._removeAmountFromPosition(s, tick, index, pos, amountToRemove, totalExpoToRemove);
    }

    function i_positionValue(uint128 currentPrice, uint128 liqPriceWithoutPenalty, uint128 positionTotalExpo)
        external
        pure
        returns (int256 value_)
    {
        return Long._positionValue(currentPrice, liqPriceWithoutPenalty, positionTotalExpo);
    }

    function i_calcPositionTotalExpo(uint128 amount, uint128 startPrice, uint128 liquidationPrice)
        external
        pure
        returns (uint128 totalExpo_)
    {
        return Long._calcPositionTotalExpo(amount, startPrice, liquidationPrice);
    }

    function i_getActionablePendingAction() external returns (PendingAction memory, uint128) {
        return Core._getActionablePendingAction(s);
    }

    function i_lastFunding() external view returns (int256) {
        return s._lastFunding;
    }

    function i_applyPnlAndFunding(uint128 currentPrice, uint128 timestamp)
        external
        returns (ApplyPnlAndFundingData memory data_)
    {
        return Core._applyPnlAndFunding(s, currentPrice, timestamp);
    }

    function i_liquidatePositions(
        uint256 currentPrice,
        uint16 iteration,
        int256 tempLongBalance,
        int256 tempVaultBalance
    ) external returns (LiquidationsEffects memory effects_) {
        return Long._liquidatePositions(s, currentPrice, iteration, tempLongBalance, tempVaultBalance);
    }

    function i_toDepositPendingAction(PendingAction memory action)
        external
        pure
        returns (DepositPendingAction memory)
    {
        return Core._toDepositPendingAction(action);
    }

    function i_toWithdrawalPendingAction(PendingAction memory action)
        external
        pure
        returns (WithdrawalPendingAction memory)
    {
        return Core._toWithdrawalPendingAction(action);
    }

    function i_toLongPendingAction(PendingAction memory action) external pure returns (LongPendingAction memory) {
        return Core._toLongPendingAction(action);
    }

    function i_convertDepositPendingAction(DepositPendingAction memory action)
        external
        pure
        returns (PendingAction memory)
    {
        return Core._convertDepositPendingAction(action);
    }

    function i_convertWithdrawalPendingAction(WithdrawalPendingAction memory action)
        external
        pure
        returns (PendingAction memory)
    {
        return Core._convertWithdrawalPendingAction(action);
    }

    function i_convertLongPendingAction(LongPendingAction memory action) external pure returns (PendingAction memory) {
        return Core._convertLongPendingAction(action);
    }

    function i_assetToRemove(uint128 priceWithFees, uint128 liqPriceWithoutPenalty, uint128 posExpo)
        external
        view
        returns (uint256)
    {
        return ActionsUtils._assetToRemove(s, priceWithFees, liqPriceWithoutPenalty, posExpo);
    }

    function i_tickValue(
        int24 tick,
        uint256 currentPrice,
        uint256 longTradingExpo,
        HugeUint.Uint512 memory accumulator,
        TickData memory tickData
    ) external view returns (int256) {
        return Long._tickValue(s, tick, currentPrice, longTradingExpo, accumulator, tickData);
    }

    function i_getOraclePrice(ProtocolAction action, uint256 timestamp, bytes32 actionId, bytes calldata priceData)
        external
        payable
        returns (PriceInfo memory)
    {
        return ActionsVault._getOraclePrice(s, action, timestamp, actionId, priceData);
    }

    function i_calcMintUsdnShares(uint256 amount, uint256 vaultBalance, uint256 usdnTotalShares, uint256 price)
        external
        view
        returns (uint256 toMint_)
    {
        return Vault._calcMintUsdnShares(s, amount, vaultBalance, usdnTotalShares, price);
    }

    function i_calcSdexToBurn(uint256 usdnAmount, uint32 sdexBurnRatio) external pure returns (uint256) {
        return Vault._calcSdexToBurn(usdnAmount, sdexBurnRatio);
    }

    function i_vaultAssetAvailable(
        uint256 totalExpo,
        uint256 balanceVault,
        uint256 balanceLong,
        uint128 newPrice,
        uint128 oldPrice
    ) external pure returns (int256 available_) {
        return Vault._vaultAssetAvailable(totalExpo, balanceVault, balanceLong, newPrice, oldPrice);
    }

    function i_vaultAssetAvailable(uint128 currentPrice) external view returns (int256) {
        return Vault._vaultAssetAvailable(s, currentPrice);
    }

    function i_tickHash(int24 tick) external view returns (bytes32, uint256) {
        return Core._tickHash(s, tick);
    }

    function i_longAssetAvailable(uint256 totalExpo, uint256 balanceLong, uint128 newPrice, uint128 oldPrice)
        external
        pure
        returns (int256 available_)
    {
        return Core._longAssetAvailable(totalExpo, balanceLong, newPrice, oldPrice);
    }

    function i_longAssetAvailable(uint128 currentPrice) external view returns (int256) {
        return Core._longAssetAvailable(s, currentPrice);
    }

    function i_getLiquidationPrice(uint128 startPrice, uint128 leverage) external pure returns (uint128) {
        return Long._getLiquidationPrice(startPrice, leverage);
    }

    function i_checkImbalanceLimitDeposit(uint256 depositValue) external view {
        ActionsVault._checkImbalanceLimitDeposit(s, depositValue);
    }

    function i_checkImbalanceLimitWithdrawal(uint256 withdrawalValue, uint256 totalExpo) external view {
        ActionsVault._checkImbalanceLimitWithdrawal(s, withdrawalValue, totalExpo);
    }

    function i_checkImbalanceLimitOpen(uint256 openTotalExpoValue, uint256 openCollatValue) external view {
        Long._checkImbalanceLimitOpen(s, openTotalExpoValue, openCollatValue);
    }

    function i_checkImbalanceLimitClose(uint256 posTotalExpoToClose, uint256 posValueToClose) external view {
        ActionsUtils._checkImbalanceLimitClose(s, posTotalExpoToClose, posValueToClose);
    }

    function i_getLeverage(uint128 price, uint128 liqPrice) external pure returns (uint128) {
        return Long._getLeverage(price, liqPrice);
    }

    function i_calcTickFromBitmapIndex(uint256 index) external view returns (int24) {
        return Long._calcTickFromBitmapIndex(s, index);
    }

    function i_calcTickFromBitmapIndex(uint256 index, int24 tickSpacing) external pure returns (int24) {
        return Long._calcTickFromBitmapIndex(index, tickSpacing);
    }

    function i_calcBitmapIndexFromTick(int24 tick) external view returns (uint256) {
        return Core._calcBitmapIndexFromTick(s, tick);
    }

    function i_calcBitmapIndexFromTick(int24 tick, int24 tickSpacing) external pure returns (uint256) {
        return Core._calcBitmapIndexFromTick(tick, tickSpacing);
    }

    function i_calcLiqPriceFromTradingExpo(uint128 currentPrice, uint128 amount, uint256 tradingExpo)
        external
        pure
        returns (uint128 liqPrice_)
    {
        return Long._calcLiqPriceFromTradingExpo(currentPrice, amount, tradingExpo);
    }

    function i_findHighestPopulatedTick(int24 searchStart) external view returns (int24 tick_) {
        return Long._findHighestPopulatedTick(s, searchStart);
    }

    function i_updateEMA(uint128 secondsElapsed) external returns (int256) {
        return Core._updateEMA(s, secondsElapsed);
    }

    function i_usdnRebase(uint128 assetPrice, bool ignoreInterval) external returns (bool, bytes memory) {
        return Vault._usdnRebase(s, assetPrice, ignoreInterval);
    }

    function i_calcUsdnPrice(uint256 vaultBalance, uint128 assetPrice, uint256 usdnTotalSupply, uint8 assetDecimals)
        external
        pure
        returns (uint256)
    {
        return Vault._calcUsdnPrice(vaultBalance, assetPrice, usdnTotalSupply, assetDecimals);
    }

    function i_calcRebaseTotalSupply(uint256 vaultBalance, uint128 assetPrice, uint128 targetPrice, uint8 assetDecimals)
        external
        pure
        returns (uint256)
    {
        return Vault._calcRebaseTotalSupply(vaultBalance, assetPrice, targetPrice, assetDecimals);
    }

    function i_addPendingAction(address user, PendingAction memory action) external returns (uint256) {
        return Core._addPendingAction(s, user, action);
    }

    function i_getPendingAction(address user) external view returns (PendingAction memory, uint128) {
        return Core._getPendingAction(s, user);
    }

    function i_getPendingActionOrRevert(address user) external view returns (PendingAction memory, uint128) {
        return Core._getPendingActionOrRevert(s, user);
    }

    function i_executePendingAction(PreviousActionsData calldata data) external returns (bool, bool, bool, uint256) {
        return ActionsVault._executePendingAction(s, data);
    }

    function i_executePendingActionOrRevert(PreviousActionsData calldata data) external {
        ActionsVault._executePendingActionOrRevert(s, data);
    }

    function i_refundExcessEther(uint256 securityDepositValue, uint256 amountToRefund, uint256 balanceBefore)
        external
        payable
    {
        ActionsVault._refundExcessEther(securityDepositValue, amountToRefund, balanceBefore);
    }

    function i_refundEther(uint256 amount, address payable to) external payable {
        ActionsVault._refundEther(amount, to);
    }

    function i_mergeWithdrawalAmountParts(uint24 sharesLSB, uint128 sharesMSB) external pure returns (uint256) {
        return Core._mergeWithdrawalAmountParts(sharesLSB, sharesMSB);
    }

    function i_calcWithdrawalAmountLSB(uint152 usdnShares) external pure returns (uint24) {
        return Vault._calcWithdrawalAmountLSB(usdnShares);
    }

    function i_calcWithdrawalAmountMSB(uint152 usdnShares) external pure returns (uint128) {
        return Vault._calcWithdrawalAmountMSB(usdnShares);
    }

    function i_createInitialDeposit(uint128 amount, uint128 price) external {
        Vault._createInitialDeposit(s, amount, price);
    }

    function i_createInitialPosition(uint128 amount, uint128 price, int24 tick, uint128 positionTotalExpo) external {
        Vault._createInitialPosition(s, amount, price, tick, positionTotalExpo);
    }

    function i_saveNewPosition(int24 tick, Position memory long, uint8 liquidationPenalty)
        external
        returns (uint256, uint256, HugeUint.Uint512 memory)
    {
        return ActionsUtils._saveNewPosition(s, tick, long, liquidationPenalty);
    }

    function i_checkSafetyMargin(uint128 currentPrice, uint128 liquidationPrice) external view {
        Long._checkSafetyMargin(s, currentPrice, liquidationPrice);
    }

    function i_getEffectivePriceForTick(int24 tick, uint256 liqMultiplier) external pure returns (uint128) {
        return Long._getEffectivePriceForTick(tick, liqMultiplier);
    }

    function i_calcFixedPrecisionMultiplier(
        uint256 assetPrice,
        uint256 longTradingExpo,
        HugeUint.Uint512 memory accumulator
    ) external pure returns (uint256) {
        return Long._calcFixedPrecisionMultiplier(assetPrice, longTradingExpo, accumulator);
    }

    function i_calcBurnUsdn(uint256 usdnShares, uint256 available, uint256 usdnTotalShares)
        external
        pure
        returns (uint256 assetExpected_)
    {
        return Vault._calcBurnUsdn(usdnShares, available, usdnTotalShares);
    }

    function i_calcTickWithoutPenalty(int24 tick, uint8 liquidationPenalty) external view returns (int24) {
        return Long._calcTickWithoutPenalty(s, tick, liquidationPenalty);
    }

    function i_calcTickWithoutPenalty(int24 tick) external view returns (int24) {
        return Long._calcTickWithoutPenalty(s, tick, s._liquidationPenalty);
    }

    function i_unadjustPrice(
        uint256 price,
        uint256 assetPrice,
        uint256 longTradingExpo,
        HugeUint.Uint512 memory accumulator
    ) external pure returns (uint256) {
        return Long._unadjustPrice(price, assetPrice, longTradingExpo, accumulator);
    }

    function i_clearPendingAction(address user, uint128 rawIndex) external {
        Core._clearPendingAction(s, user, rawIndex);
    }

    function i_calcRebalancerPositionTick(
        uint128 neutralPrice,
        uint128 positionAmount,
        uint256 rebalancerMaxLeverage,
        uint256 totalExpo,
        uint256 balanceLong,
        uint256 balanceVault,
        HugeUint.Uint512 memory liqMultiplierAccumulator
    ) external view returns (int24 tickWithoutLiqPenalty_) {
        CachedProtocolState memory cache = CachedProtocolState({
            totalExpo: totalExpo,
            longBalance: balanceLong,
            vaultBalance: balanceVault,
            tradingExpo: totalExpo - balanceLong,
            liqMultiplierAccumulator: liqMultiplierAccumulator
        });

        return Long._calcRebalancerPositionTick(s, neutralPrice, positionAmount, rebalancerMaxLeverage, cache);
    }

    function i_calcImbalanceCloseBps(int256 vaultBalance, int256 longBalance, uint256 longTotalExpo)
        external
        pure
        returns (int256 imbalanceBps_)
    {
        return Long._calcImbalanceCloseBps(vaultBalance, longBalance, longTotalExpo);
    }

    function i_calcImbalanceOpenBps(int256 vaultBalance, int256 longBalance, uint256 longTotalExpo)
        external
        pure
        returns (int256 imbalanceBps_)
    {
        return Long._calcImbalanceOpenBps(vaultBalance, longBalance, longTotalExpo);
    }

    function i_removeBlockedPendingAction(uint128 rawIndex, address payable to, bool cleanup) external {
        Core._removeBlockedPendingAction(s, rawIndex, to, cleanup);
    }

    function i_checkInitImbalance(uint128 positionTotalExpo, uint128 longAmount, uint128 depositAmount) external view {
        Vault._checkInitImbalance(s, positionTotalExpo, longAmount, depositAmount);
    }

    function i_removeStalePendingAction(address user) external returns (uint256) {
        return Core._removeStalePendingAction(s, user);
    }

    function i_triggerRebalancer(
        uint128 lastPrice,
        uint256 longBalance,
        uint256 vaultBalance,
        int256 remainingCollateral
    ) public returns (uint256 longBalance_, uint256 vaultBalance_) {
        return Long._triggerRebalancer(s, lastPrice, longBalance, vaultBalance, remainingCollateral);
    }

    function i_calculateFee(int256 fund, int256 fundAsset)
        external
        returns (int256 fee_, int256 fundWithFee_, int256 fundAssetWithFee_)
    {
        return Core._calculateFee(s, fund, fundAsset);
    }

    function i_flashClosePosition(
        PositionId memory posId,
        uint128 neutralPrice,
        uint256 totalExpo,
        uint256 balanceLong,
        uint256 balanceVault,
        HugeUint.Uint512 memory liqMultiplierAccumulator
    ) external returns (int256 positionValue_) {
        CachedProtocolState memory cache = CachedProtocolState({
            totalExpo: totalExpo,
            longBalance: balanceLong,
            vaultBalance: balanceVault,
            tradingExpo: totalExpo - balanceLong,
            liqMultiplierAccumulator: liqMultiplierAccumulator
        });

        return Long._flashClosePosition(s, posId, neutralPrice, cache);
    }

    function i_flashOpenPosition(
        address user,
        uint128 neutralPrice,
        int24 tickWithoutPenalty,
        uint128 amount,
        uint256 totalExpo,
        uint256 balanceLong,
        uint256 balanceVault,
        HugeUint.Uint512 memory liqMultiplierAccumulator
    ) external returns (PositionId memory posId_) {
        CachedProtocolState memory cache = CachedProtocolState({
            totalExpo: totalExpo,
            longBalance: balanceLong,
            vaultBalance: balanceVault,
            tradingExpo: totalExpo - balanceLong,
            liqMultiplierAccumulator: liqMultiplierAccumulator
        });

        return Long._flashOpenPosition(s, user, neutralPrice, tickWithoutPenalty, amount, cache);
    }

    function i_checkPendingFee() external {
        ActionsVault._checkPendingFee(s);
    }

    function i_sendRewardsToLiquidator(
        uint16 liquidatedTicks,
        int256 remainingCollateral,
        bool rebased,
        bool rebalancerTriggered,
        ProtocolAction action,
        bytes memory rebaseCallbackResult,
        bytes memory priceData
    ) external {
        ActionsUtils._sendRewardsToLiquidator(
            s,
            liquidatedTicks,
            remainingCollateral,
            rebased,
            rebalancerTriggered,
            action,
            rebaseCallbackResult,
            priceData
        );
    }

    function i_prepareInitiateDepositData(address validator, uint128 amount, bytes calldata currentPriceData)
        public
        returns (ActionsVault.InitiateDepositData memory data_)
    {
        return ActionsVault._prepareInitiateDepositData(s, validator, amount, currentPriceData);
    }

    function i_prepareWithdrawalData(address validator, uint152 usdnShares, bytes calldata currentPriceData)
        public
        returns (ActionsVault.WithdrawalData memory data_)
    {
        return ActionsVault._prepareWithdrawalData(s, validator, usdnShares, currentPriceData);
    }

    function i_prepareClosePositionData(
        address owner,
        address to,
        address validator,
        PositionId memory posId,
        uint128 amountToClose,
        bytes calldata currentPriceData
    ) external returns (ClosePositionData memory data_, bool liquidated_) {
        return ActionsUtils._prepareClosePositionData(s, owner, to, validator, posId, amountToClose, currentPriceData);
    }

    function i_checkInitiateClosePosition(
        address owner,
        address to,
        address validator,
        uint128 amountToClose,
        Position memory pos
    ) external view {
        ActionsUtils._checkInitiateClosePosition(s, owner, to, validator, amountToClose, pos);
    }
}<|MERGE_RESOLUTION|>--- conflicted
+++ resolved
@@ -119,7 +119,6 @@
         delete s._pendingActions[user];
     }
 
-<<<<<<< HEAD
     function i_createOpenPendingAction(
         address to,
         address validator,
@@ -127,7 +126,8 @@
         InitiateOpenPositionData memory data
     ) public returns (uint256 amountToRefund_) {
         return ActionsUtils._createOpenPendingAction(s, to, validator, securityDepositValue, data);
-=======
+    }
+
     function i_createClosePendingAction(
         address to,
         address validator,
@@ -138,7 +138,6 @@
     ) external returns (uint256 amountToRefund_) {
         return
             ActionsUtils._createClosePendingAction(s, to, validator, posId, amountToClose, securityDepositValue, data);
->>>>>>> 7f34bec5
     }
 
     function findLastSetInTickBitmap(int24 searchFrom) external view returns (uint256 index) {
