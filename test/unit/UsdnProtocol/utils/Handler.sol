// SPDX-License-Identifier: UNLICENSED
pragma solidity 0.8.26;

import { Test } from "forge-std/Test.sol";

import { IERC20Metadata } from "@openzeppelin/contracts/token/ERC20/extensions/IERC20Metadata.sol";
import { SafeCast } from "@openzeppelin/contracts/utils/math/SafeCast.sol";
import { Upgrades } from "openzeppelin-foundry-upgrades/Upgrades.sol";
import { LibBitmap } from "solady/src/utils/LibBitmap.sol";

import { UsdnProtocolImpl } from "../../../../src/UsdnProtocol/UsdnProtocolImpl.sol";
import { UsdnProtocolActionsLongLibrary as ActionsLong } from
    "../../../../src/UsdnProtocol/libraries/UsdnProtocolActionsLongLibrary.sol";
import { UsdnProtocolActionsUtilsLibrary as ActionsUtils } from
    "../../../../src/UsdnProtocol/libraries/UsdnProtocolActionsUtilsLibrary.sol";

import { UsdnProtocolCoreLibrary as Core } from "../../../../src/UsdnProtocol/libraries/UsdnProtocolCoreLibrary.sol";
import { UsdnProtocolLongLibrary as Long } from "../../../../src/UsdnProtocol/libraries/UsdnProtocolLongLibrary.sol";
import { UsdnProtocolUtilsLibrary as Utils } from "../../../../src/UsdnProtocol/libraries/UsdnProtocolUtilsLibrary.sol";
import { UsdnProtocolVaultLibrary as Vault } from "../../../../src/UsdnProtocol/libraries/UsdnProtocolVaultLibrary.sol";
import { ILiquidationRewardsManager } from
    "../../../../src/interfaces/LiquidationRewardsManager/ILiquidationRewardsManager.sol";
import { IBaseOracleMiddleware } from "../../../../src/interfaces/OracleMiddleware/IBaseOracleMiddleware.sol";
import { PriceInfo } from "../../../../src/interfaces/OracleMiddleware/IOracleMiddlewareTypes.sol";
import { IUsdn } from "../../../../src/interfaces/Usdn/IUsdn.sol";
import { IUsdnProtocolFallback } from "../../../../src/interfaces/UsdnProtocol/IUsdnProtocolFallback.sol";
import { IUsdnProtocolTypes as Types } from "../../../../src/interfaces/UsdnProtocol/IUsdnProtocolTypes.sol";
import { DoubleEndedQueue } from "../../../../src/libraries/DoubleEndedQueue.sol";
import { HugeUint } from "../../../../src/libraries/HugeUint.sol";
import { HugeUint } from "../../../../src/libraries/HugeUint.sol";
import { SignedMath } from "../../../../src/libraries/SignedMath.sol";

/**
 * @title UsdnProtocolHandler
 * @dev Wrapper to aid in testing the protocol
 */
contract UsdnProtocolHandler is UsdnProtocolImpl, Test {
    using DoubleEndedQueue for DoubleEndedQueue.Deque;
    using LibBitmap for LibBitmap.Bitmap;
    using SafeCast for int256;
    using SafeCast for uint256;
    using SignedMath for int256;

    Storage _tempStorage;

    function initializeStorageHandler(
        IUsdn usdn,
        IERC20Metadata sdex,
        IERC20Metadata asset,
        IBaseOracleMiddleware oracleMiddleware,
        ILiquidationRewardsManager liquidationRewardsManager,
        int24 tickSpacing,
        address feeCollector,
        Managers memory managers,
        IUsdnProtocolFallback protocolFallback
    ) public initializer {
        initializeStorage(
            usdn,
            sdex,
            asset,
            oracleMiddleware,
            liquidationRewardsManager,
            tickSpacing,
            feeCollector,
            managers,
            protocolFallback
        );
    }

    /// @dev Useful to completely disable funding, which is normally initialized with a positive bias value
    function resetEMA() external {
        s._EMA = 0;
    }

    /// @dev Push a pending item to the front of the pending actions queue
    function queuePushFront(PendingAction memory action) external returns (uint128 rawIndex_) {
        rawIndex_ = s._pendingActionsQueue.pushFront(action);
        s._pendingActions[action.validator] = uint256(rawIndex_) + 1;
    }

    /// @dev Verify if the pending actions queue is empty
    function queueEmpty() external view returns (bool) {
        return s._pendingActionsQueue.empty();
    }

    function getQueueItem(uint128 rawIndex) external view returns (PendingAction memory) {
        return s._pendingActionsQueue.atRaw(rawIndex);
    }

    /**
     * @dev Use this function in unit tests to make sure we provide a fresh price that updates the balances
     * The function reverts the price given by the mock oracle middleware is not fresh enough to trigger a balance
     * update. Call `_waitBeforeLiquidation()` before calling this function to make sure enough time has passed.
     * Do not use this function in contexts where ether needs to be refunded.
     */
<<<<<<< HEAD
    function mockLiquidate(bytes calldata currentPriceData) external payable returns (uint256 liquidatedPositions_) {
        uint256 lastUpdateTimestampBefore = s._lastUpdateTimestamp;
        vm.startPrank(msg.sender);
        liquidatedPositions_ = this.liquidate(currentPriceData);
=======
    function mockLiquidate(bytes calldata currentPriceData, uint16 iterations)
        external
        payable
        returns (Types.LiqTickInfo[] memory liquidatedTicks_)
    {
        uint256 lastUpdateTimestampBefore = s._lastUpdateTimestamp;
        vm.startPrank(msg.sender);
        liquidatedTicks_ = this.liquidate(currentPriceData, iterations);
>>>>>>> 1d3a2eec
        vm.stopPrank();
        require(s._lastUpdateTimestamp > lastUpdateTimestampBefore, "UsdnProtocolHandler: liq price is not fresh");
    }

    function tickValue(int24 tick, uint256 currentPrice) external view returns (int256) {
        uint256 longTradingExpo = this.longTradingExpoWithFunding(uint128(currentPrice), uint128(block.timestamp));
        bytes32 tickHash = Utils.tickHash(tick, s._tickVersion[tick]);
        return Long._tickValue(tick, currentPrice, longTradingExpo, s._liqMultiplierAccumulator, s._tickData[tickHash]);
    }

    /**
     * @dev Helper function to simulate a situation where the vault would be empty. In practice, it's not possible to
     * achieve.
     */
    function emptyVault() external {
        s._balanceLong += s._balanceVault;
        s._balanceVault = 0;
    }

    function updateBalances(uint128 currentPrice) external {
        ApplyPnlAndFundingData memory data = Core._applyPnlAndFunding(s, currentPrice, uint128(block.timestamp));
        if (!data.isPriceRecent) {
            revert("price was not updated");
        }
        s._balanceLong = data.tempLongBalance.toUint256();
        s._balanceVault = data.tempVaultBalance.toUint256();
    }

    function removePendingAction(uint128 rawIndex, address user) external {
        s._pendingActionsQueue.clearAt(rawIndex);
        delete s._pendingActions[user];
    }

    function i_createWithdrawalPendingAction(
        address to,
        address validator,
        uint152 usdnShares,
        uint64 securityDepositValue,
        Vault.WithdrawalData memory data
    ) public returns (uint256 amountToRefund_) {
        return Vault._createWithdrawalPendingAction(s, to, validator, usdnShares, securityDepositValue, data);
    }

    function i_createDepositPendingAction(
        address validator,
        address to,
        uint64 securityDepositValue,
        uint128 amount,
        Vault.InitiateDepositData memory data
    ) external returns (uint256 amountToRefund_) {
        return Vault._createDepositPendingAction(s, validator, to, securityDepositValue, amount, data);
    }

    function i_createOpenPendingAction(
        address to,
        address validator,
        uint64 securityDepositValue,
        InitiateOpenPositionData memory data
    ) public returns (uint256 amountToRefund_) {
        return Core._createOpenPendingAction(s, to, validator, securityDepositValue, data);
    }

    function i_createClosePendingAction(
        address to,
        address validator,
        PositionId memory posId,
        uint128 amountToClose,
        uint64 securityDepositValue,
        ClosePositionData memory data
    ) external returns (uint256 amountToRefund_) {
        return ActionsLong._createClosePendingAction(s, to, validator, posId, amountToClose, securityDepositValue, data);
    }

    function findLastSetInTickBitmap(int24 searchFrom) external view returns (uint256 index) {
        return s._tickBitmap.findLastSet(Utils._calcBitmapIndexFromTick(s, searchFrom));
    }

    function tickBitmapStatus(int24 tick) external view returns (bool isSet_) {
        return s._tickBitmap.get(Utils._calcBitmapIndexFromTick(s, tick));
    }

    function setTickVersion(int24 tick, uint256 version) external {
        s._tickVersion[tick] = version;
    }

    function setPendingProtocolFee(uint256 value) external {
        s._pendingProtocolFee = value;
    }

    /**
     * @notice Helper to calculate the trading exposure of the long side at the time of the last balance update and
     * currentPrice
     */
    function getLongTradingExpo(uint128 currentPrice) external view returns (uint256 expo_) {
        expo_ = uint256(s._totalExpo.toInt256().safeSub(Utils._longAssetAvailable(s, currentPrice)));
    }

    function i_initiateClosePosition(Types.InitiateClosePositionParams memory params, bytes calldata currentPriceData)
        external
        returns (uint256 securityDepositValue_, bool isLiquidationPending_, bool liq_)
    {
        return ActionsLong._initiateClosePosition(s, params, currentPriceData);
    }

    function _calcEMA(int256 lastFundingPerDay, uint128 secondsElapsed) external view returns (int256) {
        return Core._calcEMA(lastFundingPerDay, secondsElapsed, s._EMAPeriod, s._EMA);
    }

    function i_validateOpenPosition(address user, bytes calldata priceData)
        external
        returns (uint256 securityDepositValue_, bool isValidated_, bool liquidated_)
    {
        return ActionsLong._validateOpenPosition(s, user, priceData);
    }

    function i_validateClosePosition(address user, bytes calldata priceData)
        external
        returns (uint256 securityDepositValue_, bool isValidated_, bool liquidated_)
    {
        return ActionsLong._validateClosePosition(s, user, priceData);
    }

    function i_validateWithdrawal(address user, bytes calldata priceData)
        external
        returns (uint256 securityDepositValue_, bool isValidated_)
    {
        return Vault._validateWithdrawal(s, user, priceData);
    }

    function i_validateDeposit(address user, bytes calldata priceData)
        external
        returns (uint256 securityDepositValue_, bool isValidated_)
    {
        return Vault._validateDeposit(s, user, priceData);
    }

    function i_removeAmountFromPosition(
        int24 tick,
        uint256 index,
        Position memory pos,
        uint128 amountToRemove,
        uint128 totalExpoToRemove
    ) external returns (HugeUint.Uint512 memory liqMultiplierAccumulator_) {
        liqMultiplierAccumulator_ =
            ActionsLong._removeAmountFromPosition(s, tick, index, pos, amountToRemove, totalExpoToRemove);
    }

    function i_positionValue(uint128 currentPrice, uint128 liqPriceWithoutPenalty, uint128 positionTotalExpo)
        external
        pure
        returns (int256 value_)
    {
        return Utils._positionValue(currentPrice, liqPriceWithoutPenalty, positionTotalExpo);
    }

    function i_calcPositionTotalExpo(uint128 amount, uint128 startPrice, uint128 liquidationPrice)
        external
        pure
        returns (uint128 totalExpo_)
    {
        return Utils._calcPositionTotalExpo(amount, startPrice, liquidationPrice);
    }

    function i_getActionablePendingAction() external returns (PendingAction memory, uint128) {
        return Vault._getActionablePendingAction(s);
    }

    function i_lastFundingPerDay() external view returns (int256) {
        return s._lastFundingPerDay;
    }

    function i_applyPnlAndFunding(uint128 currentPrice, uint128 timestamp)
        external
        returns (ApplyPnlAndFundingData memory data_)
    {
        return Core._applyPnlAndFunding(s, currentPrice, timestamp);
    }

    function i_liquidatePositions(
        uint256 currentPrice,
        uint16 iteration,
        int256 tempLongBalance,
        int256 tempVaultBalance
    ) external returns (LiquidationsEffects memory effects_) {
        return Long._liquidatePositions(s, currentPrice, iteration, tempLongBalance, tempVaultBalance);
    }

    function i_toDepositPendingAction(PendingAction memory action)
        external
        pure
        returns (DepositPendingAction memory)
    {
        return Utils._toDepositPendingAction(action);
    }

    function i_toWithdrawalPendingAction(PendingAction memory action)
        external
        pure
        returns (WithdrawalPendingAction memory)
    {
        return Utils._toWithdrawalPendingAction(action);
    }

    function i_toLongPendingAction(PendingAction memory action) external pure returns (LongPendingAction memory) {
        return Utils._toLongPendingAction(action);
    }

    function i_convertDepositPendingAction(DepositPendingAction memory action)
        external
        pure
        returns (PendingAction memory)
    {
        return Utils._convertDepositPendingAction(action);
    }

    function i_convertWithdrawalPendingAction(WithdrawalPendingAction memory action)
        external
        pure
        returns (PendingAction memory)
    {
        return Utils._convertWithdrawalPendingAction(action);
    }

    function i_convertLongPendingAction(LongPendingAction memory action) external pure returns (PendingAction memory) {
        return Utils._convertLongPendingAction(action);
    }

    function i_assetToRemove(
        uint256 balanceLong,
        uint128 priceWithFees,
        uint128 liqPriceWithoutPenalty,
        uint128 posExpo
    ) external pure returns (uint256) {
        return ActionsUtils._assetToRemove(balanceLong, priceWithFees, liqPriceWithoutPenalty, posExpo);
    }

    function i_tickValue(
        int24 tick,
        uint256 currentPrice,
        uint256 longTradingExpo,
        HugeUint.Uint512 memory accumulator,
        TickData memory tickData
    ) external pure returns (int256) {
        return Long._tickValue(tick, currentPrice, longTradingExpo, accumulator, tickData);
    }

    function i_getOraclePrice(ProtocolAction action, uint256 timestamp, bytes32 actionId, bytes calldata priceData)
        external
        payable
        returns (PriceInfo memory)
    {
        return Utils._getOraclePrice(s, action, timestamp, actionId, priceData);
    }

    function i_calcSdexToBurn(uint256 usdnAmount, uint32 sdexBurnRatio) external pure returns (uint256) {
        return Utils._calcSdexToBurn(usdnAmount, sdexBurnRatio);
    }

    function i_vaultAssetAvailable(
        uint256 totalExpo,
        uint256 balanceVault,
        uint256 balanceLong,
        uint128 newPrice,
        uint128 oldPrice
    ) external pure returns (int256 available_) {
        return Utils._vaultAssetAvailable(totalExpo, balanceVault, balanceLong, newPrice, oldPrice);
    }

    function i_vaultAssetAvailable(uint128 currentPrice) external view returns (int256) {
        return Vault._vaultAssetAvailable(s, currentPrice);
    }

    function i_tickHash(int24 tick) external view returns (bytes32, uint256) {
        return Utils._tickHash(s, tick);
    }

    function i_longAssetAvailable(uint256 totalExpo, uint256 balanceLong, uint128 newPrice, uint128 oldPrice)
        external
        pure
        returns (int256 available_)
    {
        return Utils._longAssetAvailable(totalExpo, balanceLong, newPrice, oldPrice);
    }

    function i_longAssetAvailable(uint128 currentPrice) external view returns (int256) {
        return Utils._longAssetAvailable(s, currentPrice);
    }

    function i_getLiquidationPrice(uint128 startPrice, uint128 leverage) external pure returns (uint128) {
        return Utils._getLiquidationPrice(startPrice, leverage);
    }

    function i_checkImbalanceLimitDeposit(uint256 depositValue) external view {
        Vault._checkImbalanceLimitDeposit(s, depositValue);
    }

    function i_checkImbalanceLimitWithdrawal(uint256 withdrawalValue, uint256 totalExpo) external view {
        Vault._checkImbalanceLimitWithdrawal(s, withdrawalValue, totalExpo);
    }

    function i_checkImbalanceLimitOpen(uint256 openTotalExpoValue, uint256 openCollatValue) external view {
        Long._checkImbalanceLimitOpen(s, openTotalExpoValue, openCollatValue);
    }

    function i_checkImbalanceLimitClose(uint256 posTotalExpoToClose, uint256 posValueToClose, uint256 fees)
        external
        view
    {
        ActionsUtils._checkImbalanceLimitClose(s, posTotalExpoToClose, posValueToClose, fees);
    }

    function i_getLeverage(uint128 price, uint128 liqPrice) external pure returns (uint256) {
        return Utils._getLeverage(price, liqPrice);
    }

    function i_calcTickFromBitmapIndex(uint256 index) external view returns (int24) {
        return Long._calcTickFromBitmapIndex(s, index);
    }

    function i_calcTickFromBitmapIndex(uint256 index, int24 tickSpacing) external pure returns (int24) {
        return Long._calcTickFromBitmapIndex(index, tickSpacing);
    }

    function i_calcBitmapIndexFromTick(int24 tick) external view returns (uint256) {
        return Utils._calcBitmapIndexFromTick(s, tick);
    }

    function i_calcBitmapIndexFromTick(int24 tick, int24 tickSpacing) external pure returns (uint256) {
        return Utils._calcBitmapIndexFromTick(tick, tickSpacing);
    }

    function i_calcLiqPriceFromTradingExpo(uint128 currentPrice, uint128 amount, uint256 tradingExpo)
        external
        pure
        returns (uint128 liqPrice_)
    {
        return Long._calcLiqPriceFromTradingExpo(currentPrice, amount, tradingExpo);
    }

    function i_findHighestPopulatedTick(int24 searchStart) external view returns (int24 tick_) {
        return Long._findHighestPopulatedTick(s, searchStart);
    }

    function i_updateEMA(int256 fundingPerDay, uint128 secondsElapsed) external {
        Core._updateEMA(s, fundingPerDay, secondsElapsed);
    }

    function i_usdnRebase(uint128 assetPrice, bool ignoreInterval) external returns (bool, bytes memory) {
        return Long._usdnRebase(s, assetPrice, ignoreInterval);
    }

    function i_calcUsdnPrice(uint256 vaultBalance, uint128 assetPrice, uint256 usdnTotalSupply, uint8 assetDecimals)
        external
        pure
        returns (uint256)
    {
        return Vault._calcUsdnPrice(vaultBalance, assetPrice, usdnTotalSupply, assetDecimals);
    }

    function i_calcRebaseTotalSupply(uint256 vaultBalance, uint128 assetPrice, uint128 targetPrice, uint8 assetDecimals)
        external
        pure
        returns (uint256)
    {
        return Long._calcRebaseTotalSupply(vaultBalance, assetPrice, targetPrice, assetDecimals);
    }

    function i_addPendingAction(address user, PendingAction memory action) external returns (uint256) {
        return Core._addPendingAction(s, user, action);
    }

    function i_getPendingAction(address user) external view returns (PendingAction memory, uint128) {
        return Core._getPendingAction(s, user);
    }

    function i_getPendingActionOrRevert(address user) external view returns (PendingAction memory, uint128) {
        return Core._getPendingActionOrRevert(s, user);
    }

    function i_executePendingAction(PreviousActionsData calldata data) external returns (bool, bool, bool, uint256) {
        return Vault._executePendingAction(s, data);
    }

    function i_executePendingActionOrRevert(PreviousActionsData calldata data) external {
        Vault._executePendingActionOrRevert(s, data);
    }

    function i_refundExcessEther(uint256 securityDepositValue, uint256 amountToRefund, uint256 balanceBefore)
        external
        payable
    {
        Utils._refundExcessEther(securityDepositValue, amountToRefund, balanceBefore);
    }

    function i_refundEther(uint256 amount, address payable to) external payable {
        Utils._refundEther(amount, to);
    }

    function i_mergeWithdrawalAmountParts(uint24 sharesLSB, uint128 sharesMSB) external pure returns (uint256) {
        return Utils._mergeWithdrawalAmountParts(sharesLSB, sharesMSB);
    }

    function i_calcWithdrawalAmountLSB(uint152 usdnShares) external pure returns (uint24) {
        return Vault._calcWithdrawalAmountLSB(usdnShares);
    }

    function i_calcWithdrawalAmountMSB(uint152 usdnShares) external pure returns (uint128) {
        return Vault._calcWithdrawalAmountMSB(usdnShares);
    }

    function i_createInitialDeposit(uint128 amount, uint128 price) external {
        Core._createInitialDeposit(s, amount, price);
    }

    function i_createInitialPosition(uint128 amount, uint128 price, int24 tick, uint128 positionTotalExpo) external {
        Core._createInitialPosition(s, amount, price, tick, positionTotalExpo);
    }

    function i_saveNewPosition(int24 tick, Position memory long, uint24 liquidationPenalty)
        external
        returns (uint256, uint256, HugeUint.Uint512 memory)
    {
        return ActionsLong._saveNewPosition(s, tick, long, liquidationPenalty);
    }

    function i_checkSafetyMargin(uint128 currentPrice, uint128 liquidationPrice) external view {
        Long._checkSafetyMargin(s, currentPrice, liquidationPrice);
    }

    function i_getEffectivePriceForTick(int24 tick, uint256 liqMultiplier) external pure returns (uint128) {
        return Utils._getEffectivePriceForTick(tick, liqMultiplier);
    }

    function i_calcFixedPrecisionMultiplier(
        uint256 assetPrice,
        uint256 longTradingExpo,
        HugeUint.Uint512 memory accumulator
    ) external pure returns (uint256) {
        return Utils._calcFixedPrecisionMultiplier(assetPrice, longTradingExpo, accumulator);
    }

    function i_calcBurnUsdn(uint256 usdnShares, uint256 available, uint256 usdnTotalShares, uint256 feeBps)
        external
        pure
        returns (uint256 assetExpected_)
    {
        return Utils._calcBurnUsdn(usdnShares, available, usdnTotalShares, feeBps);
    }

    function i_calcTickWithoutPenalty(int24 tick, uint24 liquidationPenalty) external pure returns (int24) {
        return Utils.calcTickWithoutPenalty(tick, liquidationPenalty);
    }

    function i_calcTickWithoutPenalty(int24 tick) external view returns (int24) {
        return Utils.calcTickWithoutPenalty(tick, s._liquidationPenalty);
    }

    function i_unadjustPrice(
        uint256 price,
        uint256 assetPrice,
        uint256 longTradingExpo,
        HugeUint.Uint512 memory accumulator
    ) external pure returns (uint256) {
        return Long._unadjustPrice(price, assetPrice, longTradingExpo, accumulator);
    }

    function i_clearPendingAction(address user, uint128 rawIndex) external {
        Utils._clearPendingAction(s, user, rawIndex);
    }

    function i_calcRebalancerPositionTick(
        uint128 neutralPrice,
        uint128 positionAmount,
        uint256 rebalancerMaxLeverage,
        uint256 totalExpo,
        uint256 balanceLong,
        uint256 balanceVault,
        HugeUint.Uint512 memory liqMultiplierAccumulator
    ) external view returns (int24 tick_, uint128 totalExpo_, uint24 liquidationPenalty_) {
        CachedProtocolState memory cache = CachedProtocolState({
            totalExpo: totalExpo,
            longBalance: balanceLong,
            vaultBalance: balanceVault,
            tradingExpo: totalExpo - balanceLong,
            liqMultiplierAccumulator: liqMultiplierAccumulator
        });

        Types.RebalancerPositionData memory position =
            Long._calcRebalancerPositionTick(s, neutralPrice, positionAmount, rebalancerMaxLeverage, cache);

        return (position.tick, position.totalExpo, position.liquidationPenalty);
    }

    function i_calcImbalanceCloseBps(int256 vaultBalance, int256 longBalance, uint256 longTotalExpo)
        external
        pure
        returns (int256 imbalanceBps_)
    {
        return Utils._calcImbalanceCloseBps(vaultBalance, longBalance, longTotalExpo);
    }

    function i_calcImbalanceOpenBps(int256 vaultBalance, int256 longBalance, uint256 longTotalExpo)
        external
        pure
        returns (int256 imbalanceBps_)
    {
        return Long._calcImbalanceOpenBps(vaultBalance, longBalance, longTotalExpo);
    }

    function i_removeBlockedPendingAction(uint128 rawIndex, address payable to, bool cleanup) external {
        Core._removeBlockedPendingAction(s, rawIndex, to, cleanup);
    }

    function i_checkInitImbalance(uint128 positionTotalExpo, uint128 longAmount, uint128 depositAmount) external view {
        Core._checkInitImbalance(s, positionTotalExpo, longAmount, depositAmount);
    }

    function i_removeStalePendingAction(address user) external returns (uint256) {
        return Core._removeStalePendingAction(s, user);
    }

    function i_triggerRebalancer(
        uint128 lastPrice,
        uint256 longBalance,
        uint256 vaultBalance,
        int256 remainingCollateral
    ) public returns (uint256 longBalance_, uint256 vaultBalance_, Types.RebalancerAction rebalancerAction_) {
        return Long._triggerRebalancer(s, lastPrice, longBalance, vaultBalance, remainingCollateral);
    }

    function i_calculateFee(int256 fundAsset) external returns (int256 fee_, int256 fundAssetWithFee_) {
        return Core._calculateFee(s, fundAsset);
    }

    function i_flashClosePosition(
        PositionId memory posId,
        uint128 neutralPrice,
        uint256 totalExpo,
        uint256 balanceLong,
        uint256 balanceVault,
        HugeUint.Uint512 memory liqMultiplierAccumulator
    ) external returns (int256 positionValue_) {
        CachedProtocolState memory cache = CachedProtocolState({
            totalExpo: totalExpo,
            longBalance: balanceLong,
            vaultBalance: balanceVault,
            tradingExpo: totalExpo - balanceLong,
            liqMultiplierAccumulator: liqMultiplierAccumulator
        });

        return Long._flashClosePosition(s, posId, neutralPrice, cache);
    }

    function i_flashOpenPosition(
        address user,
        uint128 neutralPrice,
        int24 tick,
        uint128 posTotalExpo,
        uint24 liquidationPenalty,
        uint128 amount
    ) external returns (PositionId memory posId_) {
        return Long._flashOpenPosition(s, user, neutralPrice, tick, posTotalExpo, liquidationPenalty, amount);
    }

    function i_checkPendingFee() external {
        Utils._checkPendingFee(s);
    }

    function i_sendRewardsToLiquidator(
        Types.LiqTickInfo[] calldata liquidatedTicks,
        uint256 currentPrice,
        bool rebased,
        Types.RebalancerAction rebalancerAction,
        ProtocolAction action,
        bytes memory rebaseCallbackResult,
        bytes memory priceData
    ) external {
        Long._sendRewardsToLiquidator(
            s, liquidatedTicks, currentPrice, rebased, rebalancerAction, action, rebaseCallbackResult, priceData
        );
    }

    function i_prepareInitiateDepositData(
        address validator,
        uint128 amount,
        uint256 sharesOutMin,
        bytes calldata currentPriceData
    ) public returns (Vault.InitiateDepositData memory data_) {
        return Vault._prepareInitiateDepositData(s, validator, amount, sharesOutMin, currentPriceData);
    }

    function i_prepareWithdrawalData(
        address validator,
        uint152 usdnShares,
        uint256 amountOutMin,
        bytes calldata currentPriceData
    ) public returns (Vault.WithdrawalData memory data_) {
        return Vault._prepareWithdrawalData(s, validator, usdnShares, amountOutMin, currentPriceData);
    }

    function i_prepareClosePositionData(
        address owner,
        address to,
        address validator,
        PositionId memory posId,
        uint128 amountToClose,
        uint256 userMinPrice,
        bytes calldata currentPriceData
    ) external returns (ClosePositionData memory data_, bool liquidated_) {
        return ActionsUtils._prepareClosePositionData(
            s,
            Types.PrepareInitiateClosePositionParams({
                owner: owner,
                to: to,
                validator: validator,
                posId: posId,
                amountToClose: amountToClose,
                userMinPrice: userMinPrice,
                currentPriceData: currentPriceData
            })
        );
    }

    function i_prepareValidateOpenPositionData(PendingAction memory pending, bytes calldata priceData)
        external
        returns (ValidateOpenPositionData memory data_, bool liquidated_)
    {
        return ActionsLong._prepareValidateOpenPositionData(s, pending, priceData);
    }

    function i_checkInitiateClosePosition(
        address owner,
        address to,
        address validator,
        uint128 amountToClose,
        Position memory pos
    ) external view {
        ActionsUtils._checkInitiateClosePosition(s, owner, to, validator, amountToClose, pos);
    }

    /**
     * @notice These are the storage fields that are used by the `_funding` function
     * @dev We can pass these to `i_funding` to effectively make the function "pure", by controlling all variables
     * manually
     */
    struct FundingStorage {
        uint256 totalExpo;
        uint256 balanceLong;
        uint256 balanceVault;
        uint128 lastUpdateTimestamp;
        uint256 fundingSF;
    }

    /**
     * @dev The first argument contains all the storage variables accessed by `_funding`, so that they can be
     * controlled manually in the tests
     */
    function i_funding(FundingStorage memory fundingStorage, uint128 timestamp, int256 ema)
        external
        returns (int256 funding_, int256 fundingPerDay_, int256 oldLongExpo_)
    {
        _tempStorage._totalExpo = fundingStorage.totalExpo;
        _tempStorage._balanceVault = fundingStorage.balanceVault;
        _tempStorage._balanceLong = fundingStorage.balanceLong;
        _tempStorage._lastUpdateTimestamp = fundingStorage.lastUpdateTimestamp;
        _tempStorage._fundingSF = fundingStorage.fundingSF;
        return Core._funding(_tempStorage, timestamp, ema);
    }

    function i_fundingAsset(uint128 timestamp, int256 ema)
        external
        view
        returns (int256 fundingAsset, int256 fundingPerDay)
    {
        return Core._fundingAsset(s, timestamp, ema);
    }

    function i_fundingPerDay(int256 ema) external view returns (int256 fundingPerDay_, int256 oldLongExpo_) {
        return Core._fundingPerDay(s, ema);
    }

    function i_protocolFeeBps() external view returns (uint16) {
        return s._protocolFeeBps;
    }

    function i_getTickFromDesiredLiqPrice(
        uint128 desiredLiqPriceWithoutPenalty,
        uint256 assetPrice,
        uint256 longTradingExpo,
        HugeUint.Uint512 memory accumulator,
        int24 tickSpacing,
        uint24 liquidationPenalty
    ) external pure returns (int24 tickWithPenalty_, uint128 liqPriceWithoutPenalty_) {
        return Long._getTickFromDesiredLiqPrice(
            desiredLiqPriceWithoutPenalty, assetPrice, longTradingExpo, accumulator, tickSpacing, liquidationPenalty
        );
    }

    function i_getTickFromDesiredLiqPrice(
        uint128 desiredLiqPriceWithoutPenalty,
        uint256 liqMultiplier,
        int24 tickSpacing,
        uint24 liquidationPenalty
    ) external pure returns (int24 tickWithPenalty_, uint128 liqPriceWithoutPenalty_) {
        return Long._getTickFromDesiredLiqPrice(
            desiredLiqPriceWithoutPenalty, liqMultiplier, tickSpacing, liquidationPenalty
        );
    }

    function i_calcMaxLongBalance(uint256 totalExpo) external pure returns (uint256) {
        return Core._calcMaxLongBalance(totalExpo);
    }
}<|MERGE_RESOLUTION|>--- conflicted
+++ resolved
@@ -93,21 +93,14 @@
      * update. Call `_waitBeforeLiquidation()` before calling this function to make sure enough time has passed.
      * Do not use this function in contexts where ether needs to be refunded.
      */
-<<<<<<< HEAD
-    function mockLiquidate(bytes calldata currentPriceData) external payable returns (uint256 liquidatedPositions_) {
+    function mockLiquidate(bytes calldata currentPriceData)
+        external
+        payable
+        returns (Types.LiqTickInfo[] memory liquidatedTicks_)
+    {
         uint256 lastUpdateTimestampBefore = s._lastUpdateTimestamp;
         vm.startPrank(msg.sender);
-        liquidatedPositions_ = this.liquidate(currentPriceData);
-=======
-    function mockLiquidate(bytes calldata currentPriceData, uint16 iterations)
-        external
-        payable
-        returns (Types.LiqTickInfo[] memory liquidatedTicks_)
-    {
-        uint256 lastUpdateTimestampBefore = s._lastUpdateTimestamp;
-        vm.startPrank(msg.sender);
-        liquidatedTicks_ = this.liquidate(currentPriceData, iterations);
->>>>>>> 1d3a2eec
+        liquidatedTicks_ = this.liquidate(currentPriceData);
         vm.stopPrank();
         require(s._lastUpdateTimestamp > lastUpdateTimestampBefore, "UsdnProtocolHandler: liq price is not fresh");
     }
