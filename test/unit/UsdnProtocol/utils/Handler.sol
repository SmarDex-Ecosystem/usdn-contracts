// SPDX-License-Identifier: UNLICENSED
pragma solidity 0.8.20;

import { IERC20Metadata } from "@openzeppelin/contracts/token/ERC20/extensions/IERC20Metadata.sol";
import { LibBitmap } from "solady/src/utils/LibBitmap.sol";

import {
    PendingAction,
    DepositPendingAction,
    WithdrawalPendingAction,
    LongPendingAction,
    ProtocolAction,
    PreviousActionsData
} from "src/interfaces/UsdnProtocol/IUsdnProtocolTypes.sol";
import { UsdnProtocol, Position } from "src/UsdnProtocol/UsdnProtocol.sol";
import { IUsdn } from "src/interfaces/Usdn/IUsdn.sol";
import { ILiquidationRewardsManager } from "src/interfaces/OracleMiddleware/ILiquidationRewardsManager.sol";
import { IOracleMiddleware } from "src/interfaces/OracleMiddleware/IOracleMiddleware.sol";
import { PriceInfo } from "src/interfaces/OracleMiddleware/IOracleMiddlewareTypes.sol";
import { DoubleEndedQueue } from "src/libraries/DoubleEndedQueue.sol";

/**
 * @title UsdnProtocolHandler
 * @dev Wrapper to aid in testing the protocol
 */
contract UsdnProtocolHandler is UsdnProtocol {
    using DoubleEndedQueue for DoubleEndedQueue.Deque;
    using LibBitmap for LibBitmap.Bitmap;

    constructor(
        IUsdn usdn,
        IERC20Metadata sdex,
        IERC20Metadata asset,
        IOracleMiddleware oracleMiddleware,
        ILiquidationRewardsManager liquidationRewardsManager,
        int24 tickSpacing,
        address feeCollector
    ) UsdnProtocol(usdn, sdex, asset, oracleMiddleware, liquidationRewardsManager, tickSpacing, feeCollector) { }

    /// @dev Useful to completely disable funding, which is normally initialized with a positive bias value
    function resetEMA() external {
        _EMA = 0;
    }

    /// @dev Push a pending item to the front of the pending actions queue
    function queuePushFront(PendingAction memory action) external returns (uint128 rawIndex_) {
        rawIndex_ = _pendingActionsQueue.pushFront(action);
        _pendingActions[action.user] = uint256(rawIndex_) + 1;
    }

    function i_initiateClosePosition(
        address user,
        int24 tick,
        uint256 tickVersion,
        uint256 index,
        uint128 amountToClose,
        bytes calldata currentPriceData
    ) external returns (uint256 securityDepositValue_) {
        return _initiateClosePosition(user, tick, tickVersion, index, amountToClose, currentPriceData);
    }

    function i_validateClosePosition(address user, bytes calldata priceData) external {
        _validateClosePosition(user, priceData);
    }

    function i_removeAmountFromPosition(
        int24 tick,
        uint256 index,
        Position memory pos,
        uint128 amountToRemove,
        uint128 totalExpoToRemove
    ) external {
        return _removeAmountFromPosition(tick, index, pos, amountToRemove, totalExpoToRemove);
    }

    function i_positionValue(uint128 currentPrice, uint128 liqPriceWithoutPenalty, uint128 positionTotalExpo)
        external
        pure
        returns (int256 value_)
    {
        return _positionValue(currentPrice, liqPriceWithoutPenalty, positionTotalExpo);
    }

    function i_calculatePositionTotalExpo(uint128 amount, uint128 startPrice, uint128 liquidationPrice)
        external
        pure
        returns (uint128 totalExpo_)
    {
        return _calculatePositionTotalExpo(amount, startPrice, liquidationPrice);
    }

    function i_removePendingAction(uint128 rawIndex, address user) external {
        _pendingActionsQueue.clearAt(rawIndex);
        delete _pendingActions[user];
    }

    function i_getActionablePendingAction() external returns (PendingAction memory, uint128) {
        return _getActionablePendingAction();
    }

    function i_vaultTradingExpo(uint128 currentPrice) external view returns (int256) {
        return _vaultTradingExpo(currentPrice);
    }

    function i_longTradingExpo(uint128 currentPrice) external view returns (int256) {
        return _longTradingExpo(currentPrice);
    }

    function i_lastFunding() external view returns (int256) {
        return _lastFunding;
    }

    function i_applyPnlAndFunding(uint128 currentPrice, uint128 timestamp)
        external
        returns (bool priceUpdated_, int256 tempLongBalance_, int256 tempVaultBalance_)
    {
        return _applyPnlAndFunding(currentPrice, timestamp);
    }

    function i_liquidatePositions(
        uint256 currentPrice,
        uint16 iteration,
        int256 tempLongBalance,
        int256 tempVaultBalance
    )
        external
        returns (
            uint256 liquidatedPositions_,
            uint16 liquidatedTicks_,
            int256 remainingCollateral_,
            uint256 newLongBalance_,
            uint256 newVaultBalance_
        )
    {
        return _liquidatePositions(currentPrice, iteration, tempLongBalance, tempVaultBalance);
    }

    function i_toDepositPendingAction(PendingAction memory action)
        external
        pure
        returns (DepositPendingAction memory)
    {
        return _toDepositPendingAction(action);
    }

    function i_toWithdrawalPendingAction(PendingAction memory action)
        external
        pure
        returns (WithdrawalPendingAction memory)
    {
        return _toWithdrawalPendingAction(action);
    }

    function i_toLongPendingAction(PendingAction memory action) external pure returns (LongPendingAction memory) {
        return _toLongPendingAction(action);
    }

    function i_convertDepositPendingAction(DepositPendingAction memory action)
        external
        pure
        returns (PendingAction memory)
    {
        return _convertDepositPendingAction(action);
    }

    function i_convertWithdrawalPendingAction(WithdrawalPendingAction memory action)
        external
        pure
        returns (PendingAction memory)
    {
        return _convertWithdrawalPendingAction(action);
    }

    function i_convertLongPendingAction(LongPendingAction memory action) external pure returns (PendingAction memory) {
        return _convertLongPendingAction(action);
    }

    function i_assetToTransfer(
        uint128 currentPrice,
        int24 tick,
        uint128 expo,
        uint256 liqMultiplier,
        uint256 tempTransferred
    ) external view returns (uint256, int256) {
        return _assetToTransfer(currentPrice, tick, expo, liqMultiplier, tempTransferred);
    }

    function i_tickValue(uint256 currentPrice, int24 tick, uint256 tickTotalExpo) external view returns (int256) {
        return _tickValue(currentPrice, tick, tickTotalExpo);
    }

    function i_getOraclePrice(ProtocolAction action, uint256 timestamp, bytes calldata priceData)
        external
        payable
        returns (PriceInfo memory)
    {
        return _getOraclePrice(action, timestamp, priceData);
    }

    function i_calcMintUsdn(uint256 amount, uint256 vaultBalance, uint256 usdnTotalSupply, uint256 price)
        external
        view
        returns (uint256 toMint_)
    {
        return _calcMintUsdn(amount, vaultBalance, usdnTotalSupply, price);
    }

    function i_calcSdexToBurn(uint256 usdnAmount) external view returns (uint256 toBurn_) {
        return _calcSdexToBurn(usdnAmount);
    }

    function i_vaultAssetAvailable(
        uint256 totalExpo,
        uint256 balanceVault,
        uint256 balanceLong,
        uint128 newPrice,
        uint128 oldPrice
    ) external pure returns (int256 available_) {
        return _vaultAssetAvailable(totalExpo, balanceVault, balanceLong, newPrice, oldPrice);
    }

    function i_vaultAssetAvailable(uint128 currentPrice) external view returns (int256) {
        return _vaultAssetAvailable(currentPrice);
    }

    function i_tickHash(int24 tick) external view returns (bytes32, uint256) {
        return _tickHash(tick);
    }

    function i_longAssetAvailable(uint128 currentPrice) external view returns (int256) {
        return _longAssetAvailable(currentPrice);
    }

    function i_getLiquidationPrice(uint128 startPrice, uint128 leverage) external pure returns (uint128) {
        return _getLiquidationPrice(startPrice, leverage);
    }

    function i_checkImbalanceLimitDeposit(uint256 depositValue) external view {
        _checkImbalanceLimitDeposit(depositValue);
    }

    function i_checkImbalanceLimitWithdrawal(uint256 withdrawalValue, uint256 totalExpo) external view {
        _checkImbalanceLimitWithdrawal(withdrawalValue, totalExpo);
    }

    function i_checkImbalanceLimitOpen(uint256 openTotalExpoValue, uint256 openCollatValue) external view {
        _checkImbalanceLimitOpen(openTotalExpoValue, openCollatValue);
    }

    function i_checkImbalanceLimitClose(uint256 closeExpoValue, uint256 closeCollatValue) external view {
        _checkImbalanceLimitClose(closeExpoValue, closeCollatValue);
    }

    function i_getLeverage(uint128 price, uint128 liqPrice) external pure returns (uint128) {
        return _getLeverage(price, liqPrice);
    }

    function i_bitmapIndexToTick(uint256 index) external view returns (int24) {
        return _bitmapIndexToTick(index);
    }

    function i_tickToBitmapIndex(int24 tick) external view returns (uint256) {
        return _tickToBitmapIndex(tick);
    }

    function findLastSetInTickBitmap(int24 searchFrom) external view returns (uint256 index) {
        return _tickBitmap.findLastSet(_tickToBitmapIndex(searchFrom));
    }

    function i_updateEMA(uint128 secondsElapsed) external returns (int256) {
        return _updateEMA(secondsElapsed);
    }

    function i_usdnRebase(uint128 assetPrice, bool ignoreInterval) external returns (bool) {
        return _usdnRebase(assetPrice, ignoreInterval);
    }

    function i_calcUsdnPrice(uint256 vaultBalance, uint128 assetPrice, uint256 usdnTotalSupply, uint8 assetDecimals)
        external
        pure
        returns (uint256)
    {
        return _calcUsdnPrice(vaultBalance, assetPrice, usdnTotalSupply, assetDecimals);
    }

    function i_calcRebaseTotalSupply(uint256 vaultBalance, uint128 assetPrice, uint128 targetPrice, uint8 assetDecimals)
        external
        pure
        returns (uint256)
    {
        return _calcRebaseTotalSupply(vaultBalance, assetPrice, targetPrice, assetDecimals);
    }

    function i_addPendingAction(address user, PendingAction memory action) external {
        _addPendingAction(user, action);
    }

    function i_getPendingAction(address user) external view returns (PendingAction memory, uint128) {
        return _getPendingAction(user);
    }

    function i_executePendingAction(PreviousActionsData calldata data) external returns (bool, bool, uint256) {
        return _executePendingAction(data);
    }

    function i_executePendingActionOrRevert(PreviousActionsData calldata data) external {
        _executePendingActionOrRevert(data);
    }

    function i_refundExcessEther(uint256 securityDepositValue, uint256 amountToRefund, uint256 balanceBefore)
        external
        payable
    {
        _refundExcessEther(securityDepositValue, amountToRefund, balanceBefore);
    }

<<<<<<< HEAD
    function i_mergeWithdrawalAmountParts(uint24 sharesLSB, uint128 sharesMSB) external pure returns (uint256) {
        return _mergeWithdrawalAmountParts(sharesLSB, sharesMSB);
    }

    function i_calcWithdrawalAmountLSB(uint152 usdnShares) external pure returns (uint24) {
        return _calcWithdrawalAmountLSB(usdnShares);
    }

    function i_calcWithdrawalAmountMSB(uint152 usdnShares) external pure returns (uint128) {
        return _calcWithdrawalAmountMSB(usdnShares);
=======
    function i_createInitialDeposit(uint128 amount, uint128 price) external {
        _createInitialDeposit(amount, price);
    }

    function i_createInitialPosition(
        uint128 amount,
        uint128 price,
        int24 tick,
        uint128 leverage,
        uint128 positionTotalExpo
    ) external {
        _createInitialPosition(amount, price, tick, leverage, positionTotalExpo);
>>>>>>> b8d22b4e
    }
}<|MERGE_RESOLUTION|>--- conflicted
+++ resolved
@@ -314,7 +314,6 @@
         _refundExcessEther(securityDepositValue, amountToRefund, balanceBefore);
     }
 
-<<<<<<< HEAD
     function i_mergeWithdrawalAmountParts(uint24 sharesLSB, uint128 sharesMSB) external pure returns (uint256) {
         return _mergeWithdrawalAmountParts(sharesLSB, sharesMSB);
     }
@@ -325,7 +324,8 @@
 
     function i_calcWithdrawalAmountMSB(uint152 usdnShares) external pure returns (uint128) {
         return _calcWithdrawalAmountMSB(usdnShares);
-=======
+    }
+
     function i_createInitialDeposit(uint128 amount, uint128 price) external {
         _createInitialDeposit(amount, price);
     }
@@ -338,6 +338,5 @@
         uint128 positionTotalExpo
     ) external {
         _createInitialPosition(amount, price, tick, leverage, positionTotalExpo);
->>>>>>> b8d22b4e
     }
 }