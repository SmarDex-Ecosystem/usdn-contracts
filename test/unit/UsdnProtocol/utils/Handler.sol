// SPDX-License-Identifier: UNLICENSED
pragma solidity 0.8.26;

import { Test } from "forge-std/Test.sol";

import { IERC20Metadata } from "@openzeppelin/contracts/token/ERC20/extensions/IERC20Metadata.sol";
import { SafeCast } from "@openzeppelin/contracts/utils/math/SafeCast.sol";
import { Upgrades } from "openzeppelin-foundry-upgrades/Upgrades.sol";
import { LibBitmap } from "solady/src/utils/LibBitmap.sol";

import { UsdnProtocolImpl } from "../../../../src/UsdnProtocol/UsdnProtocolImpl.sol";
import { UsdnProtocolActionsLongLibrary as ActionsLong } from
    "../../../../src/UsdnProtocol/libraries/UsdnProtocolActionsLongLibrary.sol";
import { UsdnProtocolActionsUtilsLibrary as ActionsUtils } from
    "../../../../src/UsdnProtocol/libraries/UsdnProtocolActionsUtilsLibrary.sol";
import { UsdnProtocolActionsVaultLibrary as ActionsVault } from
    "../../../../src/UsdnProtocol/libraries/UsdnProtocolActionsVaultLibrary.sol";
import { UsdnProtocolCoreLibrary as Core } from "../../../../src/UsdnProtocol/libraries/UsdnProtocolCoreLibrary.sol";
import { UsdnProtocolLongLibrary as Long } from "../../../../src/UsdnProtocol/libraries/UsdnProtocolLongLibrary.sol";
import { UsdnProtocolUtilsLibrary as Utils } from "../../../../src/UsdnProtocol/libraries/UsdnProtocolUtilsLibrary.sol";
import { UsdnProtocolVaultLibrary as Vault } from "../../../../src/UsdnProtocol/libraries/UsdnProtocolVaultLibrary.sol";
import { IBaseOracleMiddleware } from "../../../../src/interfaces/OracleMiddleware/IBaseOracleMiddleware.sol";
import { ILiquidationRewardsManager } from "../../../../src/interfaces/OracleMiddleware/ILiquidationRewardsManager.sol";
import { PriceInfo } from "../../../../src/interfaces/OracleMiddleware/IOracleMiddlewareTypes.sol";
import { IUsdn } from "../../../../src/interfaces/Usdn/IUsdn.sol";
import { IUsdnProtocolFallback } from "../../../../src/interfaces/UsdnProtocol/IUsdnProtocolFallback.sol";
import { IUsdnProtocolTypes as Types } from "../../../../src/interfaces/UsdnProtocol/IUsdnProtocolTypes.sol";
import { DoubleEndedQueue } from "../../../../src/libraries/DoubleEndedQueue.sol";
import { HugeUint } from "../../../../src/libraries/HugeUint.sol";
import { HugeUint } from "../../../../src/libraries/HugeUint.sol";
import { SignedMath } from "../../../../src/libraries/SignedMath.sol";

/**
 * @title UsdnProtocolHandler
 * @dev Wrapper to aid in testing the protocol
 */
contract UsdnProtocolHandler is UsdnProtocolImpl, Test {
    using DoubleEndedQueue for DoubleEndedQueue.Deque;
    using LibBitmap for LibBitmap.Bitmap;
    using SafeCast for int256;
    using SafeCast for uint256;
    using SignedMath for int256;

    Storage _tempStorage;

    function initializeStorageHandler(
        IUsdn usdn,
        IERC20Metadata sdex,
        IERC20Metadata asset,
        IBaseOracleMiddleware oracleMiddleware,
        ILiquidationRewardsManager liquidationRewardsManager,
        int24 tickSpacing,
        address feeCollector,
        Managers memory managers,
        IUsdnProtocolFallback protocolFallback
    ) public initializer {
        initializeStorage(
            usdn,
            sdex,
            asset,
            oracleMiddleware,
            liquidationRewardsManager,
            tickSpacing,
            feeCollector,
            managers,
            protocolFallback
        );
    }

    /// @dev Useful to completely disable funding, which is normally initialized with a positive bias value
    function resetEMA() external {
        s._EMA = 0;
    }

    /// @dev Push a pending item to the front of the pending actions queue
    function queuePushFront(PendingAction memory action) external returns (uint128 rawIndex_) {
        rawIndex_ = s._pendingActionsQueue.pushFront(action);
        s._pendingActions[action.validator] = uint256(rawIndex_) + 1;
    }

    /// @dev Verify if the pending actions queue is empty
    function queueEmpty() external view returns (bool) {
        return s._pendingActionsQueue.empty();
    }

    function getQueueItem(uint128 rawIndex) external view returns (PendingAction memory) {
        return s._pendingActionsQueue.atRaw(rawIndex);
    }

    /**
     * @dev Use this function in unit tests to make sure we provide a fresh price that updates the balances
     * The function reverts the price given by the mock oracle middleware is not fresh enough to trigger a balance
     * update. Call `_waitBeforeLiquidation()` before calling this function to make sure enough time has passed.
     * Do not use this function in contexts where ether needs to be refunded.
     */
    function mockLiquidate(bytes calldata currentPriceData, uint16 iterations)
        external
        payable
        returns (uint256 liquidatedPositions_)
    {
        uint256 lastUpdateTimestampBefore = s._lastUpdateTimestamp;
        vm.startPrank(msg.sender);
        liquidatedPositions_ = this.liquidate(currentPriceData, iterations);
        vm.stopPrank();
        require(s._lastUpdateTimestamp > lastUpdateTimestampBefore, "UsdnProtocolHandler: liq price is not fresh");
    }

    function tickValue(int24 tick, uint256 currentPrice) external view returns (int256) {
        int256 longTradingExpo = this.longTradingExpoWithFunding(uint128(currentPrice), uint128(block.timestamp));
        if (longTradingExpo < 0) {
            longTradingExpo = 0;
        }
        bytes32 tickHash = Utils.tickHash(tick, s._tickVersion[tick]);
        return Long._tickValue(
            tick, currentPrice, uint256(longTradingExpo), s._liqMultiplierAccumulator, s._tickData[tickHash]
        );
    }

    /**
     * @dev Helper function to simulate a situation where the vault would be empty. In practice, it's not possible to
     * achieve.
     */
    function emptyVault() external {
        s._balanceLong += s._balanceVault;
        s._balanceVault = 0;
    }

    function updateBalances(uint128 currentPrice) external {
        ApplyPnlAndFundingData memory data = Core._applyPnlAndFunding(s, currentPrice, uint128(block.timestamp));
        if (!data.isPriceRecent) {
            revert("price was not updated");
        }
        s._balanceLong = data.tempLongBalance.toUint256();
        s._balanceVault = data.tempVaultBalance.toUint256();
    }

    function removePendingAction(uint128 rawIndex, address user) external {
        s._pendingActionsQueue.clearAt(rawIndex);
        delete s._pendingActions[user];
    }

    function i_createWithdrawalPendingAction(
        address to,
        address validator,
        uint152 usdnShares,
        uint64 securityDepositValue,
        ActionsVault.WithdrawalData memory data
    ) public returns (uint256 amountToRefund_) {
        return ActionsVault._createWithdrawalPendingAction(s, to, validator, usdnShares, securityDepositValue, data);
    }

    function i_createDepositPendingAction(
        address validator,
        address to,
        uint64 securityDepositValue,
        uint128 amount,
        ActionsVault.InitiateDepositData memory data
    ) external returns (uint256 amountToRefund_) {
        return ActionsVault._createDepositPendingAction(s, validator, to, securityDepositValue, amount, data);
    }

    function i_createOpenPendingAction(
        address to,
        address validator,
        uint64 securityDepositValue,
        InitiateOpenPositionData memory data
    ) public returns (uint256 amountToRefund_) {
        return ActionsLong._createOpenPendingAction(s, to, validator, securityDepositValue, data);
    }

    function i_createClosePendingAction(
        address to,
        address validator,
        PositionId memory posId,
        uint128 amountToClose,
        uint64 securityDepositValue,
        ClosePositionData memory data
    ) external returns (uint256 amountToRefund_) {
        return ActionsLong._createClosePendingAction(s, to, validator, posId, amountToClose, securityDepositValue, data);
    }

    function findLastSetInTickBitmap(int24 searchFrom) external view returns (uint256 index) {
        return s._tickBitmap.findLastSet(Utils._calcBitmapIndexFromTick(s, searchFrom));
    }

    function tickBitmapStatus(int24 tick) external view returns (bool isSet_) {
        return s._tickBitmap.get(Utils._calcBitmapIndexFromTick(s, tick));
    }

    function setTickVersion(int24 tick, uint256 version) external {
        s._tickVersion[tick] = version;
    }

    function setPendingProtocolFee(uint256 value) external {
        s._pendingProtocolFee = value;
    }

    /**
     * @notice Helper to calculate the trading exposure of the long side at the time of the last balance update and
     * currentPrice
     */
    function getLongTradingExpo(uint128 currentPrice) external view returns (int256 expo_) {
        expo_ = s._totalExpo.toInt256().safeSub(Utils._longAssetAvailable(s, currentPrice));
    }

    function i_initiateClosePosition(
        address owner,
        address to,
        address validator,
        PositionId memory posId,
        uint128 amountToClose,
        uint64 securityDepositValue,
        bytes calldata currentPriceData
    ) external returns (uint256 securityDepositValue_, bool isLiquidationPending_, bool liq_) {
        return ActionsLong._initiateClosePosition(
            s, owner, to, validator, posId, amountToClose, securityDepositValue, currentPriceData
        );
    }

    function calcEMA(int256 lastFundingPerDay, uint128 secondsElapsed) external view returns (int256) {
        return Core.calcEMA(lastFundingPerDay, secondsElapsed, s._EMAPeriod, s._EMA);
    }

    function i_validateOpenPosition(address user, bytes calldata priceData)
        external
        returns (uint256 securityDepositValue_, bool isValidated_, bool liquidated_)
    {
        return ActionsLong._validateOpenPosition(s, user, priceData);
    }

    function i_validateClosePosition(address user, bytes calldata priceData)
        external
        returns (uint256 securityDepositValue_, bool isValidated_, bool liquidated_)
    {
        return ActionsLong._validateClosePosition(s, user, priceData);
    }

    function i_validateWithdrawal(address user, bytes calldata priceData)
        external
        returns (uint256 securityDepositValue_, bool isValidated_)
    {
        return ActionsVault._validateWithdrawal(s, user, priceData);
    }

    function i_validateDeposit(address user, bytes calldata priceData)
        external
        returns (uint256 securityDepositValue_, bool isValidated_)
    {
        return ActionsVault._validateDeposit(s, user, priceData);
    }

    function i_removeAmountFromPosition(
        int24 tick,
        uint256 index,
        Position memory pos,
        uint128 amountToRemove,
        uint128 totalExpoToRemove
    ) external returns (HugeUint.Uint512 memory liqMultiplierAccumulator_) {
        liqMultiplierAccumulator_ =
            ActionsLong._removeAmountFromPosition(s, tick, index, pos, amountToRemove, totalExpoToRemove);
    }

    function i_positionValue(uint128 currentPrice, uint128 liqPriceWithoutPenalty, uint128 positionTotalExpo)
        external
        pure
        returns (int256 value_)
    {
        return Utils._positionValue(currentPrice, liqPriceWithoutPenalty, positionTotalExpo);
    }

    function i_calcPositionTotalExpo(uint128 amount, uint128 startPrice, uint128 liquidationPrice)
        external
        pure
        returns (uint128 totalExpo_)
    {
        return Utils._calcPositionTotalExpo(amount, startPrice, liquidationPrice);
    }

    function i_getActionablePendingAction() external returns (PendingAction memory, uint128) {
        return Core._getActionablePendingAction(s);
    }

    function i_lastFundingPerDay() external view returns (int256) {
        return s._lastFundingPerDay;
    }

    function i_applyPnlAndFunding(uint128 currentPrice, uint128 timestamp)
        external
        returns (ApplyPnlAndFundingData memory data_)
    {
        return Core._applyPnlAndFunding(s, currentPrice, timestamp);
    }

    function i_liquidatePositions(
        uint256 currentPrice,
        uint16 iteration,
        int256 tempLongBalance,
        int256 tempVaultBalance
    ) external returns (LiquidationsEffects memory effects_) {
        return Long._liquidatePositions(s, currentPrice, iteration, tempLongBalance, tempVaultBalance);
    }

    function i_toDepositPendingAction(PendingAction memory action)
        external
        pure
        returns (DepositPendingAction memory)
    {
        return Utils._toDepositPendingAction(action);
    }

    function i_toWithdrawalPendingAction(PendingAction memory action)
        external
        pure
        returns (WithdrawalPendingAction memory)
    {
        return Utils._toWithdrawalPendingAction(action);
    }

    function i_toLongPendingAction(PendingAction memory action) external pure returns (LongPendingAction memory) {
        return Utils._toLongPendingAction(action);
    }

    function i_convertDepositPendingAction(DepositPendingAction memory action)
        external
        pure
        returns (PendingAction memory)
    {
        return Utils._convertDepositPendingAction(action);
    }

    function i_convertWithdrawalPendingAction(WithdrawalPendingAction memory action)
        external
        pure
        returns (PendingAction memory)
    {
        return Utils._convertWithdrawalPendingAction(action);
    }

    function i_convertLongPendingAction(LongPendingAction memory action) external pure returns (PendingAction memory) {
        return Utils._convertLongPendingAction(action);
    }

    function i_assetToRemove(
        uint256 balanceLong,
        uint128 priceWithFees,
        uint128 liqPriceWithoutPenalty,
        uint128 posExpo
    ) external pure returns (uint256) {
        return ActionsUtils._assetToRemove(balanceLong, priceWithFees, liqPriceWithoutPenalty, posExpo);
    }

    function i_tickValue(
        int24 tick,
        uint256 currentPrice,
        uint256 longTradingExpo,
        HugeUint.Uint512 memory accumulator,
        TickData memory tickData
    ) external pure returns (int256) {
        return Long._tickValue(tick, currentPrice, longTradingExpo, accumulator, tickData);
    }

    function i_getOraclePrice(ProtocolAction action, uint256 timestamp, bytes32 actionId, bytes calldata priceData)
        external
        payable
        returns (PriceInfo memory)
    {
        return Utils._getOraclePrice(s, action, timestamp, actionId, priceData);
    }

    function i_calcSdexToBurn(uint256 usdnAmount, uint32 sdexBurnRatio) external pure returns (uint256) {
        return Utils._calcSdexToBurn(usdnAmount, sdexBurnRatio);
    }

    function i_vaultAssetAvailable(
        uint256 totalExpo,
        uint256 balanceVault,
        uint256 balanceLong,
        uint128 newPrice,
        uint128 oldPrice
    ) external pure returns (int256 available_) {
        return Utils._vaultAssetAvailable(totalExpo, balanceVault, balanceLong, newPrice, oldPrice);
    }

    function i_vaultAssetAvailable(uint128 currentPrice) external view returns (int256) {
        return Vault._vaultAssetAvailable(s, currentPrice);
    }

    function i_tickHash(int24 tick) external view returns (bytes32, uint256) {
        return Utils._tickHash(s, tick);
    }

    function i_longAssetAvailable(uint256 totalExpo, uint256 balanceLong, uint128 newPrice, uint128 oldPrice)
        external
        pure
        returns (int256 available_)
    {
        return Utils._longAssetAvailable(totalExpo, balanceLong, newPrice, oldPrice);
    }

    function i_longAssetAvailable(uint128 currentPrice) external view returns (int256) {
        return Utils._longAssetAvailable(s, currentPrice);
    }

    function i_getLiquidationPrice(uint128 startPrice, uint128 leverage) external pure returns (uint128) {
        return Utils._getLiquidationPrice(startPrice, leverage);
    }

    function i_checkImbalanceLimitDeposit(uint256 depositValue) external view {
        ActionsVault._checkImbalanceLimitDeposit(s, depositValue);
    }

    function i_checkImbalanceLimitWithdrawal(uint256 withdrawalValue, uint256 totalExpo) external view {
        ActionsVault._checkImbalanceLimitWithdrawal(s, withdrawalValue, totalExpo);
    }

    function i_checkImbalanceLimitOpen(uint256 openTotalExpoValue, uint256 openCollatValue) external view {
        Long._checkImbalanceLimitOpen(s, openTotalExpoValue, openCollatValue);
    }

    function i_checkImbalanceLimitClose(uint256 posTotalExpoToClose, uint256 posValueToClose, uint256 fees)
        external
        view
    {
        ActionsUtils._checkImbalanceLimitClose(s, posTotalExpoToClose, posValueToClose, fees);
    }

    function i_getLeverage(uint128 price, uint128 liqPrice) external pure returns (uint256) {
        return Utils._getLeverage(price, liqPrice);
    }

    function i_calcTickFromBitmapIndex(uint256 index) external view returns (int24) {
        return Long._calcTickFromBitmapIndex(s, index);
    }

    function i_calcTickFromBitmapIndex(uint256 index, int24 tickSpacing) external pure returns (int24) {
        return Long._calcTickFromBitmapIndex(index, tickSpacing);
    }

    function i_calcBitmapIndexFromTick(int24 tick) external view returns (uint256) {
        return Utils._calcBitmapIndexFromTick(s, tick);
    }

    function i_calcBitmapIndexFromTick(int24 tick, int24 tickSpacing) external pure returns (uint256) {
        return Utils._calcBitmapIndexFromTick(tick, tickSpacing);
    }

    function i_calcLiqPriceFromTradingExpo(uint128 currentPrice, uint128 amount, uint256 tradingExpo)
        external
        pure
        returns (uint128 liqPrice_)
    {
        return Long._calcLiqPriceFromTradingExpo(currentPrice, amount, tradingExpo);
    }

    function i_findHighestPopulatedTick(int24 searchStart) external view returns (int24 tick_) {
        return Long._findHighestPopulatedTick(s, searchStart);
    }

    function i_updateEMA(int256 fundingPerDay, uint128 secondsElapsed) external {
        Core._updateEMA(s, fundingPerDay, secondsElapsed);
    }

    function i_usdnRebase(uint128 assetPrice, bool ignoreInterval) external returns (bool, bytes memory) {
        return Vault._usdnRebase(s, assetPrice, ignoreInterval);
    }

    function i_calcUsdnPrice(uint256 vaultBalance, uint128 assetPrice, uint256 usdnTotalSupply, uint8 assetDecimals)
        external
        pure
        returns (uint256)
    {
        return Vault._calcUsdnPrice(vaultBalance, assetPrice, usdnTotalSupply, assetDecimals);
    }

    function i_calcRebaseTotalSupply(uint256 vaultBalance, uint128 assetPrice, uint128 targetPrice, uint8 assetDecimals)
        external
        pure
        returns (uint256)
    {
        return Vault._calcRebaseTotalSupply(vaultBalance, assetPrice, targetPrice, assetDecimals);
    }

    function i_addPendingAction(address user, PendingAction memory action) external returns (uint256) {
        return Core._addPendingAction(s, user, action);
    }

    function i_getPendingAction(address user) external view returns (PendingAction memory, uint128) {
        return Core._getPendingAction(s, user);
    }

    function i_getPendingActionOrRevert(address user) external view returns (PendingAction memory, uint128) {
        return Core._getPendingActionOrRevert(s, user);
    }

    function i_executePendingAction(PreviousActionsData calldata data) external returns (bool, bool, bool, uint256) {
        return ActionsVault._executePendingAction(s, data);
    }

    function i_executePendingActionOrRevert(PreviousActionsData calldata data) external {
        ActionsVault._executePendingActionOrRevert(s, data);
    }

    function i_refundExcessEther(uint256 securityDepositValue, uint256 amountToRefund, uint256 balanceBefore)
        external
        payable
    {
        Utils._refundExcessEther(securityDepositValue, amountToRefund, balanceBefore);
    }

    function i_refundEther(uint256 amount, address payable to) external payable {
        Utils._refundEther(amount, to);
    }

    function i_mergeWithdrawalAmountParts(uint24 sharesLSB, uint128 sharesMSB) external pure returns (uint256) {
        return Utils._mergeWithdrawalAmountParts(sharesLSB, sharesMSB);
    }

    function i_calcWithdrawalAmountLSB(uint152 usdnShares) external pure returns (uint24) {
        return ActionsVault._calcWithdrawalAmountLSB(usdnShares);
    }

    function i_calcWithdrawalAmountMSB(uint152 usdnShares) external pure returns (uint128) {
        return ActionsVault._calcWithdrawalAmountMSB(usdnShares);
    }

    function i_createInitialDeposit(uint128 amount, uint128 price) external {
        Core._createInitialDeposit(s, amount, price);
    }

    function i_createInitialPosition(uint128 amount, uint128 price, int24 tick, uint128 positionTotalExpo) external {
        Core._createInitialPosition(s, amount, price, tick, positionTotalExpo);
    }

    function i_saveNewPosition(int24 tick, Position memory long, uint24 liquidationPenalty)
        external
        returns (uint256, uint256, HugeUint.Uint512 memory)
    {
        return ActionsLong._saveNewPosition(s, tick, long, liquidationPenalty);
    }

    function i_checkSafetyMargin(uint128 currentPrice, uint128 liquidationPrice) external view {
        Long._checkSafetyMargin(s, currentPrice, liquidationPrice);
    }

    function i_getEffectivePriceForTick(int24 tick, uint256 liqMultiplier) external pure returns (uint128) {
        return Utils._getEffectivePriceForTick(tick, liqMultiplier);
    }

    function i_calcFixedPrecisionMultiplier(
        uint256 assetPrice,
        uint256 longTradingExpo,
        HugeUint.Uint512 memory accumulator
    ) external pure returns (uint256) {
        return Utils._calcFixedPrecisionMultiplier(assetPrice, longTradingExpo, accumulator);
    }

    function i_calcBurnUsdn(uint256 usdnShares, uint256 available, uint256 usdnTotalShares, uint256 feeBps)
        external
        pure
        returns (uint256 assetExpected_)
    {
<<<<<<< HEAD
        return Utils._calcBurnUsdn(usdnShares, available, usdnTotalShares);
=======
        return Vault._calcBurnUsdn(usdnShares, available, usdnTotalShares, feeBps);
>>>>>>> 088eb038
    }

    function i_calcTickWithoutPenalty(int24 tick, uint24 liquidationPenalty) external pure returns (int24) {
        return Utils.calcTickWithoutPenalty(tick, liquidationPenalty);
    }

    function i_calcTickWithoutPenalty(int24 tick) external view returns (int24) {
        return Utils.calcTickWithoutPenalty(tick, s._liquidationPenalty);
    }

    function i_unadjustPrice(
        uint256 price,
        uint256 assetPrice,
        uint256 longTradingExpo,
        HugeUint.Uint512 memory accumulator
    ) external pure returns (uint256) {
        return Long._unadjustPrice(price, assetPrice, longTradingExpo, accumulator);
    }

    function i_clearPendingAction(address user, uint128 rawIndex) external {
        Utils._clearPendingAction(s, user, rawIndex);
    }

    function i_calcRebalancerPositionTick(
        uint128 neutralPrice,
        uint128 positionAmount,
        uint256 rebalancerMaxLeverage,
        uint256 totalExpo,
        uint256 balanceLong,
        uint256 balanceVault,
        HugeUint.Uint512 memory liqMultiplierAccumulator
    ) external view returns (int24 tick_, uint128 totalExpo_, uint24 liquidationPenalty_) {
        CachedProtocolState memory cache = CachedProtocolState({
            totalExpo: totalExpo,
            longBalance: balanceLong,
            vaultBalance: balanceVault,
            tradingExpo: totalExpo - balanceLong,
            liqMultiplierAccumulator: liqMultiplierAccumulator
        });

        Types.RebalancerPositionData memory position =
            Long._calcRebalancerPositionTick(s, neutralPrice, positionAmount, rebalancerMaxLeverage, cache);

        return (position.tick, position.totalExpo, position.liquidationPenalty);
    }

    function i_calcImbalanceCloseBps(int256 vaultBalance, int256 longBalance, uint256 longTotalExpo)
        external
        pure
        returns (int256 imbalanceBps_)
    {
        return Utils._calcImbalanceCloseBps(vaultBalance, longBalance, longTotalExpo);
    }

    function i_calcImbalanceOpenBps(int256 vaultBalance, int256 longBalance, uint256 longTotalExpo)
        external
        pure
        returns (int256 imbalanceBps_)
    {
        return Long._calcImbalanceOpenBps(vaultBalance, longBalance, longTotalExpo);
    }

    function i_removeBlockedPendingAction(uint128 rawIndex, address payable to, bool cleanup) external {
        Core._removeBlockedPendingAction(s, rawIndex, to, cleanup);
    }

    function i_checkInitImbalance(uint128 positionTotalExpo, uint128 longAmount, uint128 depositAmount) external view {
        Core._checkInitImbalance(s, positionTotalExpo, longAmount, depositAmount);
    }

    function i_removeStalePendingAction(address user) external returns (uint256) {
        return Core._removeStalePendingAction(s, user);
    }

    function i_triggerRebalancer(
        uint128 lastPrice,
        uint256 longBalance,
        uint256 vaultBalance,
        int256 remainingCollateral
    ) public returns (uint256 longBalance_, uint256 vaultBalance_) {
        return Long._triggerRebalancer(s, lastPrice, longBalance, vaultBalance, remainingCollateral);
    }

    function i_calculateFee(int256 fundAsset) external returns (int256 fee_, int256 fundAssetWithFee_) {
        return Core._calculateFee(s, fundAsset);
    }

    function i_flashClosePosition(
        PositionId memory posId,
        uint128 neutralPrice,
        uint256 totalExpo,
        uint256 balanceLong,
        uint256 balanceVault,
        HugeUint.Uint512 memory liqMultiplierAccumulator
    ) external returns (int256 positionValue_) {
        CachedProtocolState memory cache = CachedProtocolState({
            totalExpo: totalExpo,
            longBalance: balanceLong,
            vaultBalance: balanceVault,
            tradingExpo: totalExpo - balanceLong,
            liqMultiplierAccumulator: liqMultiplierAccumulator
        });

        return Long._flashClosePosition(s, posId, neutralPrice, cache);
    }

    function i_flashOpenPosition(
        address user,
        uint128 neutralPrice,
        int24 tick,
        uint128 posTotalExpo,
        uint24 liquidationPenalty,
        uint128 amount
    ) external returns (PositionId memory posId_) {
        return Long._flashOpenPosition(s, user, neutralPrice, tick, posTotalExpo, liquidationPenalty, amount);
    }

    function i_checkPendingFee() external {
        Utils._checkPendingFee(s);
    }

    function i_sendRewardsToLiquidator(
        uint16 liquidatedTicks,
        int256 remainingCollateral,
        bool rebased,
        bool rebalancerTriggered,
        ProtocolAction action,
        bytes memory rebaseCallbackResult,
        bytes memory priceData
    ) external {
        Long._sendRewardsToLiquidator(
            s,
            liquidatedTicks,
            remainingCollateral,
            rebased,
            rebalancerTriggered,
            action,
            rebaseCallbackResult,
            priceData
        );
    }

    function i_prepareInitiateDepositData(address validator, uint128 amount, bytes calldata currentPriceData)
        public
        returns (ActionsVault.InitiateDepositData memory data_)
    {
        return ActionsVault._prepareInitiateDepositData(s, validator, amount, currentPriceData);
    }

    function i_prepareWithdrawalData(address validator, uint152 usdnShares, bytes calldata currentPriceData)
        public
        returns (ActionsVault.WithdrawalData memory data_)
    {
        return ActionsVault._prepareWithdrawalData(s, validator, usdnShares, currentPriceData);
    }

    function i_prepareClosePositionData(
        address owner,
        address to,
        address validator,
        PositionId memory posId,
        uint128 amountToClose,
        bytes calldata currentPriceData
    ) external returns (ClosePositionData memory data_, bool liquidated_) {
        return ActionsUtils._prepareClosePositionData(s, owner, to, validator, posId, amountToClose, currentPriceData);
    }

    function i_prepareValidateOpenPositionData(PendingAction memory pending, bytes calldata priceData)
        external
        returns (ValidateOpenPositionData memory data_, bool liquidated_)
    {
        return ActionsLong._prepareValidateOpenPositionData(s, pending, priceData);
    }

    function i_checkInitiateClosePosition(
        address owner,
        address to,
        address validator,
        uint128 amountToClose,
        Position memory pos
    ) external view {
        ActionsUtils._checkInitiateClosePosition(s, owner, to, validator, amountToClose, pos);
    }

    /**
     * @notice These are the storage fields that are used by the `_funding` function
     * @dev We can pass these to `i_funding` to effectively make the function "pure", by controlling all variables
     * manually
     */
    struct FundingStorage {
        uint256 totalExpo;
        uint256 balanceLong;
        uint256 balanceVault;
        uint128 lastUpdateTimestamp;
        uint256 fundingSF;
    }

    /**
     * @dev The first argument contains all the storage variables accessed by `_funding`, so that they can be
     * controlled manually in the tests
     */
    function i_funding(FundingStorage memory fundingStorage, uint128 timestamp, int256 ema)
        external
        returns (int256 funding_, int256 fundingPerDay_, int256 oldLongExpo_)
    {
        _tempStorage._totalExpo = fundingStorage.totalExpo;
        _tempStorage._balanceVault = fundingStorage.balanceVault;
        _tempStorage._balanceLong = fundingStorage.balanceLong;
        _tempStorage._lastUpdateTimestamp = fundingStorage.lastUpdateTimestamp;
        _tempStorage._fundingSF = fundingStorage.fundingSF;
        return Core._funding(_tempStorage, timestamp, ema);
    }

    function i_fundingAsset(uint128 timestamp, int256 ema)
        external
        view
        returns (int256 fundingAsset, int256 fundingPerDay)
    {
        return Core._fundingAsset(s, timestamp, ema);
    }

    function i_fundingPerDay(int256 ema) external view returns (int256 fundingPerDay_, int256 oldLongExpo_) {
        return Core._fundingPerDay(s, ema);
    }

    function i_protocolFeeBps() external view returns (uint16) {
        return s._protocolFeeBps;
    }

    function i_getTickFromDesiredLiqPrice(
        uint128 desiredLiqPriceWithoutPenalty,
        uint256 assetPrice,
        uint256 longTradingExpo,
        HugeUint.Uint512 memory accumulator,
        int24 tickSpacing,
        uint24 liquidationPenalty
    ) external pure returns (int24 tickWithPenalty_, uint128 liqPriceWithoutPenalty_) {
        return Long._getTickFromDesiredLiqPrice(
            desiredLiqPriceWithoutPenalty, assetPrice, longTradingExpo, accumulator, tickSpacing, liquidationPenalty
        );
    }

    function i_getTickFromDesiredLiqPrice(
        uint128 desiredLiqPriceWithoutPenalty,
        uint256 liqMultiplier,
        int24 tickSpacing,
        uint24 liquidationPenalty
    ) external pure returns (int24 tickWithPenalty_, uint128 liqPriceWithoutPenalty_) {
        return Long._getTickFromDesiredLiqPrice(
            desiredLiqPriceWithoutPenalty, liqMultiplier, tickSpacing, liquidationPenalty
        );
    }
}<|MERGE_RESOLUTION|>--- conflicted
+++ resolved
@@ -559,11 +559,7 @@
         pure
         returns (uint256 assetExpected_)
     {
-<<<<<<< HEAD
-        return Utils._calcBurnUsdn(usdnShares, available, usdnTotalShares);
-=======
-        return Vault._calcBurnUsdn(usdnShares, available, usdnTotalShares, feeBps);
->>>>>>> 088eb038
+        return Utils._calcBurnUsdn(usdnShares, available, usdnTotalShares, feeBps);
     }
 
     function i_calcTickWithoutPenalty(int24 tick, uint24 liquidationPenalty) external pure returns (int24) {
