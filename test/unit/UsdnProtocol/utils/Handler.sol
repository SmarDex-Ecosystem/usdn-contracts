--- conflicted
+++ resolved
@@ -40,7 +40,12 @@
         _EMA = 0;
     }
 
-<<<<<<< HEAD
+    /// @dev Push a pending item to the front of the pending actions queue
+    function queuePushFront(PendingAction memory action) external returns (uint128 rawIndex_) {
+        rawIndex_ = _pendingActionsQueue.pushFront(action);
+        _pendingActions[action.user] = uint256(rawIndex_) + 1;
+    }
+
     function i_initiateClosePosition(
         address user,
         int24 tick,
@@ -50,12 +55,6 @@
         bytes calldata currentPriceData
     ) external {
         return _initiateClosePosition(user, tick, tickVersion, index, amountToClose, currentPriceData);
-=======
-    /// @dev Push a pending item to the front of the pending actions queue
-    function queuePushFront(PendingAction memory action) external returns (uint128 rawIndex_) {
-        rawIndex_ = _pendingActionsQueue.pushFront(action);
-        _pendingActions[action.user] = uint256(rawIndex_) + 1;
->>>>>>> f50cbb41
     }
 
     function i_validateClosePosition(address user, bytes calldata priceData) external {
