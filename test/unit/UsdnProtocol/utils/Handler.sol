// SPDX-License-Identifier: UNLICENSED
pragma solidity 0.8.20;

import { IERC20Metadata } from "@openzeppelin/contracts/token/ERC20/extensions/IERC20Metadata.sol";

import {
    PendingAction,
    VaultPendingAction,
    LongPendingAction,
    ProtocolAction
} from "src/interfaces/UsdnProtocol/IUsdnProtocolTypes.sol";
import { UsdnProtocol } from "src/UsdnProtocol/UsdnProtocol.sol";
import { IUsdn } from "src/interfaces/Usdn/IUsdn.sol";
import { ILiquidationRewardsManager } from "src/interfaces/OracleMiddleware/ILiquidationRewardsManager.sol";
import { IOracleMiddleware } from "src/interfaces/OracleMiddleware/IOracleMiddleware.sol";
import { PriceInfo } from "src/interfaces/OracleMiddleware/IOracleMiddlewareTypes.sol";
import { DoubleEndedQueue } from "src/libraries/DoubleEndedQueue.sol";

/**
 * @title UsdnProtocolHandler
 * @dev Wrapper to aid in testing the protocol
 */
contract UsdnProtocolHandler is UsdnProtocol {
    using DoubleEndedQueue for DoubleEndedQueue.Deque;

    constructor(
        IUsdn usdn,
        IERC20Metadata asset,
        IOracleMiddleware oracleMiddleware,
        ILiquidationRewardsManager liquidationRewardsManager,
        int24 tickSpacing,
        address feeCollector
    ) UsdnProtocol(usdn, asset, oracleMiddleware, liquidationRewardsManager, tickSpacing, feeCollector) { }

<<<<<<< HEAD
    function i_positionValue(uint128 currentPrice, uint128 liqPriceWithoutPenalty, uint128 positionExpo)
=======
    /// @dev Useful to completely disable funding, which is normally initialized with a positive bias value
    function resetEMA() external {
        _EMA = 0;
    }

    function i_positionValue(uint128 currentPrice, uint128 liqPriceWithoutPenalty, uint128 positionTotalExpo)
>>>>>>> d15417ee
        external
        pure
        returns (uint256 value_)
    {
<<<<<<< HEAD
        return _positionValue(currentPrice, liqPriceWithoutPenalty, positionExpo);
    }

    function i_calculatePositionExpo(uint128 amount, uint128 startPrice, uint128 liquidationPrice)
        external
        pure
        returns (uint256 expo_)
    {
        return _calculatePositionExpo(amount, startPrice, liquidationPrice);
=======
        return _positionValue(currentPrice, liqPriceWithoutPenalty, positionTotalExpo);
    }

    function i_calculatePositionTotalExpo(uint128 amount, uint128 startPrice, uint128 liquidationPrice)
        external
        pure
        returns (uint256 totalExpo_)
    {
        return _calculatePositionTotalExpo(amount, startPrice, liquidationPrice);
>>>>>>> d15417ee
    }

    function i_removePendingAction(uint128 rawIndex, address user) external {
        _pendingActionsQueue.clearAt(rawIndex);
        delete _pendingActions[user];
    }

    function i_getActionablePendingAction(uint256 maxIter) external returns (PendingAction memory) {
        return _getActionablePendingAction(maxIter);
    }

    function i_vaultTradingExpo(uint128 currentPrice) external view returns (int256) {
        return _vaultTradingExpo(currentPrice);
    }

    function i_longTradingExpo(uint128 currentPrice) external view returns (int256) {
        return _longTradingExpo(currentPrice);
    }

    function i_lastFunding() external view returns (int256) {
        return _lastFunding;
    }

    function i_applyPnlAndFunding(uint128 currentPrice, uint128 timestamp)
        external
        returns (bool priceUpdated_, int256 tempLongBalance_, int256 tempVaultBalance_)
    {
        return _applyPnlAndFunding(currentPrice, timestamp);
    }

    function i_liquidatePositions(
        uint256 currentPrice,
        uint16 iteration,
        int256 tempLongBalance,
        int256 tempVaultBalance
    )
        external
        returns (
            uint256 liquidatedPositions_,
            uint16 liquidatedTicks_,
            int256 remainingCollateral_,
            uint256 newLongBalance_,
            uint256 newVaultBalance_
        )
    {
        return _liquidatePositions(currentPrice, iteration, tempLongBalance, tempVaultBalance);
    }

    function i_toVaultPendingAction(PendingAction memory action) external pure returns (VaultPendingAction memory) {
        return _toVaultPendingAction(action);
    }

    function i_toLongPendingAction(PendingAction memory action) external pure returns (LongPendingAction memory) {
        return _toLongPendingAction(action);
    }

    function i_convertVaultPendingAction(VaultPendingAction memory action)
        external
        pure
        returns (PendingAction memory)
    {
        return _convertVaultPendingAction(action);
    }

    function i_convertLongPendingAction(LongPendingAction memory action) external pure returns (PendingAction memory) {
        return _convertLongPendingAction(action);
    }

    function i_assetToTransfer(uint128 currentPrice, int24 tick, uint128 expo, uint256 liqMultiplier)
        external
        view
        returns (uint256)
    {
        return _assetToTransfer(currentPrice, tick, expo, liqMultiplier);
    }

    function i_tickValue(uint256 currentPrice, int24 tick, uint256 tickTotalExpo) external view returns (int256) {
        return _tickValue(currentPrice, tick, tickTotalExpo);
    }

    function i_getOraclePrice(ProtocolAction action, uint40 timestamp, bytes calldata priceData)
        external
        payable
        returns (PriceInfo memory)
    {
        return _getOraclePrice(action, timestamp, priceData);
    }

    function i_calcMintUsdn(uint256 amount, uint256 vaultBalance, uint256 usdnTotalSupply, uint256 price)
        external
        view
        returns (uint256 toMint_)
    {
        return _calcMintUsdn(amount, vaultBalance, usdnTotalSupply, price);
    }

    function i_vaultAssetAvailable(
        uint256 totalExpo,
        uint256 balanceVault,
        uint256 balanceLong,
        uint128 newPrice,
        uint128 oldPrice
    ) external pure returns (int256 available_) {
        return _vaultAssetAvailable(totalExpo, balanceVault, balanceLong, newPrice, oldPrice);
    }

    function i_vaultAssetAvailable(uint128 currentPrice) external view returns (int256) {
        return _vaultAssetAvailable(currentPrice);
    }

    function i_tickHash(int24 tick) external view returns (bytes32, uint256) {
        return _tickHash(tick);
    }

    function i_longAssetAvailable(uint128 currentPrice) external view returns (int256) {
        return _longAssetAvailable(currentPrice);
    }

    function i_getLiquidationPrice(uint128 startPrice, uint128 leverage) external pure returns (uint128) {
        return _getLiquidationPrice(startPrice, leverage);
    }

    function i_getLeverage(uint128 price, uint128 liqPrice) external pure returns (uint128) {
        return _getLeverage(price, liqPrice);
    }
}<|MERGE_RESOLUTION|>--- conflicted
+++ resolved
@@ -32,31 +32,16 @@
         address feeCollector
     ) UsdnProtocol(usdn, asset, oracleMiddleware, liquidationRewardsManager, tickSpacing, feeCollector) { }
 
-<<<<<<< HEAD
-    function i_positionValue(uint128 currentPrice, uint128 liqPriceWithoutPenalty, uint128 positionExpo)
-=======
     /// @dev Useful to completely disable funding, which is normally initialized with a positive bias value
     function resetEMA() external {
         _EMA = 0;
     }
 
     function i_positionValue(uint128 currentPrice, uint128 liqPriceWithoutPenalty, uint128 positionTotalExpo)
->>>>>>> d15417ee
         external
         pure
         returns (uint256 value_)
     {
-<<<<<<< HEAD
-        return _positionValue(currentPrice, liqPriceWithoutPenalty, positionExpo);
-    }
-
-    function i_calculatePositionExpo(uint128 amount, uint128 startPrice, uint128 liquidationPrice)
-        external
-        pure
-        returns (uint256 expo_)
-    {
-        return _calculatePositionExpo(amount, startPrice, liquidationPrice);
-=======
         return _positionValue(currentPrice, liqPriceWithoutPenalty, positionTotalExpo);
     }
 
@@ -66,7 +51,6 @@
         returns (uint256 totalExpo_)
     {
         return _calculatePositionTotalExpo(amount, startPrice, liquidationPrice);
->>>>>>> d15417ee
     }
 
     function i_removePendingAction(uint128 rawIndex, address user) external {
