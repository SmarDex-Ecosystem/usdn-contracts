// SPDX-License-Identifier: UNLICENSED
pragma solidity ^0.8.25;

import { Test } from "forge-std/Test.sol";

import { IERC20Metadata } from "@openzeppelin/contracts/token/ERC20/extensions/IERC20Metadata.sol";
import { SafeCast } from "@openzeppelin/contracts/utils/math/SafeCast.sol";
import { LibBitmap } from "solady/src/utils/LibBitmap.sol";

import { UsdnProtocol } from "../../../../src/UsdnProtocol/UsdnProtocol.sol";
import { UsdnProtocolActionsLongLibrary as ActionsLong } from
    "../../../../src/UsdnProtocol/libraries/UsdnProtocolActionsLongLibrary.sol";
import { UsdnProtocolActionsUtilsLibrary as ActionsUtils } from
    "../../../../src/UsdnProtocol/libraries/UsdnProtocolActionsUtilsLibrary.sol";
import { UsdnProtocolActionsVaultLibrary as ActionsVault } from
    "../../../../src/UsdnProtocol/libraries/UsdnProtocolActionsVaultLibrary.sol";
import { UsdnProtocolCoreLibrary as Core } from "../../../../src/UsdnProtocol/libraries/UsdnProtocolCoreLibrary.sol";
import { UsdnProtocolLongLibrary as Long } from "../../../../src/UsdnProtocol/libraries/UsdnProtocolLongLibrary.sol";
import { UsdnProtocolVaultLibrary as Vault } from "../../../../src/UsdnProtocol/libraries/UsdnProtocolVaultLibrary.sol";
import { IBaseOracleMiddleware } from "../../../../src/interfaces/OracleMiddleware/IBaseOracleMiddleware.sol";
import { ILiquidationRewardsManager } from "../../../../src/interfaces/OracleMiddleware/ILiquidationRewardsManager.sol";
import { PriceInfo } from "../../../../src/interfaces/OracleMiddleware/IOracleMiddlewareTypes.sol";
import { IUsdn } from "../../../../src/interfaces/Usdn/IUsdn.sol";
import { DoubleEndedQueue } from "../../../../src/libraries/DoubleEndedQueue.sol";
import { HugeUint } from "../../../../src/libraries/HugeUint.sol";
import { HugeUint } from "../../../../src/libraries/HugeUint.sol";
import { SignedMath } from "../../../../src/libraries/SignedMath.sol";

/**
 * @title UsdnProtocolHandler
 * @dev Wrapper to aid in testing the protocol
 */
contract UsdnProtocolHandler is UsdnProtocol, Test {
    using DoubleEndedQueue for DoubleEndedQueue.Deque;
    using LibBitmap for LibBitmap.Bitmap;
    using SafeCast for int256;
    using SafeCast for uint256;
    using SignedMath for int256;

    constructor(
        IUsdn usdn,
        IERC20Metadata sdex,
        IERC20Metadata asset,
        IBaseOracleMiddleware oracleMiddleware,
        ILiquidationRewardsManager liquidationRewardsManager,
        int24 tickSpacing,
        address feeCollector
    ) UsdnProtocol(usdn, sdex, asset, oracleMiddleware, liquidationRewardsManager, tickSpacing, feeCollector) { }

    /// @dev Useful to completely disable funding, which is normally initialized with a positive bias value
    function resetEMA() external {
        s._EMA = 0;
    }

    /// @dev Push a pending item to the front of the pending actions queue
    function queuePushFront(PendingAction memory action) external returns (uint128 rawIndex_) {
        rawIndex_ = s._pendingActionsQueue.pushFront(action);
        s._pendingActions[action.validator] = uint256(rawIndex_) + 1;
    }

    /// @dev Verify if the pending actions queue is empty
    function queueEmpty() external view returns (bool) {
        return s._pendingActionsQueue.empty();
    }

    function getQueueItem(uint128 rawIndex) external view returns (PendingAction memory) {
        return s._pendingActionsQueue.atRaw(rawIndex);
    }

    /**
     * @dev Use this function in unit tests to make sure we provide a fresh price that updates the balances
     * The function reverts the price given by the mock oracle middleware is not fresh enough to trigger a balance
     * update. Call `_waitBeforeLiquidation()` before calling this function to make sure enough time has passed.
     * Do not use this function in contexts where ether needs to be refunded.
     */
    function testLiquidate(bytes calldata currentPriceData, uint16 iterations)
        external
        payable
        returns (uint256 liquidatedPositions_)
    {
        uint256 lastUpdateTimestampBefore = s._lastUpdateTimestamp;
        vm.startPrank(msg.sender);
        liquidatedPositions_ = this.liquidate(currentPriceData, iterations);
        vm.stopPrank();
        require(s._lastUpdateTimestamp > lastUpdateTimestampBefore, "UsdnProtocolHandler: liq price is not fresh");
    }

    function tickValue(int24 tick, uint256 currentPrice) external view returns (int256) {
        int256 longTradingExpo = this.longTradingExpoWithFunding(uint128(currentPrice), uint128(block.timestamp));
        if (longTradingExpo < 0) {
            longTradingExpo = 0;
        }
        bytes32 tickHash = Core.tickHash(tick, s._tickVersion[tick]);
        return Long._tickValue(
            s, tick, currentPrice, uint256(longTradingExpo), s._liqMultiplierAccumulator, s._tickData[tickHash]
        );
    }

    /**
     * @dev Helper function to simulate a situation where the vault would be empty. In practice, it's not possible to
     * achieve.
     */
    function emptyVault() external {
        s._balanceLong += s._balanceVault;
        s._balanceVault = 0;
    }

    function updateBalances(uint128 currentPrice) external {
        ApplyPnlAndFundingData memory data = Core._applyPnlAndFunding(s, currentPrice, uint128(block.timestamp));
        if (!data.isPriceRecent) {
            revert("price was not updated");
        }
        s._balanceLong = data.tempLongBalance.toUint256();
        s._balanceVault = data.tempVaultBalance.toUint256();
    }

    function removePendingAction(uint128 rawIndex, address user) external {
        s._pendingActionsQueue.clearAt(rawIndex);
        delete s._pendingActions[user];
    }

<<<<<<< HEAD
    function i_createDepositPendingAction(
        address validator,
        address to,
        uint64 securityDepositValue,
        uint128 amount,
        ActionsVault.InitiateDepositData memory data
    ) external returns (uint256 amountToRefund_) {
        return ActionsVault._createDepositPendingAction(s, validator, to, securityDepositValue, amount, data);
=======
    function i_createOpenPendingAction(
        address to,
        address validator,
        uint64 securityDepositValue,
        InitiateOpenPositionData memory data
    ) public returns (uint256 amountToRefund_) {
        return ActionsUtils._createOpenPendingAction(s, to, validator, securityDepositValue, data);
    }

    function i_createClosePendingAction(
        address to,
        address validator,
        PositionId memory posId,
        uint128 amountToClose,
        uint64 securityDepositValue,
        ClosePositionData memory data
    ) external returns (uint256 amountToRefund_) {
        return
            ActionsUtils._createClosePendingAction(s, to, validator, posId, amountToClose, securityDepositValue, data);
>>>>>>> 50298de0
    }

    function findLastSetInTickBitmap(int24 searchFrom) external view returns (uint256 index) {
        return s._tickBitmap.findLastSet(Core._calcBitmapIndexFromTick(s, searchFrom));
    }

    function tickBitmapStatus(int24 tick) external view returns (bool isSet_) {
        return s._tickBitmap.get(Core._calcBitmapIndexFromTick(s, tick));
    }

    function setTickVersion(int24 tick, uint256 version) external {
        s._tickVersion[tick] = version;
    }

    function setPendingProtocolFee(uint256 value) external {
        s._pendingProtocolFee = value;
    }

    /**
     * @notice Helper to calculate the trading exposure of the long side at the time of the last balance update and
     * currentPrice
     */
    function getLongTradingExpo(uint128 currentPrice) external view returns (int256 expo_) {
        expo_ = s._totalExpo.toInt256().safeSub(Core._longAssetAvailable(s, currentPrice));
    }

    function i_initiateClosePosition(
        address owner,
        address to,
        address validator,
        PositionId memory posId,
        uint128 amountToClose,
        uint64 securityDepositValue,
        bytes calldata currentPriceData
    ) external returns (uint256 securityDepositValue_, bool isLiquidationPending_, bool liq_) {
        return ActionsLong._initiateClosePosition(
            s, owner, to, validator, posId, amountToClose, securityDepositValue, currentPriceData
        );
    }

    function i_validateClosePosition(address user, bytes calldata priceData) external {
        ActionsLong._validateClosePosition(s, user, priceData);
    }

    function i_removeAmountFromPosition(
        int24 tick,
        uint256 index,
        Position memory pos,
        uint128 amountToRemove,
        uint128 totalExpoToRemove
    ) external returns (HugeUint.Uint512 memory liqMultiplierAccumulator_) {
        liqMultiplierAccumulator_ =
            ActionsUtils._removeAmountFromPosition(s, tick, index, pos, amountToRemove, totalExpoToRemove);
    }

    function i_positionValue(uint128 currentPrice, uint128 liqPriceWithoutPenalty, uint128 positionTotalExpo)
        external
        pure
        returns (int256 value_)
    {
        return Long._positionValue(currentPrice, liqPriceWithoutPenalty, positionTotalExpo);
    }

    function i_calcPositionTotalExpo(uint128 amount, uint128 startPrice, uint128 liquidationPrice)
        external
        pure
        returns (uint128 totalExpo_)
    {
        return Long._calcPositionTotalExpo(amount, startPrice, liquidationPrice);
    }

    function i_getActionablePendingAction() external returns (PendingAction memory, uint128) {
        return Core._getActionablePendingAction(s);
    }

    function i_lastFunding() external view returns (int256) {
        return s._lastFunding;
    }

    function i_applyPnlAndFunding(uint128 currentPrice, uint128 timestamp)
        external
        returns (ApplyPnlAndFundingData memory data_)
    {
        return Core._applyPnlAndFunding(s, currentPrice, timestamp);
    }

    function i_liquidatePositions(
        uint256 currentPrice,
        uint16 iteration,
        int256 tempLongBalance,
        int256 tempVaultBalance
    ) external returns (LiquidationsEffects memory effects_) {
        return Long._liquidatePositions(s, currentPrice, iteration, tempLongBalance, tempVaultBalance);
    }

    function i_toDepositPendingAction(PendingAction memory action)
        external
        pure
        returns (DepositPendingAction memory)
    {
        return Core._toDepositPendingAction(action);
    }

    function i_toWithdrawalPendingAction(PendingAction memory action)
        external
        pure
        returns (WithdrawalPendingAction memory)
    {
        return Core._toWithdrawalPendingAction(action);
    }

    function i_toLongPendingAction(PendingAction memory action) external pure returns (LongPendingAction memory) {
        return Core._toLongPendingAction(action);
    }

    function i_convertDepositPendingAction(DepositPendingAction memory action)
        external
        pure
        returns (PendingAction memory)
    {
        return Core._convertDepositPendingAction(action);
    }

    function i_convertWithdrawalPendingAction(WithdrawalPendingAction memory action)
        external
        pure
        returns (PendingAction memory)
    {
        return Core._convertWithdrawalPendingAction(action);
    }

    function i_convertLongPendingAction(LongPendingAction memory action) external pure returns (PendingAction memory) {
        return Core._convertLongPendingAction(action);
    }

    function i_assetToRemove(uint128 priceWithFees, uint128 liqPriceWithoutPenalty, uint128 posExpo)
        external
        view
        returns (uint256)
    {
        return ActionsUtils._assetToRemove(s, priceWithFees, liqPriceWithoutPenalty, posExpo);
    }

    function i_tickValue(
        int24 tick,
        uint256 currentPrice,
        uint256 longTradingExpo,
        HugeUint.Uint512 memory accumulator,
        TickData memory tickData
    ) external view returns (int256) {
        return Long._tickValue(s, tick, currentPrice, longTradingExpo, accumulator, tickData);
    }

    function i_getOraclePrice(ProtocolAction action, uint256 timestamp, bytes32 actionId, bytes calldata priceData)
        external
        payable
        returns (PriceInfo memory)
    {
        return ActionsVault._getOraclePrice(s, action, timestamp, actionId, priceData);
    }

    function i_calcMintUsdnShares(uint256 amount, uint256 vaultBalance, uint256 usdnTotalShares, uint256 price)
        external
        view
        returns (uint256 toMint_)
    {
        return Vault._calcMintUsdnShares(s, amount, vaultBalance, usdnTotalShares, price);
    }

    function i_calcSdexToBurn(uint256 usdnAmount, uint32 sdexBurnRatio) external pure returns (uint256) {
        return Vault._calcSdexToBurn(usdnAmount, sdexBurnRatio);
    }

    function i_vaultAssetAvailable(
        uint256 totalExpo,
        uint256 balanceVault,
        uint256 balanceLong,
        uint128 newPrice,
        uint128 oldPrice
    ) external pure returns (int256 available_) {
        return Vault._vaultAssetAvailable(totalExpo, balanceVault, balanceLong, newPrice, oldPrice);
    }

    function i_vaultAssetAvailable(uint128 currentPrice) external view returns (int256) {
        return Vault._vaultAssetAvailable(s, currentPrice);
    }

    function i_tickHash(int24 tick) external view returns (bytes32, uint256) {
        return Core._tickHash(s, tick);
    }

    function i_longAssetAvailable(uint256 totalExpo, uint256 balanceLong, uint128 newPrice, uint128 oldPrice)
        external
        pure
        returns (int256 available_)
    {
        return Core._longAssetAvailable(totalExpo, balanceLong, newPrice, oldPrice);
    }

    function i_longAssetAvailable(uint128 currentPrice) external view returns (int256) {
        return Core._longAssetAvailable(s, currentPrice);
    }

    function i_getLiquidationPrice(uint128 startPrice, uint128 leverage) external pure returns (uint128) {
        return Long._getLiquidationPrice(startPrice, leverage);
    }

    function i_checkImbalanceLimitDeposit(uint256 depositValue) external view {
        ActionsVault._checkImbalanceLimitDeposit(s, depositValue);
    }

    function i_checkImbalanceLimitWithdrawal(uint256 withdrawalValue, uint256 totalExpo) external view {
        ActionsVault._checkImbalanceLimitWithdrawal(s, withdrawalValue, totalExpo);
    }

    function i_checkImbalanceLimitOpen(uint256 openTotalExpoValue, uint256 openCollatValue) external view {
        Long._checkImbalanceLimitOpen(s, openTotalExpoValue, openCollatValue);
    }

    function i_checkImbalanceLimitClose(uint256 posTotalExpoToClose, uint256 posValueToClose) external view {
        ActionsUtils._checkImbalanceLimitClose(s, posTotalExpoToClose, posValueToClose);
    }

    function i_getLeverage(uint128 price, uint128 liqPrice) external pure returns (uint128) {
        return Long._getLeverage(price, liqPrice);
    }

    function i_calcTickFromBitmapIndex(uint256 index) external view returns (int24) {
        return Long._calcTickFromBitmapIndex(s, index);
    }

    function i_calcTickFromBitmapIndex(uint256 index, int24 tickSpacing) external pure returns (int24) {
        return Long._calcTickFromBitmapIndex(index, tickSpacing);
    }

    function i_calcBitmapIndexFromTick(int24 tick) external view returns (uint256) {
        return Core._calcBitmapIndexFromTick(s, tick);
    }

    function i_calcBitmapIndexFromTick(int24 tick, int24 tickSpacing) external pure returns (uint256) {
        return Core._calcBitmapIndexFromTick(tick, tickSpacing);
    }

    function i_calcLiqPriceFromTradingExpo(uint128 currentPrice, uint128 amount, uint256 tradingExpo)
        external
        pure
        returns (uint128 liqPrice_)
    {
        return Long._calcLiqPriceFromTradingExpo(currentPrice, amount, tradingExpo);
    }

    function i_findHighestPopulatedTick(int24 searchStart) external view returns (int24 tick_) {
        return Long._findHighestPopulatedTick(s, searchStart);
    }

    function i_updateEMA(uint128 secondsElapsed) external returns (int256) {
        return Core._updateEMA(s, secondsElapsed);
    }

    function i_usdnRebase(uint128 assetPrice, bool ignoreInterval) external returns (bool, bytes memory) {
        return Vault._usdnRebase(s, assetPrice, ignoreInterval);
    }

    function i_calcUsdnPrice(uint256 vaultBalance, uint128 assetPrice, uint256 usdnTotalSupply, uint8 assetDecimals)
        external
        pure
        returns (uint256)
    {
        return Vault._calcUsdnPrice(vaultBalance, assetPrice, usdnTotalSupply, assetDecimals);
    }

    function i_calcRebaseTotalSupply(uint256 vaultBalance, uint128 assetPrice, uint128 targetPrice, uint8 assetDecimals)
        external
        pure
        returns (uint256)
    {
        return Vault._calcRebaseTotalSupply(vaultBalance, assetPrice, targetPrice, assetDecimals);
    }

    function i_addPendingAction(address user, PendingAction memory action) external returns (uint256) {
        return Core._addPendingAction(s, user, action);
    }

    function i_getPendingAction(address user) external view returns (PendingAction memory, uint128) {
        return Core._getPendingAction(s, user);
    }

    function i_getPendingActionOrRevert(address user) external view returns (PendingAction memory, uint128) {
        return Core._getPendingActionOrRevert(s, user);
    }

    function i_executePendingAction(PreviousActionsData calldata data) external returns (bool, bool, bool, uint256) {
        return ActionsVault._executePendingAction(s, data);
    }

    function i_executePendingActionOrRevert(PreviousActionsData calldata data) external {
        ActionsVault._executePendingActionOrRevert(s, data);
    }

    function i_refundExcessEther(uint256 securityDepositValue, uint256 amountToRefund, uint256 balanceBefore)
        external
        payable
    {
        ActionsVault._refundExcessEther(securityDepositValue, amountToRefund, balanceBefore);
    }

    function i_refundEther(uint256 amount, address payable to) external payable {
        ActionsVault._refundEther(amount, to);
    }

    function i_mergeWithdrawalAmountParts(uint24 sharesLSB, uint128 sharesMSB) external pure returns (uint256) {
        return Core._mergeWithdrawalAmountParts(sharesLSB, sharesMSB);
    }

    function i_calcWithdrawalAmountLSB(uint152 usdnShares) external pure returns (uint24) {
        return Vault._calcWithdrawalAmountLSB(usdnShares);
    }

    function i_calcWithdrawalAmountMSB(uint152 usdnShares) external pure returns (uint128) {
        return Vault._calcWithdrawalAmountMSB(usdnShares);
    }

    function i_createInitialDeposit(uint128 amount, uint128 price) external {
        Vault._createInitialDeposit(s, amount, price);
    }

    function i_createInitialPosition(uint128 amount, uint128 price, int24 tick, uint128 positionTotalExpo) external {
        Vault._createInitialPosition(s, amount, price, tick, positionTotalExpo);
    }

    function i_saveNewPosition(int24 tick, Position memory long, uint8 liquidationPenalty)
        external
        returns (uint256, uint256, HugeUint.Uint512 memory)
    {
        return ActionsUtils._saveNewPosition(s, tick, long, liquidationPenalty);
    }

    function i_checkSafetyMargin(uint128 currentPrice, uint128 liquidationPrice) external view {
        Long._checkSafetyMargin(s, currentPrice, liquidationPrice);
    }

    function i_getEffectivePriceForTick(int24 tick, uint256 liqMultiplier) external pure returns (uint128) {
        return Long._getEffectivePriceForTick(tick, liqMultiplier);
    }

    function i_calcFixedPrecisionMultiplier(
        uint256 assetPrice,
        uint256 longTradingExpo,
        HugeUint.Uint512 memory accumulator
    ) external pure returns (uint256) {
        return Long._calcFixedPrecisionMultiplier(assetPrice, longTradingExpo, accumulator);
    }

    function i_calcBurnUsdn(uint256 usdnShares, uint256 available, uint256 usdnTotalShares)
        external
        pure
        returns (uint256 assetExpected_)
    {
        return Vault._calcBurnUsdn(usdnShares, available, usdnTotalShares);
    }

    function i_calcTickWithoutPenalty(int24 tick, uint8 liquidationPenalty) external view returns (int24) {
        return Long._calcTickWithoutPenalty(s, tick, liquidationPenalty);
    }

    function i_calcTickWithoutPenalty(int24 tick) external view returns (int24) {
        return Long._calcTickWithoutPenalty(s, tick, s._liquidationPenalty);
    }

    function i_unadjustPrice(
        uint256 price,
        uint256 assetPrice,
        uint256 longTradingExpo,
        HugeUint.Uint512 memory accumulator
    ) external pure returns (uint256) {
        return Long._unadjustPrice(price, assetPrice, longTradingExpo, accumulator);
    }

    function i_clearPendingAction(address user, uint128 rawIndex) external {
        Core._clearPendingAction(s, user, rawIndex);
    }

    function i_calcRebalancerPositionTick(
        uint128 neutralPrice,
        uint128 positionAmount,
        uint256 rebalancerMaxLeverage,
        uint256 totalExpo,
        uint256 balanceLong,
        uint256 balanceVault,
        HugeUint.Uint512 memory liqMultiplierAccumulator
    ) external view returns (int24 tickWithoutLiqPenalty_) {
        CachedProtocolState memory cache = CachedProtocolState({
            totalExpo: totalExpo,
            longBalance: balanceLong,
            vaultBalance: balanceVault,
            tradingExpo: totalExpo - balanceLong,
            liqMultiplierAccumulator: liqMultiplierAccumulator
        });

        return Long._calcRebalancerPositionTick(s, neutralPrice, positionAmount, rebalancerMaxLeverage, cache);
    }

    function i_calcImbalanceCloseBps(int256 vaultBalance, int256 longBalance, uint256 longTotalExpo)
        external
        pure
        returns (int256 imbalanceBps_)
    {
        return Long._calcImbalanceCloseBps(vaultBalance, longBalance, longTotalExpo);
    }

    function i_calcImbalanceOpenBps(int256 vaultBalance, int256 longBalance, uint256 longTotalExpo)
        external
        pure
        returns (int256 imbalanceBps_)
    {
        return Long._calcImbalanceOpenBps(vaultBalance, longBalance, longTotalExpo);
    }

    function i_removeBlockedPendingAction(uint128 rawIndex, address payable to, bool cleanup) external {
        Core._removeBlockedPendingAction(s, rawIndex, to, cleanup);
    }

    function i_checkInitImbalance(uint128 positionTotalExpo, uint128 longAmount, uint128 depositAmount) external view {
        Vault._checkInitImbalance(s, positionTotalExpo, longAmount, depositAmount);
    }

    function i_removeStalePendingAction(address user) external returns (uint256) {
        return Core._removeStalePendingAction(s, user);
    }

    function i_triggerRebalancer(
        uint128 lastPrice,
        uint256 longBalance,
        uint256 vaultBalance,
        int256 remainingCollateral
    ) public returns (uint256 longBalance_, uint256 vaultBalance_) {
        return Long._triggerRebalancer(s, lastPrice, longBalance, vaultBalance, remainingCollateral);
    }

    function i_calculateFee(int256 fund, int256 fundAsset)
        external
        returns (int256 fee_, int256 fundWithFee_, int256 fundAssetWithFee_)
    {
        return Core._calculateFee(s, fund, fundAsset);
    }

    function i_flashClosePosition(
        PositionId memory posId,
        uint128 neutralPrice,
        uint256 totalExpo,
        uint256 balanceLong,
        uint256 balanceVault,
        HugeUint.Uint512 memory liqMultiplierAccumulator
    ) external returns (int256 positionValue_) {
        CachedProtocolState memory cache = CachedProtocolState({
            totalExpo: totalExpo,
            longBalance: balanceLong,
            vaultBalance: balanceVault,
            tradingExpo: totalExpo - balanceLong,
            liqMultiplierAccumulator: liqMultiplierAccumulator
        });

        return Long._flashClosePosition(s, posId, neutralPrice, cache);
    }

    function i_flashOpenPosition(
        address user,
        uint128 neutralPrice,
        int24 tickWithoutPenalty,
        uint128 amount,
        uint256 totalExpo,
        uint256 balanceLong,
        uint256 balanceVault,
        HugeUint.Uint512 memory liqMultiplierAccumulator
    ) external returns (PositionId memory posId_) {
        CachedProtocolState memory cache = CachedProtocolState({
            totalExpo: totalExpo,
            longBalance: balanceLong,
            vaultBalance: balanceVault,
            tradingExpo: totalExpo - balanceLong,
            liqMultiplierAccumulator: liqMultiplierAccumulator
        });

        return Long._flashOpenPosition(s, user, neutralPrice, tickWithoutPenalty, amount, cache);
    }

    function i_checkPendingFee() external {
        ActionsVault._checkPendingFee(s);
    }

    function i_sendRewardsToLiquidator(
        uint16 liquidatedTicks,
        int256 remainingCollateral,
        bool rebased,
        bool rebalancerTriggered,
        ProtocolAction action,
        bytes memory rebaseCallbackResult,
        bytes memory priceData
    ) external {
        ActionsUtils._sendRewardsToLiquidator(
            s,
            liquidatedTicks,
            remainingCollateral,
            rebased,
            rebalancerTriggered,
            action,
            rebaseCallbackResult,
            priceData
        );
    }

    function i_prepareInitiateDepositData(address validator, uint128 amount, bytes calldata currentPriceData)
        public
        returns (ActionsVault.InitiateDepositData memory data_)
    {
        return ActionsVault._prepareInitiateDepositData(s, validator, amount, currentPriceData);
    }

    function i_prepareWithdrawalData(address validator, uint152 usdnShares, bytes calldata currentPriceData)
        public
        returns (ActionsVault.WithdrawalData memory data_)
    {
        return ActionsVault._prepareWithdrawalData(s, validator, usdnShares, currentPriceData);
    }

    function i_prepareClosePositionData(
        address owner,
        address to,
        address validator,
        PositionId memory posId,
        uint128 amountToClose,
        bytes calldata currentPriceData
    ) external returns (ClosePositionData memory data_, bool liquidated_) {
        return ActionsUtils._prepareClosePositionData(s, owner, to, validator, posId, amountToClose, currentPriceData);
    }

    function i_checkInitiateClosePosition(
        address owner,
        address to,
        address validator,
        uint128 amountToClose,
        Position memory pos
    ) external view {
        ActionsUtils._checkInitiateClosePosition(s, owner, to, validator, amountToClose, pos);
    }
}<|MERGE_RESOLUTION|>--- conflicted
+++ resolved
@@ -119,7 +119,6 @@
         delete s._pendingActions[user];
     }
 
-<<<<<<< HEAD
     function i_createDepositPendingAction(
         address validator,
         address to,
@@ -128,7 +127,8 @@
         ActionsVault.InitiateDepositData memory data
     ) external returns (uint256 amountToRefund_) {
         return ActionsVault._createDepositPendingAction(s, validator, to, securityDepositValue, amount, data);
-=======
+    }
+
     function i_createOpenPendingAction(
         address to,
         address validator,
@@ -148,7 +148,6 @@
     ) external returns (uint256 amountToRefund_) {
         return
             ActionsUtils._createClosePendingAction(s, to, validator, posId, amountToClose, securityDepositValue, data);
->>>>>>> 50298de0
     }
 
     function findLastSetInTickBitmap(int24 searchFrom) external view returns (uint256 index) {
