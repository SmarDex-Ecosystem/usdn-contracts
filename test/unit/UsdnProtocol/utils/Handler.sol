// SPDX-License-Identifier: UNLICENSED
pragma solidity ^0.8.25;

import { Test } from "forge-std/Test.sol";

import { IERC20Metadata } from "@openzeppelin/contracts/token/ERC20/extensions/IERC20Metadata.sol";
import { SafeCast } from "@openzeppelin/contracts/utils/math/SafeCast.sol";
import { LibBitmap } from "solady/src/utils/LibBitmap.sol";

import { UsdnProtocol } from "../../../../src/UsdnProtocol/UsdnProtocol.sol";
import { UsdnProtocolActionsLongLibrary as ActionsLong } from
    "../../../../src/UsdnProtocol/libraries/UsdnProtocolActionsLongLibrary.sol";
import { UsdnProtocolActionsUtilsLibrary as ActionsUtils } from
    "../../../../src/UsdnProtocol/libraries/UsdnProtocolActionsUtilsLibrary.sol";
import { UsdnProtocolActionsVaultLibrary as ActionsVault } from
    "../../../../src/UsdnProtocol/libraries/UsdnProtocolActionsVaultLibrary.sol";
import { UsdnProtocolCoreLibrary as Core } from "../../../../src/UsdnProtocol/libraries/UsdnProtocolCoreLibrary.sol";
import { UsdnProtocolLongLibrary as Long } from "../../../../src/UsdnProtocol/libraries/UsdnProtocolLongLibrary.sol";
import { UsdnProtocolVaultLibrary as Vault } from "../../../../src/UsdnProtocol/libraries/UsdnProtocolVaultLibrary.sol";
import { IBaseOracleMiddleware } from "../../../../src/interfaces/OracleMiddleware/IBaseOracleMiddleware.sol";
import { ILiquidationRewardsManager } from "../../../../src/interfaces/OracleMiddleware/ILiquidationRewardsManager.sol";
import { PriceInfo } from "../../../../src/interfaces/OracleMiddleware/IOracleMiddlewareTypes.sol";
import { IUsdn } from "../../../../src/interfaces/Usdn/IUsdn.sol";
import { DoubleEndedQueue } from "../../../../src/libraries/DoubleEndedQueue.sol";
import { HugeUint } from "../../../../src/libraries/HugeUint.sol";
import { HugeUint } from "../../../../src/libraries/HugeUint.sol";
import { SignedMath } from "../../../../src/libraries/SignedMath.sol";

/**
 * @title UsdnProtocolHandler
 * @dev Wrapper to aid in testing the protocol
 */
contract UsdnProtocolHandler is UsdnProtocol, Test {
    using DoubleEndedQueue for DoubleEndedQueue.Deque;
    using LibBitmap for LibBitmap.Bitmap;
    using SafeCast for int256;
    using SafeCast for uint256;
    using SignedMath for int256;

    constructor(
        IUsdn usdn,
        IERC20Metadata sdex,
        IERC20Metadata asset,
        IBaseOracleMiddleware oracleMiddleware,
        ILiquidationRewardsManager liquidationRewardsManager,
        int24 tickSpacing,
        address feeCollector
    ) UsdnProtocol(usdn, sdex, asset, oracleMiddleware, liquidationRewardsManager, tickSpacing, feeCollector) { }

    /// @dev Useful to completely disable funding, which is normally initialized with a positive bias value
    function resetEMA() external {
        s._EMA = 0;
    }

    /// @dev Push a pending item to the front of the pending actions queue
    function queuePushFront(PendingAction memory action) external returns (uint128 rawIndex_) {
        rawIndex_ = s._pendingActionsQueue.pushFront(action);
        s._pendingActions[action.validator] = uint256(rawIndex_) + 1;
    }

    /// @dev Verify if the pending actions queue is empty
    function queueEmpty() external view returns (bool) {
        return s._pendingActionsQueue.empty();
    }

    function getQueueItem(uint128 rawIndex) external view returns (PendingAction memory) {
        return s._pendingActionsQueue.atRaw(rawIndex);
    }

    /**
     * @dev Use this function in unit tests to make sure we provide a fresh price that updates the balances
     * The function reverts the price given by the mock oracle middleware is not fresh enough to trigger a balance
     * update. Call `_waitBeforeLiquidation()` before calling this function to make sure enough time has passed.
     * Do not use this function in contexts where ether needs to be refunded.
     */
    function testLiquidate(bytes calldata currentPriceData, uint16 iterations)
        external
        payable
        returns (uint256 liquidatedPositions_)
    {
        uint256 lastUpdateTimestampBefore = s._lastUpdateTimestamp;
        vm.startPrank(msg.sender);
        liquidatedPositions_ = this.liquidate(currentPriceData, iterations);
        vm.stopPrank();
        require(s._lastUpdateTimestamp > lastUpdateTimestampBefore, "UsdnProtocolHandler: liq price is not fresh");
    }

    function tickValue(int24 tick, uint256 currentPrice) external view returns (int256) {
        int256 longTradingExpo = this.longTradingExpoWithFunding(uint128(currentPrice), uint128(block.timestamp));
        if (longTradingExpo < 0) {
            longTradingExpo = 0;
        }
        bytes32 tickHash = Core.tickHash(tick, s._tickVersion[tick]);
        return Long._tickValue(
            s, tick, currentPrice, uint256(longTradingExpo), s._liqMultiplierAccumulator, s._tickData[tickHash]
        );
    }

    /**
     * @dev Helper function to simulate a situation where the vault would be empty. In practice, it's not possible to
     * achieve.
     */
    function emptyVault() external {
        s._balanceLong += s._balanceVault;
        s._balanceVault = 0;
    }

    function updateBalances(uint128 currentPrice) external {
        (bool priceUpdated, int256 tempLongBalance, int256 tempVaultBalance) =
            Core._applyPnlAndFunding(s, currentPrice, uint128(block.timestamp));
        if (!priceUpdated) {
            revert("price was not updated");
        }
        s._balanceLong = tempLongBalance.toUint256();
        s._balanceVault = tempVaultBalance.toUint256();
    }

    function removePendingAction(uint128 rawIndex, address user) external {
        s._pendingActionsQueue.clearAt(rawIndex);
        delete s._pendingActions[user];
    }

    function findLastSetInTickBitmap(int24 searchFrom) external view returns (uint256 index) {
        return s._tickBitmap.findLastSet(Core._calcBitmapIndexFromTick(s, searchFrom));
    }

    function tickBitmapStatus(int24 tick) external view returns (bool isSet_) {
        return s._tickBitmap.get(Core._calcBitmapIndexFromTick(s, tick));
    }

    function setTickVersion(int24 tick, uint256 version) external {
        s._tickVersion[tick] = version;
    }

    function setPendingProtocolFee(uint256 value) external {
        s._pendingProtocolFee = value;
    }

    /**
     * @notice Helper to calculate the trading exposure of the long side at the time of the last balance update and
     * currentPrice
     */
    function getLongTradingExpo(uint128 currentPrice) external view returns (int256 expo_) {
        expo_ = s._totalExpo.toInt256().safeSub(Core._longAssetAvailable(s, currentPrice));
    }

    function i_initiateClosePosition(
        address owner,
        address to,
        address validator,
        PositionId memory posId,
        uint128 amountToClose,
        uint64 securityDepositValue,
        bytes calldata currentPriceData
    ) external returns (uint256 securityDepositValue_, bool isLiquidationPending_, bool liq_) {
        return ActionsLong._initiateClosePosition(
            s, owner, to, validator, posId, amountToClose, securityDepositValue, currentPriceData
        );
    }

    function i_validateClosePosition(address user, bytes calldata priceData) external {
        ActionsLong._validateClosePosition(s, user, priceData);
    }

    function i_removeAmountFromPosition(
        int24 tick,
        uint256 index,
        Position memory pos,
        uint128 amountToRemove,
        uint128 totalExpoToRemove
    ) external returns (HugeUint.Uint512 memory liqMultiplierAccumulator_) {
        liqMultiplierAccumulator_ =
            ActionsUtils._removeAmountFromPosition(s, tick, index, pos, amountToRemove, totalExpoToRemove);
    }

    function i_positionValue(uint128 currentPrice, uint128 liqPriceWithoutPenalty, uint128 positionTotalExpo)
        external
        pure
        returns (int256 value_)
    {
        return Long._positionValue(currentPrice, liqPriceWithoutPenalty, positionTotalExpo);
    }

    function i_calcPositionTotalExpo(uint128 amount, uint128 startPrice, uint128 liquidationPrice)
        external
        pure
        returns (uint128 totalExpo_)
    {
        return Long._calcPositionTotalExpo(amount, startPrice, liquidationPrice);
    }

    function i_getActionablePendingAction() external returns (PendingAction memory, uint128) {
        return Core._getActionablePendingAction(s);
    }

    function i_lastFunding() external view returns (int256) {
        return s._lastFunding;
    }

    function i_applyPnlAndFunding(uint128 currentPrice, uint128 timestamp)
        external
        returns (bool priceUpdated_, int256 tempLongBalance_, int256 tempVaultBalance_)
    {
        return Core._applyPnlAndFunding(s, currentPrice, timestamp);
    }

    function i_liquidatePositions(
        uint256 currentPrice,
        uint16 iteration,
        int256 tempLongBalance,
        int256 tempVaultBalance
    ) external returns (LiquidationsEffects memory effects_) {
        return Long._liquidatePositions(s, currentPrice, iteration, tempLongBalance, tempVaultBalance);
    }

    function i_toDepositPendingAction(PendingAction memory action)
        external
        pure
        returns (DepositPendingAction memory)
    {
        return Core._toDepositPendingAction(action);
    }

    function i_toWithdrawalPendingAction(PendingAction memory action)
        external
        pure
        returns (WithdrawalPendingAction memory)
    {
        return Core._toWithdrawalPendingAction(action);
    }

    function i_toLongPendingAction(PendingAction memory action) external pure returns (LongPendingAction memory) {
        return Core._toLongPendingAction(action);
    }

    function i_convertDepositPendingAction(DepositPendingAction memory action)
        external
        pure
        returns (PendingAction memory)
    {
        return Core._convertDepositPendingAction(action);
    }

    function i_convertWithdrawalPendingAction(WithdrawalPendingAction memory action)
        external
        pure
        returns (PendingAction memory)
    {
        return Core._convertWithdrawalPendingAction(action);
    }

    function i_convertLongPendingAction(LongPendingAction memory action) external pure returns (PendingAction memory) {
        return Core._convertLongPendingAction(action);
    }

    function i_assetToRemove(uint128 priceWithFees, uint128 liqPriceWithoutPenalty, uint128 posExpo)
        external
        view
        returns (uint256)
    {
        return ActionsUtils._assetToRemove(s, priceWithFees, liqPriceWithoutPenalty, posExpo);
    }

    function i_tickValue(
        int24 tick,
        uint256 currentPrice,
        uint256 longTradingExpo,
        HugeUint.Uint512 memory accumulator,
        TickData memory tickData
    ) external view returns (int256) {
        return Long._tickValue(s, tick, currentPrice, longTradingExpo, accumulator, tickData);
    }

    function i_getOraclePrice(ProtocolAction action, uint256 timestamp, bytes32 actionId, bytes calldata priceData)
        external
        payable
        returns (PriceInfo memory)
    {
        return ActionsVault._getOraclePrice(s, action, timestamp, actionId, priceData);
    }

    function i_calcMintUsdnShares(uint256 amount, uint256 vaultBalance, uint256 usdnTotalShares, uint256 price)
        external
        view
        returns (uint256 toMint_)
    {
        return Vault._calcMintUsdnShares(s, amount, vaultBalance, usdnTotalShares, price);
    }

    function i_calcSdexToBurn(uint256 usdnAmount, uint32 sdexBurnRatio) external pure returns (uint256) {
        return Vault._calcSdexToBurn(usdnAmount, sdexBurnRatio);
    }

    function i_vaultAssetAvailable(
        uint256 totalExpo,
        uint256 balanceVault,
        uint256 balanceLong,
        uint128 newPrice,
        uint128 oldPrice
    ) external pure returns (int256 available_) {
        return Vault._vaultAssetAvailable(totalExpo, balanceVault, balanceLong, newPrice, oldPrice);
    }

    function i_vaultAssetAvailable(uint128 currentPrice) external view returns (int256) {
        return Vault._vaultAssetAvailable(s, currentPrice);
    }

    function i_tickHash(int24 tick) external view returns (bytes32, uint256) {
        return Core._tickHash(s, tick);
    }

    function i_longAssetAvailable(uint256 totalExpo, uint256 balanceLong, uint128 newPrice, uint128 oldPrice)
        external
        pure
        returns (int256 available_)
    {
        return Core._longAssetAvailable(totalExpo, balanceLong, newPrice, oldPrice);
    }

    function i_longAssetAvailable(uint128 currentPrice) external view returns (int256) {
        return Core._longAssetAvailable(s, currentPrice);
    }

    function i_getLiquidationPrice(uint128 startPrice, uint128 leverage) external pure returns (uint128) {
        return Long._getLiquidationPrice(startPrice, leverage);
    }

    function i_checkImbalanceLimitDeposit(uint256 depositValue) external view {
        ActionsVault._checkImbalanceLimitDeposit(s, depositValue);
    }

    function i_checkImbalanceLimitWithdrawal(uint256 withdrawalValue, uint256 totalExpo) external view {
        ActionsVault._checkImbalanceLimitWithdrawal(s, withdrawalValue, totalExpo);
    }

    function i_checkImbalanceLimitOpen(uint256 openTotalExpoValue, uint256 openCollatValue) external view {
        Long._checkImbalanceLimitOpen(s, openTotalExpoValue, openCollatValue);
    }

    function i_checkImbalanceLimitClose(uint256 posTotalExpoToClose, uint256 posValueToClose) external view {
        ActionsUtils._checkImbalanceLimitClose(s, posTotalExpoToClose, posValueToClose);
    }

    function i_getLeverage(uint128 price, uint128 liqPrice) external pure returns (uint128) {
        return Long._getLeverage(price, liqPrice);
    }

    function i_calcTickFromBitmapIndex(uint256 index) external view returns (int24) {
        return Long._calcTickFromBitmapIndex(s, index);
    }

    function i_calcTickFromBitmapIndex(uint256 index, int24 tickSpacing) external pure returns (int24) {
        return Long._calcTickFromBitmapIndex(index, tickSpacing);
    }

    function i_calcBitmapIndexFromTick(int24 tick) external view returns (uint256) {
        return Core._calcBitmapIndexFromTick(s, tick);
    }

    function i_calcBitmapIndexFromTick(int24 tick, int24 tickSpacing) external pure returns (uint256) {
        return Core._calcBitmapIndexFromTick(tick, tickSpacing);
    }

    function i_calcLiqPriceFromTradingExpo(uint128 currentPrice, uint128 amount, uint256 tradingExpo)
        external
        pure
        returns (uint128 liqPrice_)
    {
        return Long._calcLiqPriceFromTradingExpo(currentPrice, amount, tradingExpo);
    }

    function i_findHighestPopulatedTick(int24 searchStart) external view returns (int24 tick_) {
        return Long._findHighestPopulatedTick(s, searchStart);
    }

    function i_updateEMA(uint128 secondsElapsed) external returns (int256) {
        return Core._updateEMA(s, secondsElapsed);
    }

    function i_usdnRebase(uint128 assetPrice, bool ignoreInterval) external returns (bool, bytes memory) {
        return Vault._usdnRebase(s, assetPrice, ignoreInterval);
    }

    function i_calcUsdnPrice(uint256 vaultBalance, uint128 assetPrice, uint256 usdnTotalSupply, uint8 assetDecimals)
        external
        pure
        returns (uint256)
    {
        return Vault._calcUsdnPrice(vaultBalance, assetPrice, usdnTotalSupply, assetDecimals);
    }

    function i_calcRebaseTotalSupply(uint256 vaultBalance, uint128 assetPrice, uint128 targetPrice, uint8 assetDecimals)
        external
        pure
        returns (uint256)
    {
        return Vault._calcRebaseTotalSupply(vaultBalance, assetPrice, targetPrice, assetDecimals);
    }

    function i_addPendingAction(address user, PendingAction memory action) external returns (uint256) {
        return Core._addPendingAction(s, user, action);
    }

    function i_getPendingAction(address user) external view returns (PendingAction memory, uint128) {
        return Core._getPendingAction(s, user);
    }

    function i_getPendingActionOrRevert(address user) external view returns (PendingAction memory, uint128) {
        return Core._getPendingActionOrRevert(s, user);
    }

    function i_executePendingAction(PreviousActionsData calldata data) external returns (bool, bool, bool, uint256) {
        return ActionsVault._executePendingAction(s, data);
    }

    function i_executePendingActionOrRevert(PreviousActionsData calldata data) external {
        ActionsVault._executePendingActionOrRevert(s, data);
    }

    function i_refundExcessEther(uint256 securityDepositValue, uint256 amountToRefund, uint256 balanceBefore)
        external
        payable
    {
        ActionsVault._refundExcessEther(securityDepositValue, amountToRefund, balanceBefore);
    }

    function i_refundEther(uint256 amount, address payable to) external payable {
        ActionsVault._refundEther(amount, to);
    }

    function i_mergeWithdrawalAmountParts(uint24 sharesLSB, uint128 sharesMSB) external pure returns (uint256) {
        return Core._mergeWithdrawalAmountParts(sharesLSB, sharesMSB);
    }

    function i_calcWithdrawalAmountLSB(uint152 usdnShares) external pure returns (uint24) {
        return Vault._calcWithdrawalAmountLSB(usdnShares);
    }

    function i_calcWithdrawalAmountMSB(uint152 usdnShares) external pure returns (uint128) {
        return Vault._calcWithdrawalAmountMSB(usdnShares);
    }

    function i_createInitialDeposit(uint128 amount, uint128 price) external {
        Vault._createInitialDeposit(s, amount, price);
    }

    function i_createInitialPosition(uint128 amount, uint128 price, int24 tick, uint128 positionTotalExpo) external {
        Vault._createInitialPosition(s, amount, price, tick, positionTotalExpo);
    }

    function i_saveNewPosition(int24 tick, Position memory long, uint8 liquidationPenalty)
        external
        returns (uint256, uint256, HugeUint.Uint512 memory)
    {
        return ActionsUtils._saveNewPosition(s, tick, long, liquidationPenalty);
    }

    function i_checkSafetyMargin(uint128 currentPrice, uint128 liquidationPrice) external view {
        Long._checkSafetyMargin(s, currentPrice, liquidationPrice);
    }

    function i_getEffectivePriceForTick(int24 tick, uint256 liqMultiplier) external pure returns (uint128) {
        return Long._getEffectivePriceForTick(tick, liqMultiplier);
    }

    function i_calcFixedPrecisionMultiplier(
        uint256 assetPrice,
        uint256 longTradingExpo,
        HugeUint.Uint512 memory accumulator
    ) external pure returns (uint256) {
        return Long._calcFixedPrecisionMultiplier(assetPrice, longTradingExpo, accumulator);
    }

    function i_calcBurnUsdn(uint256 usdnShares, uint256 available, uint256 usdnTotalShares)
        external
        pure
        returns (uint256 assetExpected_)
    {
        return Vault._calcBurnUsdn(usdnShares, available, usdnTotalShares);
    }

    function i_calcTickWithoutPenalty(int24 tick, uint8 liquidationPenalty) external view returns (int24) {
        return Long._calcTickWithoutPenalty(s, tick, liquidationPenalty);
    }

    function i_calcTickWithoutPenalty(int24 tick) external view returns (int24) {
        return Long._calcTickWithoutPenalty(s, tick, s._liquidationPenalty);
    }

    function i_unadjustPrice(
        uint256 price,
        uint256 assetPrice,
        uint256 longTradingExpo,
        HugeUint.Uint512 memory accumulator
    ) external pure returns (uint256) {
        return Long._unadjustPrice(price, assetPrice, longTradingExpo, accumulator);
    }

    function i_clearPendingAction(address user, uint128 rawIndex) external {
        Core._clearPendingAction(s, user, rawIndex);
    }

    function i_calcRebalancerPositionTick(
        uint128 neutralPrice,
        uint128 positionAmount,
        uint256 rebalancerMaxLeverage,
        uint256 totalExpo,
        uint256 balanceLong,
        uint256 balanceVault,
        HugeUint.Uint512 memory liqMultiplierAccumulator
    ) external view returns (int24 tickWithoutLiqPenalty_) {
        CachedProtocolState memory cache = CachedProtocolState({
            totalExpo: totalExpo,
            longBalance: balanceLong,
            vaultBalance: balanceVault,
            tradingExpo: totalExpo - balanceLong,
            liqMultiplierAccumulator: liqMultiplierAccumulator
        });

        return Long._calcRebalancerPositionTick(s, neutralPrice, positionAmount, rebalancerMaxLeverage, cache);
    }

    function i_calcImbalanceCloseBps(int256 vaultBalance, int256 longBalance, uint256 longTotalExpo)
        external
        pure
        returns (int256 imbalanceBps_)
    {
        return Long._calcImbalanceCloseBps(vaultBalance, longBalance, longTotalExpo);
    }

    function i_calcImbalanceOpenBps(int256 vaultBalance, int256 longBalance, uint256 longTotalExpo)
        external
        pure
        returns (int256 imbalanceBps_)
    {
        return Long._calcImbalanceOpenBps(vaultBalance, longBalance, longTotalExpo);
    }

    function i_removeBlockedPendingAction(uint128 rawIndex, address payable to, bool cleanup) external {
        Core._removeBlockedPendingAction(s, rawIndex, to, cleanup);
    }

    function i_checkInitImbalance(uint128 positionTotalExpo, uint128 longAmount, uint128 depositAmount) external view {
        Vault._checkInitImbalance(s, positionTotalExpo, longAmount, depositAmount);
    }

    function i_removeStalePendingAction(address user) external returns (uint256) {
        return Core._removeStalePendingAction(s, user);
    }

    function i_triggerRebalancer(
        uint128 lastPrice,
        uint256 longBalance,
        uint256 vaultBalance,
        int256 remainingCollateral
    ) public returns (uint256 longBalance_, uint256 vaultBalance_) {
        return Long._triggerRebalancer(s, lastPrice, longBalance, vaultBalance, remainingCollateral);
    }

    function i_calculateFee(int256 fund, int256 fundAsset)
        external
        returns (int256 fee_, int256 fundWithFee_, int256 fundAssetWithFee_)
    {
        return Core._calculateFee(s, fund, fundAsset);
    }

    function i_flashClosePosition(
        PositionId memory posId,
        uint128 neutralPrice,
        uint256 totalExpo,
        uint256 balanceLong,
        uint256 balanceVault,
        HugeUint.Uint512 memory liqMultiplierAccumulator
    ) external returns (int256 positionValue_) {
        CachedProtocolState memory cache = CachedProtocolState({
            totalExpo: totalExpo,
            longBalance: balanceLong,
            vaultBalance: balanceVault,
            tradingExpo: totalExpo - balanceLong,
            liqMultiplierAccumulator: liqMultiplierAccumulator
        });

        return Long._flashClosePosition(s, posId, neutralPrice, cache);
    }

    function i_flashOpenPosition(
        address user,
        uint128 neutralPrice,
        int24 tickWithoutPenalty,
        uint128 amount,
        uint256 totalExpo,
        uint256 balanceLong,
        uint256 balanceVault,
        HugeUint.Uint512 memory liqMultiplierAccumulator
    ) external returns (PositionId memory posId_) {
        CachedProtocolState memory cache = CachedProtocolState({
            totalExpo: totalExpo,
            longBalance: balanceLong,
            vaultBalance: balanceVault,
            tradingExpo: totalExpo - balanceLong,
            liqMultiplierAccumulator: liqMultiplierAccumulator
        });

        return Long._flashOpenPosition(s, user, neutralPrice, tickWithoutPenalty, amount, cache);
    }

    function i_checkPendingFee() external {
        ActionsVault._checkPendingFee(s);
    }

    function i_sendRewardsToLiquidator(
        uint16 liquidatedTicks,
        int256 remainingCollateral,
        bool rebased,
        bool rebalancerTriggered,
        ProtocolAction action,
        bytes memory rebaseCallbackResult,
        bytes memory priceData
    ) external {
        ActionsUtils._sendRewardsToLiquidator(
            s,
            liquidatedTicks,
            remainingCollateral,
            rebased,
            rebalancerTriggered,
            action,
            rebaseCallbackResult,
            priceData
        );
    }

<<<<<<< HEAD
    function i_checkInitiateClosePosition(
        address owner,
        address to,
        address validator,
        uint128 amountToClose,
        Position memory pos
    ) external view {
        ActionsUtils._checkInitiateClosePosition(s, owner, to, validator, amountToClose, pos);
=======
    function i_prepareClosePositionData(
        address owner,
        address to,
        address validator,
        PositionId memory posId,
        uint128 amountToClose,
        bytes calldata currentPriceData
    ) external returns (ClosePositionData memory data_, bool liquidated_) {
        return ActionsUtils._prepareClosePositionData(s, owner, to, validator, posId, amountToClose, currentPriceData);
>>>>>>> f5f9524a
    }
}<|MERGE_RESOLUTION|>--- conflicted
+++ resolved
@@ -629,7 +629,6 @@
         );
     }
 
-<<<<<<< HEAD
     function i_checkInitiateClosePosition(
         address owner,
         address to,
@@ -638,7 +637,8 @@
         Position memory pos
     ) external view {
         ActionsUtils._checkInitiateClosePosition(s, owner, to, validator, amountToClose, pos);
-=======
+    }
+
     function i_prepareClosePositionData(
         address owner,
         address to,
@@ -648,6 +648,5 @@
         bytes calldata currentPriceData
     ) external returns (ClosePositionData memory data_, bool liquidated_) {
         return ActionsUtils._prepareClosePositionData(s, owner, to, validator, posId, amountToClose, currentPriceData);
->>>>>>> f5f9524a
     }
 }