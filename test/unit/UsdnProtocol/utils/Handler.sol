--- conflicted
+++ resolved
@@ -693,14 +693,13 @@
         );
     }
 
-<<<<<<< HEAD
     function i_prepareInitiateDepositData(
         address validator,
         uint128 amount,
         uint256 sharesOutMin,
         bytes calldata currentPriceData
-    ) public returns (ActionsVault.InitiateDepositData memory data_) {
-        return ActionsVault._prepareInitiateDepositData(s, validator, amount, sharesOutMin, currentPriceData);
+    ) public returns (Vault.InitiateDepositData memory data_) {
+        return Vault._prepareInitiateDepositData(s, validator, amount, sharesOutMin, currentPriceData);
     }
 
     function i_prepareWithdrawalData(
@@ -708,22 +707,8 @@
         uint152 usdnShares,
         uint256 amountOutMin,
         bytes calldata currentPriceData
-    ) public returns (ActionsVault.WithdrawalData memory data_) {
-        return ActionsVault._prepareWithdrawalData(s, validator, usdnShares, amountOutMin, currentPriceData);
-=======
-    function i_prepareInitiateDepositData(address validator, uint128 amount, bytes calldata currentPriceData)
-        public
-        returns (Vault.InitiateDepositData memory data_)
-    {
-        return Vault._prepareInitiateDepositData(s, validator, amount, currentPriceData);
-    }
-
-    function i_prepareWithdrawalData(address validator, uint152 usdnShares, bytes calldata currentPriceData)
-        public
-        returns (Vault.WithdrawalData memory data_)
-    {
-        return Vault._prepareWithdrawalData(s, validator, usdnShares, currentPriceData);
->>>>>>> 611d1626
+    ) public returns (Vault.WithdrawalData memory data_) {
+        return Vault._prepareWithdrawalData(s, validator, usdnShares, amountOutMin, currentPriceData);
     }
 
     function i_prepareClosePositionData(
