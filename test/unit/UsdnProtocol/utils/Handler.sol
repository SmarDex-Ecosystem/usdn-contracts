// SPDX-License-Identifier: UNLICENSED
pragma solidity 0.8.20;

import { IERC20Metadata } from "@openzeppelin/contracts/token/ERC20/extensions/IERC20Metadata.sol";

import {
    PendingAction,
    VaultPendingAction,
    LongPendingAction,
    ProtocolAction
} from "src/interfaces/UsdnProtocol/IUsdnProtocolTypes.sol";
import { UsdnProtocol } from "src/UsdnProtocol/UsdnProtocol.sol";
import { TickMath } from "src/libraries/TickMath.sol";
import { IUsdn } from "src/interfaces/Usdn/IUsdn.sol";
import { ILiquidationRewardsManager } from "src/interfaces/OracleMiddleware/ILiquidationRewardsManager.sol";
import { IOracleMiddleware } from "src/interfaces/OracleMiddleware/IOracleMiddleware.sol";
import { PriceInfo } from "src/interfaces/OracleMiddleware/IOracleMiddlewareTypes.sol";
import { DoubleEndedQueue } from "src/libraries/DoubleEndedQueue.sol";

/**
 * @title UsdnProtocolHandler
 * @dev Wrapper to aid in testing the protocol
 */
contract UsdnProtocolHandler is UsdnProtocol {
    using DoubleEndedQueue for DoubleEndedQueue.Deque;

    constructor(
        IUsdn usdn,
        IERC20Metadata asset,
        IOracleMiddleware oracleMiddleware,
        ILiquidationRewardsManager liquidationRewardsManager,
        int24 tickSpacing,
        address feeCollector
    ) UsdnProtocol(usdn, asset, oracleMiddleware, liquidationRewardsManager, tickSpacing, feeCollector) { }

    // tick hash
    function getTickHash(int24 tick) external view returns (bytes32, uint256) {
        return _tickHash(tick);
    }

    // total expo by tick
    function totalExpoByTick(int24 tick) external view returns (uint256) {
        (bytes32 tHash,) = _tickHash(tick);
        return _totalExpoByTick[tHash];
    }

    // long positions length
    function longPositionsLength(int24 tick) external view returns (uint256) {
        (bytes32 tHash,) = _tickHash(tick);
        return _longPositions[tHash].length;
    }

    // positions in tick
    function positionsInTick(int24 tick) external view returns (uint256) {
        (bytes32 tHash,) = _tickHash(tick);
        return _positionsInTick[tHash];
    }

<<<<<<< HEAD
=======
    // max initialized tick
    function maxInitializedTick() external view returns (int24) {
        return _maxInitializedTick;
    }

    // Exponential Moving Average
    function getEMA() external view returns (int256) {
        return _EMA;
    }

    function fundingSF() external view returns (uint256) {
        return _fundingSF;
    }

    // total long position
    function totalLongPositions() external view returns (uint256) {
        return _totalLongPositions;
    }

    // fetch max liquidation execution
    function maxLiquidationIteration() external pure returns (uint16) {
        return MAX_LIQUIDATION_ITERATION;
    }

    function validationDeadline() external view returns (uint256) {
        return _validationDeadline;
    }

    function getUserPendingAction(address user) external returns (PendingAction memory action_) {
        (action_,) = _getPendingAction(user, false); // do not clear
    }

    function balanceVault() external view returns (uint256) {
        return _balanceVault;
    }

    function balanceLong() external view returns (uint256) {
        return _balanceLong;
    }

>>>>>>> 5907e66d
    function vaultAssetAvailable(uint128 currentPrice) external view returns (int256) {
        return _vaultAssetAvailable(currentPrice);
    }

    function minimumPrice() external pure returns (uint256) {
        return TickMath.MIN_PRICE;
    }

    function longAssetAvailable(uint128 currentPrice) external view returns (int256) {
        return _longAssetAvailable(currentPrice);
    }

    function getLeverage(uint128 startPrice, uint128 liquidationPrice) external pure returns (uint128) {
        return _getLeverage(startPrice, liquidationPrice);
    }

    function getLiquidationPrice(uint128 startPrice, uint128 leverage) external pure returns (uint128) {
        return _getLiquidationPrice(startPrice, leverage);
    }

    function positionValue(uint128 currentPrice, uint128 liqPriceWithoutPenalty, uint256 amount, uint128 initLeverage)
        external
        pure
        returns (uint256 value_)
    {
        return _getPositionValue(currentPrice, liqPriceWithoutPenalty, amount, initLeverage);
    }

    function removePendingAction(uint128 rawIndex, address user) external {
        _pendingActionsQueue.clearAt(rawIndex);
        delete _pendingActions[user];
    }

    function i_getActionablePendingAction(uint256 maxIter) external returns (PendingAction memory) {
        return _getActionablePendingAction(maxIter);
    }

    function i_vaultTradingExpo(uint128 currentPrice) external view returns (int256) {
        return _vaultTradingExpo(currentPrice);
    }

    function i_longTradingExpo(uint128 currentPrice) external view returns (int256) {
        return _longTradingExpo(currentPrice);
    }

    function i_lastFunding() external view returns (int256) {
        return _lastFunding;
    }

    function i_toVaultPendingAction(PendingAction memory action) external pure returns (VaultPendingAction memory) {
        return _toVaultPendingAction(action);
    }

    function i_toLongPendingAction(PendingAction memory action) external pure returns (LongPendingAction memory) {
        return _toLongPendingAction(action);
    }

    function i_convertVaultPendingAction(VaultPendingAction memory action)
        external
        pure
        returns (PendingAction memory)
    {
        return _convertVaultPendingAction(action);
    }

    function i_convertLongPendingAction(LongPendingAction memory action) external pure returns (PendingAction memory) {
        return _convertLongPendingAction(action);
    }

    function i_assetToTransfer(int24 tick, uint256 amount, uint128 leverage, uint256 liqMultiplier)
        external
        view
        returns (uint256)
    {
        return _assetToTransfer(tick, amount, leverage, liqMultiplier);
    }

    function i_positionValue(uint128 currentPrice, uint128 liqPriceWithoutPenalty, uint256 amount, uint128 initLeverage)
        external
        pure
        returns (uint256 value_)
    {
        return _getPositionValue(currentPrice, liqPriceWithoutPenalty, amount, initLeverage);
    }

    function i_tickValue(uint256 currentPrice, int24 tick, uint256 tickTotalExpo) external view returns (int256) {
        return _getTickValue(currentPrice, tick, tickTotalExpo);
    }

    function i_getOraclePrice(ProtocolAction action, uint40 timestamp, bytes calldata priceData)
        external
        payable
        returns (PriceInfo memory)
    {
        return _getOraclePrice(action, timestamp, priceData);
    }
}<|MERGE_RESOLUTION|>--- conflicted
+++ resolved
@@ -10,7 +10,6 @@
     ProtocolAction
 } from "src/interfaces/UsdnProtocol/IUsdnProtocolTypes.sol";
 import { UsdnProtocol } from "src/UsdnProtocol/UsdnProtocol.sol";
-import { TickMath } from "src/libraries/TickMath.sol";
 import { IUsdn } from "src/interfaces/Usdn/IUsdn.sol";
 import { ILiquidationRewardsManager } from "src/interfaces/OracleMiddleware/ILiquidationRewardsManager.sol";
 import { IOracleMiddleware } from "src/interfaces/OracleMiddleware/IOracleMiddleware.sol";
@@ -33,101 +32,16 @@
         address feeCollector
     ) UsdnProtocol(usdn, asset, oracleMiddleware, liquidationRewardsManager, tickSpacing, feeCollector) { }
 
-    // tick hash
-    function getTickHash(int24 tick) external view returns (bytes32, uint256) {
-        return _tickHash(tick);
-    }
-
-    // total expo by tick
-    function totalExpoByTick(int24 tick) external view returns (uint256) {
-        (bytes32 tHash,) = _tickHash(tick);
-        return _totalExpoByTick[tHash];
-    }
-
-    // long positions length
-    function longPositionsLength(int24 tick) external view returns (uint256) {
-        (bytes32 tHash,) = _tickHash(tick);
-        return _longPositions[tHash].length;
-    }
-
-    // positions in tick
-    function positionsInTick(int24 tick) external view returns (uint256) {
-        (bytes32 tHash,) = _tickHash(tick);
-        return _positionsInTick[tHash];
-    }
-
-<<<<<<< HEAD
-=======
-    // max initialized tick
-    function maxInitializedTick() external view returns (int24) {
-        return _maxInitializedTick;
-    }
-
-    // Exponential Moving Average
-    function getEMA() external view returns (int256) {
-        return _EMA;
-    }
-
-    function fundingSF() external view returns (uint256) {
-        return _fundingSF;
-    }
-
-    // total long position
-    function totalLongPositions() external view returns (uint256) {
-        return _totalLongPositions;
-    }
-
-    // fetch max liquidation execution
-    function maxLiquidationIteration() external pure returns (uint16) {
-        return MAX_LIQUIDATION_ITERATION;
-    }
-
-    function validationDeadline() external view returns (uint256) {
-        return _validationDeadline;
-    }
-
-    function getUserPendingAction(address user) external returns (PendingAction memory action_) {
-        (action_,) = _getPendingAction(user, false); // do not clear
-    }
-
-    function balanceVault() external view returns (uint256) {
-        return _balanceVault;
-    }
-
-    function balanceLong() external view returns (uint256) {
-        return _balanceLong;
-    }
-
->>>>>>> 5907e66d
-    function vaultAssetAvailable(uint128 currentPrice) external view returns (int256) {
-        return _vaultAssetAvailable(currentPrice);
-    }
-
-    function minimumPrice() external pure returns (uint256) {
-        return TickMath.MIN_PRICE;
-    }
-
-    function longAssetAvailable(uint128 currentPrice) external view returns (int256) {
-        return _longAssetAvailable(currentPrice);
-    }
-
-    function getLeverage(uint128 startPrice, uint128 liquidationPrice) external pure returns (uint128) {
-        return _getLeverage(startPrice, liquidationPrice);
-    }
-
-    function getLiquidationPrice(uint128 startPrice, uint128 leverage) external pure returns (uint128) {
-        return _getLiquidationPrice(startPrice, leverage);
-    }
-
-    function positionValue(uint128 currentPrice, uint128 liqPriceWithoutPenalty, uint256 amount, uint128 initLeverage)
-        external
-        pure
-        returns (uint256 value_)
-    {
+    function i_getPositionValue(
+        uint128 currentPrice,
+        uint128 liqPriceWithoutPenalty,
+        uint256 amount,
+        uint128 initLeverage
+    ) external pure returns (uint256 value_) {
         return _getPositionValue(currentPrice, liqPriceWithoutPenalty, amount, initLeverage);
     }
 
-    function removePendingAction(uint128 rawIndex, address user) external {
+    function i_removePendingAction(uint128 rawIndex, address user) external {
         _pendingActionsQueue.clearAt(rawIndex);
         delete _pendingActions[user];
     }
@@ -137,15 +51,11 @@
     }
 
     function i_vaultTradingExpo(uint128 currentPrice) external view returns (int256) {
-        return _vaultTradingExpo(currentPrice);
+        return _getVaultTradingExpo(currentPrice);
     }
 
     function i_longTradingExpo(uint128 currentPrice) external view returns (int256) {
-        return _longTradingExpo(currentPrice);
-    }
-
-    function i_lastFunding() external view returns (int256) {
-        return _lastFunding;
+        return _getLongTradingExpo(currentPrice);
     }
 
     function i_toVaultPendingAction(PendingAction memory action) external pure returns (VaultPendingAction memory) {
@@ -176,14 +86,6 @@
         return _assetToTransfer(tick, amount, leverage, liqMultiplier);
     }
 
-    function i_positionValue(uint128 currentPrice, uint128 liqPriceWithoutPenalty, uint256 amount, uint128 initLeverage)
-        external
-        pure
-        returns (uint256 value_)
-    {
-        return _getPositionValue(currentPrice, liqPriceWithoutPenalty, amount, initLeverage);
-    }
-
     function i_tickValue(uint256 currentPrice, int24 tick, uint256 tickTotalExpo) external view returns (int256) {
         return _getTickValue(currentPrice, tick, tickTotalExpo);
     }
@@ -195,4 +97,20 @@
     {
         return _getOraclePrice(action, timestamp, priceData);
     }
+
+    function i_vaultAssetAvailable(uint128 currentPrice) external view returns (int256) {
+        return _getVaultAssetAvailable(currentPrice);
+    }
+
+    function i_tickHash(int24 tick) external view returns (bytes32, uint256) {
+        return _getTickHash(tick);
+    }
+
+    function i_longAssetAvailable(uint128 currentPrice) external view returns (int256) {
+        return _getLongAssetAvailable(currentPrice);
+    }
+
+    function i_getLiquidationPrice(uint128 startPrice, uint128 leverage) external pure returns (uint128) {
+        return _getLiquidationPrice(startPrice, leverage);
+    }
 }