// SPDX-License-Identifier: UNLICENSED
pragma solidity 0.8.20;

import { IERC20Metadata } from "@openzeppelin/contracts/token/ERC20/extensions/IERC20Metadata.sol";

import {
    PendingAction,
    VaultPendingAction,
    LongPendingAction,
    ProtocolAction
} from "src/interfaces/UsdnProtocol/IUsdnProtocolTypes.sol";
import { UsdnProtocol } from "src/UsdnProtocol/UsdnProtocol.sol";
import { TickMath } from "src/libraries/TickMath.sol";
import { IUsdn } from "src/interfaces/Usdn/IUsdn.sol";
import { ILiquidationRewardsManager } from "src/interfaces/OracleMiddleware/ILiquidationRewardsManager.sol";
import { IOracleMiddleware } from "src/interfaces/OracleMiddleware/IOracleMiddleware.sol";
import { PriceInfo } from "src/interfaces/OracleMiddleware/IOracleMiddlewareTypes.sol";
import { DoubleEndedQueue } from "src/libraries/DoubleEndedQueue.sol";

/**
 * @title UsdnProtocolHandler
 * @dev Wrapper to aid in testing the protocol
 */
contract UsdnProtocolHandler is UsdnProtocol {
    using DoubleEndedQueue for DoubleEndedQueue.Deque;

    constructor(
        IUsdn usdn,
        IERC20Metadata asset,
        IOracleMiddleware oracleMiddleware,
        ILiquidationRewardsManager liquidationRewardsManager,
        int24 tickSpacing,
        address feeCollector
    ) UsdnProtocol(usdn, asset, oracleMiddleware, liquidationRewardsManager, tickSpacing, feeCollector) { }

    // tick hash
    function tickHash(int24 tick) external view returns (bytes32, uint256) {
        return _tickHash(tick);
    }

    // total expo by tick
    function totalExpoByTick(int24 tick) external view returns (uint256) {
        (bytes32 tHash,) = _tickHash(tick);
        return _totalExpoByTick[tHash];
    }

    // long positions length
    function longPositionsLength(int24 tick) external view returns (uint256) {
        (bytes32 tHash,) = _tickHash(tick);
        return _longPositions[tHash].length;
    }

    // positions in tick
    function positionsInTick(int24 tick) external view returns (uint256) {
        (bytes32 tHash,) = _tickHash(tick);
        return _positionsInTick[tHash];
    }

<<<<<<< HEAD
=======
    // max initialized tick
    function maxInitializedTick() external view returns (int24) {
        return _maxInitializedTick;
    }

    // Exponential Moving Average
    function EMA() external view returns (int256) {
        return _EMA;
    }

    // total long position
    function totalLongPositions() external view returns (uint256) {
        return _totalLongPositions;
    }

>>>>>>> ce67a51b
    // fetch max liquidation execution
    function maxLiquidationIteration() external pure returns (uint16) {
        return MAX_LIQUIDATION_ITERATION;
    }

    function getUserPendingAction(address user) external returns (PendingAction memory action_) {
        (action_,) = _getPendingAction(user, false); // do not clear
    }

    function vaultAssetAvailable(uint128 currentPrice) external view returns (int256) {
        return _vaultAssetAvailable(currentPrice);
    }

    function minimumPrice() external pure returns (uint256) {
        return TickMath.MIN_PRICE;
    }

    function longAssetAvailable(uint128 currentPrice) external view returns (int256) {
        return _longAssetAvailable(currentPrice);
    }

    function getLeverage(uint128 startPrice, uint128 liquidationPrice) external pure returns (uint128) {
        return _getLeverage(startPrice, liquidationPrice);
    }

    function getLiquidationPrice(uint128 startPrice, uint128 leverage) external pure returns (uint128) {
        return _getLiquidationPrice(startPrice, leverage);
    }

    function positionValue(uint128 currentPrice, uint128 liqPriceWithoutPenalty, uint256 amount, uint128 initLeverage)
        external
        pure
        returns (uint256 value_)
    {
        return _positionValue(currentPrice, liqPriceWithoutPenalty, amount, initLeverage);
    }

    function removePendingAction(uint128 rawIndex, address user) external {
        _pendingActionsQueue.clearAt(rawIndex);
        delete _pendingActions[user];
    }

    function i_getActionablePendingAction(uint256 maxIter) external returns (PendingAction memory) {
        return _getActionablePendingAction(maxIter);
    }

    function i_vaultTradingExpo(uint128 currentPrice) external view returns (int256) {
        return _vaultTradingExpo(currentPrice);
    }

    function i_longTradingExpo(uint128 currentPrice) external view returns (int256) {
        return _longTradingExpo(currentPrice);
    }

    function i_lastFunding() external view returns (int256) {
        return _lastFunding;
    }

    function i_toVaultPendingAction(PendingAction memory action) external pure returns (VaultPendingAction memory) {
        return _toVaultPendingAction(action);
    }

    function i_toLongPendingAction(PendingAction memory action) external pure returns (LongPendingAction memory) {
        return _toLongPendingAction(action);
    }

    function i_convertVaultPendingAction(VaultPendingAction memory action)
        external
        pure
        returns (PendingAction memory)
    {
        return _convertVaultPendingAction(action);
    }

    function i_convertLongPendingAction(LongPendingAction memory action) external pure returns (PendingAction memory) {
        return _convertLongPendingAction(action);
    }

    function i_assetToTransfer(int24 tick, uint256 amount, uint128 leverage, uint256 liqMultiplier)
        external
        view
        returns (uint256)
    {
        return _assetToTransfer(tick, amount, leverage, liqMultiplier);
    }

    function i_positionValue(uint128 currentPrice, uint128 liqPriceWithoutPenalty, uint256 amount, uint128 initLeverage)
        external
        pure
        returns (uint256 value_)
    {
        return _positionValue(currentPrice, liqPriceWithoutPenalty, amount, initLeverage);
    }

    function i_tickValue(uint256 currentPrice, int24 tick, uint256 tickTotalExpo) external view returns (int256) {
        return _tickValue(currentPrice, tick, tickTotalExpo);
    }

    function i_getOraclePrice(ProtocolAction action, uint40 timestamp, bytes calldata priceData)
        external
        payable
        returns (PriceInfo memory)
    {
        return _getOraclePrice(action, timestamp, priceData);
    }
}<|MERGE_RESOLUTION|>--- conflicted
+++ resolved
@@ -56,24 +56,6 @@
         return _positionsInTick[tHash];
     }
 
-<<<<<<< HEAD
-=======
-    // max initialized tick
-    function maxInitializedTick() external view returns (int24) {
-        return _maxInitializedTick;
-    }
-
-    // Exponential Moving Average
-    function EMA() external view returns (int256) {
-        return _EMA;
-    }
-
-    // total long position
-    function totalLongPositions() external view returns (uint256) {
-        return _totalLongPositions;
-    }
-
->>>>>>> ce67a51b
     // fetch max liquidation execution
     function maxLiquidationIteration() external pure returns (uint16) {
         return MAX_LIQUIDATION_ITERATION;
