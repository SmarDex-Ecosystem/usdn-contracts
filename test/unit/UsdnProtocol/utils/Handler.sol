--- conflicted
+++ resolved
@@ -11,10 +11,7 @@
     LongPendingAction,
     ProtocolAction,
     PreviousActionsData,
-<<<<<<< HEAD
-=======
     TickData,
->>>>>>> ed0d4d6e
     PositionId
 } from "src/interfaces/UsdnProtocol/IUsdnProtocolTypes.sol";
 import { UsdnProtocol, Position } from "src/UsdnProtocol/UsdnProtocol.sol";
@@ -56,19 +53,12 @@
 
     function i_initiateClosePosition(
         address user,
-<<<<<<< HEAD
         address to,
-=======
->>>>>>> ed0d4d6e
         PositionId memory posId,
         uint128 amountToClose,
         bytes calldata currentPriceData
     ) external returns (uint256 securityDepositValue_) {
-<<<<<<< HEAD
         return _initiateClosePosition(user, to, posId, amountToClose, currentPriceData);
-=======
-        return _initiateClosePosition(user, posId, amountToClose, currentPriceData);
->>>>>>> ed0d4d6e
     }
 
     function i_validateClosePosition(address user, bytes calldata priceData) external {
