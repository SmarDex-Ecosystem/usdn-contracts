--- conflicted
+++ resolved
@@ -401,14 +401,6 @@
         _checkSafetyMargin(currentPrice, liquidationPrice);
     }
 
-<<<<<<< HEAD
-    function i_calcBurnUsdn(uint256 usdnShares, uint256 available, uint256 usdnTotalShares)
-        external
-        pure
-        returns (uint256 assetExpected_)
-    {
-        return _calcBurnUsdn(usdnShares, available, usdnTotalShares);
-=======
     function i_getEffectivePriceForTick(int24 tick, uint256 liqMultiplier) external pure returns (uint128) {
         return _getEffectivePriceForTick(tick, liqMultiplier);
     }
@@ -419,6 +411,13 @@
         HugeUint.Uint512 memory accumulator
     ) external pure returns (uint256) {
         return _calcFixedPrecisionMultiplier(assetPrice, longTradingExpo, accumulator);
->>>>>>> d60a3a94
+    }
+
+    function i_calcBurnUsdn(uint256 usdnShares, uint256 available, uint256 usdnTotalShares)
+        external
+        pure
+        returns (uint256 assetExpected_)
+    {
+        return _calcBurnUsdn(usdnShares, available, usdnTotalShares);
     }
 }