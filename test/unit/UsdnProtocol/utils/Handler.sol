--- conflicted
+++ resolved
@@ -28,15 +28,10 @@
         IUsdn usdn,
         IERC20Metadata asset,
         IOracleMiddleware oracleMiddleware,
-<<<<<<< HEAD
         ILiquidationRewardsManager liquidationRewardsManager,
-        int24 tickSpacing
-    ) UsdnProtocol(usdn, asset, oracleMiddleware, liquidationRewardsManager, tickSpacing) { }
-=======
         int24 tickSpacing,
         address feeCollector
-    ) UsdnProtocol(usdn, asset, oracleMiddleware, tickSpacing, feeCollector) { }
->>>>>>> 088810ca
+    ) UsdnProtocol(usdn, asset, oracleMiddleware, liquidationRewardsManager, tickSpacing, feeCollector) { }
 
     // tick version
     function tickVersion(int24 _tick) external view returns (uint256) {
