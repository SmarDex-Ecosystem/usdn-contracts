// SPDX-License-Identifier: UNLICENSED
pragma solidity 0.8.20;

import { IERC20Metadata } from "@openzeppelin/contracts/token/ERC20/extensions/IERC20Metadata.sol";

import {
    PendingAction,
    VaultPendingAction,
    LongPendingAction,
    ProtocolAction
} from "src/interfaces/UsdnProtocol/IUsdnProtocolTypes.sol";
import { UsdnProtocol } from "src/UsdnProtocol/UsdnProtocol.sol";
import { IUsdn } from "src/interfaces/Usdn/IUsdn.sol";
import { ILiquidationRewardsManager } from "src/interfaces/OracleMiddleware/ILiquidationRewardsManager.sol";
import { IOracleMiddleware } from "src/interfaces/OracleMiddleware/IOracleMiddleware.sol";
import { PriceInfo } from "src/interfaces/OracleMiddleware/IOracleMiddlewareTypes.sol";
import { DoubleEndedQueue } from "src/libraries/DoubleEndedQueue.sol";

/**
 * @title UsdnProtocolHandler
 * @dev Wrapper to aid in testing the protocol
 */
contract UsdnProtocolHandler is UsdnProtocol {
    using DoubleEndedQueue for DoubleEndedQueue.Deque;

    constructor(
        IUsdn usdn,
        IERC20Metadata asset,
        IOracleMiddleware oracleMiddleware,
        ILiquidationRewardsManager liquidationRewardsManager,
        int24 tickSpacing,
        address feeCollector
    ) UsdnProtocol(usdn, asset, oracleMiddleware, liquidationRewardsManager, tickSpacing, feeCollector) { }

<<<<<<< HEAD
    // tick version
    function tickVersion(int24 _tick) external view returns (uint256) {
        return _tickVersion[_tick];
    }

    // tick hash
    function tickHash(int24 tick) external view returns (bytes32, uint256) {
        return _tickHash(tick);
    }

    // total expo by tick
    function totalExpoByTick(int24 tick) external view returns (uint256) {
        (bytes32 tHash,) = _tickHash(tick);
        return _totalExpoByTick[tHash];
    }

    // long positions length
    function longPositionsLength(int24 tick) external view returns (uint256) {
        (bytes32 tHash,) = _tickHash(tick);
        return _longPositions[tHash].length;
    }

    // positions in tick
    function positionsInTick(int24 tick) external view returns (uint256) {
        (bytes32 tHash,) = _tickHash(tick);
        return _positionsInTick[tHash];
    }

    // max initialized tick
    function maxInitializedTick() external view returns (int24) {
        return _maxInitializedTick;
    }

    // Exponential Moving Average
    function getEMA() external view returns (int256) {
        return _EMA;
    }

    function fundingSF() external view returns (uint256) {
        return _fundingSF;
    }

    // total long position
    function totalLongPositions() external view returns (uint256) {
        return _totalLongPositions;
    }

    // fetch max liquidation execution
    function maxLiquidationIteration() external pure returns (uint16) {
        return MAX_LIQUIDATION_ITERATION;
    }

    function validationDeadline() external view returns (uint256) {
        return _validationDeadline;
    }

    function getUserPendingAction(address user) external returns (PendingAction memory action_) {
        (action_,) = _getPendingAction(user, false); // do not clear
    }

    function balanceVault() external view returns (uint256) {
        return _balanceVault;
    }

    function balanceLong() external view returns (uint256) {
        return _balanceLong;
    }

    function vaultAssetAvailable(uint128 currentPrice) external view returns (int256) {
        return _vaultAssetAvailable(currentPrice);
    }

    function vaultAssetAvailable(
        uint256 expo,
        uint256 valutBalance,
        uint256 longBalance,
        uint128 newPrice,
        uint128 oldPrice
    ) external pure returns (int256) {
        return _vaultAssetAvailable(expo, valutBalance, longBalance, newPrice, oldPrice);
    }

    function setMinLeverage(uint256 minLeverage) external {
        _minLeverage = minLeverage;
    }

    function minimumPrice() external pure returns (uint256) {
        return TickMath.MIN_PRICE;
    }

    function lastPrice() external view returns (uint128) {
        return _lastPrice;
    }

    function longAssetAvailable(uint128 currentPrice) external view returns (int256) {
        return _longAssetAvailable(currentPrice);
    }

    function totalExpo() external view returns (uint256) {
        return _totalExpo;
    }

    function getLeverage(uint128 startPrice, uint128 liquidationPrice) external pure returns (uint128) {
        return _getLeverage(startPrice, liquidationPrice);
    }

    function liquidationPenalty() external view returns (uint24) {
        return _liquidationPenalty;
    }

    function getLiquidationPrice(uint128 startPrice, uint128 leverage) external pure returns (uint128) {
        return _getLiquidationPrice(startPrice, leverage);
    }

    function positionValue(uint128 currentPrice, uint128 liqPriceWithoutPenalty, uint256 amount, uint128 initLeverage)
        external
        pure
        returns (uint256 value_)
    {
=======
    function i_getPositionValue(
        uint128 currentPrice,
        uint128 liqPriceWithoutPenalty,
        uint256 amount,
        uint128 initLeverage
    ) external pure returns (uint256 value_) {
>>>>>>> 0c3dd158
        return _positionValue(currentPrice, liqPriceWithoutPenalty, amount, initLeverage);
    }

    function i_removePendingAction(uint128 rawIndex, address user) external {
        _pendingActionsQueue.clearAt(rawIndex);
        delete _pendingActions[user];
    }

    function i_getActionablePendingAction(uint256 maxIter) external returns (PendingAction memory) {
        return _getActionablePendingAction(maxIter);
    }

    function getPositionFee() public view returns (uint256) {
        return _positionFeeBps;
    }

    function getProtocolFee() public view returns (uint256) {
        return _protocolFeeBps;
    }

    function i_vaultTradingExpo(uint128 currentPrice) external view returns (int256) {
        return _vaultTradingExpo(currentPrice);
    }

    function i_longTradingExpo(uint128 currentPrice) external view returns (int256) {
        return _longTradingExpo(currentPrice);
    }

    function i_toVaultPendingAction(PendingAction memory action) external pure returns (VaultPendingAction memory) {
        return _toVaultPendingAction(action);
    }

    function i_toLongPendingAction(PendingAction memory action) external pure returns (LongPendingAction memory) {
        return _toLongPendingAction(action);
    }

    function i_convertVaultPendingAction(VaultPendingAction memory action)
        external
        pure
        returns (PendingAction memory)
    {
        return _convertVaultPendingAction(action);
    }

    function i_convertLongPendingAction(LongPendingAction memory action) external pure returns (PendingAction memory) {
        return _convertLongPendingAction(action);
    }

    function i_assetToTransfer(
        uint128 currentPrice,
        int24 tick,
        uint256 amount,
        uint128 leverage,
        uint256 liqMultiplier
    ) external view returns (uint256) {
        return _assetToTransfer(currentPrice, tick, amount, leverage, liqMultiplier);
    }

    function i_tickValue(uint256 currentPrice, int24 tick, uint256 tickTotalExpo) external view returns (int256) {
        return _tickValue(currentPrice, tick, tickTotalExpo);
    }

    function i_getOraclePrice(ProtocolAction action, uint40 timestamp, bytes calldata priceData)
        external
        payable
        returns (PriceInfo memory)
    {
        return _getOraclePrice(action, timestamp, priceData);
    }

<<<<<<< HEAD
    function i_calcMintUsdn(uint256 amount, uint256 vaultBalance, uint256 usdnTotalSupply, uint256 price)
        external
        view
        returns (uint256 toMint_)
    {
        return _calcMintUsdn(amount, vaultBalance, usdnTotalSupply, price);
=======
    function i_vaultAssetAvailable(uint128 currentPrice) external view returns (int256) {
        return _vaultAssetAvailable(currentPrice);
    }

    function i_tickHash(int24 tick) external view returns (bytes32, uint256) {
        return _tickHash(tick);
    }

    function i_longAssetAvailable(uint128 currentPrice) external view returns (int256) {
        return _longAssetAvailable(currentPrice);
    }

    function i_getLiquidationPrice(uint128 startPrice, uint128 leverage) external pure returns (uint128) {
        return _getLiquidationPrice(startPrice, leverage);
>>>>>>> 0c3dd158
    }
}<|MERGE_RESOLUTION|>--- conflicted
+++ resolved
@@ -32,134 +32,12 @@
         address feeCollector
     ) UsdnProtocol(usdn, asset, oracleMiddleware, liquidationRewardsManager, tickSpacing, feeCollector) { }
 
-<<<<<<< HEAD
-    // tick version
-    function tickVersion(int24 _tick) external view returns (uint256) {
-        return _tickVersion[_tick];
-    }
-
-    // tick hash
-    function tickHash(int24 tick) external view returns (bytes32, uint256) {
-        return _tickHash(tick);
-    }
-
-    // total expo by tick
-    function totalExpoByTick(int24 tick) external view returns (uint256) {
-        (bytes32 tHash,) = _tickHash(tick);
-        return _totalExpoByTick[tHash];
-    }
-
-    // long positions length
-    function longPositionsLength(int24 tick) external view returns (uint256) {
-        (bytes32 tHash,) = _tickHash(tick);
-        return _longPositions[tHash].length;
-    }
-
-    // positions in tick
-    function positionsInTick(int24 tick) external view returns (uint256) {
-        (bytes32 tHash,) = _tickHash(tick);
-        return _positionsInTick[tHash];
-    }
-
-    // max initialized tick
-    function maxInitializedTick() external view returns (int24) {
-        return _maxInitializedTick;
-    }
-
-    // Exponential Moving Average
-    function getEMA() external view returns (int256) {
-        return _EMA;
-    }
-
-    function fundingSF() external view returns (uint256) {
-        return _fundingSF;
-    }
-
-    // total long position
-    function totalLongPositions() external view returns (uint256) {
-        return _totalLongPositions;
-    }
-
-    // fetch max liquidation execution
-    function maxLiquidationIteration() external pure returns (uint16) {
-        return MAX_LIQUIDATION_ITERATION;
-    }
-
-    function validationDeadline() external view returns (uint256) {
-        return _validationDeadline;
-    }
-
-    function getUserPendingAction(address user) external returns (PendingAction memory action_) {
-        (action_,) = _getPendingAction(user, false); // do not clear
-    }
-
-    function balanceVault() external view returns (uint256) {
-        return _balanceVault;
-    }
-
-    function balanceLong() external view returns (uint256) {
-        return _balanceLong;
-    }
-
-    function vaultAssetAvailable(uint128 currentPrice) external view returns (int256) {
-        return _vaultAssetAvailable(currentPrice);
-    }
-
-    function vaultAssetAvailable(
-        uint256 expo,
-        uint256 valutBalance,
-        uint256 longBalance,
-        uint128 newPrice,
-        uint128 oldPrice
-    ) external pure returns (int256) {
-        return _vaultAssetAvailable(expo, valutBalance, longBalance, newPrice, oldPrice);
-    }
-
-    function setMinLeverage(uint256 minLeverage) external {
-        _minLeverage = minLeverage;
-    }
-
-    function minimumPrice() external pure returns (uint256) {
-        return TickMath.MIN_PRICE;
-    }
-
-    function lastPrice() external view returns (uint128) {
-        return _lastPrice;
-    }
-
-    function longAssetAvailable(uint128 currentPrice) external view returns (int256) {
-        return _longAssetAvailable(currentPrice);
-    }
-
-    function totalExpo() external view returns (uint256) {
-        return _totalExpo;
-    }
-
-    function getLeverage(uint128 startPrice, uint128 liquidationPrice) external pure returns (uint128) {
-        return _getLeverage(startPrice, liquidationPrice);
-    }
-
-    function liquidationPenalty() external view returns (uint24) {
-        return _liquidationPenalty;
-    }
-
-    function getLiquidationPrice(uint128 startPrice, uint128 leverage) external pure returns (uint128) {
-        return _getLiquidationPrice(startPrice, leverage);
-    }
-
-    function positionValue(uint128 currentPrice, uint128 liqPriceWithoutPenalty, uint256 amount, uint128 initLeverage)
-        external
-        pure
-        returns (uint256 value_)
-    {
-=======
     function i_getPositionValue(
         uint128 currentPrice,
         uint128 liqPriceWithoutPenalty,
         uint256 amount,
         uint128 initLeverage
     ) external pure returns (uint256 value_) {
->>>>>>> 0c3dd158
         return _positionValue(currentPrice, liqPriceWithoutPenalty, amount, initLeverage);
     }
 
@@ -230,14 +108,24 @@
         return _getOraclePrice(action, timestamp, priceData);
     }
 
-<<<<<<< HEAD
     function i_calcMintUsdn(uint256 amount, uint256 vaultBalance, uint256 usdnTotalSupply, uint256 price)
         external
         view
         returns (uint256 toMint_)
     {
         return _calcMintUsdn(amount, vaultBalance, usdnTotalSupply, price);
-=======
+    }
+
+    function i_vaultAssetAvailable(
+        uint256 totalExpo,
+        uint256 balanceVault,
+        uint256 balanceLong,
+        uint128 newPrice,
+        uint128 oldPrice
+    ) external pure returns (int256 available_) {
+        return _vaultAssetAvailable(totalExpo, balanceVault, balanceLong, newPrice, oldPrice);
+    }
+
     function i_vaultAssetAvailable(uint128 currentPrice) external view returns (int256) {
         return _vaultAssetAvailable(currentPrice);
     }
@@ -252,6 +140,9 @@
 
     function i_getLiquidationPrice(uint128 startPrice, uint128 leverage) external pure returns (uint128) {
         return _getLiquidationPrice(startPrice, leverage);
->>>>>>> 0c3dd158
+    }
+
+    function i_getLeverage(uint128 price, uint128 liqPrice) external pure returns (uint128) {
+        return _getLeverage(price, liqPrice);
     }
 }