// SPDX-License-Identifier: UNLICENSED
pragma solidity ^0.8.25;

import { Test } from "forge-std/Test.sol";

import { IERC20Metadata } from "@openzeppelin/contracts/token/ERC20/extensions/IERC20Metadata.sol";
import { SafeCast } from "@openzeppelin/contracts/utils/math/SafeCast.sol";
import { LibBitmap } from "solady/src/utils/LibBitmap.sol";

import { UsdnProtocol } from "../../../../src/UsdnProtocol/UsdnProtocol.sol";
import { UsdnProtocolActionsLongLibrary as ActionsLong } from
    "../../../../src/UsdnProtocol/libraries/UsdnProtocolActionsLongLibrary.sol";
import { UsdnProtocolActionsUtilsLibrary as ActionsUtils } from
    "../../../../src/UsdnProtocol/libraries/UsdnProtocolActionsUtilsLibrary.sol";
import { UsdnProtocolActionsVaultLibrary as ActionsVault } from
    "../../../../src/UsdnProtocol/libraries/UsdnProtocolActionsVaultLibrary.sol";
import { UsdnProtocolCoreLibrary as Core } from "../../../../src/UsdnProtocol/libraries/UsdnProtocolCoreLibrary.sol";
import { UsdnProtocolLongLibrary as Long } from "../../../../src/UsdnProtocol/libraries/UsdnProtocolLongLibrary.sol";
import { UsdnProtocolVaultLibrary as Vault } from "../../../../src/UsdnProtocol/libraries/UsdnProtocolVaultLibrary.sol";
import { IBaseOracleMiddleware } from "../../../../src/interfaces/OracleMiddleware/IBaseOracleMiddleware.sol";
import { ILiquidationRewardsManager } from "../../../../src/interfaces/OracleMiddleware/ILiquidationRewardsManager.sol";
import { PriceInfo } from "../../../../src/interfaces/OracleMiddleware/IOracleMiddlewareTypes.sol";
import { IUsdn } from "../../../../src/interfaces/Usdn/IUsdn.sol";
import { DoubleEndedQueue } from "../../../../src/libraries/DoubleEndedQueue.sol";
import { HugeUint } from "../../../../src/libraries/HugeUint.sol";
import { HugeUint } from "../../../../src/libraries/HugeUint.sol";
import { SignedMath } from "../../../../src/libraries/SignedMath.sol";

/**
 * @title UsdnProtocolHandler
 * @dev Wrapper to aid in testing the protocol
 */
contract UsdnProtocolHandler is UsdnProtocol, Test {
    using DoubleEndedQueue for DoubleEndedQueue.Deque;
    using LibBitmap for LibBitmap.Bitmap;
    using SafeCast for int256;
    using SafeCast for uint256;
    using SignedMath for int256;

    constructor(
        IUsdn usdn,
        IERC20Metadata sdex,
        IERC20Metadata asset,
        IBaseOracleMiddleware oracleMiddleware,
        ILiquidationRewardsManager liquidationRewardsManager,
        int24 tickSpacing,
        address feeCollector
    ) UsdnProtocol(usdn, sdex, asset, oracleMiddleware, liquidationRewardsManager, tickSpacing, feeCollector) { }

    /// @dev Useful to completely disable funding, which is normally initialized with a positive bias value
    function resetEMA() external {
        s._EMA = 0;
    }

    /// @dev Push a pending item to the front of the pending actions queue
    function queuePushFront(PendingAction memory action) external returns (uint128 rawIndex_) {
        rawIndex_ = s._pendingActionsQueue.pushFront(action);
        s._pendingActions[action.validator] = uint256(rawIndex_) + 1;
    }

    /// @dev Verify if the pending actions queue is empty
    function queueEmpty() external view returns (bool) {
        return s._pendingActionsQueue.empty();
    }

    function getQueueItem(uint128 rawIndex) external view returns (PendingAction memory) {
        return s._pendingActionsQueue.atRaw(rawIndex);
    }

    /**
     * @dev Use this function in unit tests to make sure we provide a fresh price that updates the balances
     * The function reverts the price given by the mock oracle middleware is not fresh enough to trigger a balance
     * update. Call `_waitBeforeLiquidation()` before calling this function to make sure enough time has passed.
     * Do not use this function in contexts where ether needs to be refunded.
     */
    function testLiquidate(bytes calldata currentPriceData, uint16 iterations)
        external
        payable
        returns (uint256 liquidatedPositions_)
    {
        uint256 lastUpdateTimestampBefore = s._lastUpdateTimestamp;
        vm.startPrank(msg.sender);
        liquidatedPositions_ = this.liquidate(currentPriceData, iterations);
        vm.stopPrank();
        require(s._lastUpdateTimestamp > lastUpdateTimestampBefore, "UsdnProtocolHandler: liq price is not fresh");
    }

    function tickValue(int24 tick, uint256 currentPrice) external view returns (int256) {
        int256 longTradingExpo = this.longTradingExpoWithFunding(uint128(currentPrice), uint128(block.timestamp));
        if (longTradingExpo < 0) {
            longTradingExpo = 0;
        }
        bytes32 tickHash = Core.tickHash(tick, s._tickVersion[tick]);
        return Long._tickValue(
            s, tick, currentPrice, uint256(longTradingExpo), s._liqMultiplierAccumulator, s._tickData[tickHash]
        );
    }

    /**
     * @dev Helper function to simulate a situation where the vault would be empty. In practice, it's not possible to
     * achieve.
     */
    function emptyVault() external {
        s._balanceLong += s._balanceVault;
        s._balanceVault = 0;
    }

    function updateBalances(uint128 currentPrice) external {
        (bool priceUpdated, int256 tempLongBalance, int256 tempVaultBalance) =
            Core._applyPnlAndFunding(s, currentPrice, uint128(block.timestamp));
        if (!priceUpdated) {
            revert("price was not updated");
        }
        s._balanceLong = tempLongBalance.toUint256();
        s._balanceVault = tempVaultBalance.toUint256();
    }

    function removePendingAction(uint128 rawIndex, address user) external {
        s._pendingActionsQueue.clearAt(rawIndex);
        delete s._pendingActions[user];
    }

    function findLastSetInTickBitmap(int24 searchFrom) external view returns (uint256 index) {
        return s._tickBitmap.findLastSet(Core._calcBitmapIndexFromTick(s, searchFrom));
    }

    function tickBitmapStatus(int24 tick) external view returns (bool isSet_) {
        return s._tickBitmap.get(Core._calcBitmapIndexFromTick(s, tick));
    }

    function setTickVersion(int24 tick, uint256 version) external {
        s._tickVersion[tick] = version;
    }

    function setPendingProtocolFee(uint256 value) external {
        s._pendingProtocolFee = value;
    }

    /**
     * @notice Helper to calculate the trading exposure of the long side at the time of the last balance update and
     * currentPrice
     */
    function getLongTradingExpo(uint128 currentPrice) external view returns (int256 expo_) {
        expo_ = s._totalExpo.toInt256().safeSub(Core._longAssetAvailable(s, currentPrice));
    }

    function i_initiateClosePosition(
        address owner,
        address to,
        address validator,
        PositionId memory posId,
        uint128 amountToClose,
        uint64 securityDepositValue,
        bytes calldata currentPriceData
    ) external returns (uint256 securityDepositValue_, bool isLiquidationPending_, bool liq_) {
        return ActionsLong._initiateClosePosition(
            s, owner, to, validator, posId, amountToClose, securityDepositValue, currentPriceData
        );
    }

    function i_validateClosePosition(address user, bytes calldata priceData) external {
        ActionsLong._validateClosePosition(s, user, priceData);
    }

    function i_removeAmountFromPosition(
        int24 tick,
        uint256 index,
        Position memory pos,
        uint128 amountToRemove,
        uint128 totalExpoToRemove
    ) external returns (HugeUint.Uint512 memory liqMultiplierAccumulator_) {
        liqMultiplierAccumulator_ =
            ActionsUtils._removeAmountFromPosition(s, tick, index, pos, amountToRemove, totalExpoToRemove);
    }

    function i_positionValue(uint128 currentPrice, uint128 liqPriceWithoutPenalty, uint128 positionTotalExpo)
        external
        pure
        returns (int256 value_)
    {
        return Long._positionValue(currentPrice, liqPriceWithoutPenalty, positionTotalExpo);
    }

    function i_calcPositionTotalExpo(uint128 amount, uint128 startPrice, uint128 liquidationPrice)
        external
        pure
        returns (uint128 totalExpo_)
    {
        return Long._calcPositionTotalExpo(amount, startPrice, liquidationPrice);
    }

    function i_getActionablePendingAction() external returns (PendingAction memory, uint128) {
        return Core._getActionablePendingAction(s);
    }

    function i_lastFunding() external view returns (int256) {
        return s._lastFunding;
    }

    function i_applyPnlAndFunding(uint128 currentPrice, uint128 timestamp)
        external
        returns (bool priceUpdated_, int256 tempLongBalance_, int256 tempVaultBalance_)
    {
        return Core._applyPnlAndFunding(s, currentPrice, timestamp);
    }

    function i_liquidatePositions(
        uint256 currentPrice,
        uint16 iteration,
        int256 tempLongBalance,
        int256 tempVaultBalance
    ) external returns (LiquidationsEffects memory effects_) {
        return Long._liquidatePositions(s, currentPrice, iteration, tempLongBalance, tempVaultBalance);
    }

    function i_toDepositPendingAction(PendingAction memory action)
        external
        pure
        returns (DepositPendingAction memory)
    {
        return Core._toDepositPendingAction(action);
    }

    function i_toWithdrawalPendingAction(PendingAction memory action)
        external
        pure
        returns (WithdrawalPendingAction memory)
    {
        return Core._toWithdrawalPendingAction(action);
    }

    function i_toLongPendingAction(PendingAction memory action) external pure returns (LongPendingAction memory) {
        return Core._toLongPendingAction(action);
    }

    function i_convertDepositPendingAction(DepositPendingAction memory action)
        external
        pure
        returns (PendingAction memory)
    {
        return Core._convertDepositPendingAction(action);
    }

    function i_convertWithdrawalPendingAction(WithdrawalPendingAction memory action)
        external
        pure
        returns (PendingAction memory)
    {
        return Core._convertWithdrawalPendingAction(action);
    }

    function i_convertLongPendingAction(LongPendingAction memory action) external pure returns (PendingAction memory) {
        return Core._convertLongPendingAction(action);
    }

    function i_assetToRemove(uint128 priceWithFees, uint128 liqPriceWithoutPenalty, uint128 posExpo)
        external
        view
        returns (uint256)
    {
        return ActionsUtils._assetToRemove(s, priceWithFees, liqPriceWithoutPenalty, posExpo);
    }

    function i_tickValue(
        int24 tick,
        uint256 currentPrice,
        uint256 longTradingExpo,
        HugeUint.Uint512 memory accumulator,
        TickData memory tickData
    ) external view returns (int256) {
        return Long._tickValue(s, tick, currentPrice, longTradingExpo, accumulator, tickData);
    }

    function i_getOraclePrice(ProtocolAction action, uint256 timestamp, bytes32 actionId, bytes calldata priceData)
        external
        payable
        returns (PriceInfo memory)
    {
        return ActionsVault._getOraclePrice(s, action, timestamp, actionId, priceData);
    }

    function i_calcMintUsdnShares(uint256 amount, uint256 vaultBalance, uint256 usdnTotalShares, uint256 price)
        external
        view
        returns (uint256 toMint_)
    {
        return Vault._calcMintUsdnShares(s, amount, vaultBalance, usdnTotalShares, price);
    }

    function i_calcSdexToBurn(uint256 usdnAmount, uint32 sdexBurnRatio) external pure returns (uint256) {
        return Vault._calcSdexToBurn(usdnAmount, sdexBurnRatio);
    }

    function i_vaultAssetAvailable(
        uint256 totalExpo,
        uint256 balanceVault,
        uint256 balanceLong,
        uint128 newPrice,
        uint128 oldPrice
    ) external pure returns (int256 available_) {
        return Vault._vaultAssetAvailable(totalExpo, balanceVault, balanceLong, newPrice, oldPrice);
    }

    function i_vaultAssetAvailable(uint128 currentPrice) external view returns (int256) {
        return Vault._vaultAssetAvailable(s, currentPrice);
    }

    function i_tickHash(int24 tick) external view returns (bytes32, uint256) {
        return Core._tickHash(s, tick);
    }

    function i_longAssetAvailable(uint256 totalExpo, uint256 balanceLong, uint128 newPrice, uint128 oldPrice)
        external
        pure
        returns (int256 available_)
    {
        return Core._longAssetAvailable(totalExpo, balanceLong, newPrice, oldPrice);
    }

    function i_longAssetAvailable(uint128 currentPrice) external view returns (int256) {
        return Core._longAssetAvailable(s, currentPrice);
    }

    function i_getLiquidationPrice(uint128 startPrice, uint128 leverage) external pure returns (uint128) {
        return Long._getLiquidationPrice(startPrice, leverage);
    }

    function i_checkImbalanceLimitDeposit(uint256 depositValue) external view {
        ActionsVault._checkImbalanceLimitDeposit(s, depositValue);
    }

    function i_checkImbalanceLimitWithdrawal(uint256 withdrawalValue, uint256 totalExpo) external view {
        ActionsVault._checkImbalanceLimitWithdrawal(s, withdrawalValue, totalExpo);
    }

    function i_checkImbalanceLimitOpen(uint256 openTotalExpoValue, uint256 openCollatValue) external view {
        Long._checkImbalanceLimitOpen(s, openTotalExpoValue, openCollatValue);
    }

    function i_checkImbalanceLimitClose(uint256 posTotalExpoToClose, uint256 posValueToClose) external view {
        ActionsUtils._checkImbalanceLimitClose(s, posTotalExpoToClose, posValueToClose);
    }

    function i_getLeverage(uint128 price, uint128 liqPrice) external pure returns (uint256) {
        return Long._getLeverage(price, liqPrice);
    }

    function i_calcTickFromBitmapIndex(uint256 index) external view returns (int24) {
        return Long._calcTickFromBitmapIndex(s, index);
    }

    function i_calcTickFromBitmapIndex(uint256 index, int24 tickSpacing) external pure returns (int24) {
        return Long._calcTickFromBitmapIndex(index, tickSpacing);
    }

    function i_calcBitmapIndexFromTick(int24 tick) external view returns (uint256) {
        return Core._calcBitmapIndexFromTick(s, tick);
    }

    function i_calcBitmapIndexFromTick(int24 tick, int24 tickSpacing) external pure returns (uint256) {
        return Core._calcBitmapIndexFromTick(tick, tickSpacing);
    }

    function i_calcLiqPriceFromTradingExpo(uint128 currentPrice, uint128 amount, uint256 tradingExpo)
        external
        pure
        returns (uint128 liqPrice_)
    {
        return Long._calcLiqPriceFromTradingExpo(currentPrice, amount, tradingExpo);
    }

    function i_findHighestPopulatedTick(int24 searchStart) external view returns (int24 tick_) {
        return Long._findHighestPopulatedTick(s, searchStart);
    }

    function i_updateEMA(uint128 secondsElapsed) external returns (int256) {
        return Core._updateEMA(s, secondsElapsed);
    }

    function i_usdnRebase(uint128 assetPrice, bool ignoreInterval) external returns (bool, bytes memory) {
        return Vault._usdnRebase(s, assetPrice, ignoreInterval);
    }

    function i_calcUsdnPrice(uint256 vaultBalance, uint128 assetPrice, uint256 usdnTotalSupply, uint8 assetDecimals)
        external
        pure
        returns (uint256)
    {
        return Vault._calcUsdnPrice(vaultBalance, assetPrice, usdnTotalSupply, assetDecimals);
    }

    function i_calcRebaseTotalSupply(uint256 vaultBalance, uint128 assetPrice, uint128 targetPrice, uint8 assetDecimals)
        external
        pure
        returns (uint256)
    {
        return Vault._calcRebaseTotalSupply(vaultBalance, assetPrice, targetPrice, assetDecimals);
    }

    function i_addPendingAction(address user, PendingAction memory action) external returns (uint256) {
        return Core._addPendingAction(s, user, action);
    }

    function i_getPendingAction(address user) external view returns (PendingAction memory, uint128) {
        return Core._getPendingAction(s, user);
    }

    function i_getPendingActionOrRevert(address user) external view returns (PendingAction memory, uint128) {
        return Core._getPendingActionOrRevert(s, user);
    }

    function i_executePendingAction(PreviousActionsData calldata data) external returns (bool, bool, bool, uint256) {
        return ActionsVault._executePendingAction(s, data);
    }

    function i_executePendingActionOrRevert(PreviousActionsData calldata data) external {
        ActionsVault._executePendingActionOrRevert(s, data);
    }

    function i_refundExcessEther(uint256 securityDepositValue, uint256 amountToRefund, uint256 balanceBefore)
        external
        payable
    {
        ActionsVault._refundExcessEther(securityDepositValue, amountToRefund, balanceBefore);
    }

    function i_refundEther(uint256 amount, address payable to) external payable {
        ActionsVault._refundEther(amount, to);
    }

    function i_mergeWithdrawalAmountParts(uint24 sharesLSB, uint128 sharesMSB) external pure returns (uint256) {
        return Core._mergeWithdrawalAmountParts(sharesLSB, sharesMSB);
    }

    function i_calcWithdrawalAmountLSB(uint152 usdnShares) external pure returns (uint24) {
        return Vault._calcWithdrawalAmountLSB(usdnShares);
    }

    function i_calcWithdrawalAmountMSB(uint152 usdnShares) external pure returns (uint128) {
        return Vault._calcWithdrawalAmountMSB(usdnShares);
    }

    function i_createInitialDeposit(uint128 amount, uint128 price) external {
        Vault._createInitialDeposit(s, amount, price);
    }

    function i_createInitialPosition(uint128 amount, uint128 price, int24 tick, uint128 positionTotalExpo) external {
        Vault._createInitialPosition(s, amount, price, tick, positionTotalExpo);
    }

    function i_saveNewPosition(int24 tick, Position memory long, uint8 liquidationPenalty)
        external
        returns (uint256, uint256, HugeUint.Uint512 memory)
    {
        return ActionsUtils._saveNewPosition(s, tick, long, liquidationPenalty);
    }

    function i_checkSafetyMargin(uint128 currentPrice, uint128 liquidationPrice) external view {
        Long._checkSafetyMargin(s, currentPrice, liquidationPrice);
    }

    function i_getEffectivePriceForTick(int24 tick, uint256 liqMultiplier) external pure returns (uint128) {
        return Long._getEffectivePriceForTick(tick, liqMultiplier);
    }

    function i_calcFixedPrecisionMultiplier(
        uint256 assetPrice,
        uint256 longTradingExpo,
        HugeUint.Uint512 memory accumulator
    ) external pure returns (uint256) {
        return Long._calcFixedPrecisionMultiplier(assetPrice, longTradingExpo, accumulator);
    }

    function i_calcBurnUsdn(uint256 usdnShares, uint256 available, uint256 usdnTotalShares)
        external
        pure
        returns (uint256 assetExpected_)
    {
        return Vault._calcBurnUsdn(usdnShares, available, usdnTotalShares);
    }

    function i_calcTickWithoutPenalty(int24 tick, uint8 liquidationPenalty) external view returns (int24) {
        return Long._calcTickWithoutPenalty(s, tick, liquidationPenalty);
    }

    function i_calcTickWithoutPenalty(int24 tick) external view returns (int24) {
        return Long._calcTickWithoutPenalty(s, tick, s._liquidationPenalty);
    }

    function i_unadjustPrice(
        uint256 price,
        uint256 assetPrice,
        uint256 longTradingExpo,
        HugeUint.Uint512 memory accumulator
    ) external pure returns (uint256) {
        return Long._unadjustPrice(price, assetPrice, longTradingExpo, accumulator);
    }

    function i_clearPendingAction(address user, uint128 rawIndex) external {
        Core._clearPendingAction(s, user, rawIndex);
    }

    function i_calcRebalancerPositionTick(
        uint128 neutralPrice,
        uint128 positionAmount,
        uint256 rebalancerMaxLeverage,
        uint256 totalExpo,
        uint256 balanceLong,
        uint256 balanceVault,
        HugeUint.Uint512 memory liqMultiplierAccumulator
    ) external view returns (int24 tickWithoutLiqPenalty_) {
        CachedProtocolState memory cache = CachedProtocolState({
            totalExpo: totalExpo,
            longBalance: balanceLong,
            vaultBalance: balanceVault,
            tradingExpo: totalExpo - balanceLong,
            liqMultiplierAccumulator: liqMultiplierAccumulator
        });

        return Long._calcRebalancerPositionTick(s, neutralPrice, positionAmount, rebalancerMaxLeverage, cache);
    }

    function i_calcImbalanceCloseBps(int256 vaultBalance, int256 longBalance, uint256 longTotalExpo)
        external
        pure
        returns (int256 imbalanceBps_)
    {
        return Long._calcImbalanceCloseBps(vaultBalance, longBalance, longTotalExpo);
    }

    function i_calcImbalanceOpenBps(int256 vaultBalance, int256 longBalance, uint256 longTotalExpo)
        external
        pure
        returns (int256 imbalanceBps_)
    {
        return Long._calcImbalanceOpenBps(vaultBalance, longBalance, longTotalExpo);
    }

    function i_removeBlockedPendingAction(uint128 rawIndex, address payable to, bool cleanup) external {
        Core._removeBlockedPendingAction(s, rawIndex, to, cleanup);
    }

    function i_checkInitImbalance(uint128 positionTotalExpo, uint128 longAmount, uint128 depositAmount) external view {
        Vault._checkInitImbalance(s, positionTotalExpo, longAmount, depositAmount);
    }

    function i_removeStalePendingAction(address user) external returns (uint256) {
        return Core._removeStalePendingAction(s, user);
    }

    function i_triggerRebalancer(
        uint128 lastPrice,
        uint256 longBalance,
        uint256 vaultBalance,
        int256 remainingCollateral
    ) public returns (uint256 longBalance_, uint256 vaultBalance_) {
        return Long._triggerRebalancer(s, lastPrice, longBalance, vaultBalance, remainingCollateral);
    }

    function i_calculateFee(int256 fund, int256 fundAsset)
        external
        returns (int256 fee_, int256 fundWithFee_, int256 fundAssetWithFee_)
    {
        return Core._calculateFee(s, fund, fundAsset);
    }

    function i_flashClosePosition(
        PositionId memory posId,
        uint128 neutralPrice,
        uint256 totalExpo,
        uint256 balanceLong,
        uint256 balanceVault,
        HugeUint.Uint512 memory liqMultiplierAccumulator
    ) external returns (int256 positionValue_) {
        CachedProtocolState memory cache = CachedProtocolState({
            totalExpo: totalExpo,
            longBalance: balanceLong,
            vaultBalance: balanceVault,
            tradingExpo: totalExpo - balanceLong,
            liqMultiplierAccumulator: liqMultiplierAccumulator
        });

        return Long._flashClosePosition(s, posId, neutralPrice, cache);
    }

    function i_flashOpenPosition(
        address user,
        uint128 neutralPrice,
        int24 tickWithoutPenalty,
        uint128 amount,
        uint256 totalExpo,
        uint256 balanceLong,
        uint256 balanceVault,
        HugeUint.Uint512 memory liqMultiplierAccumulator
    ) external returns (PositionId memory posId_) {
        CachedProtocolState memory cache = CachedProtocolState({
            totalExpo: totalExpo,
            longBalance: balanceLong,
            vaultBalance: balanceVault,
            tradingExpo: totalExpo - balanceLong,
            liqMultiplierAccumulator: liqMultiplierAccumulator
        });

        return Long._flashOpenPosition(s, user, neutralPrice, tickWithoutPenalty, amount, cache);
    }

    function i_checkPendingFee() external {
        ActionsVault._checkPendingFee(s);
    }

    function i_sendRewardsToLiquidator(
        uint16 liquidatedTicks,
        int256 remainingCollateral,
        bool rebased,
        bool rebalancerTriggered,
        ProtocolAction action,
        bytes memory rebaseCallbackResult,
        bytes memory priceData
    ) external {
        ActionsUtils._sendRewardsToLiquidator(
            s,
            liquidatedTicks,
            remainingCollateral,
            rebased,
            rebalancerTriggered,
            action,
            rebaseCallbackResult,
            priceData
        );
    }

    function i_prepareInitiateDepositData(address validator, uint128 amount, bytes calldata currentPriceData)
        public
        returns (ActionsVault.InitiateDepositData memory data_)
    {
        return ActionsVault._prepareInitiateDepositData(s, validator, amount, currentPriceData);
    }

    function i_prepareClosePositionData(
        address owner,
        address to,
        address validator,
        PositionId memory posId,
        uint128 amountToClose,
        bytes calldata currentPriceData
    ) external returns (ClosePositionData memory data_, bool liquidated_) {
        return ActionsUtils._prepareClosePositionData(s, owner, to, validator, posId, amountToClose, currentPriceData);
    }

<<<<<<< HEAD
    function i_prepareValidateOpenPositionData(PendingAction memory pending, bytes calldata priceData)
        external
        returns (ValidateOpenPositionData memory data_, bool liquidated_)
    {
        return ActionsUtils._prepareValidateOpenPositionData(s, pending, priceData);
=======
    function i_checkInitiateClosePosition(
        address owner,
        address to,
        address validator,
        uint128 amountToClose,
        Position memory pos
    ) external view {
        ActionsUtils._checkInitiateClosePosition(s, owner, to, validator, amountToClose, pos);
>>>>>>> ce27f52a
    }
}<|MERGE_RESOLUTION|>--- conflicted
+++ resolved
@@ -647,13 +647,13 @@
         return ActionsUtils._prepareClosePositionData(s, owner, to, validator, posId, amountToClose, currentPriceData);
     }
 
-<<<<<<< HEAD
     function i_prepareValidateOpenPositionData(PendingAction memory pending, bytes calldata priceData)
         external
         returns (ValidateOpenPositionData memory data_, bool liquidated_)
     {
         return ActionsUtils._prepareValidateOpenPositionData(s, pending, priceData);
-=======
+    }
+
     function i_checkInitiateClosePosition(
         address owner,
         address to,
@@ -662,6 +662,5 @@
         Position memory pos
     ) external view {
         ActionsUtils._checkInitiateClosePosition(s, owner, to, validator, amountToClose, pos);
->>>>>>> ce27f52a
     }
 }