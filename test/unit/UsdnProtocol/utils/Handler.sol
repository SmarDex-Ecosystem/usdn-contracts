// SPDX-License-Identifier: UNLICENSED
pragma solidity 0.8.20;

import { IERC20Metadata } from "@openzeppelin/contracts/token/ERC20/extensions/IERC20Metadata.sol";

import {
    PendingAction,
    VaultPendingAction,
    LongPendingAction,
    ProtocolAction
} from "src/interfaces/UsdnProtocol/IUsdnProtocolTypes.sol";
import { UsdnProtocol } from "src/UsdnProtocol/UsdnProtocol.sol";
import { IUsdn } from "src/interfaces/Usdn/IUsdn.sol";
import { ILiquidationRewardsManager } from "src/interfaces/OracleMiddleware/ILiquidationRewardsManager.sol";
import { IOracleMiddleware } from "src/interfaces/OracleMiddleware/IOracleMiddleware.sol";
import { PriceInfo } from "src/interfaces/OracleMiddleware/IOracleMiddlewareTypes.sol";
import { DoubleEndedQueue } from "src/libraries/DoubleEndedQueue.sol";

/**
 * @title UsdnProtocolHandler
 * @dev Wrapper to aid in testing the protocol
 */
contract UsdnProtocolHandler is UsdnProtocol {
    using DoubleEndedQueue for DoubleEndedQueue.Deque;

    constructor(
        IUsdn usdn,
        IERC20Metadata asset,
        IOracleMiddleware oracleMiddleware,
        ILiquidationRewardsManager liquidationRewardsManager,
        int24 tickSpacing,
        address feeCollector
    ) UsdnProtocol(usdn, asset, oracleMiddleware, liquidationRewardsManager, tickSpacing, feeCollector) { }

    function i_getPositionValue(
        uint128 currentPrice,
        uint128 liqPriceWithoutPenalty,
        uint256 amount,
        uint128 initLeverage
    ) external pure returns (uint256 value_) {
        return _positionValue(currentPrice, liqPriceWithoutPenalty, amount, initLeverage);
    }

    function i_removePendingAction(uint128 rawIndex, address user) external {
        _pendingActionsQueue.clearAt(rawIndex);
        delete _pendingActions[user];
    }

    function i_getActionablePendingAction(uint256 maxIter) external returns (PendingAction memory) {
        return _getActionablePendingAction(maxIter);
    }

    function i_vaultTradingExpo(uint128 currentPrice) external view returns (int256) {
        return _vaultTradingExpo(currentPrice);
    }

    function i_longTradingExpo(uint128 currentPrice) external view returns (int256) {
        return _longTradingExpo(currentPrice);
    }

    function i_toVaultPendingAction(PendingAction memory action) external pure returns (VaultPendingAction memory) {
        return _toVaultPendingAction(action);
    }

    function i_toLongPendingAction(PendingAction memory action) external pure returns (LongPendingAction memory) {
        return _toLongPendingAction(action);
    }

    function i_convertVaultPendingAction(VaultPendingAction memory action)
        external
        pure
        returns (PendingAction memory)
    {
        return _convertVaultPendingAction(action);
    }

    function i_convertLongPendingAction(LongPendingAction memory action) external pure returns (PendingAction memory) {
        return _convertLongPendingAction(action);
    }

    function i_assetToTransfer(
        uint128 currentPrice,
        int24 tick,
        uint256 amount,
        uint128 leverage,
        uint256 liqMultiplier
    ) external view returns (uint256) {
        return _assetToTransfer(currentPrice, tick, amount, leverage, liqMultiplier);
    }

    function i_tickValue(uint256 currentPrice, int24 tick, uint256 tickTotalExpo) external view returns (int256) {
        return _tickValue(currentPrice, tick, tickTotalExpo);
    }

    function i_getOraclePrice(ProtocolAction action, uint40 timestamp, bytes calldata priceData)
        external
        payable
        returns (PriceInfo memory)
    {
        return _getOraclePrice(action, timestamp, priceData);
    }

    function i_calcMintUsdn(uint256 amount, uint256 vaultBalance, uint256 usdnTotalSupply, uint256 price)
        external
        view
        returns (uint256 toMint_)
    {
        return _calcMintUsdn(amount, vaultBalance, usdnTotalSupply, price);
    }

    function i_vaultAssetAvailable(
        uint256 totalExpo,
        uint256 balanceVault,
        uint256 balanceLong,
        uint128 newPrice,
        uint128 oldPrice
    ) external pure returns (int256 available_) {
        return _vaultAssetAvailable(totalExpo, balanceVault, balanceLong, newPrice, oldPrice);
    }

    function i_vaultAssetAvailable(uint128 currentPrice) external view returns (int256) {
        return _vaultAssetAvailable(currentPrice);
    }

    function i_tickHash(int24 tick) external view returns (bytes32, uint256) {
        return _tickHash(tick);
    }

    function i_longAssetAvailable(uint128 currentPrice) external view returns (int256) {
        return _longAssetAvailable(currentPrice);
    }

    function i_getLiquidationPrice(uint128 startPrice, uint128 leverage) external pure returns (uint128) {
        return _getLiquidationPrice(startPrice, leverage);
    }

<<<<<<< HEAD
    function i_getLeverage(uint128 startPrice, uint128 liquidationPrice) external pure returns (uint128 leverage_) {
        return _getLeverage(startPrice, liquidationPrice);
=======
    function i_getLeverage(uint128 price, uint128 liqPrice) external pure returns (uint128) {
        return _getLeverage(price, liqPrice);
>>>>>>> 48d897b0
    }
}<|MERGE_RESOLUTION|>--- conflicted
+++ resolved
@@ -134,12 +134,7 @@
         return _getLiquidationPrice(startPrice, leverage);
     }
 
-<<<<<<< HEAD
-    function i_getLeverage(uint128 startPrice, uint128 liquidationPrice) external pure returns (uint128 leverage_) {
-        return _getLeverage(startPrice, liquidationPrice);
-=======
     function i_getLeverage(uint128 price, uint128 liqPrice) external pure returns (uint128) {
         return _getLeverage(price, liqPrice);
->>>>>>> 48d897b0
     }
 }