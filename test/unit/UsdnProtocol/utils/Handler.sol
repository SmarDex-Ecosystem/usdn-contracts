// SPDX-License-Identifier: UNLICENSED
pragma solidity 0.8.20;

import { Test } from "forge-std/Test.sol";

import { IERC20Metadata } from "@openzeppelin/contracts/token/ERC20/extensions/IERC20Metadata.sol";
import { LibBitmap } from "solady/src/utils/LibBitmap.sol";
import { SafeCast } from "@openzeppelin/contracts/utils/math/SafeCast.sol";

import {
    PendingAction,
    DepositPendingAction,
    WithdrawalPendingAction,
    LongPendingAction,
    ProtocolAction,
    PreviousActionsData,
    TickData,
    PositionId
} from "src/interfaces/UsdnProtocol/IUsdnProtocolTypes.sol";
import { UsdnProtocol, Position } from "src/UsdnProtocol/UsdnProtocol.sol";
import { IUsdn } from "src/interfaces/Usdn/IUsdn.sol";
import { ILiquidationRewardsManager } from "src/interfaces/OracleMiddleware/ILiquidationRewardsManager.sol";
import { IOracleMiddleware } from "src/interfaces/OracleMiddleware/IOracleMiddleware.sol";
import { PriceInfo } from "src/interfaces/OracleMiddleware/IOracleMiddlewareTypes.sol";
import { DoubleEndedQueue } from "src/libraries/DoubleEndedQueue.sol";
import { HugeUint } from "src/libraries/HugeUint.sol";
import { Position, LiquidationsEffects } from "src/interfaces/UsdnProtocol/IUsdnProtocolTypes.sol";

/**
 * @title UsdnProtocolHandler
 * @dev Wrapper to aid in testing the protocol
 */
contract UsdnProtocolHandler is UsdnProtocol, Test {
    using DoubleEndedQueue for DoubleEndedQueue.Deque;
    using LibBitmap for LibBitmap.Bitmap;
    using SafeCast for int256;

    constructor(
        IUsdn usdn,
        IERC20Metadata sdex,
        IERC20Metadata asset,
        IOracleMiddleware oracleMiddleware,
        ILiquidationRewardsManager liquidationRewardsManager,
        int24 tickSpacing,
        address feeCollector
    ) UsdnProtocol(usdn, sdex, asset, oracleMiddleware, liquidationRewardsManager, tickSpacing, feeCollector) { }

    /// @dev Useful to completely disable funding, which is normally initialized with a positive bias value
    function resetEMA() external {
        _EMA = 0;
    }

    /// @dev Push a pending item to the front of the pending actions queue
    function queuePushFront(PendingAction memory action) external returns (uint128 rawIndex_) {
        rawIndex_ = _pendingActionsQueue.pushFront(action);
        _pendingActions[action.validator] = uint256(rawIndex_) + 1;
    }

    /**
     * @dev Use this function in unit tests to make sure we provide a fresh price that updates the balances
     * The function reverts the price given by the mock oracle middleware is not fresh enough to trigger a balance
     * update. Call `_waitBeforeLiquidation()` before calling this function to make sure enough time has passed.
     * Do not use this function in contexts where ether needs to be refunded.
     */
    function testLiquidate(bytes calldata currentPriceData, uint16 iterations)
        external
        payable
        returns (uint256 liquidatedPositions_)
    {
        uint256 lastUpdateTimestampBefore = _lastUpdateTimestamp;
        vm.startPrank(msg.sender);
        liquidatedPositions_ = this.liquidate(currentPriceData, iterations);
        vm.stopPrank();
        require(_lastUpdateTimestamp > lastUpdateTimestampBefore, "UsdnProtocolHandler: liq price is not fresh");
    }

    function tickValue(int24 tick, uint256 currentPrice) external view returns (int256) {
        int256 longTradingExpo = longTradingExpoWithFunding(uint128(currentPrice), uint128(block.timestamp));
        if (longTradingExpo < 0) {
            longTradingExpo = 0;
        }
        return _tickValue(
            tick,
            currentPrice,
            uint256(longTradingExpo),
            _liqMultiplierAccumulator,
            _tickData[tickHash(tick, _tickVersion[tick])]
        );
    }

    /**
     * @dev Helper function to simulate a situation where the vault would be empty. In practice, it's not possible to
     * achieve.
     */
    function emptyVault() external {
        _balanceLong += _balanceVault;
        _balanceVault = 0;
    }

    function updateBalances(uint128 currentPrice) external {
        (bool priceUpdated, int256 tempLongBalance, int256 tempVaultBalance) =
            _applyPnlAndFunding(currentPrice, uint128(block.timestamp));
        if (!priceUpdated) {
            revert("price was not updated");
        }
        _balanceLong = tempLongBalance.toUint256();
        _balanceVault = tempVaultBalance.toUint256();
    }

    function i_initiateClosePosition(
        address owner,
        address to,
        PositionId memory posId,
        uint128 amountToClose,
        uint64 securityDepositValue,
        bytes calldata currentPriceData
<<<<<<< HEAD
    ) external returns (uint256 securityDepositValue_, bool isLiquidationPending_) {
        return _initiateClosePosition(user, to, posId, amountToClose, securityDepositValue, currentPriceData);
=======
    ) external returns (uint256 securityDepositValue_) {
        return _initiateClosePosition(owner, to, posId, amountToClose, currentPriceData);
>>>>>>> 5d134a87
    }

    function i_validateClosePosition(address user, bytes calldata priceData) external {
        _validateClosePosition(user, priceData);
    }

    function i_removeAmountFromPosition(
        int24 tick,
        uint256 index,
        Position memory pos,
        uint128 amountToRemove,
        uint128 totalExpoToRemove
    ) external {
        return _removeAmountFromPosition(tick, index, pos, amountToRemove, totalExpoToRemove);
    }

    function i_positionValue(uint128 currentPrice, uint128 liqPriceWithoutPenalty, uint128 positionTotalExpo)
        external
        pure
        returns (int256 value_)
    {
        return _positionValue(currentPrice, liqPriceWithoutPenalty, positionTotalExpo);
    }

    function i_calculatePositionTotalExpo(uint128 amount, uint128 startPrice, uint128 liquidationPrice)
        external
        pure
        returns (uint128 totalExpo_)
    {
        return _calculatePositionTotalExpo(amount, startPrice, liquidationPrice);
    }

    function i_removePendingAction(uint128 rawIndex, address user) external {
        _pendingActionsQueue.clearAt(rawIndex);
        delete _pendingActions[user];
    }

    function i_getActionablePendingAction() external returns (PendingAction memory, uint128) {
        return _getActionablePendingAction();
    }

    function i_vaultTradingExpo(uint128 currentPrice) external view returns (int256) {
        return _vaultTradingExpo(currentPrice);
    }

    function i_longTradingExpo(uint128 currentPrice) external view returns (int256) {
        return _longTradingExpo(currentPrice);
    }

    function i_lastFunding() external view returns (int256) {
        return _lastFunding;
    }

    function i_applyPnlAndFunding(uint128 currentPrice, uint128 timestamp)
        external
        returns (bool priceUpdated_, int256 tempLongBalance_, int256 tempVaultBalance_)
    {
        return _applyPnlAndFunding(currentPrice, timestamp);
    }

    function i_liquidatePositions(
        uint256 currentPrice,
        uint16 iteration,
        int256 tempLongBalance,
        int256 tempVaultBalance
    ) external returns (LiquidationsEffects memory effects_) {
        return _liquidatePositions(currentPrice, iteration, tempLongBalance, tempVaultBalance);
    }

    function i_toDepositPendingAction(PendingAction memory action)
        external
        pure
        returns (DepositPendingAction memory)
    {
        return _toDepositPendingAction(action);
    }

    function i_toWithdrawalPendingAction(PendingAction memory action)
        external
        pure
        returns (WithdrawalPendingAction memory)
    {
        return _toWithdrawalPendingAction(action);
    }

    function i_toLongPendingAction(PendingAction memory action) external pure returns (LongPendingAction memory) {
        return _toLongPendingAction(action);
    }

    function i_convertDepositPendingAction(DepositPendingAction memory action)
        external
        pure
        returns (PendingAction memory)
    {
        return _convertDepositPendingAction(action);
    }

    function i_convertWithdrawalPendingAction(WithdrawalPendingAction memory action)
        external
        pure
        returns (PendingAction memory)
    {
        return _convertWithdrawalPendingAction(action);
    }

    function i_convertLongPendingAction(LongPendingAction memory action) external pure returns (PendingAction memory) {
        return _convertLongPendingAction(action);
    }

    function i_assetToRemove(uint128 priceWithFees, uint128 liqPriceWithoutPenalty, uint128 posExpo)
        external
        view
        returns (uint256)
    {
        return _assetToRemove(priceWithFees, liqPriceWithoutPenalty, posExpo);
    }

    function i_tickValue(
        int24 tick,
        uint256 currentPrice,
        uint256 longTradingExpo,
        HugeUint.Uint512 memory accumulator,
        TickData memory tickData
    ) external view returns (int256) {
        return _tickValue(tick, currentPrice, longTradingExpo, accumulator, tickData);
    }

    function i_getOraclePrice(ProtocolAction action, uint256 timestamp, bytes calldata priceData)
        external
        payable
        returns (PriceInfo memory)
    {
        return _getOraclePrice(action, timestamp, priceData);
    }

    function i_calcMintUsdn(uint256 amount, uint256 vaultBalance, uint256 usdnTotalSupply, uint256 price)
        external
        view
        returns (uint256 toMint_)
    {
        return _calcMintUsdn(amount, vaultBalance, usdnTotalSupply, price);
    }

    function i_calcSdexToBurn(uint256 usdnAmount, uint32 sdexBurnRatio) external pure returns (uint256) {
        return _calcSdexToBurn(usdnAmount, sdexBurnRatio);
    }

    function i_vaultAssetAvailable(
        uint256 totalExpo,
        uint256 balanceVault,
        uint256 balanceLong,
        uint128 newPrice,
        uint128 oldPrice
    ) external pure returns (int256 available_) {
        return _vaultAssetAvailable(totalExpo, balanceVault, balanceLong, newPrice, oldPrice);
    }

    function i_vaultAssetAvailable(uint128 currentPrice) external view returns (int256) {
        return _vaultAssetAvailable(currentPrice);
    }

    function i_tickHash(int24 tick) external view returns (bytes32, uint256) {
        return _tickHash(tick);
    }

    function i_longAssetAvailable(uint128 currentPrice) external view returns (int256) {
        return _longAssetAvailable(currentPrice);
    }

    function i_getLiquidationPrice(uint128 startPrice, uint128 leverage) external pure returns (uint128) {
        return _getLiquidationPrice(startPrice, leverage);
    }

    function i_checkImbalanceLimitDeposit(uint256 depositValue) external view {
        _checkImbalanceLimitDeposit(depositValue);
    }

    function i_checkImbalanceLimitWithdrawal(uint256 withdrawalValue, uint256 totalExpo) external view {
        _checkImbalanceLimitWithdrawal(withdrawalValue, totalExpo);
    }

    function i_checkImbalanceLimitOpen(uint256 openTotalExpoValue, uint256 openCollatValue) external view {
        _checkImbalanceLimitOpen(openTotalExpoValue, openCollatValue);
    }

    function i_checkImbalanceLimitClose(uint256 closeExpoValue, uint256 closeCollatValue) external view {
        _checkImbalanceLimitClose(closeExpoValue, closeCollatValue);
    }

    function i_getLeverage(uint128 price, uint128 liqPrice) external pure returns (uint128) {
        return _getLeverage(price, liqPrice);
    }

    function i_calcTickFromBitmapIndex(uint256 index) external view returns (int24) {
        return _calcTickFromBitmapIndex(index);
    }

    function i_calcTickFromBitmapIndex(uint256 index, int24 tickSpacing) external pure returns (int24) {
        return _calcTickFromBitmapIndex(index, tickSpacing);
    }

    function i_calcBitmapIndexFromTick(int24 tick) external view returns (uint256) {
        return _calcBitmapIndexFromTick(tick);
    }

    function i_calcBitmapIndexFromTick(int24 tick, int24 tickSpacing) external pure returns (uint256) {
        return _calcBitmapIndexFromTick(tick, tickSpacing);
    }

    function i_findHighestPopulatedTick(int24 searchStart) external view returns (int24 tick_) {
        return _findHighestPopulatedTick(searchStart);
    }

    function findLastSetInTickBitmap(int24 searchFrom) external view returns (uint256 index) {
        return _tickBitmap.findLastSet(_calcBitmapIndexFromTick(searchFrom));
    }

    function i_updateEMA(uint128 secondsElapsed) external returns (int256) {
        return _updateEMA(secondsElapsed);
    }

    function i_usdnRebase(uint128 assetPrice, bool ignoreInterval) external returns (bool, bytes memory) {
        return _usdnRebase(assetPrice, ignoreInterval);
    }

    function i_calcUsdnPrice(uint256 vaultBalance, uint128 assetPrice, uint256 usdnTotalSupply, uint8 assetDecimals)
        external
        pure
        returns (uint256)
    {
        return _calcUsdnPrice(vaultBalance, assetPrice, usdnTotalSupply, assetDecimals);
    }

    function i_calcRebaseTotalSupply(uint256 vaultBalance, uint128 assetPrice, uint128 targetPrice, uint8 assetDecimals)
        external
        pure
        returns (uint256)
    {
        return _calcRebaseTotalSupply(vaultBalance, assetPrice, targetPrice, assetDecimals);
    }

    function i_addPendingAction(address user, PendingAction memory action) external returns (uint256) {
        return _addPendingAction(user, action);
    }

    function i_getPendingAction(address user) external view returns (PendingAction memory, uint128) {
        return _getPendingAction(user);
    }

    function i_executePendingAction(PreviousActionsData calldata data) external returns (bool, bool, uint256) {
        return _executePendingAction(data);
    }

    function i_executePendingActionOrRevert(PreviousActionsData calldata data) external {
        _executePendingActionOrRevert(data);
    }

    function i_refundExcessEther(uint256 securityDepositValue, uint256 amountToRefund, uint256 balanceBefore)
        external
        payable
    {
        _refundExcessEther(securityDepositValue, amountToRefund, balanceBefore);
    }

    function i_refundEther(uint256 amount, address to) external payable {
        _refundEther(amount, to);
    }

    function i_mergeWithdrawalAmountParts(uint24 sharesLSB, uint128 sharesMSB) external pure returns (uint256) {
        return _mergeWithdrawalAmountParts(sharesLSB, sharesMSB);
    }

    function i_calcWithdrawalAmountLSB(uint152 usdnShares) external pure returns (uint24) {
        return _calcWithdrawalAmountLSB(usdnShares);
    }

    function i_calcWithdrawalAmountMSB(uint152 usdnShares) external pure returns (uint128) {
        return _calcWithdrawalAmountMSB(usdnShares);
    }

    function i_createInitialDeposit(uint128 amount, uint128 price) external {
        _createInitialDeposit(amount, price);
    }

    function i_createInitialPosition(uint128 amount, uint128 price, int24 tick, uint128 positionTotalExpo) external {
        _createInitialPosition(amount, price, tick, positionTotalExpo);
    }

    function i_saveNewPosition(int24 tick, Position memory long, uint8 liquidationPenalty) external {
        _saveNewPosition(tick, long, liquidationPenalty);
    }

    function i_checkSafetyMargin(uint128 currentPrice, uint128 liquidationPrice) external view {
        _checkSafetyMargin(currentPrice, liquidationPrice);
    }

    function i_getEffectivePriceForTick(int24 tick, uint256 liqMultiplier) external pure returns (uint128) {
        return _getEffectivePriceForTick(tick, liqMultiplier);
    }

    function i_calcFixedPrecisionMultiplier(
        uint256 assetPrice,
        uint256 longTradingExpo,
        HugeUint.Uint512 memory accumulator
    ) external pure returns (uint256) {
        return _calcFixedPrecisionMultiplier(assetPrice, longTradingExpo, accumulator);
    }

    function i_calcBurnUsdn(uint256 usdnShares, uint256 available, uint256 usdnTotalShares)
        external
        pure
        returns (uint256 assetExpected_)
    {
        return _calcBurnUsdn(usdnShares, available, usdnTotalShares);
    }

    function i_calcTickWithoutPenalty(int24 tick, uint8 liquidationPenalty) external view returns (int24) {
        return _calcTickWithoutPenalty(tick, liquidationPenalty);
    }

    function i_calcTickWithoutPenalty(int24 tick) external view returns (int24) {
        return _calcTickWithoutPenalty(tick, _liquidationPenalty);
    }

    function i_unadjustPrice(
        uint256 price,
        uint256 assetPrice,
        uint256 longTradingExpo,
        HugeUint.Uint512 memory accumulator
    ) external pure returns (uint256) {
        return _unadjustPrice(price, assetPrice, longTradingExpo, accumulator);
    }
}<|MERGE_RESOLUTION|>--- conflicted
+++ resolved
@@ -114,13 +114,8 @@
         uint128 amountToClose,
         uint64 securityDepositValue,
         bytes calldata currentPriceData
-<<<<<<< HEAD
     ) external returns (uint256 securityDepositValue_, bool isLiquidationPending_) {
-        return _initiateClosePosition(user, to, posId, amountToClose, securityDepositValue, currentPriceData);
-=======
-    ) external returns (uint256 securityDepositValue_) {
-        return _initiateClosePosition(owner, to, posId, amountToClose, currentPriceData);
->>>>>>> 5d134a87
+        return _initiateClosePosition(owner, to, posId, amountToClose, securityDepositValue, currentPriceData);
     }
 
     function i_validateClosePosition(address user, bytes calldata priceData) external {
