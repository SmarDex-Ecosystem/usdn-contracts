// SPDX-License-Identifier: UNLICENSED
pragma solidity 0.8.20;

import { IERC20Metadata } from "@openzeppelin/contracts/token/ERC20/extensions/IERC20Metadata.sol";

import {
    PendingAction,
    VaultPendingAction,
    LongPendingAction,
    ProtocolAction
} from "src/interfaces/UsdnProtocol/IUsdnProtocolTypes.sol";
import { UsdnProtocol } from "src/UsdnProtocol/UsdnProtocol.sol";
import { IUsdn } from "src/interfaces/Usdn/IUsdn.sol";
import { ILiquidationRewardsManager } from "src/interfaces/OracleMiddleware/ILiquidationRewardsManager.sol";
import { IOracleMiddleware } from "src/interfaces/OracleMiddleware/IOracleMiddleware.sol";
import { PriceInfo } from "src/interfaces/OracleMiddleware/IOracleMiddlewareTypes.sol";
import { DoubleEndedQueue } from "src/libraries/DoubleEndedQueue.sol";

/**
 * @title UsdnProtocolHandler
 * @dev Wrapper to aid in testing the protocol
 */
contract UsdnProtocolHandler is UsdnProtocol {
    using DoubleEndedQueue for DoubleEndedQueue.Deque;

    constructor(
        IUsdn usdn,
        IERC20Metadata asset,
        IOracleMiddleware oracleMiddleware,
        ILiquidationRewardsManager liquidationRewardsManager,
        int24 tickSpacing,
        address feeCollector
    ) UsdnProtocol(usdn, asset, oracleMiddleware, liquidationRewardsManager, tickSpacing, feeCollector) { }

    /// @dev Useful to completely disable funding, which is normally initialized with a positive bias value
    function resetEMA() external {
        _EMA = 0;
    }

    function i_positionValue(uint128 currentPrice, uint128 liqPriceWithoutPenalty, uint128 positionTotalExpo)
        external
        pure
        returns (uint256 value_)
    {
        return _positionValue(currentPrice, liqPriceWithoutPenalty, positionTotalExpo);
    }

    function i_calculatePositionTotalExpo(uint128 amount, uint128 startPrice, uint128 liquidationPrice)
        external
        pure
        returns (uint256 totalExpo_)
    {
        return _calculatePositionTotalExpo(amount, startPrice, liquidationPrice);
    }

    function i_removePendingAction(uint128 rawIndex, address user) external {
        _pendingActionsQueue.clearAt(rawIndex);
        delete _pendingActions[user];
    }

    function i_getActionablePendingAction(uint256 maxIter) external returns (PendingAction memory) {
        return _getActionablePendingAction(maxIter);
    }

    function i_vaultTradingExpo(uint128 currentPrice) external view returns (int256) {
        return _vaultTradingExpo(currentPrice);
    }

    function i_longTradingExpo(uint128 currentPrice) external view returns (int256) {
        return _longTradingExpo(currentPrice);
    }

    function i_lastFunding() external view returns (int256) {
        return _lastFunding;
    }

    function i_applyPnlAndFunding(uint128 currentPrice, uint128 timestamp)
        external
        returns (bool priceUpdated_, int256 tempLongBalance_, int256 tempVaultBalance_)
    {
        return _applyPnlAndFunding(currentPrice, timestamp);
    }

    function i_liquidatePositions(
        uint256 currentPrice,
        uint16 iteration,
        int256 tempLongBalance,
        int256 tempVaultBalance
    )
        external
        returns (
            uint256 liquidatedPositions_,
            uint16 liquidatedTicks_,
            int256 remainingCollateral_,
            uint256 newLongBalance_,
            uint256 newVaultBalance_
        )
    {
        return _liquidatePositions(currentPrice, iteration, tempLongBalance, tempVaultBalance);
    }

    function i_toVaultPendingAction(PendingAction memory action) external pure returns (VaultPendingAction memory) {
        return _toVaultPendingAction(action);
    }

    function i_toLongPendingAction(PendingAction memory action) external pure returns (LongPendingAction memory) {
        return _toLongPendingAction(action);
    }

    function i_convertVaultPendingAction(VaultPendingAction memory action)
        external
        pure
        returns (PendingAction memory)
    {
        return _convertVaultPendingAction(action);
    }

    function i_convertLongPendingAction(LongPendingAction memory action) external pure returns (PendingAction memory) {
        return _convertLongPendingAction(action);
    }

    function i_assetToTransfer(uint128 currentPrice, int24 tick, uint128 expo, uint256 liqMultiplier)
        external
        view
        returns (uint256)
    {
        return _assetToTransfer(currentPrice, tick, expo, liqMultiplier);
    }

    function i_tickValue(uint256 currentPrice, int24 tick, uint256 tickTotalExpo) external view returns (int256) {
        return _tickValue(currentPrice, tick, tickTotalExpo);
    }

    function i_getOraclePrice(ProtocolAction action, uint40 timestamp, bytes calldata priceData)
        external
        payable
        returns (PriceInfo memory)
    {
        return _getOraclePrice(action, timestamp, priceData);
    }

    function i_calcMintUsdn(uint256 amount, uint256 vaultBalance, uint256 usdnTotalSupply, uint256 price)
        external
        view
        returns (uint256 toMint_)
    {
        return _calcMintUsdn(amount, vaultBalance, usdnTotalSupply, price);
    }

    function i_vaultAssetAvailable(
        uint256 totalExpo,
        uint256 balanceVault,
        uint256 balanceLong,
        uint128 newPrice,
        uint128 oldPrice
    ) external pure returns (int256 available_) {
        return _vaultAssetAvailable(totalExpo, balanceVault, balanceLong, newPrice, oldPrice);
    }

    function i_vaultAssetAvailable(uint128 currentPrice) external view returns (int256) {
        return _vaultAssetAvailable(currentPrice);
    }

    function i_tickHash(int24 tick) external view returns (bytes32, uint256) {
        return _tickHash(tick);
    }

    function i_longAssetAvailable(uint128 currentPrice) external view returns (int256) {
        return _longAssetAvailable(currentPrice);
    }

    function i_getLiquidationPrice(uint128 startPrice, uint128 leverage) external pure returns (uint128) {
        return _getLiquidationPrice(startPrice, leverage);
    }

<<<<<<< HEAD
    function i_imbalanceLimitDeposit(uint256 depositValue) external view {
        _imbalanceLimitDeposit(depositValue);
    }

    function i_imbalanceLimitWithdrawal(uint256 withdrawalValue) external view {
        _imbalanceLimitWithdrawal(withdrawalValue);
    }

    function i_imbalanceLimitOpen(uint256 openTotalExpoValue, uint256 openCollatValue) external view {
        _imbalanceLimitOpen(openTotalExpoValue, openCollatValue);
    }

    function i_imbalanceLimitClose(uint256 closeExpoValue, uint256 closeCollatValue) external view {
        _imbalanceLimitClose(closeExpoValue, closeCollatValue);
    }

    function i_getLeverage(uint128 startPrice, uint128 liquidationPrice) external pure returns (uint128 leverage_) {
        return _getLeverage(startPrice, liquidationPrice);
=======
    function i_getLeverage(uint128 price, uint128 liqPrice) external pure returns (uint128) {
        return _getLeverage(price, liqPrice);
>>>>>>> d15417ee
    }
}<|MERGE_RESOLUTION|>--- conflicted
+++ resolved
@@ -173,7 +173,6 @@
         return _getLiquidationPrice(startPrice, leverage);
     }
 
-<<<<<<< HEAD
     function i_imbalanceLimitDeposit(uint256 depositValue) external view {
         _imbalanceLimitDeposit(depositValue);
     }
@@ -190,11 +189,7 @@
         _imbalanceLimitClose(closeExpoValue, closeCollatValue);
     }
 
-    function i_getLeverage(uint128 startPrice, uint128 liquidationPrice) external pure returns (uint128 leverage_) {
-        return _getLeverage(startPrice, liquidationPrice);
-=======
     function i_getLeverage(uint128 price, uint128 liqPrice) external pure returns (uint128) {
         return _getLeverage(price, liqPrice);
->>>>>>> d15417ee
     }
 }