// SPDX-License-Identifier: UNLICENSED
pragma solidity 0.8.20;

import { IERC20Metadata } from "@openzeppelin/contracts/token/ERC20/extensions/IERC20Metadata.sol";

import {
    PendingAction,
    VaultPendingAction,
    LongPendingAction,
    ProtocolAction
} from "src/interfaces/UsdnProtocol/IUsdnProtocolTypes.sol";
import { UsdnProtocol } from "src/UsdnProtocol/UsdnProtocol.sol";
import { TickMath } from "src/libraries/TickMath.sol";
import { IUsdn } from "src/interfaces/Usdn/IUsdn.sol";
import { ILiquidationRewardsManager } from "src/interfaces/OracleMiddleware/ILiquidationRewardsManager.sol";
import { IOracleMiddleware } from "src/interfaces/OracleMiddleware/IOracleMiddleware.sol";
import { PriceInfo } from "src/interfaces/OracleMiddleware/IOracleMiddlewareTypes.sol";
import { DoubleEndedQueue } from "src/libraries/DoubleEndedQueue.sol";

/**
 * @title UsdnProtocolHandler
 * @dev Wrapper to aid in testing the protocol
 */
contract UsdnProtocolHandler is UsdnProtocol {
    using DoubleEndedQueue for DoubleEndedQueue.Deque;

    constructor(
        IUsdn usdn,
        IERC20Metadata asset,
        IOracleMiddleware oracleMiddleware,
        ILiquidationRewardsManager liquidationRewardsManager,
        int24 tickSpacing,
        address feeCollector
    ) UsdnProtocol(usdn, asset, oracleMiddleware, liquidationRewardsManager, tickSpacing, feeCollector) { }

    // tick version
    function tickVersion(int24 _tick) external view returns (uint256) {
        return _tickVersion[_tick];
    }

    // tick hash
    function tickHash(int24 tick) external view returns (bytes32, uint256) {
        return _tickHash(tick);
    }

    // total expo by tick
    function totalExpoByTick(int24 tick) external view returns (uint256) {
        (bytes32 tHash,) = _tickHash(tick);
        return _totalExpoByTick[tHash];
    }

    // long positions length
    function longPositionsLength(int24 tick) external view returns (uint256) {
        (bytes32 tHash,) = _tickHash(tick);
        return _longPositions[tHash].length;
    }

    // positions in tick
    function positionsInTick(int24 tick) external view returns (uint256) {
        (bytes32 tHash,) = _tickHash(tick);
        return _positionsInTick[tHash];
    }

    // max initialized tick
    function maxInitializedTick() external view returns (int24) {
        return _maxInitializedTick;
    }

    // Exponential Moving Average
<<<<<<< HEAD
    function EMA() external view returns (int256) {
=======
    function getEMA() external view returns (int256) {
>>>>>>> 95cd761d
        return _EMA;
    }

    // total long position
    function totalLongPositions() external view returns (uint256) {
        return _totalLongPositions;
    }

    // fetch max liquidation execution
    function maxLiquidationIteration() external pure returns (uint16) {
        return MAX_LIQUIDATION_ITERATION;
    }

    function validationDeadline() external view returns (uint256) {
        return _validationDeadline;
    }

    function getUserPendingAction(address user) external returns (PendingAction memory action_) {
        (action_,) = _getPendingAction(user, false); // do not clear
    }

    function balanceVault() external view returns (uint256) {
        return _balanceVault;
    }

    function balanceLong() external view returns (uint256) {
        return _balanceLong;
    }

    function vaultAssetAvailable(uint128 currentPrice) external view returns (int256) {
        return _vaultAssetAvailable(currentPrice);
    }

    function setMinLeverage(uint256 minLeverage) external {
        _minLeverage = minLeverage;
    }

    function minimumPrice() external pure returns (uint256) {
        return TickMath.MIN_PRICE;
    }

    function lastPrice() external view returns (uint128) {
        return _lastPrice;
    }

    function longAssetAvailable(uint128 currentPrice) external view returns (int256) {
        return _longAssetAvailable(currentPrice);
    }

    function totalExpo() external view returns (uint256) {
        return _totalExpo;
    }

    function getLeverage(uint128 startPrice, uint128 liquidationPrice) external pure returns (uint128) {
        return _getLeverage(startPrice, liquidationPrice);
    }

    function liquidationPenalty() external view returns (uint24) {
        return _liquidationPenalty;
    }

    function getLiquidationPrice(uint128 startPrice, uint128 leverage) external pure returns (uint128) {
        return _getLiquidationPrice(startPrice, leverage);
    }

    function positionValue(uint128 currentPrice, uint128 liqPriceWithoutPenalty, uint256 amount, uint128 initLeverage)
        external
        pure
        returns (uint256 value_)
    {
        return _positionValue(currentPrice, liqPriceWithoutPenalty, amount, initLeverage);
    }

    function removePendingAction(uint128 rawIndex, address user) external {
        _pendingActionsQueue.clearAt(rawIndex);
        delete _pendingActions[user];
    }

    function i_getActionablePendingAction(uint256 maxIter) external returns (PendingAction memory) {
        return _getActionablePendingAction(maxIter);
    }

    function i_vaultTradingExpo(uint128 currentPrice) external view returns (int256) {
        return _vaultTradingExpo(currentPrice);
    }

    function i_longTradingExpo(uint128 currentPrice) external view returns (int256) {
        return _longTradingExpo(currentPrice);
    }

    function i_lastFunding() external view returns (int256) {
        return _lastFunding;
    }

    function getEMAPeriod() external view returns (uint256) {
        return _EMAPeriod;
    }

    function i_toVaultPendingAction(PendingAction memory action) external pure returns (VaultPendingAction memory) {
        return _toVaultPendingAction(action);
    }

    function i_toLongPendingAction(PendingAction memory action) external pure returns (LongPendingAction memory) {
        return _toLongPendingAction(action);
    }

    function i_convertVaultPendingAction(VaultPendingAction memory action)
        external
        pure
        returns (PendingAction memory)
    {
        return _convertVaultPendingAction(action);
    }

    function i_convertLongPendingAction(LongPendingAction memory action) external pure returns (PendingAction memory) {
        return _convertLongPendingAction(action);
    }

    function i_assetToTransfer(int24 tick, uint256 amount, uint128 leverage, uint256 liqMultiplier)
        external
        view
        returns (uint256)
    {
        return _assetToTransfer(tick, amount, leverage, liqMultiplier);
    }

    function i_positionValue(uint128 currentPrice, uint128 liqPriceWithoutPenalty, uint256 amount, uint128 initLeverage)
        external
        pure
        returns (uint256 value_)
    {
        return _positionValue(currentPrice, liqPriceWithoutPenalty, amount, initLeverage);
    }

    function i_tickValue(uint256 currentPrice, int24 tick, uint256 tickTotalExpo) external view returns (int256) {
        return _tickValue(currentPrice, tick, tickTotalExpo);
    }

    function i_getOraclePrice(ProtocolAction action, uint40 timestamp, bytes calldata priceData)
        external
        payable
        returns (PriceInfo memory)
    {
        return _getOraclePrice(action, timestamp, priceData);
    }
}<|MERGE_RESOLUTION|>--- conflicted
+++ resolved
@@ -67,11 +67,7 @@
     }
 
     // Exponential Moving Average
-<<<<<<< HEAD
-    function EMA() external view returns (int256) {
-=======
     function getEMA() external view returns (int256) {
->>>>>>> 95cd761d
         return _EMA;
     }
 
