// SPDX-License-Identifier: BUSL-1.1
pragma solidity 0.8.20;

import { Ownable } from "@openzeppelin/contracts/access/Ownable.sol";

<<<<<<< HEAD
import {
    IOracleMiddleware,
    ProtocolAction,
    PriceInfo,
    IOracleMiddlewareErrors
} from "src/interfaces/OracleMiddleware/IOracleMiddleware.sol";

contract MockOracleMiddleware is IOracleMiddleware, Ownable {
    uint8 constant DECIMALS = 18;
    uint256 internal constant VALIDATION_DELAY = 24 seconds;
    uint16 private constant CONF_RATIO_DENOM = 10_000;
    uint16 private constant MAX_CONF_RATIO = CONF_RATIO_DENOM * 2;
    uint16 private _confRatio = 4000; // to divide by CONF_RATIO_DENOM

    constructor() Ownable(msg.sender) { }
=======
contract MockOracleMiddleware is IOracleMiddleware {
    uint8 internal constant DECIMALS = 18;
    uint256 internal _validationDelay = 24 seconds;
    // if true, then the middleware requires a payment of 1 wei for any action
    bool internal _requireValidationCost = false;
>>>>>>> 088810ca

    /// @inheritdoc IOracleMiddleware
    function parseAndValidatePrice(uint128 targetTimestamp, ProtocolAction action, bytes calldata data)
        external
        payable
        returns (PriceInfo memory)
    {
        uint128 priceValue = abi.decode(data, (uint128));
        uint128 ts = targetTimestamp;
<<<<<<< HEAD
        if (ts >= VALIDATION_DELAY) {
            ts = ts - uint128(VALIDATION_DELAY); // simulate that we got the price 24 seconds ago
=======
        if (
            action == ProtocolAction.InitiateDeposit || action == ProtocolAction.InitiateWithdrawal
                || action == ProtocolAction.InitiateOpenPosition || action == ProtocolAction.InitiateClosePosition
                || action == ProtocolAction.Initialize
        ) {
            if (ts < 30 minutes) {
                // avoid underflow
                ts = 0;
            } else {
                ts -= 30 minutes; // simulate that we got the price 30 minutes ago
            }
        } else if (action == ProtocolAction.Liquidation) {
            if (ts < 30 seconds) {
                // avoid underflow
                ts = 0;
            } else {
                ts -= 30 seconds; // for liquidation, simulate we got a recent timestamp
            }
>>>>>>> 088810ca
        } else {
            // for other actions, simulate we got the price from 24s after the initiate action
            ts += uint128(_validationDelay);
        }

        PriceInfo memory price = PriceInfo({ price: priceValue, neutralPrice: priceValue, timestamp: uint48(ts) });
        return price;
    }

    /// @inheritdoc IOracleMiddleware
    function decimals() external pure returns (uint8) {
        return DECIMALS;
    }

    /// @inheritdoc IOracleMiddleware
    function validationDelay() external view returns (uint256) {
        return VALIDATION_DELAY;
    }

    /// @inheritdoc IOracleMiddleware
    function validationCost(bytes calldata, ProtocolAction) external view returns (uint256) {
        return _requireValidationCost ? 1 : 0;
    }

    /// @inheritdoc IOracleMiddleware
    function maxConfRatio() external pure returns (uint16) {
        return MAX_CONF_RATIO;
    }

    /// @inheritdoc IOracleMiddleware
    function confRatioDenom() external pure returns (uint16) {
        return CONF_RATIO_DENOM;
    }

    /// @inheritdoc IOracleMiddleware
    function confRatio() external view returns (uint16) {
        return _confRatio;
    }

    /// @inheritdoc IOracleMiddleware
    function updateValidationDelay(uint256 newDelay) external onlyOwner { }

    /// @inheritdoc IOracleMiddleware
    function setConfRatio(uint16 newConfRatio) external onlyOwner {
        // confidence ratio limit check
        if (newConfRatio > MAX_CONF_RATIO) {
            revert IOracleMiddlewareErrors.OracleMiddlewareConfRatioTooHigh();
        }
        _confRatio = newConfRatio;
    }

    function requireValidationCost() external view returns (bool) {
        return _requireValidationCost;
    }

    function setRequireValidationCost(bool req) external {
        _requireValidationCost = req;
    }
}<|MERGE_RESOLUTION|>--- conflicted
+++ resolved
@@ -3,7 +3,6 @@
 
 import { Ownable } from "@openzeppelin/contracts/access/Ownable.sol";
 
-<<<<<<< HEAD
 import {
     IOracleMiddleware,
     ProtocolAction,
@@ -12,20 +11,15 @@
 } from "src/interfaces/OracleMiddleware/IOracleMiddleware.sol";
 
 contract MockOracleMiddleware is IOracleMiddleware, Ownable {
-    uint8 constant DECIMALS = 18;
+    uint8 internal constant DECIMALS = 18;
     uint256 internal constant VALIDATION_DELAY = 24 seconds;
     uint16 private constant CONF_RATIO_DENOM = 10_000;
     uint16 private constant MAX_CONF_RATIO = CONF_RATIO_DENOM * 2;
     uint16 private _confRatio = 4000; // to divide by CONF_RATIO_DENOM
+    // if true, then the middleware requires a payment of 1 wei for any action
+    bool internal _requireValidationCost = false;
 
     constructor() Ownable(msg.sender) { }
-=======
-contract MockOracleMiddleware is IOracleMiddleware {
-    uint8 internal constant DECIMALS = 18;
-    uint256 internal _validationDelay = 24 seconds;
-    // if true, then the middleware requires a payment of 1 wei for any action
-    bool internal _requireValidationCost = false;
->>>>>>> 088810ca
 
     /// @inheritdoc IOracleMiddleware
     function parseAndValidatePrice(uint128 targetTimestamp, ProtocolAction action, bytes calldata data)
@@ -35,10 +29,6 @@
     {
         uint128 priceValue = abi.decode(data, (uint128));
         uint128 ts = targetTimestamp;
-<<<<<<< HEAD
-        if (ts >= VALIDATION_DELAY) {
-            ts = ts - uint128(VALIDATION_DELAY); // simulate that we got the price 24 seconds ago
-=======
         if (
             action == ProtocolAction.InitiateDeposit || action == ProtocolAction.InitiateWithdrawal
                 || action == ProtocolAction.InitiateOpenPosition || action == ProtocolAction.InitiateClosePosition
@@ -57,10 +47,9 @@
             } else {
                 ts -= 30 seconds; // for liquidation, simulate we got a recent timestamp
             }
->>>>>>> 088810ca
         } else {
             // for other actions, simulate we got the price from 24s after the initiate action
-            ts += uint128(_validationDelay);
+            ts += uint128(VALIDATION_DELAY);
         }
 
         PriceInfo memory price = PriceInfo({ price: priceValue, neutralPrice: priceValue, timestamp: uint48(ts) });
