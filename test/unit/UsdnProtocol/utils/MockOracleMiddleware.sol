// SPDX-License-Identifier: BUSL-1.1
pragma solidity 0.8.20;

import { IOracleMiddleware } from "src/interfaces/OracleMiddleware/IOracleMiddleware.sol";
import { PriceInfo } from "src/interfaces/OracleMiddleware/IOracleMiddlewareTypes.sol";
import { ProtocolAction } from "src/interfaces/UsdnProtocol/IUsdnProtocolTypes.sol";

contract MockOracleMiddleware is IOracleMiddleware {
<<<<<<< HEAD
    uint8 internal constant DECIMALS = 18;
    uint256 internal constant VALIDATION_DELAY = 24 seconds;
=======
    uint8 constant DECIMALS = 18;
    uint256 internal _validationDelay = 24 seconds;
>>>>>>> ff39bb38

    /// @inheritdoc IOracleMiddleware
    function parseAndValidatePrice(uint128 targetTimestamp, ProtocolAction, bytes calldata data)
        external
        payable
        returns (PriceInfo memory)
    {
        // TODO: return different timestamp depending on action?
        uint128 priceValue = abi.decode(data, (uint128));
        uint128 ts = targetTimestamp;
        if (ts >= _validationDelay) {
            ts = ts - uint128(_validationDelay); // simulate that we got the price 24 seconds ago
        } else {
            ts = 0;
        }
        PriceInfo memory price = PriceInfo({ price: priceValue, neutralPrice: priceValue, timestamp: uint48(ts) });
        return price;
    }

    /// @inheritdoc IOracleMiddleware
    function decimals() external pure returns (uint8) {
        return DECIMALS;
    }

    /// @inheritdoc IOracleMiddleware
    function validationDelay() external view returns (uint256) {
        return _validationDelay;
    }

    /// @inheritdoc IOracleMiddleware
    function validationCost(bytes calldata, ProtocolAction) external pure returns (uint256) {
        return 1;
    }

    function updateValidationDelay(uint256 newDelay) external {
        _validationDelay = newDelay;
    }
}<|MERGE_RESOLUTION|>--- conflicted
+++ resolved
@@ -6,13 +6,8 @@
 import { ProtocolAction } from "src/interfaces/UsdnProtocol/IUsdnProtocolTypes.sol";
 
 contract MockOracleMiddleware is IOracleMiddleware {
-<<<<<<< HEAD
     uint8 internal constant DECIMALS = 18;
-    uint256 internal constant VALIDATION_DELAY = 24 seconds;
-=======
-    uint8 constant DECIMALS = 18;
     uint256 internal _validationDelay = 24 seconds;
->>>>>>> ff39bb38
 
     /// @inheritdoc IOracleMiddleware
     function parseAndValidatePrice(uint128 targetTimestamp, ProtocolAction, bytes calldata data)
