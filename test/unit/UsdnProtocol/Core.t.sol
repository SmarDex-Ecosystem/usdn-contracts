// SPDX-License-Identifier: UNLICENSED
pragma solidity 0.8.20;

import { UsdnProtocolBaseFixture } from "test/unit/UsdnProtocol/utils/Fixtures.sol";

import { ProtocolAction } from "src/interfaces/UsdnProtocol/IUsdnProtocolTypes.sol";

/**
 * @custom:feature The functions of the core of the protocol
 * @custom:background Given a protocol instance that was initialized at equilibrium
 */
contract TestUsdnProtocolCore is UsdnProtocolBaseFixture {
    function setUp() public {
        params = DEFAULT_PARAMS;
        params.initialDeposit = 4.919970269703463156 ether; // same as long trading expo
        super._setUp(params);
        wstETH.mintAndApprove(address(this), 10_000 ether, address(protocol), type(uint256).max);
    }

    /**
     * @custom:scenario Check return values of the `funding` function
     * @custom:when The timestamp is the same as the initial timestamp
     * @custom:then The funding should be 0
     */
    function test_funding() public {
        int256 longExpo = int256(protocol.getTotalExpo()) - int256(protocol.getBalanceLong());
        (int256 fund, int256 oldLongExpo) = protocol.funding(uint128(params.initialTimestamp));
        assertEq(fund, 0, "funding should be 0 if no time has passed");
        assertEq(oldLongExpo, longExpo, "longExpo if no time has passed");
    }

    /**
     * @custom:scenario Calling the `funding` function
     * @custom:when The timestamp is in the past
     * @custom:then The protocol reverts with `UsdnProtocolTimestampTooOld`
     */
    function test_RevertWhen_funding_pastTimestamp() public {
        vm.expectRevert(UsdnProtocolTimestampTooOld.selector);
        protocol.funding(uint128(params.initialTimestamp) - 1);
    }

    /**
     * @custom:scenario The long position's value is equal to the long side available balance
     * @custom:given No time has elapsed since the initialization
     * @custom:and The price of the asset is equal to the initial price
     * @custom:then The long side available balance is equal to the first position value
     * @dev Due to imprecision in the calculations, there are in practice a few wei of difference, but always in favor
     * of the protocol (see fuzzing tests)
     */
    function test_longAssetAvailable() public {
        // calculate the value of the deployer's long position
        uint128 longLiqPrice =
            protocol.getEffectivePriceForTick(protocol.getEffectiveTickForPrice(params.initialPrice / 2));
        uint256 longPosValue = protocol.i_positionValue(params.initialPrice, longLiqPrice, initialLongExpo);

        // there are rounding errors when calculating the value of a position, here we have up to 1 wei of error for
        // each position, but always in favor of the protocol.
        assertGe(uint256(protocol.i_longAssetAvailable(params.initialPrice)), longPosValue, "long balance");
    }

    /**
     * @custom:scenario EMA updated correctly
     * @custom:given a negative funding
     * @custom:and an action for a smaller period than the EMA period
     * @custom:then EMA should be greater than the last funding
     */
    function test_updateEma_negFunding() public {
        // we create a deposit and skip 1 day and call liquidate() to have a negative funding
        bytes memory priceData = abi.encode(params.initialPrice);
<<<<<<< HEAD
        wstETH.mintAndApprove(address(this), 10 ether, address(protocol), type(uint256).max);
        protocol.initiateDeposit(10 ether, priceData, EMPTY_PREVIOUS_DATA);
        _waitDelay();
        protocol.validateDeposit(priceData, EMPTY_PREVIOUS_DATA);
=======
        setUpUserPositionInVault(address(this), ProtocolAction.ValidateDeposit, 10 ether, params.initialPrice);
>>>>>>> c79f20ca
        skip(1 days);
        protocol.liquidate(priceData, 1);

        int256 lastFunding = protocol.getLastFunding();
        skip(protocol.getEMAPeriod() - 1);
        // we call liquidate() to update the EMA
        protocol.liquidate(priceData, 1);

        assertGt(protocol.getEMA(), lastFunding);
    }

    /**
     * @custom:scenario EMA updated correctly
     * @custom:given a positive funding
     * @custom:and an action for a smaller period than the EMA period
     * @custom:then EMA should be lower than the last funding
     */
    function test_updateEma_posFunding() public {
<<<<<<< HEAD
        wstETH.mintAndApprove(address(this), 10_000 ether, address(protocol), type(uint256).max);
        bytes memory priceData = abi.encode(DEFAULT_PARAMS.initialPrice);
        protocol.initiateOpenPosition(200 ether, DEFAULT_PARAMS.initialPrice / 2, priceData, EMPTY_PREVIOUS_DATA);
        _waitDelay();
        protocol.validateOpenPosition(priceData, EMPTY_PREVIOUS_DATA);
=======
        setUpUserPositionInLong(
            address(this), ProtocolAction.ValidateOpenPosition, 200 ether, params.initialPrice / 2, params.initialPrice
        );
>>>>>>> c79f20ca

        int256 lastFunding = protocol.getLastFunding();
        skip(protocol.getEMAPeriod() - 1);
        // we call liquidate() to update the EMA
        protocol.liquidate(abi.encode(params.initialPrice), 1);

        assertLt(protocol.getEMA(), lastFunding);
    }

    /**
     * @custom:scenario Funding calculation
     * @custom:when long and vault expos are equal
     * @custom:then fund should be equal to EMA
     */
    function test_fundingWhenEqualExpo() public {
        assertEq(
            protocol.i_longTradingExpo(params.initialPrice),
            protocol.i_vaultTradingExpo(params.initialPrice),
            "long and vault expos should be equal"
        );

        int256 EMA = protocol.getEMA();
        (int256 fund_, int256 oldLongExpo) = protocol.funding(uint128(params.initialTimestamp + 60));
        assertEq(fund_, EMA, "funding should be equal to EMA");
        assertEq(
            oldLongExpo,
            int256(protocol.getTotalExpo() - protocol.getBalanceLong()),
            "old long expo should be the same as last update"
        );
    }

    /**
     * @custom:scenario No protocol actions during a greater period than the EMA period
     * @custom:given a non-zero funding
     * @custom:and no actions for a period greater than the EMA period
     * @custom:then EMA should be equal to the last funding
     */
    function test_updateEma_whenTimeGtEMAPeriod() public {
        wstETH.mintAndApprove(address(this), 10_000 ether, address(protocol), type(uint256).max);
        bytes memory priceData = abi.encode(params.initialPrice);
        // we skip 1 day and call liquidate() to have a non-zero funding
        skip(1 days);
        protocol.liquidate(priceData, 1);

        int256 lastFunding = protocol.getLastFunding();
        skip(protocol.getEMAPeriod() + 1);
        // we call liquidate() to update the EMA
        protocol.liquidate(priceData, 1);

        assertEq(protocol.getEMA(), lastFunding, "EMA should be equal to last funding");
    }

    /**
     * @custom:scenario Funding calculation
     * @custom:when the long expo is negative
     * @custom:and the vault expo is zero
     * @custom:then fund should be equal to -fundingSF + EMA
     */
    function test_funding_NegLong_ZeroVault() public {
        skip(1 hours);
        uint128 price = params.initialPrice;
<<<<<<< HEAD
        bytes memory priceData = abi.encode(price);

        protocol.initiateOpenPosition(1000 ether, price * 90 / 100, priceData, EMPTY_PREVIOUS_DATA);
        _waitDelay();
        protocol.validateOpenPosition(priceData, EMPTY_PREVIOUS_DATA);
=======
        setUpUserPositionInLong(address(this), ProtocolAction.ValidateOpenPosition, 1000 ether, price * 90 / 100, price);
>>>>>>> c79f20ca

        skip(1 hours);
        protocol.liquidate(abi.encode(price / 100), 10);
        assertLt(int256(protocol.getTotalExpo()) - int256(protocol.getBalanceLong()), 0, "long expo should be negative");
        assertEq(protocol.getBalanceVault(), 0, "vault expo should be zero");

        int256 EMA = protocol.getEMA();
        uint256 fundingSF = protocol.getFundingSF();
        (int256 fund_,) = protocol.funding(uint128(block.timestamp));

        assertEq(fund_, -int256(fundingSF) + EMA, "funding should be equal to -fundingSF + EMA");
    }

    /**
     * @custom:scenario Funding calculation
     * @custom:when the long expo is positive
     * @custom:and the vault expo is zero
     * @custom:then fund should be equal to fundingSF + EMA
     */
    function test_funding_PosLong_ZeroVault() public {
        skip(1 hours);
        uint128 price = params.initialPrice;
<<<<<<< HEAD
        bytes memory priceData = abi.encode(price);

        protocol.initiateOpenPosition(1000 ether, price * 90 / 100, priceData, EMPTY_PREVIOUS_DATA);
        _waitDelay();
        protocol.validateOpenPosition(priceData, EMPTY_PREVIOUS_DATA);
=======
        setUpUserPositionInLong(address(this), ProtocolAction.ValidateOpenPosition, 1000 ether, price * 90 / 100, price);
>>>>>>> c79f20ca

        skip(1 hours);
        protocol.liquidate(abi.encode(price * 100), 10);
        assertGt(int256(protocol.getTotalExpo()) - int256(protocol.getBalanceLong()), 0, "long expo should be positive");
        assertEq(protocol.getBalanceVault(), 0, "vault expo should be zero");

        int256 EMA = protocol.getEMA();
        uint256 fundingSF = protocol.getFundingSF();
        (int256 fund_,) = protocol.funding(uint128(block.timestamp));

        assertEq(fund_, int256(fundingSF) + EMA, "funding should be equal to fundingSF + EMA");
    }

    /**
     * @custom:scenario longAssetAvailableWithFunding calculation
     * @custom:when the funding is positive
     * @custom:then return value should be equal to the long balance
     */
    function test_longAssetAvailableWithFunding_posFund() public {
        skip(1 hours);
        uint128 price = DEFAULT_PARAMS.initialPrice;
        bytes memory priceData = abi.encode(price);

        setUpUserPositionInLong(address(this), ProtocolAction.ValidateOpenPosition, 1 ether, price * 90 / 100, price);
        skip(30);

        (int256 fund,) = protocol.funding(uint128(block.timestamp));
        assertGt(fund, 0, "funding should be positive");

        // we have to subtract 30 seconds from the timestamp because of the mock oracle middleware behavior
        int256 available = protocol.longAssetAvailableWithFunding(price, uint128(block.timestamp) - 30);
        // call liquidate to update the contract state
        protocol.liquidate(priceData, 5);
        assertEq(available, int256(protocol.getBalanceLong()), "long balance != available");
    }

    /**
     * @custom:scenario longAssetAvailableWithFunding calculation
     * @custom:when the funding is negative
     * @custom:then return value should be equal to the long balance
     */
    function test_longAssetAvailableWithFunding_negFund() public {
        uint128 price = DEFAULT_PARAMS.initialPrice;
        setUpUserPositionInVault(address(this), ProtocolAction.ValidateDeposit, 10 ether, price);
        skip(1 hours);

        (int256 fund,) = protocol.funding(uint128(block.timestamp));
        assertLt(fund, 0, "funding should be negative");

        // we have to subtract 30 seconds from the timestamp because of the mock oracle middleware behavior
        int256 available = protocol.longAssetAvailableWithFunding(price, uint128(block.timestamp) - 30);
        // call liquidate to update the contract state
        protocol.liquidate(abi.encode(price), 5);

        assertEq(available, int256(protocol.getBalanceLong()), "long balance != available");
    }

    /**
     * @custom:scenario Calling the `longAssetAvailableWithFunding` function
     * @custom:when The timestamp is in the past
     * @custom:then The protocol reverts with `UsdnProtocolTimestampTooOld`
     */
    function test_RevertWhen_longAssetAvailableWithFunding_pastTimestamp() public {
        uint128 ts = protocol.getLastUpdateTimestamp();
        vm.expectRevert(UsdnProtocolTimestampTooOld.selector);
        protocol.longAssetAvailableWithFunding(0, ts - 1);
    }

    /**
     * @custom:scenario vaultAssetAvailableWithFunding calculation
     * @custom:when the funding is negative
     * @custom:then return value should be equal to the vault balance
     */
    function test_vaultAssetAvailableWithFunding_negFund() public {
        uint128 price = DEFAULT_PARAMS.initialPrice;
        setUpUserPositionInVault(address(this), ProtocolAction.ValidateDeposit, 10 ether, price);
        skip(1 hours);

        (int256 fund,) = protocol.funding(uint128(block.timestamp));
        assertLt(fund, 0, "funding should be negative");

        // we have to subtract 30 seconds from the timestamp because of the mock oracle middleware behavior
        int256 available = protocol.vaultAssetAvailableWithFunding(price, uint128(block.timestamp) - 30);
        // call liquidate to update the contract state
        protocol.liquidate(abi.encode(price), 5);

        assertEq(available, int256(protocol.getBalanceVault()), "vault balance != available");
    }

    /**
     * @custom:scenario vaultAssetAvailableWithFunding calculation
     * @custom:when the funding is positive
     * @custom:then return value should be equal to the vault balance
     */
    function test_vaultAssetAvailableWithFunding_posFund() public {
        skip(1 hours);
        uint128 price = DEFAULT_PARAMS.initialPrice;
        bytes memory priceData = abi.encode(price);

        setUpUserPositionInLong(address(this), ProtocolAction.ValidateOpenPosition, 1 ether, price * 90 / 100, price);
        skip(30);

        (int256 fund,) = protocol.funding(uint128(block.timestamp));
        assertGt(fund, 0, "funding should be positive");

        // we have to subtract 30 seconds from the timestamp because of the mock oracle middleware behavior
        int256 available = protocol.vaultAssetAvailableWithFunding(price, uint128(block.timestamp) - 30);
        // call liquidate to update the contract state
        protocol.liquidate(priceData, 5);
        assertEq(available, int256(protocol.getBalanceVault()), "vault balance != available");
    }

    /**
     * @custom:scenario Calling the `vaultAssetAvailableWithFunding` function
     * @custom:when The timestamp is in the past
     * @custom:then The protocol reverts with `UsdnProtocolTimestampTooOld`
     */
    function test_RevertWhen_vaultAssetAvailableWithFunding_pastTimestamp() public {
        uint128 ts = protocol.getLastUpdateTimestamp();
        vm.expectRevert(UsdnProtocolTimestampTooOld.selector);
        protocol.vaultAssetAvailableWithFunding(0, ts - 1);
    }
}<|MERGE_RESOLUTION|>--- conflicted
+++ resolved
@@ -67,14 +67,7 @@
     function test_updateEma_negFunding() public {
         // we create a deposit and skip 1 day and call liquidate() to have a negative funding
         bytes memory priceData = abi.encode(params.initialPrice);
-<<<<<<< HEAD
-        wstETH.mintAndApprove(address(this), 10 ether, address(protocol), type(uint256).max);
-        protocol.initiateDeposit(10 ether, priceData, EMPTY_PREVIOUS_DATA);
-        _waitDelay();
-        protocol.validateDeposit(priceData, EMPTY_PREVIOUS_DATA);
-=======
         setUpUserPositionInVault(address(this), ProtocolAction.ValidateDeposit, 10 ether, params.initialPrice);
->>>>>>> c79f20ca
         skip(1 days);
         protocol.liquidate(priceData, 1);
 
@@ -93,17 +86,9 @@
      * @custom:then EMA should be lower than the last funding
      */
     function test_updateEma_posFunding() public {
-<<<<<<< HEAD
-        wstETH.mintAndApprove(address(this), 10_000 ether, address(protocol), type(uint256).max);
-        bytes memory priceData = abi.encode(DEFAULT_PARAMS.initialPrice);
-        protocol.initiateOpenPosition(200 ether, DEFAULT_PARAMS.initialPrice / 2, priceData, EMPTY_PREVIOUS_DATA);
-        _waitDelay();
-        protocol.validateOpenPosition(priceData, EMPTY_PREVIOUS_DATA);
-=======
         setUpUserPositionInLong(
             address(this), ProtocolAction.ValidateOpenPosition, 200 ether, params.initialPrice / 2, params.initialPrice
         );
->>>>>>> c79f20ca
 
         int256 lastFunding = protocol.getLastFunding();
         skip(protocol.getEMAPeriod() - 1);
@@ -165,15 +150,7 @@
     function test_funding_NegLong_ZeroVault() public {
         skip(1 hours);
         uint128 price = params.initialPrice;
-<<<<<<< HEAD
-        bytes memory priceData = abi.encode(price);
-
-        protocol.initiateOpenPosition(1000 ether, price * 90 / 100, priceData, EMPTY_PREVIOUS_DATA);
-        _waitDelay();
-        protocol.validateOpenPosition(priceData, EMPTY_PREVIOUS_DATA);
-=======
         setUpUserPositionInLong(address(this), ProtocolAction.ValidateOpenPosition, 1000 ether, price * 90 / 100, price);
->>>>>>> c79f20ca
 
         skip(1 hours);
         protocol.liquidate(abi.encode(price / 100), 10);
@@ -196,15 +173,7 @@
     function test_funding_PosLong_ZeroVault() public {
         skip(1 hours);
         uint128 price = params.initialPrice;
-<<<<<<< HEAD
-        bytes memory priceData = abi.encode(price);
-
-        protocol.initiateOpenPosition(1000 ether, price * 90 / 100, priceData, EMPTY_PREVIOUS_DATA);
-        _waitDelay();
-        protocol.validateOpenPosition(priceData, EMPTY_PREVIOUS_DATA);
-=======
         setUpUserPositionInLong(address(this), ProtocolAction.ValidateOpenPosition, 1000 ether, price * 90 / 100, price);
->>>>>>> c79f20ca
 
         skip(1 hours);
         protocol.liquidate(abi.encode(price * 100), 10);
