// SPDX-License-Identifier: UNLICENSED
pragma solidity 0.8.20;

import { UsdnProtocolBaseFixture } from "test/unit/UsdnProtocol/utils/Fixtures.sol";

import { ProtocolAction } from "src/interfaces/UsdnProtocol/IUsdnProtocolTypes.sol";

/**
 * @custom:feature The functions of the core of the protocol
 * @custom:background Given a protocol instance that was initialized at equilibrium
 */
contract TestUsdnProtocolCore is UsdnProtocolBaseFixture {
    function setUp() public {
<<<<<<< HEAD
        super._setUp(DEFAULT_PARAMS);
        wstETH.mintAndApprove(address(this), 10_000 ether, address(protocol), type(uint256).max);
=======
        params = DEFAULT_PARAMS;
        params.initialDeposit = 4.919970269703463156 ether; // same as long trading expo
        super._setUp(params);
>>>>>>> 8bc712ce
    }

    /**
     * @custom:scenario Check return values of the `funding` function
     * @custom:when The timestamp is the same as the initial timestamp
     * @custom:then The funding should be 0
     */
    function test_funding() public {
        int256 longExpo = int256(protocol.getTotalExpo()) - int256(protocol.getBalanceLong());
<<<<<<< HEAD
        (int256 fund, int256 oldLongExpo) =
            protocol.funding(uint128(DEFAULT_PARAMS.initialTimestamp), protocol.getEMA());
=======
        (int256 fund, int256 oldLongExpo) = protocol.funding(uint128(params.initialTimestamp));
>>>>>>> 8bc712ce
        assertEq(fund, 0, "funding should be 0 if no time has passed");
        assertEq(oldLongExpo, longExpo, "longExpo if no time has passed");
    }

    /**
     * @custom:scenario Calling the `funding` function
     * @custom:when The timestamp is in the past
     * @custom:then The protocol reverts with `UsdnProtocolTimestampTooOld`
     */
    function test_RevertWhen_funding_pastTimestamp() public {
        int256 ema = protocol.getEMA();
        vm.expectRevert(UsdnProtocolTimestampTooOld.selector);
<<<<<<< HEAD
        protocol.funding(uint128(DEFAULT_PARAMS.initialTimestamp) - 1, ema);
=======
        protocol.funding(uint128(params.initialTimestamp) - 1);
>>>>>>> 8bc712ce
    }

    /**
     * @custom:scenario The long position's value is equal to the long side available balance
     * @custom:given No time has elapsed since the initialization
     * @custom:and The price of the asset is equal to the initial price
     * @custom:then The long side available balance is equal to the first position value
     * @dev Due to imprecision in the calculations, there are in practice a few wei of difference, but always in favor
     * of the protocol (see fuzzing tests)
     */
    function test_longAssetAvailable() public {
        // calculate the value of the deployer's long position
        uint128 longLiqPrice =
            protocol.getEffectivePriceForTick(protocol.getEffectiveTickForPrice(params.initialPrice / 2));
        uint256 longPosValue = protocol.i_positionValue(params.initialPrice, longLiqPrice, initialLongExpo);

        // there are rounding errors when calculating the value of a position, here we have up to 1 wei of error for
        // each position, but always in favor of the protocol.
        assertGe(uint256(protocol.i_longAssetAvailable(params.initialPrice)), longPosValue, "long balance");
    }

    /**
     * @custom:scenario EMA updated correctly
     * @custom:given a negative funding
     * @custom:and an action for a smaller period than the EMA period
     * @custom:then EMA should be greater than the last funding
     */
    function test_updateEma_negFunding() public {
        // we create a deposit and skip 1 day and call liquidate() to have a negative funding
        bytes memory priceData = abi.encode(params.initialPrice);
        wstETH.mintAndApprove(address(this), 10 ether, address(protocol), type(uint256).max);
        protocol.initiateDeposit(10 ether, priceData, "");
        _waitDelay();
        protocol.validateDeposit(priceData, "");
        skip(1 days);
        protocol.liquidate(priceData, 1);

        int256 lastFunding = protocol.getLastFunding();
        skip(protocol.getEMAPeriod() - 1);
        // we call liquidate() to update the EMA
        protocol.liquidate(priceData, 1);

        assertGt(protocol.getEMA(), lastFunding);
    }

    /**
     * @custom:scenario EMA updated correctly
     * @custom:given a positive funding
     * @custom:and an action for a smaller period than the EMA period
     * @custom:then EMA should be lower than the last funding
     */
    function test_updateEma_posFunding() public {
<<<<<<< HEAD
        bytes memory priceData = abi.encode(DEFAULT_PARAMS.initialPrice);
        protocol.initiateOpenPosition(200 ether, DEFAULT_PARAMS.initialPrice / 2, priceData, "");
=======
        wstETH.mintAndApprove(address(this), 10_000 ether, address(protocol), type(uint256).max);
        bytes memory priceData = abi.encode(params.initialPrice);
        protocol.initiateOpenPosition(200 ether, params.initialPrice / 2, priceData, "");
        _waitDelay();
>>>>>>> 8bc712ce
        protocol.validateOpenPosition(priceData, "");

        int256 lastFunding = protocol.getLastFunding();
        skip(protocol.getEMAPeriod() - 1);
        // we call liquidate() to update the EMA
        protocol.liquidate(priceData, 1);

        assertLt(protocol.getEMA(), lastFunding);
    }

    /**
     * @custom:scenario Funding calculation
     * @custom:when long and vault expos are equal
     * @custom:then fund should be equal to EMA
     */
    function test_fundingWhenEqualExpo() public {
<<<<<<< HEAD
        uint128 price = DEFAULT_PARAMS.initialPrice;
        bytes memory priceData = abi.encode(price);

        protocol.initiateOpenPosition(20 ether, price / 2, priceData, "");
        protocol.validateOpenPosition(priceData, "");

        // we create a deposit to make the long and vault expos equal
        protocol.initiateDeposit(
            uint128(uint256(protocol.i_longTradingExpo(price) - protocol.i_vaultTradingExpo(price))), priceData, ""
        );
        protocol.validateDeposit(priceData, "");

=======
>>>>>>> 8bc712ce
        assertEq(
            protocol.i_longTradingExpo(params.initialPrice),
            protocol.i_vaultTradingExpo(params.initialPrice),
            "long and vault expos should be equal"
        );
<<<<<<< HEAD

        int256 EMA = protocol.getEMA();
        (int256 fund_, int256 oldLongExpo) = protocol.funding(uint128(DEFAULT_PARAMS.initialTimestamp + 60), EMA);
        assertEq(fund_, EMA, "funding should be equal to EMA");
=======
        (int256 fund_, int256 oldLongExpo) = protocol.funding(uint128(params.initialTimestamp + 60));
        assertEq(fund_, protocol.getEMA(), "funding should be equal to EMA");
>>>>>>> 8bc712ce
        assertEq(
            oldLongExpo,
            int256(protocol.getTotalExpo() - protocol.getBalanceLong()),
            "old long expo should be the same as last update"
        );
    }

    /**
     * @custom:scenario No protocol actions during a greater period than the EMA period
     * @custom:given a non-zero funding
     * @custom:and no actions for a period greater than the EMA period
     * @custom:then EMA should be equal to the last funding
     */
    function test_updateEma_whenTimeGtEMAPeriod() public {
<<<<<<< HEAD
        bytes memory priceData = abi.encode(DEFAULT_PARAMS.initialPrice);
=======
        wstETH.mintAndApprove(address(this), 10_000 ether, address(protocol), type(uint256).max);
        bytes memory priceData = abi.encode(params.initialPrice);
>>>>>>> 8bc712ce
        // we skip 1 day and call liquidate() to have a non-zero funding
        skip(1 days);
        protocol.liquidate(priceData, 1);

        int256 lastFunding = protocol.getLastFunding();
        skip(protocol.getEMAPeriod() + 1);
        // we call liquidate() to update the EMA
        protocol.liquidate(priceData, 1);

        assertEq(protocol.getEMA(), lastFunding, "EMA should be equal to last funding");
    }

    /**
     * @custom:scenario Funding calculation
     * @custom:when the long expo is negative
     * @custom:and the vault expo is zero
     * @custom:then fund should be equal to -fundingSF + EMA
     */
    function test_funding_NegLong_ZeroVault() public {
        skip(1 hours);
<<<<<<< HEAD
        uint128 price = DEFAULT_PARAMS.initialPrice;
=======
        wstETH.mintAndApprove(address(this), 10_000 ether, address(protocol), type(uint256).max);
        uint128 price = params.initialPrice;
>>>>>>> 8bc712ce
        bytes memory priceData = abi.encode(price);

        protocol.initiateOpenPosition(1000 ether, price * 90 / 100, priceData, "");
        _waitDelay();
        protocol.validateOpenPosition(priceData, "");

        skip(1 hours);
        protocol.liquidate(abi.encode(price / 100), 10);
        assertLt(int256(protocol.getTotalExpo()) - int256(protocol.getBalanceLong()), 0, "long expo should be negative");
        assertEq(protocol.getBalanceVault(), 0, "vault expo should be zero");

        int256 EMA = protocol.getEMA();
        uint256 fundingSF = protocol.getFundingSF();
        (int256 fund_,) = protocol.funding(uint128(block.timestamp), EMA);

        assertEq(fund_, -int256(fundingSF) + EMA, "funding should be equal to -fundingSF + EMA");
    }

    /**
     * @custom:scenario Funding calculation
     * @custom:when the long expo is positive
     * @custom:and the vault expo is zero
     * @custom:then fund should be equal to fundingSF + EMA
     */
    function test_funding_PosLong_ZeroVault() public {
        skip(1 hours);
<<<<<<< HEAD
        uint128 price = DEFAULT_PARAMS.initialPrice;
=======
        wstETH.mintAndApprove(address(this), 10_000 ether, address(protocol), type(uint256).max);
        uint128 price = params.initialPrice;
>>>>>>> 8bc712ce
        bytes memory priceData = abi.encode(price);

        protocol.initiateOpenPosition(1000 ether, price * 90 / 100, priceData, "");
        _waitDelay();
        protocol.validateOpenPosition(priceData, "");

        skip(1 hours);
        protocol.liquidate(abi.encode(price * 100), 10);
        assertGt(int256(protocol.getTotalExpo()) - int256(protocol.getBalanceLong()), 0, "long expo should be positive");
        assertEq(protocol.getBalanceVault(), 0, "vault expo should be zero");

        int256 EMA = protocol.getEMA();
        uint256 fundingSF = protocol.getFundingSF();
        (int256 fund_,) = protocol.funding(uint128(block.timestamp), EMA);

        assertEq(fund_, int256(fundingSF) + EMA, "funding should be equal to fundingSF + EMA");
    }

    /**
     * @custom:scenario longAssetAvailableWithFunding calculation
     * @custom:when the funding is positive
     * @custom:then return value should be equal to the long balance
     */
    function test_longAssetAvailableWithFunding_posFund() public {
        skip(1 hours);
        uint128 price = DEFAULT_PARAMS.initialPrice;
        bytes memory priceData = abi.encode(price);

        setUpUserPositionInLong(address(this), ProtocolAction.ValidateOpenPosition, 1 ether, price * 90 / 100, price);
        skip(30);

        (int256 fund,) = protocol.funding(uint128(block.timestamp), protocol.getEMA());
        assertGt(fund, 0, "funding should be positive");

        // we have to subtract 30 seconds from the timestamp because of the mock oracle middleware behavior
        int256 available = protocol.longAssetAvailableWithFunding(price, uint128(block.timestamp) - 30);
        // call liquidate to update the contract state
        protocol.liquidate(priceData, 5);
        assertEq(available, int256(protocol.getBalanceLong()), "long balance != available");
    }

    /**
     * @custom:scenario longAssetAvailableWithFunding calculation
     * @custom:when the funding is negative
     * @custom:then return value should be equal to the long balance
     */
    function test_longAssetAvailableWithFunding_negFund() public {
        skip(1 hours);
        uint128 price = DEFAULT_PARAMS.initialPrice;

        (int256 fund,) = protocol.funding(uint128(block.timestamp), protocol.getEMA());
        assertLt(fund, 0, "funding should be negative");

        // we have to subtract 30 seconds from the timestamp because of the mock oracle middleware behavior
        int256 available = protocol.longAssetAvailableWithFunding(price, uint128(block.timestamp) - 30);
        // call liquidate to update the contract state
        protocol.liquidate(abi.encode(price), 5);

        assertEq(available, int256(protocol.getBalanceLong()), "long balance != available");
    }

    /**
     * @custom:scenario Calling the `longAssetAvailableWithFunding` function
     * @custom:when The timestamp is in the past
     * @custom:then The protocol reverts with `UsdnProtocolTimestampTooOld`
     */
    function test_RevertWhen_longAssetAvailableWithFunding_pastTimestamp() public {
        uint128 ts = protocol.getLastUpdateTimestamp();
        vm.expectRevert(UsdnProtocolTimestampTooOld.selector);
        protocol.longAssetAvailableWithFunding(0, ts - 1);
    }

    /**
     * @custom:scenario vaultAssetAvailableWithFunding calculation
     * @custom:when the funding is negative
     * @custom:then return value should be equal to the vault balance
     */
    function test_vaultAssetAvailableWithFunding_negFund() public {
        skip(1 hours);
        uint128 price = DEFAULT_PARAMS.initialPrice;

        (int256 fund,) = protocol.funding(uint128(block.timestamp), protocol.getEMA());
        assertLt(fund, 0, "funding should be negative");

        // we have to subtract 30 seconds from the timestamp because of the mock oracle middleware behavior
        int256 available = protocol.vaultAssetAvailableWithFunding(price, uint128(block.timestamp) - 30);
        // call liquidate to update the contract state
        protocol.liquidate(abi.encode(price), 5);

        assertEq(available, int256(protocol.getBalanceVault()), "vault balance != available");
    }

    /**
     * @custom:scenario vaultAssetAvailableWithFunding calculation
     * @custom:when the funding is positive
     * @custom:then return value should be equal to the vault balance
     */
    function test_vaultAssetAvailableWithFunding_posFund() public {
        skip(1 hours);
        uint128 price = DEFAULT_PARAMS.initialPrice;
        bytes memory priceData = abi.encode(price);

        setUpUserPositionInLong(address(this), ProtocolAction.ValidateOpenPosition, 1 ether, price * 90 / 100, price);
        skip(30);

        (int256 fund,) = protocol.funding(uint128(block.timestamp), protocol.getEMA());
        assertGt(fund, 0, "funding should be positive");

        // we have to subtract 30 seconds from the timestamp because of the mock oracle middleware behavior
        int256 available = protocol.vaultAssetAvailableWithFunding(price, uint128(block.timestamp) - 30);
        // call liquidate to update the contract state
        protocol.liquidate(priceData, 5);
        assertEq(available, int256(protocol.getBalanceVault()), "vault balance != available");
    }

    /**
     * @custom:scenario Calling the `vaultAssetAvailableWithFunding` function
     * @custom:when The timestamp is in the past
     * @custom:then The protocol reverts with `UsdnProtocolTimestampTooOld`
     */
    function test_RevertWhen_vaultAssetAvailableWithFunding_pastTimestamp() public {
        uint128 ts = protocol.getLastUpdateTimestamp();
        vm.expectRevert(UsdnProtocolTimestampTooOld.selector);
        protocol.vaultAssetAvailableWithFunding(0, ts - 1);
    }
}<|MERGE_RESOLUTION|>--- conflicted
+++ resolved
@@ -11,14 +11,9 @@
  */
 contract TestUsdnProtocolCore is UsdnProtocolBaseFixture {
     function setUp() public {
-<<<<<<< HEAD
-        super._setUp(DEFAULT_PARAMS);
-        wstETH.mintAndApprove(address(this), 10_000 ether, address(protocol), type(uint256).max);
-=======
         params = DEFAULT_PARAMS;
         params.initialDeposit = 4.919970269703463156 ether; // same as long trading expo
         super._setUp(params);
->>>>>>> 8bc712ce
     }
 
     /**
@@ -28,12 +23,7 @@
      */
     function test_funding() public {
         int256 longExpo = int256(protocol.getTotalExpo()) - int256(protocol.getBalanceLong());
-<<<<<<< HEAD
-        (int256 fund, int256 oldLongExpo) =
-            protocol.funding(uint128(DEFAULT_PARAMS.initialTimestamp), protocol.getEMA());
-=======
-        (int256 fund, int256 oldLongExpo) = protocol.funding(uint128(params.initialTimestamp));
->>>>>>> 8bc712ce
+        (int256 fund, int256 oldLongExpo) = protocol.funding(uint128(params.initialTimestamp), protocol.getEMA());
         assertEq(fund, 0, "funding should be 0 if no time has passed");
         assertEq(oldLongExpo, longExpo, "longExpo if no time has passed");
     }
@@ -46,11 +36,7 @@
     function test_RevertWhen_funding_pastTimestamp() public {
         int256 ema = protocol.getEMA();
         vm.expectRevert(UsdnProtocolTimestampTooOld.selector);
-<<<<<<< HEAD
-        protocol.funding(uint128(DEFAULT_PARAMS.initialTimestamp) - 1, ema);
-=======
-        protocol.funding(uint128(params.initialTimestamp) - 1);
->>>>>>> 8bc712ce
+        protocol.funding(uint128(params.initialTimestamp) - 1, ema);
     }
 
     /**
@@ -103,15 +89,10 @@
      * @custom:then EMA should be lower than the last funding
      */
     function test_updateEma_posFunding() public {
-<<<<<<< HEAD
-        bytes memory priceData = abi.encode(DEFAULT_PARAMS.initialPrice);
-        protocol.initiateOpenPosition(200 ether, DEFAULT_PARAMS.initialPrice / 2, priceData, "");
-=======
         wstETH.mintAndApprove(address(this), 10_000 ether, address(protocol), type(uint256).max);
         bytes memory priceData = abi.encode(params.initialPrice);
         protocol.initiateOpenPosition(200 ether, params.initialPrice / 2, priceData, "");
         _waitDelay();
->>>>>>> 8bc712ce
         protocol.validateOpenPosition(priceData, "");
 
         int256 lastFunding = protocol.getLastFunding();
@@ -128,35 +109,15 @@
      * @custom:then fund should be equal to EMA
      */
     function test_fundingWhenEqualExpo() public {
-<<<<<<< HEAD
-        uint128 price = DEFAULT_PARAMS.initialPrice;
-        bytes memory priceData = abi.encode(price);
-
-        protocol.initiateOpenPosition(20 ether, price / 2, priceData, "");
-        protocol.validateOpenPosition(priceData, "");
-
-        // we create a deposit to make the long and vault expos equal
-        protocol.initiateDeposit(
-            uint128(uint256(protocol.i_longTradingExpo(price) - protocol.i_vaultTradingExpo(price))), priceData, ""
-        );
-        protocol.validateDeposit(priceData, "");
-
-=======
->>>>>>> 8bc712ce
         assertEq(
             protocol.i_longTradingExpo(params.initialPrice),
             protocol.i_vaultTradingExpo(params.initialPrice),
             "long and vault expos should be equal"
         );
-<<<<<<< HEAD
 
         int256 EMA = protocol.getEMA();
-        (int256 fund_, int256 oldLongExpo) = protocol.funding(uint128(DEFAULT_PARAMS.initialTimestamp + 60), EMA);
+        (int256 fund_, int256 oldLongExpo) = protocol.funding(uint128(params.initialTimestamp + 60), EMA);
         assertEq(fund_, EMA, "funding should be equal to EMA");
-=======
-        (int256 fund_, int256 oldLongExpo) = protocol.funding(uint128(params.initialTimestamp + 60));
-        assertEq(fund_, protocol.getEMA(), "funding should be equal to EMA");
->>>>>>> 8bc712ce
         assertEq(
             oldLongExpo,
             int256(protocol.getTotalExpo() - protocol.getBalanceLong()),
@@ -171,12 +132,8 @@
      * @custom:then EMA should be equal to the last funding
      */
     function test_updateEma_whenTimeGtEMAPeriod() public {
-<<<<<<< HEAD
-        bytes memory priceData = abi.encode(DEFAULT_PARAMS.initialPrice);
-=======
         wstETH.mintAndApprove(address(this), 10_000 ether, address(protocol), type(uint256).max);
         bytes memory priceData = abi.encode(params.initialPrice);
->>>>>>> 8bc712ce
         // we skip 1 day and call liquidate() to have a non-zero funding
         skip(1 days);
         protocol.liquidate(priceData, 1);
@@ -197,12 +154,8 @@
      */
     function test_funding_NegLong_ZeroVault() public {
         skip(1 hours);
-<<<<<<< HEAD
-        uint128 price = DEFAULT_PARAMS.initialPrice;
-=======
         wstETH.mintAndApprove(address(this), 10_000 ether, address(protocol), type(uint256).max);
         uint128 price = params.initialPrice;
->>>>>>> 8bc712ce
         bytes memory priceData = abi.encode(price);
 
         protocol.initiateOpenPosition(1000 ether, price * 90 / 100, priceData, "");
@@ -229,12 +182,8 @@
      */
     function test_funding_PosLong_ZeroVault() public {
         skip(1 hours);
-<<<<<<< HEAD
-        uint128 price = DEFAULT_PARAMS.initialPrice;
-=======
         wstETH.mintAndApprove(address(this), 10_000 ether, address(protocol), type(uint256).max);
         uint128 price = params.initialPrice;
->>>>>>> 8bc712ce
         bytes memory priceData = abi.encode(price);
 
         protocol.initiateOpenPosition(1000 ether, price * 90 / 100, priceData, "");
