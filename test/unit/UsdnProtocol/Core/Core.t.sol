--- conflicted
+++ resolved
@@ -81,17 +81,10 @@
         skip(protocol.getEMAPeriod() - 1);
         // we call liquidate() to update the EMA
         protocol.mockLiquidate(priceData, 1);
-<<<<<<< HEAD
 
         int256 lastFundingPerDay = protocol.getLastFundingPerDay();
         assertLt(lastFundingPerDay, 0, "funding should be negative for the elapsed period");
 
-=======
-
-        int256 lastFundingPerDay = protocol.getLastFundingPerDay();
-        assertLt(lastFundingPerDay, 0, "funding should be negative for the elapsed period");
-
->>>>>>> ef17cb87
         // within 0.002%
         assertApproxEqRel(
             protocol.getEMA(), lastFundingPerDay, 0.00002 ether, "EMA should be approx equal to the last funding"
@@ -120,17 +113,10 @@
         skip(protocol.getEMAPeriod() - 1);
         // we call liquidate() to update the EMA
         protocol.mockLiquidate(abi.encode(params.initialPrice), 1);
-<<<<<<< HEAD
 
         int256 lastFundingPerDay = protocol.getLastFundingPerDay();
         assertGt(lastFundingPerDay, 0, "funding should be positive for the elapsed period");
 
-=======
-
-        int256 lastFundingPerDay = protocol.getLastFundingPerDay();
-        assertGt(lastFundingPerDay, 0, "funding should be positive for the elapsed period");
-
->>>>>>> ef17cb87
         // within 0.002%
         assertApproxEqRel(
             protocol.getEMA(), lastFundingPerDay, 0.00002 ether, "EMA should be approx equal to the last funding"
@@ -285,9 +271,6 @@
         uint256 available = protocol.longAssetAvailableWithFunding(price, uint128(block.timestamp) - 30);
         // call liquidate to update the contract state
         protocol.mockLiquidate(priceData, 5);
-<<<<<<< HEAD
-        assertEq(available, int256(protocol.getBalanceLong()), "long balance != available");
-=======
         assertEq(available, protocol.getBalanceLong(), "long balance != available");
     }
 
@@ -315,7 +298,6 @@
         // check that a higher timestamp does not increase the amount available
         uint256 availableLater = protocol.longAssetAvailableWithFunding(price, uint128(block.timestamp) + 30 days);
         assertEq(available, availableLater, "the available assets should not have changed");
->>>>>>> ef17cb87
     }
 
     /**
@@ -398,11 +380,7 @@
         uint256 available = protocol.vaultAssetAvailableWithFunding(price, uint128(block.timestamp) - 30);
         // call liquidate to update the contract state
         protocol.mockLiquidate(priceData, 5);
-<<<<<<< HEAD
-        assertEq(available, int256(protocol.getBalanceVault()), "vault balance != available");
-=======
         assertEq(available, protocol.getBalanceVault(), "vault balance != available");
->>>>>>> ef17cb87
     }
 
     /**
