--- conflicted
+++ resolved
@@ -92,17 +92,9 @@
      */
     function test_pendingProtocolFee() public {
         assertEq(protocol.getPendingProtocolFee(), 0, "initial pending protocol fee");
-<<<<<<< HEAD
-        protocol.initiateDeposit{ value: securityDepositValue }(
-            10_000 ether, abi.encode(DEFAULT_PARAMS.initialPrice), ""
-        );
-        _waitDelay();
-        protocol.validateDeposit(abi.encode(DEFAULT_PARAMS.initialPrice), "");
-=======
         setUpUserPositionInVault(
             address(this), ProtocolAction.ValidateDeposit, 10_000 ether, DEFAULT_PARAMS.initialPrice
         );
->>>>>>> f50cbb41
         assertGt(protocol.getPendingProtocolFee(), 0, "pending protocol fee after deposit");
     }
 
@@ -114,18 +106,6 @@
      * @custom:then The pending protocol fee is distributed to the fee collector
      */
     function test_feeHitThreshold() public {
-<<<<<<< HEAD
-        wstETH.mintAndApprove(address(this), 100_000 ether, address(protocol), 100_000 ether);
-
-        protocol.initiateDeposit{ value: securityDepositValue }(
-            10_000 ether, abi.encode(DEFAULT_PARAMS.initialPrice), ""
-        );
-        _waitDelay();
-        protocol.validateDeposit(abi.encode(DEFAULT_PARAMS.initialPrice), "");
-        skip(4 days);
-        protocol.initiateOpenPosition{ value: securityDepositValue }(
-            5000 ether, DEFAULT_PARAMS.initialPrice / 2, abi.encode(DEFAULT_PARAMS.initialPrice), ""
-=======
         setUpUserPositionInVault(
             address(this), ProtocolAction.ValidateDeposit, 10_000 ether, DEFAULT_PARAMS.initialPrice
         );
@@ -136,17 +116,11 @@
             5000 ether,
             DEFAULT_PARAMS.initialPrice / 2,
             DEFAULT_PARAMS.initialPrice
->>>>>>> f50cbb41
         );
         skip(8 days);
         assertEq(wstETH.balanceOf(ADMIN), 0, "fee collector balance before collect");
-<<<<<<< HEAD
-        protocol.initiateDeposit{ value: securityDepositValue }(
-            10_000 ether, abi.encode(DEFAULT_PARAMS.initialPrice), ""
-=======
         setUpUserPositionInVault(
             address(this), ProtocolAction.InitiateDeposit, 10_000 ether, DEFAULT_PARAMS.initialPrice
->>>>>>> f50cbb41
         );
         assertGe(wstETH.balanceOf(ADMIN), protocol.getFeeThreshold(), "fee collector balance after collect");
     }
