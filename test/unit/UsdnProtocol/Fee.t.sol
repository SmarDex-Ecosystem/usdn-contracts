--- conflicted
+++ resolved
@@ -169,16 +169,12 @@
         usdn.approve(address(protocol), 1);
         vm.expectRevert("FeeCollectorRevertCallback");
         protocol.initiateWithdrawal(
-<<<<<<< HEAD
-            1, address(this), payable(address(this)), abi.encode(DEFAULT_PARAMS.initialPrice), EMPTY_PREVIOUS_DATA
-=======
             1,
             DISABLE_AMOUNT_OUT_MIN,
             address(this),
             payable(address(this)),
             abi.encode(DEFAULT_PARAMS.initialPrice),
             EMPTY_PREVIOUS_DATA
->>>>>>> ef17cb87
         );
 
         assertEq(
