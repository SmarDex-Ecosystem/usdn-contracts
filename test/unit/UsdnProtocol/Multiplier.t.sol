// SPDX-License-Identifier: UNLICENSED
pragma solidity 0.8.20;

import { SafeCast } from "@openzeppelin/contracts/utils/math/SafeCast.sol";

import { UsdnProtocolBaseFixture } from "test/unit/UsdnProtocol/utils/Fixtures.sol";

import { ProtocolAction } from "src/interfaces/UsdnProtocol/IUsdnProtocolTypes.sol";

/**
 * @custom:feature The `multiplier` variable of the USDN Protocol
 * @custom:background Given a protocol initialized with default params
 */
contract TestUsdnProtocolMultiplier is UsdnProtocolBaseFixture {
    using SafeCast for uint256;

    function setUp() public {
        super._setUp(DEFAULT_PARAMS);
    }

    /**
     * @custom:scenario Check that the multiplier increases with positive funding (more long trading expo than vault)
     * @custom:given Twice the long trading expo compared to the vault trading expo
     * @custom:when The funding is positive during 10 days
     * @custom:then The liquidation multiplier increases
     */
    function test_liquidationMultiplierIncrease() public {
        skip(1 hours);
        bytes memory priceData = abi.encode(params.initialPrice);
        // create a long position to have positive funding
<<<<<<< HEAD
        protocol.initiateOpenPosition(10 ether, params.initialPrice / 2, priceData, EMPTY_PREVIOUS_DATA);
        _waitDelay();
        protocol.validateOpenPosition(priceData, EMPTY_PREVIOUS_DATA);
=======
        setUpUserPositionInLong(
            address(this), ProtocolAction.ValidateOpenPosition, 10 ether, params.initialPrice / 2, params.initialPrice
        );
>>>>>>> c79f20ca
        assertGt(protocol.i_longTradingExpo(params.initialPrice), protocol.i_vaultTradingExpo(params.initialPrice));

        // positive funding applies
        skip(10 days);

        // We need to call liquidate to trigger the refresh of the multiplier
        protocol.liquidate(priceData, 0);
        assertGt(protocol.getLiquidationMultiplier(), 10 ** protocol.LIQUIDATION_MULTIPLIER_DECIMALS());
    }

    /**
     * @custom:scenario Check that the multiplier decreases with negative funding (more vault trading expo than long)
     * @custom:given Twice the vault trading expo compared to the long trading expo
     * @custom:when The funding is negative during 10 days
     * @custom:then The liquidation multiplier decreases
     */
    function test_liquidationMultiplierDecrease() public {
        skip(1 hours);
        bytes memory priceData = abi.encode(params.initialPrice);
        // create a deposit to have negative funding
<<<<<<< HEAD
        protocol.initiateDeposit(10 ether, priceData, EMPTY_PREVIOUS_DATA);
        _waitDelay();
        protocol.validateDeposit(priceData, EMPTY_PREVIOUS_DATA);
=======
        setUpUserPositionInVault(address(this), ProtocolAction.ValidateDeposit, 10 ether, params.initialPrice);
>>>>>>> c79f20ca
        assertGt(protocol.i_vaultTradingExpo(params.initialPrice), protocol.i_longTradingExpo(params.initialPrice));

        // positive funding applies
        skip(10 days);

        // We need to call liquidate to trigger the refresh of the multiplier
        protocol.liquidate(priceData, 0);
        assertLt(protocol.getLiquidationMultiplier(), 10 ** protocol.LIQUIDATION_MULTIPLIER_DECIMALS());
    }
}<|MERGE_RESOLUTION|>--- conflicted
+++ resolved
@@ -28,15 +28,9 @@
         skip(1 hours);
         bytes memory priceData = abi.encode(params.initialPrice);
         // create a long position to have positive funding
-<<<<<<< HEAD
-        protocol.initiateOpenPosition(10 ether, params.initialPrice / 2, priceData, EMPTY_PREVIOUS_DATA);
-        _waitDelay();
-        protocol.validateOpenPosition(priceData, EMPTY_PREVIOUS_DATA);
-=======
         setUpUserPositionInLong(
             address(this), ProtocolAction.ValidateOpenPosition, 10 ether, params.initialPrice / 2, params.initialPrice
         );
->>>>>>> c79f20ca
         assertGt(protocol.i_longTradingExpo(params.initialPrice), protocol.i_vaultTradingExpo(params.initialPrice));
 
         // positive funding applies
@@ -57,13 +51,7 @@
         skip(1 hours);
         bytes memory priceData = abi.encode(params.initialPrice);
         // create a deposit to have negative funding
-<<<<<<< HEAD
-        protocol.initiateDeposit(10 ether, priceData, EMPTY_PREVIOUS_DATA);
-        _waitDelay();
-        protocol.validateDeposit(priceData, EMPTY_PREVIOUS_DATA);
-=======
         setUpUserPositionInVault(address(this), ProtocolAction.ValidateDeposit, 10 ether, params.initialPrice);
->>>>>>> c79f20ca
         assertGt(protocol.i_vaultTradingExpo(params.initialPrice), protocol.i_longTradingExpo(params.initialPrice));
 
         // positive funding applies
