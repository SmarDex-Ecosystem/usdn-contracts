// SPDX-License-Identifier: UNLICENSED
pragma solidity 0.8.20;

import { SafeCast } from "@openzeppelin/contracts/utils/math/SafeCast.sol";

import { UsdnProtocolBaseFixture } from "test/unit/UsdnProtocol/utils/Fixtures.sol";

import { PreviousActionsData } from "src/interfaces/UsdnProtocol/IUsdnProtocolTypes.sol";

/**
 * @custom:feature The `multiplier` variable of the USDN Protocol
 * @custom:background Given a protocol initialized with default params
 */
contract TestUsdnProtocolMultiplier is UsdnProtocolBaseFixture {
    using SafeCast for uint256;

    function setUp() public {
        super._setUp(DEFAULT_PARAMS);
        wstETH.mintAndApprove(address(this), 100_000 ether, address(protocol), type(uint256).max);
    }

    /**
     * @custom:scenario Check that the multiplier increases with positive funding (more long trading expo than vault)
     * @custom:given Twice the long trading expo compared to the vault trading expo
     * @custom:when The funding is positive during 10 days
     * @custom:then The liquidation multiplier increases
     */
    function test_liquidationMultiplierIncrease() public {
        skip(1 hours);
        bytes memory priceData = abi.encode(params.initialPrice);
        // create a long position to have positive funding
<<<<<<< HEAD
        protocol.initiateOpenPosition(
            10 ether, params.initialPrice / 2, priceData, PreviousActionsData(new bytes[](0), new uint128[](0))
        );
        skip(oracleMiddleware.getValidationDelay() + 1);
        protocol.validateOpenPosition(priceData, PreviousActionsData(new bytes[](0), new uint128[](0)));
=======
        protocol.initiateOpenPosition(10 ether, params.initialPrice / 2, priceData, "");
        _waitDelay();
        protocol.validateOpenPosition(priceData, "");
>>>>>>> 908325f9
        assertGt(protocol.i_longTradingExpo(params.initialPrice), protocol.i_vaultTradingExpo(params.initialPrice));

        // positive funding applies
        skip(10 days);

        // We need to call liquidate to trigger the refresh of the multiplier
        protocol.liquidate(priceData, 0);
        assertGt(protocol.getLiquidationMultiplier(), 10 ** protocol.LIQUIDATION_MULTIPLIER_DECIMALS());
    }

    /**
     * @custom:scenario Check that the multiplier decreases with negative funding (more vault trading expo than long)
     * @custom:given Twice the vault trading expo compared to the long trading expo
     * @custom:when The funding is negative during 10 days
     * @custom:then The liquidation multiplier decreases
     */
    function test_liquidationMultiplierDecrease() public {
        skip(1 hours);
        bytes memory priceData = abi.encode(params.initialPrice);
        // create a deposit to have negative funding
<<<<<<< HEAD
        protocol.initiateDeposit(10 ether, priceData, PreviousActionsData(new bytes[](0), new uint128[](0)));
        skip(oracleMiddleware.getValidationDelay() + 1);
        protocol.validateDeposit(priceData, PreviousActionsData(new bytes[](0), new uint128[](0)));
=======
        protocol.initiateDeposit(10 ether, priceData, "");
        _waitDelay();
        protocol.validateDeposit(priceData, "");
>>>>>>> 908325f9
        assertGt(protocol.i_vaultTradingExpo(params.initialPrice), protocol.i_longTradingExpo(params.initialPrice));

        // positive funding applies
        skip(10 days);

        // We need to call liquidate to trigger the refresh of the multiplier
        protocol.liquidate(priceData, 0);
        assertLt(protocol.getLiquidationMultiplier(), 10 ** protocol.LIQUIDATION_MULTIPLIER_DECIMALS());
    }
}<|MERGE_RESOLUTION|>--- conflicted
+++ resolved
@@ -29,17 +29,11 @@
         skip(1 hours);
         bytes memory priceData = abi.encode(params.initialPrice);
         // create a long position to have positive funding
-<<<<<<< HEAD
         protocol.initiateOpenPosition(
             10 ether, params.initialPrice / 2, priceData, PreviousActionsData(new bytes[](0), new uint128[](0))
         );
-        skip(oracleMiddleware.getValidationDelay() + 1);
+        _waitDelay();
         protocol.validateOpenPosition(priceData, PreviousActionsData(new bytes[](0), new uint128[](0)));
-=======
-        protocol.initiateOpenPosition(10 ether, params.initialPrice / 2, priceData, "");
-        _waitDelay();
-        protocol.validateOpenPosition(priceData, "");
->>>>>>> 908325f9
         assertGt(protocol.i_longTradingExpo(params.initialPrice), protocol.i_vaultTradingExpo(params.initialPrice));
 
         // positive funding applies
@@ -60,15 +54,9 @@
         skip(1 hours);
         bytes memory priceData = abi.encode(params.initialPrice);
         // create a deposit to have negative funding
-<<<<<<< HEAD
         protocol.initiateDeposit(10 ether, priceData, PreviousActionsData(new bytes[](0), new uint128[](0)));
-        skip(oracleMiddleware.getValidationDelay() + 1);
+        _waitDelay();
         protocol.validateDeposit(priceData, PreviousActionsData(new bytes[](0), new uint128[](0)));
-=======
-        protocol.initiateDeposit(10 ether, priceData, "");
-        _waitDelay();
-        protocol.validateDeposit(priceData, "");
->>>>>>> 908325f9
         assertGt(protocol.i_vaultTradingExpo(params.initialPrice), protocol.i_longTradingExpo(params.initialPrice));
 
         // positive funding applies
