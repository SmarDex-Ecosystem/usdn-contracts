// SPDX-License-Identifier: UNLICENSED
pragma solidity 0.8.20;

import { SafeCast } from "@openzeppelin/contracts/utils/math/SafeCast.sol";

import { UsdnProtocolBaseFixture } from "test/unit/UsdnProtocol/utils/Fixtures.sol";

import { ProtocolAction } from "src/interfaces/UsdnProtocol/IUsdnProtocolTypes.sol";

/**
 * @custom:feature The `multiplier` variable of the USDN Protocol
 * @custom:background Given a protocol initialized with default params
 */
contract TestUsdnProtocolMultiplier is UsdnProtocolBaseFixture {
    using SafeCast for uint256;

    function setUp() public {
        super._setUp(DEFAULT_PARAMS);
    }

    /**
     * @custom:scenario Check that the multiplier increases with positive funding (more long trading expo than vault)
     * @custom:given Twice the long trading expo compared to the vault trading expo
     * @custom:when The funding is positive during 10 days
     * @custom:then The liquidation multiplier increases
     */
    function test_liquidationMultiplierIncrease() public {
        skip(1 hours);
        bytes memory priceData = abi.encode(params.initialPrice);
        // create a long position to have positive funding
<<<<<<< HEAD
        protocol.initiateOpenPosition{ value: securityDepositValue }(10 ether, params.initialPrice / 2, priceData, "");
        _waitDelay();
        protocol.validateOpenPosition(priceData, "");
=======
        setUpUserPositionInLong(
            address(this), ProtocolAction.ValidateOpenPosition, 10 ether, params.initialPrice / 2, params.initialPrice
        );
>>>>>>> f50cbb41
        assertGt(protocol.i_longTradingExpo(params.initialPrice), protocol.i_vaultTradingExpo(params.initialPrice));

        // positive funding applies
        skip(10 days);

        // We need to call liquidate to trigger the refresh of the multiplier
        protocol.liquidate(priceData, 0);
        assertGt(protocol.getLiquidationMultiplier(), 10 ** protocol.LIQUIDATION_MULTIPLIER_DECIMALS());
    }

    /**
     * @custom:scenario Check that the multiplier decreases with negative funding (more vault trading expo than long)
     * @custom:given Twice the vault trading expo compared to the long trading expo
     * @custom:when The funding is negative during 10 days
     * @custom:then The liquidation multiplier decreases
     */
    function test_liquidationMultiplierDecrease() public {
        skip(1 hours);
        bytes memory priceData = abi.encode(params.initialPrice);
        // create a deposit to have negative funding
<<<<<<< HEAD
        protocol.initiateDeposit{ value: securityDepositValue }(10 ether, priceData, "");
        _waitDelay();
        protocol.validateDeposit(priceData, "");
=======
        setUpUserPositionInVault(address(this), ProtocolAction.ValidateDeposit, 10 ether, params.initialPrice);
>>>>>>> f50cbb41
        assertGt(protocol.i_vaultTradingExpo(params.initialPrice), protocol.i_longTradingExpo(params.initialPrice));

        // positive funding applies
        skip(10 days);

        // We need to call liquidate to trigger the refresh of the multiplier
        protocol.liquidate(priceData, 0);
        assertLt(protocol.getLiquidationMultiplier(), 10 ** protocol.LIQUIDATION_MULTIPLIER_DECIMALS());
    }
}<|MERGE_RESOLUTION|>--- conflicted
+++ resolved
@@ -28,15 +28,9 @@
         skip(1 hours);
         bytes memory priceData = abi.encode(params.initialPrice);
         // create a long position to have positive funding
-<<<<<<< HEAD
-        protocol.initiateOpenPosition{ value: securityDepositValue }(10 ether, params.initialPrice / 2, priceData, "");
-        _waitDelay();
-        protocol.validateOpenPosition(priceData, "");
-=======
         setUpUserPositionInLong(
             address(this), ProtocolAction.ValidateOpenPosition, 10 ether, params.initialPrice / 2, params.initialPrice
         );
->>>>>>> f50cbb41
         assertGt(protocol.i_longTradingExpo(params.initialPrice), protocol.i_vaultTradingExpo(params.initialPrice));
 
         // positive funding applies
@@ -57,13 +51,7 @@
         skip(1 hours);
         bytes memory priceData = abi.encode(params.initialPrice);
         // create a deposit to have negative funding
-<<<<<<< HEAD
-        protocol.initiateDeposit{ value: securityDepositValue }(10 ether, priceData, "");
-        _waitDelay();
-        protocol.validateDeposit(priceData, "");
-=======
         setUpUserPositionInVault(address(this), ProtocolAction.ValidateDeposit, 10 ether, params.initialPrice);
->>>>>>> f50cbb41
         assertGt(protocol.i_vaultTradingExpo(params.initialPrice), protocol.i_longTradingExpo(params.initialPrice));
 
         // positive funding applies
