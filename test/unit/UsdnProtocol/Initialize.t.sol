// SPDX-License-Identifier: UNLICENSED
pragma solidity 0.8.26;

<<<<<<< HEAD
=======
import { IAccessControl } from "@openzeppelin/contracts/access/IAccessControl.sol";
>>>>>>> ef17cb87
import { UnsafeUpgrades } from "openzeppelin-foundry-upgrades/Upgrades.sol";

import { ADMIN, DEPLOYER } from "../../utils/Constants.sol";
import { IUsdnProtocolHandler } from "../../utils/IUsdnProtocolHandler.sol";
import { UsdnProtocolBaseFixture } from "./utils/Fixtures.sol";
import { UsdnProtocolHandler } from "./utils/Handler.sol";

import { Usdn } from "../../../src/Usdn/Usdn.sol";
import { UsdnProtocolFallback } from "../../../src/UsdnProtocol/UsdnProtocolFallback.sol";
<<<<<<< HEAD
=======
import { HugeUint } from "../../../src/libraries/HugeUint.sol";
>>>>>>> ef17cb87

/**
 * @custom:feature Test the functions linked to initialization of the protocol
 * @custom:given An uninitialized protocol
 */
contract TestUsdnProtocolInitialize is UsdnProtocolBaseFixture {
    uint128 public constant INITIAL_DEPOSIT = 100 ether;
    uint128 public constant INITIAL_POSITION = 100 ether;
    uint128 public constant INITIAL_PRICE = 3000 ether;

    function setUp() public {
        super._setUp(DEFAULT_PARAMS);
        vm.startPrank(ADMIN);
        usdn = new Usdn(address(0), address(0));

        UsdnProtocolFallback protocolFallback = new UsdnProtocolFallback();
        UsdnProtocolHandler test = new UsdnProtocolHandler();
        address proxy = UnsafeUpgrades.deployUUPSProxy(
            address(test),
            abi.encodeCall(
                UsdnProtocolHandler.initializeStorageHandler,
                (
                    usdn,
                    sdex,
                    wstETH,
                    oracleMiddleware,
                    liquidationRewardsManager,
<<<<<<< HEAD
                    100, // tick spacing 100 = 1%
                    ADMIN, // Fee collector
                    Roles({
                        setExternalAdmin: address(this),
                        criticalFunctionsAdmin: address(this),
                        setProtocolParamsAdmin: address(this),
                        setUsdnParamsAdmin: address(this),
                        setOptionsAdmin: address(this)
=======
                    100, // tick spacing 100 = ~1.005%
                    ADMIN, // Fee collector
                    Managers({
                        setExternalManager: address(this),
                        criticalFunctionsManager: address(this),
                        setProtocolParamsManager: address(this),
                        setUsdnParamsManager: address(this),
                        setOptionsManager: address(this),
                        proxyUpgradeManager: address(this)
>>>>>>> ef17cb87
                    }),
                    protocolFallback
                )
            )
        );
        protocol = IUsdnProtocolHandler(proxy);

        usdn.grantRole(usdn.MINTER_ROLE(), address(protocol));
        usdn.grantRole(usdn.REBASER_ROLE(), address(protocol));

        protocol.beginDefaultAdminTransfer(address(this));
        vm.stopPrank();
        skip(1);
        protocol.acceptDefaultAdminTransfer();
        wstETH.mintAndApprove(address(this), 10_000 ether, address(protocol), type(uint256).max);
    }

    /**
     * @custom:scenario Deployer creates an initial deposit via the internal function
     * @custom:when The deployer calls the internal function to create an initial deposit
     * @custom:then The deployer's wstETH balance is decreased by the deposit amount
     * @custom:and The protocol's wstETH balance is increased by the deposit amount
     * @custom:and The deployer's USDN balance is increased by the minted amount
     * @custom:and The dead address' USDN balance is increased by the minimum USDN supply
     * @custom:and The vault balance is equal to the deposit amount
     * @custom:and The `InitiatedDeposit` event is emitted
     * @custom:and The `ValidatedDeposit` event is emitted for the dead address
     * @custom:and The `ValidatedDeposit` event is emitted for the deployer
     */
    function test_createInitialDeposit() public {
        uint256 expectedUsdnMinted = (
            uint256(INITIAL_DEPOSIT) * INITIAL_PRICE
                / 10 ** (protocol.getAssetDecimals() + protocol.getPriceFeedDecimals() - protocol.TOKENS_DECIMALS())
        ) - protocol.MIN_USDN_SUPPLY();
        uint256 assetBalanceBefore = wstETH.balanceOf(address(this));

        vm.expectEmit();
<<<<<<< HEAD
        emit InitiatedDeposit(address(this), address(this), INITIAL_DEPOSIT, block.timestamp, 0);
=======
        emit InitiatedDeposit(address(this), address(this), INITIAL_DEPOSIT, 0, block.timestamp, 0);
>>>>>>> ef17cb87
        vm.expectEmit();
        emit ValidatedDeposit(
            protocol.DEAD_ADDRESS(), protocol.DEAD_ADDRESS(), 0, protocol.MIN_USDN_SUPPLY(), block.timestamp
        );
        vm.expectEmit();
        emit ValidatedDeposit(address(this), address(this), INITIAL_DEPOSIT, expectedUsdnMinted, block.timestamp);
        protocol.i_createInitialDeposit(INITIAL_DEPOSIT, INITIAL_PRICE);

        assertEq(wstETH.balanceOf(address(this)), assetBalanceBefore - INITIAL_DEPOSIT, "deployer wstETH balance");
        assertEq(wstETH.balanceOf(address(protocol)), INITIAL_DEPOSIT, "protocol wstETH balance");
        assertEq(usdn.balanceOf(address(this)), expectedUsdnMinted, "deployer USDN balance");
        assertEq(usdn.balanceOf(protocol.DEAD_ADDRESS()), protocol.MIN_USDN_SUPPLY(), "dead address USDN balance");
        assertEq(protocol.getBalanceVault(), INITIAL_DEPOSIT, "vault balance");
    }

    /**
     * @custom:scenario Deployer creates an initial position via the internal function
     * @custom:when The deployer calls the internal function to create an initial position
     * @custom:then The deployer's wstETH balance is decreased by the position amount
     * @custom:and The protocol's wstETH balance is increased by the position amount
     * @custom:and The `InitiatedOpenPosition` event is emitted
     * @custom:and The `ValidatedOpenPosition` event is emitted
     * @custom:and The position is stored in the protocol
     */
    function test_createInitialPosition() public {
        int24 tickWithoutPenalty = protocol.getEffectiveTickForPrice(INITIAL_PRICE / 2);
        int24 expectedTick = tickWithoutPenalty + int24(protocol.getLiquidationPenalty());
        uint128 posTotalExpo = 2 * INITIAL_POSITION;
        uint256 assetBalanceBefore = wstETH.balanceOf(address(this));

        vm.expectEmit();
        emit InitiatedOpenPosition(
            address(this),
            address(this),
            uint40(block.timestamp),
            posTotalExpo,
            INITIAL_POSITION,
            INITIAL_PRICE,
            PositionId(expectedTick, 0, 0)
        );
        vm.expectEmit();
        emit ValidatedOpenPosition(
            address(this), address(this), posTotalExpo, INITIAL_PRICE, PositionId(expectedTick, 0, 0)
        );
        protocol.i_createInitialPosition(INITIAL_POSITION, INITIAL_PRICE, expectedTick, posTotalExpo);

        assertEq(wstETH.balanceOf(address(this)), assetBalanceBefore - INITIAL_POSITION, "deployer wstETH balance");
        assertEq(wstETH.balanceOf(address(protocol)), INITIAL_POSITION, "protocol wstETH balance");
        assertEq(protocol.getBalanceLong(), INITIAL_POSITION, "protocol long balance");

        (Position memory pos,) = protocol.getLongPosition(PositionId(expectedTick, 0, 0));
        assertEq(pos.user, address(this), "position user");
        assertEq(pos.amount, INITIAL_POSITION, "position amount");
        assertEq(pos.totalExpo, posTotalExpo, "position total expo");
        assertEq(pos.timestamp, block.timestamp, "position timestamp");
    }

    /**
     * @custom:scenario Balanced protocol initialization
     * @custom:given Imbalance checks are 2% for deposit and 2% for open long
     * @custom:and The minLongPosition setting is at 0
     * @custom:when The deployer initializes the protocol with balanced amounts
     * @custom:then The transaction completes successfully
     */
    function test_checkInitImbalance() public {
        protocol.setExpoImbalanceLimits(200, 200, 0, 0, 0, 0); // 2%
        protocol.setMinLongPosition(0);

        uint128 depositAmount = 100 ether;
        uint128 longAmount = 100 ether;
        protocol.i_checkInitImbalance(longAmount * 2, longAmount, depositAmount);

        depositAmount = 102 ether;
        protocol.i_checkInitImbalance(longAmount * 2, longAmount, depositAmount);

        depositAmount = 100 ether;
        longAmount = 102 ether;
        protocol.i_checkInitImbalance(longAmount * 2, longAmount, depositAmount);
    }

    /**
     * @custom:scenario Imbalanced protocol initialization with disabled imbalance checks
     * @custom:given Imbalance checks are disabled
     * @custom:when The deployer initializes the protocol with imbalanced amounts
     * @custom:then The transaction completes successfully
     */
    function test_checkInitImbalanceDisabled() public {
        protocol.setExpoImbalanceLimits(0, 0, 0, 0, 0, 0); // disabled

        uint128 depositAmount = 1000 ether;
        uint128 longAmount = 100 ether;
        protocol.i_checkInitImbalance(longAmount * 2, longAmount, depositAmount);

        depositAmount = 100 ether;
        longAmount = 1000 ether;
        protocol.i_checkInitImbalance(longAmount * 2, longAmount, depositAmount);
    }

    /**
     * @custom:scenario Imbalanced protocol initialization with too big deposit
     * @custom:given Imbalance checks are 2% for deposits
     * @custom:when The deployer initializes the protocol with a deposit amount that is too big
     * @custom:then The transaction reverts with the error `UsdnProtocolImbalanceLimitReached`
     */
    function test_RevertWhen_checkInitImbalanceDepositTooBig() public {
        protocol.setExpoImbalanceLimits(0, 200, 0, 0, 0, 0); // 2% for deposit

        uint128 depositAmount = 102.01 ether;
        uint128 longAmount = 100 ether;

        vm.expectRevert(abi.encodeWithSelector(UsdnProtocolImbalanceLimitReached.selector, 201));
        protocol.i_checkInitImbalance(longAmount * 2, longAmount, depositAmount);
    }

    /**
     * @custom:scenario Imbalanced protocol initialization with too big long position
     * @custom:given Imbalance checks are 2% for open long
     * @custom:when The deployer initializes the protocol with a long amount that is too big
     * @custom:then The transaction reverts with the error `UsdnProtocolImbalanceLimitReached`
     */
    function test_RevertWhen_checkInitImbalanceLongTooBig() public {
        protocol.setExpoImbalanceLimits(200, 0, 0, 0, 0, 0); // 2% for open

        uint128 depositAmount = 100 ether;
        uint128 longAmount = 102.01 ether;

        vm.expectRevert(abi.encodeWithSelector(UsdnProtocolImbalanceLimitReached.selector, 201));
        protocol.i_checkInitImbalance(longAmount * 2, longAmount, depositAmount);
    }

    /**
     * @custom:scenario Deployer initializes the protocol
     * @custom:when The deployer calls the `initialize` function
     * @custom:then The deployer's wstETH balance is decreased by the deposit and position amounts
     * @custom:and The protocol's wstETH balance is increased by the deposit and position amounts
     * @custom:and The deployer's USDN balance is increased by the minted amount
     * @custom:and The dead address' USDN balance is increased by the minimum USDN supply
     * @custom:and All the events are emitted
     * @custom:and The position is stored in the protocol
     */
    function test_initialize() public {
        uint256 expectedUsdnMinted = (
            uint256(INITIAL_DEPOSIT) * INITIAL_PRICE
                / 10 ** (protocol.getAssetDecimals() + protocol.getPriceFeedDecimals() - protocol.TOKENS_DECIMALS())
        ) - protocol.MIN_USDN_SUPPLY();
        (int24 expectedTick, uint128 liquidationPriceWithoutPenalty) = protocol.i_getTickFromDesiredLiqPrice(
            INITIAL_PRICE / 2,
            INITIAL_PRICE,
            0,
            HugeUint.wrap(0),
            protocol.getTickSpacing(),
            protocol.getLiquidationPenalty()
        );
        uint128 expectedPosTotalExpo =
            protocol.i_calcPositionTotalExpo(INITIAL_DEPOSIT, INITIAL_PRICE, liquidationPriceWithoutPenalty);
        uint256 assetBalanceBefore = wstETH.balanceOf(address(this));

        vm.expectEmit();
<<<<<<< HEAD
        emit InitiatedDeposit(address(this), address(this), INITIAL_DEPOSIT, block.timestamp, 0);
=======
        emit InitiatedDeposit(address(this), address(this), INITIAL_DEPOSIT, 0, block.timestamp, 0);
>>>>>>> ef17cb87
        vm.expectEmit();
        emit ValidatedDeposit(
            protocol.DEAD_ADDRESS(), protocol.DEAD_ADDRESS(), 0, protocol.MIN_USDN_SUPPLY(), block.timestamp
        );
        vm.expectEmit();
        emit ValidatedDeposit(address(this), address(this), INITIAL_DEPOSIT, expectedUsdnMinted, block.timestamp);
        vm.expectEmit();
        emit InitiatedOpenPosition(
            address(this),
            address(this),
            uint40(block.timestamp),
            expectedPosTotalExpo,
            INITIAL_POSITION,
            INITIAL_PRICE,
            PositionId(expectedTick, 0, 0)
        );
        vm.expectEmit();
        emit ValidatedOpenPosition(
            address(this), address(this), expectedPosTotalExpo, INITIAL_PRICE, PositionId(expectedTick, 0, 0)
        );
        protocol.initialize(INITIAL_DEPOSIT, INITIAL_POSITION, INITIAL_PRICE / 2, abi.encode(INITIAL_PRICE));

        assertEq(
            wstETH.balanceOf(address(this)),
            assetBalanceBefore - INITIAL_DEPOSIT - INITIAL_POSITION,
            "deployer wstETH balance"
        );
        assertEq(wstETH.balanceOf(address(protocol)), INITIAL_DEPOSIT + INITIAL_POSITION, "protocol wstETH balance");
        assertEq(usdn.balanceOf(address(this)), expectedUsdnMinted, "deployer USDN balance");
        assertEq(usdn.balanceOf(protocol.DEAD_ADDRESS()), protocol.MIN_USDN_SUPPLY(), "dead address USDN balance");

        (Position memory pos,) = protocol.getLongPosition(PositionId(expectedTick, 0, 0));
        assertEq(pos.user, address(this), "position user");
        assertEq(pos.amount, INITIAL_POSITION, "position amount");
        assertEq(pos.totalExpo, expectedPosTotalExpo, "position total expo");
        assertEq(pos.timestamp, block.timestamp, "position timestamp");
    }

    /**
     * @custom:scenario Initialize with a deposit amount so low that a position cannot be opened afterwards
     * @custom:given A minLongPosition amount of 2 ether
     * @custom:and An imbalance limit of 2% for deposits
     * @custom:when The deployer calls the `initialize` function with a deposit amount too low
     * @custom:then The transaction reverts with the error `UsdnProtocolMinInitAmount`
     */
    function test_RevertWhen_initializeDepositAmountLow() public {
        protocol.setExpoImbalanceLimits(0, 200, 0, 0, 0, 0); // 2% for deposit
        protocol.setMinLongPosition(2 ether);

        uint128 minInitAmount = uint128(protocol.getMinLongPosition() * 2);
        uint128 initialDeposit =
            uint128(BPS_DIVISOR * minInitAmount / uint256(protocol.getDepositExpoImbalanceLimitBps()));
        uint128 initialLong = initialDeposit;

        int24 tick = protocol.getEffectiveTickForPrice(INITIAL_PRICE / 2);
        uint128 price = protocol.getEffectivePriceForTick(tick);

        vm.expectRevert(abi.encodeWithSelector(UsdnProtocolMinInitAmount.selector));
        protocol.initialize(initialDeposit - 1 ether, initialLong - 1 ether, price, abi.encode(price * 2));
    }

    /**
     * @custom:scenario Initialize with a long amount so low that a position cannot be opened afterwards
     * @custom:given a minLongPosition amount of 2 ether
     * @custom:and An imbalance limit of 2% for opening long positions
     * @custom:when The deployer calls the `initialize` function with a long amount too low
     * @custom:then The transaction reverts with the error `UsdnProtocolMinInitAmount`
     */
    function test_RevertWhen_initializeLongAmountLow() public {
        protocol.setExpoImbalanceLimits(200, 0, 0, 0, 0, 0); // 2% for open
        protocol.setMinLongPosition(2 ether);

        uint128 minInitAmount = uint128(protocol.getMinLongPosition() * 2);
        uint128 initialLong = uint128(BPS_DIVISOR * minInitAmount / uint256(protocol.getOpenExpoImbalanceLimitBps()));
        uint128 initialDeposit = initialLong;

        int24 tick = protocol.getEffectiveTickForPrice(INITIAL_PRICE / 2);
        uint128 price = protocol.getEffectivePriceForTick(tick);

        vm.expectRevert(abi.encodeWithSelector(UsdnProtocolMinInitAmount.selector));
        protocol.initialize(initialDeposit - 1 ether, initialLong - 1 ether, price, abi.encode(price * 2));
    }

    /**
     * @custom:scenario Initialize while some USDN that was minted previously
     * @custom:given Some USDN was minted before initialization
     * @custom:when The deployer calls the `initialize` function
     * @custom:then The transaction reverts with the error `UsdnProtocolInvalidUsdn`
     */
    function test_RevertWhen_initializeUsdnSupply() public {
        vm.prank(address(protocol));
        usdn.mint(address(this), 100 ether);

        vm.expectRevert(abi.encodeWithSelector(UsdnProtocolInvalidUsdn.selector, address(usdn)));
        protocol.initialize(INITIAL_DEPOSIT, INITIAL_POSITION, INITIAL_PRICE / 2, abi.encode(INITIAL_PRICE));
    }

    /**
     * @custom:scenario Send too much ether while initializing
     * @custom:given The oracle is free to use
     * @custom:when The deployer sends ether while initializing the protocol
     * @custom:then The protocol refunds the excess ether and the balance remains the same
     */
    function test_initializeRefundEther() public {
        uint256 balanceBefore = address(this).balance;
        protocol.initialize{ value: 1 ether }(
            INITIAL_DEPOSIT, INITIAL_POSITION, INITIAL_PRICE / 2, abi.encode(INITIAL_PRICE)
        );
        assertEq(address(this).balance, balanceBefore, "balance");
    }

    /**
     * @custom:scenario Frontrun the protocol initialization by calling the `initialize` function with a non-admin
     * address
     * @custom:when The attacker calls the `initialize` function
     * @custom:then The transaction reverts with the error `AccessControlUnauthorizedAccount`
     */
    function test_RevertWhen_Frontrun() public {
        bytes32 DEFAULT_ADMIN_ROLE = 0x00;
        vm.prank(address(0));
        vm.expectRevert(
            abi.encodeWithSelector(
                IAccessControl.AccessControlUnauthorizedAccount.selector, address(0), DEFAULT_ADMIN_ROLE
            )
        );
        protocol.initialize(INITIAL_DEPOSIT, INITIAL_POSITION, INITIAL_PRICE / 2, abi.encode(INITIAL_PRICE));
    }

    /**
     * @custom:scenario Owner initialize protocol with position that has a leverage too low
     * @custom:when Owner initialize an open position with a leverage of 1.033
     * @custom:then The protocol reverts with UsdnProtocolLeverageTooLow
     */
    function test_RevertWhen_initializePositionLowLeverage() public {
        vm.expectRevert(UsdnProtocolLeverageTooLow.selector);
        protocol.initialize(INITIAL_DEPOSIT, INITIAL_POSITION * 30, INITIAL_PRICE / 31, abi.encode(INITIAL_PRICE));
    }

    /**
     * @custom:scenario Owner initialize protocol with position that has a leverage too high
     * @custom:when Owner initialize an open position with a leverage of 10.8
     * @custom:then The protocol reverts with UsdnProtocolLeverageTooHigh
     */
    function test_RevertWhen_initializePositionHighLeverage() public {
        vm.expectRevert(UsdnProtocolLeverageTooHigh.selector);
        protocol.initialize(
            INITIAL_DEPOSIT, INITIAL_POSITION / 10, (INITIAL_PRICE * 10) / 11, abi.encode(INITIAL_PRICE)
        );
    }

    receive() external payable { }
}<|MERGE_RESOLUTION|>--- conflicted
+++ resolved
@@ -1,10 +1,7 @@
 // SPDX-License-Identifier: UNLICENSED
 pragma solidity 0.8.26;
 
-<<<<<<< HEAD
-=======
 import { IAccessControl } from "@openzeppelin/contracts/access/IAccessControl.sol";
->>>>>>> ef17cb87
 import { UnsafeUpgrades } from "openzeppelin-foundry-upgrades/Upgrades.sol";
 
 import { ADMIN, DEPLOYER } from "../../utils/Constants.sol";
@@ -14,10 +11,7 @@
 
 import { Usdn } from "../../../src/Usdn/Usdn.sol";
 import { UsdnProtocolFallback } from "../../../src/UsdnProtocol/UsdnProtocolFallback.sol";
-<<<<<<< HEAD
-=======
 import { HugeUint } from "../../../src/libraries/HugeUint.sol";
->>>>>>> ef17cb87
 
 /**
  * @custom:feature Test the functions linked to initialization of the protocol
@@ -45,16 +39,6 @@
                     wstETH,
                     oracleMiddleware,
                     liquidationRewardsManager,
-<<<<<<< HEAD
-                    100, // tick spacing 100 = 1%
-                    ADMIN, // Fee collector
-                    Roles({
-                        setExternalAdmin: address(this),
-                        criticalFunctionsAdmin: address(this),
-                        setProtocolParamsAdmin: address(this),
-                        setUsdnParamsAdmin: address(this),
-                        setOptionsAdmin: address(this)
-=======
                     100, // tick spacing 100 = ~1.005%
                     ADMIN, // Fee collector
                     Managers({
@@ -64,7 +48,6 @@
                         setUsdnParamsManager: address(this),
                         setOptionsManager: address(this),
                         proxyUpgradeManager: address(this)
->>>>>>> ef17cb87
                     }),
                     protocolFallback
                 )
@@ -102,11 +85,7 @@
         uint256 assetBalanceBefore = wstETH.balanceOf(address(this));
 
         vm.expectEmit();
-<<<<<<< HEAD
-        emit InitiatedDeposit(address(this), address(this), INITIAL_DEPOSIT, block.timestamp, 0);
-=======
         emit InitiatedDeposit(address(this), address(this), INITIAL_DEPOSIT, 0, block.timestamp, 0);
->>>>>>> ef17cb87
         vm.expectEmit();
         emit ValidatedDeposit(
             protocol.DEAD_ADDRESS(), protocol.DEAD_ADDRESS(), 0, protocol.MIN_USDN_SUPPLY(), block.timestamp
@@ -265,11 +244,7 @@
         uint256 assetBalanceBefore = wstETH.balanceOf(address(this));
 
         vm.expectEmit();
-<<<<<<< HEAD
-        emit InitiatedDeposit(address(this), address(this), INITIAL_DEPOSIT, block.timestamp, 0);
-=======
         emit InitiatedDeposit(address(this), address(this), INITIAL_DEPOSIT, 0, block.timestamp, 0);
->>>>>>> ef17cb87
         vm.expectEmit();
         emit ValidatedDeposit(
             protocol.DEAD_ADDRESS(), protocol.DEAD_ADDRESS(), 0, protocol.MIN_USDN_SUPPLY(), block.timestamp
