// SPDX-License-Identifier: UNLICENSED
pragma solidity 0.8.26;

import { ADMIN, USER_1 } from "../../../utils/Constants.sol";
import { UsdnProtocolBaseFixture } from "../utils/Fixtures.sol";

import { UsdnProtocolConstantsLibrary as Constants } from
    "../../../../src/UsdnProtocol/libraries/UsdnProtocolConstantsLibrary.sol";
import { InitializableReentrancyGuard } from "../../../../src/utils/InitializableReentrancyGuard.sol";

/**
 * @custom:feature The initiateOpenPosition function of the UsdnProtocolActions contract
 * @custom:background Given a protocol initialized with default params
 * @custom:and A user with 10 wstETH in their wallet
 */
contract TestUsdnProtocolActionsInitiateOpenPosition is UsdnProtocolBaseFixture {
    uint256 internal constant INITIAL_WSTETH_BALANCE = 10 ether;
    uint256 internal constant LONG_AMOUNT = 1 ether;
    uint128 internal constant CURRENT_PRICE = 2000 ether;

    /// @notice Trigger a reentrancy after receiving ether
    bool internal _reenter;

    struct ValueToCheckBefore {
        uint256 balance;
        uint256 protocolBalance;
        uint256 totalPositions;
        uint256 totalExpo;
        uint256 balanceLong;
        uint256 balanceVault;
    }

    struct ExpectedValues {
        int24 expectedTick;
        uint256 expectedPosTotalExpo;
        uint256 expectedPosValue;
    }

    struct TestData {
        uint128 validatePrice;
        int24 validateTick;
        uint8 originalLiqPenalty;
        PositionId tempPosId;
        uint256 validateTickVersion;
        uint256 validateIndex;
        uint128 expectedLeverage;
    }

    function setUp() public {
        super._setUp(DEFAULT_PARAMS);
        wstETH.mintAndApprove(address(this), INITIAL_WSTETH_BALANCE, address(protocol), type(uint256).max);
    }

    /**
     * @custom:scenario The user initiates an open position action
     * @custom:given The amount of collateral is 1 wstETH and the current price is 2000$
     * @custom:when The user initiates an open position with 1 wstETH and a desired liquidation price of ~1333$ (approx
     * 3x leverage)
     * @custom:then The protocol creates the position and emits the InitiatedOpenPosition event
     * @custom:and the state changes are as expected
     */
    function test_initiateOpenPosition() public {
        _initiateOpenPositionScenario(address(this), address(this));
    }

    /**
     * @custom:scenario The user initiates an open position action for another user
     * @custom:given The amount of collateral is 1 wstETH and the current price is 2000$
     * @custom:when The sender initiates an open position with 1 wstETH and a desired liquidation price of ~1333$
     * (approx 3x leverage)
     * @custom:then The protocol creates the position for the defined
     * user and emits the InitiatedOpenPosition event
     * @custom:and the state changes are as expected
     */
    function test_initiateOpenPositionForAnotherUser() public {
        _initiateOpenPositionScenario(USER_1, USER_1);
    }

    /**
     * @custom:scenario The user initiates an open position action with a different validator
     * @custom:given The amount of collateral is 1 wstETH and the current price is 2000$
     * @custom:when The user initiates an open position with 1 wstETH and a desired liquidation price of ~1333$
     * (approx 3x leverage) and a different validator
     * @custom:then The protocol creates the position and emits the InitiatedOpenPosition event
     * @custom:and the state changes are as expected
     */
    function test_initiateOpenPositionDifferentValidator() public {
        _initiateOpenPositionScenario(address(this), USER_1);
    }

    function _initiateOpenPositionScenario(address to, address validator) internal {
        uint128 desiredLiqPrice = CURRENT_PRICE * 2 / 3; // leverage approx 3x
        ExpectedValues memory expected;
        expected.expectedTick = protocol.getEffectiveTickForPrice(desiredLiqPrice);
        uint128 liqPriceWithoutPenalty =
            protocol.getEffectivePriceForTick(protocol.i_calcTickWithoutPenalty(expected.expectedTick));
        expected.expectedPosTotalExpo =
            protocol.i_calcPositionTotalExpo(uint128(LONG_AMOUNT), CURRENT_PRICE, liqPriceWithoutPenalty);
        expected.expectedPosValue =
            expected.expectedPosTotalExpo * (CURRENT_PRICE - liqPriceWithoutPenalty) / CURRENT_PRICE;

        // state before opening the position
        ValueToCheckBefore memory before = ValueToCheckBefore({
            balance: wstETH.balanceOf(address(this)),
            protocolBalance: wstETH.balanceOf(address(protocol)),
            totalPositions: protocol.getTotalLongPositions(),
            totalExpo: protocol.getTotalExpo(),
            balanceLong: uint256(protocol.i_longAssetAvailable(CURRENT_PRICE)),
            balanceVault: uint256(protocol.i_vaultAssetAvailable(CURRENT_PRICE))
        });

        vm.expectEmit();
        emit InitiatedOpenPosition(
            to,
            validator,
            uint40(block.timestamp),
            uint128(expected.expectedPosTotalExpo),
            uint128(LONG_AMOUNT),
            CURRENT_PRICE,
            PositionId(expected.expectedTick, 0, 0)
        );
        (bool success, PositionId memory posId) = protocol.initiateOpenPosition(
            uint128(LONG_AMOUNT),
            desiredLiqPrice,
<<<<<<< HEAD
            type(uint128).max,
=======
            protocol.getMaxLeverage(),
>>>>>>> 9e132cd8
            to,
            payable(validator),
            NO_PERMIT2,
            abi.encode(CURRENT_PRICE),
            EMPTY_PREVIOUS_DATA
        );
        assertTrue(success, "success");
        // timestamp is not critical as there is no funding
        int256 posValue = protocol.getPositionValue(posId, CURRENT_PRICE, uint128(block.timestamp));
        assertEq(uint256(posValue), expected.expectedPosValue, "pos value");

        // check state after opening the position
        assertEq(posId.tick, expected.expectedTick, "tick number");
        assertEq(posId.tickVersion, 0, "tick version");
        assertEq(posId.index, 0, "index");

        assertEq(wstETH.balanceOf(address(this)), before.balance - LONG_AMOUNT, "user wstETH balance");
        assertEq(wstETH.balanceOf(address(protocol)), before.protocolBalance + LONG_AMOUNT, "protocol wstETH balance");
        assertEq(protocol.getTotalLongPositions(), before.totalPositions + 1, "total long positions");
        assertEq(protocol.getTotalExpo(), before.totalExpo + expected.expectedPosTotalExpo, "protocol total expo");
        TickData memory tickData = protocol.getTickData(expected.expectedTick);
        assertEq(tickData.totalExpo, expected.expectedPosTotalExpo, "total expo in tick");
        assertEq(tickData.totalPos, 1, "positions in tick");
        assertEq(
            protocol.getBalanceLong() + protocol.getBalanceVault(),
            before.balanceLong + before.balanceVault + LONG_AMOUNT,
            "total balance of protocol"
        );
        assertEq(protocol.getBalanceLong(), before.balanceLong + uint256(posValue), "balance long");

        // the pending action should not yet be actionable by a third party
        (PendingAction[] memory pendingActions,) = protocol.getActionablePendingActions(address(0));
        assertEq(pendingActions.length, 0, "no pending action");

        LongPendingAction memory action = protocol.i_toLongPendingAction(protocol.getUserPendingAction(validator));
        assertTrue(action.action == ProtocolAction.ValidateOpenPosition, "action type");
        assertEq(action.timestamp, block.timestamp, "action timestamp");
        assertEq(action.to, to, "action to");
        assertEq(action.validator, validator, "action validator");
        assertEq(action.tick, expected.expectedTick, "action tick");
        assertEq(action.tickVersion, 0, "action tickVersion");
        assertEq(action.index, 0, "action index");

        // the pending action should be actionable after the validation deadline
        _waitBeforeActionablePendingAction();
        (pendingActions,) = protocol.getActionablePendingActions(address(0));
        action = protocol.i_toLongPendingAction(pendingActions[0]);
        assertEq(action.to, to, "pending action to");
        assertEq(action.validator, validator, "pending action validator");

        Position memory position;
        (position,) = protocol.getLongPosition(posId);
        assertFalse(position.validated, "pos validated");
        assertEq(position.user, to, "user position");
        assertEq(position.timestamp, action.timestamp, "timestamp position");
        assertEq(position.amount, uint128(LONG_AMOUNT), "amount position");
        assertEq(position.totalExpo, expected.expectedPosTotalExpo, "totalExpo position");

        vm.stopPrank();
    }

    /**
     * @custom:scenario A user opens a position in a tick that had a different liquidation penalty than the current
     * value.
     * @custom:given A tick with an existing position and a different liquidation penalty than the current value
     * @custom:when The user opens a new position in the same tick
     * @custom:then The new position is opened with the stored liquidation penalty and not the current one
     */
    function test_initiateOpenPositionDifferentPenalty() public {
        uint128 desiredLiqPrice = CURRENT_PRICE * 9 / 10; // leverage approx 10x
        uint24 originalLiqPenalty = protocol.getLiquidationPenalty();
        uint24 storedLiqPenalty = originalLiqPenalty - 1;

        vm.prank(ADMIN);
        protocol.setLiquidationPenalty(storedLiqPenalty); // set a different liquidation penalty
        // this position is opened to set the liquidation penalty of the tick
        PositionId memory posId = setUpUserPositionInLong(
            OpenParams({
                user: USER_1,
                untilAction: ProtocolAction.ValidateOpenPosition,
                positionSize: uint128(LONG_AMOUNT),
                desiredLiqPrice: desiredLiqPrice,
                price: CURRENT_PRICE
            })
        );

        vm.prank(ADMIN);
        protocol.setLiquidationPenalty(originalLiqPenalty); // restore liquidation penalty
        assertEq(
            protocol.getTickLiquidationPenalty(posId.tick),
            storedLiqPenalty,
            "liquidation penalty of the tick was stored"
        );

        uint128 expectedLiqPrice =
            protocol.getEffectivePriceForTick(protocol.i_calcTickWithoutPenalty(posId.tick, storedLiqPenalty));
        uint256 expectedTotalExpo =
            protocol.i_calcPositionTotalExpo(uint128(LONG_AMOUNT), CURRENT_PRICE, expectedLiqPrice);

        // create position which ends up in the same tick
        (, PositionId memory posId2) = protocol.initiateOpenPosition(
            uint128(LONG_AMOUNT),
            desiredLiqPrice,
<<<<<<< HEAD
            type(uint128).max,
=======
            protocol.getMaxLeverage(),
>>>>>>> 9e132cd8
            address(this),
            payable(address(this)),
            NO_PERMIT2,
            abi.encode(CURRENT_PRICE),
            EMPTY_PREVIOUS_DATA
        );
        assertEq(posId.tick, posId2.tick, "tick is the same");
        (Position memory pos, uint24 liqPenalty) = protocol.getLongPosition(posId2);
        assertEq(pos.totalExpo, expectedTotalExpo, "total expo: stored penalty was used");
        assertEq(liqPenalty, storedLiqPenalty, "pos liquidation penalty");
    }

    /**
     * @custom:scenario A initiate open position liquidates a tick but is not initiated because another tick still
     * needs to be liquidated
     * @custom:given Two positions in different ticks
     * @custom:when The `initiateOpenPosition` function is called with a price below the liq price of both positions
     * @custom:then One of the positions is liquidated
     * @custom:and The new position isn't initiated
     * @custom:and The user wsteth balance does not change
     */
    function test_initiateOpenPositionIsPendingLiquidation() public {
        PositionId memory userPosId = setUpUserPositionInLong(
            OpenParams({
                user: USER_1,
                untilAction: ProtocolAction.ValidateOpenPosition,
                positionSize: uint128(LONG_AMOUNT),
                desiredLiqPrice: params.initialPrice - params.initialPrice / 5,
                price: params.initialPrice
            })
        );

        _waitMockMiddlewarePriceDelay();

        uint256 wstethBalanceBefore = wstETH.balanceOf(address(this));

        (bool success, PositionId memory posId) = protocol.initiateOpenPosition(
            uint128(LONG_AMOUNT),
            params.initialPrice / 10,
<<<<<<< HEAD
            type(uint128).max,
=======
            protocol.getMaxLeverage(),
>>>>>>> 9e132cd8
            address(this),
            payable(address(this)),
            NO_PERMIT2,
            abi.encode(params.initialPrice / 3),
            EMPTY_PREVIOUS_DATA
        );
        assertFalse(success, "success");
        assertEq(posId.tick, protocol.NO_POSITION_TICK(), "pos tick");

        PendingAction memory pending = protocol.getUserPendingAction(address(this));
        assertEq(uint256(pending.action), uint256(ProtocolAction.None), "user 0 should not have a pending action");

        assertEq(
            userPosId.tickVersion + 1,
            protocol.getTickVersion(userPosId.tick),
            "user 1 position should have been liquidated"
        );

        assertEq(wstethBalanceBefore, wstETH.balanceOf(address(this)), "user 0 wsteth balance should not change");
    }

    /**
     * @custom:scenario The user initiates an open position action with a zero amount
     * @custom:when The user initiates an open position with 0 wstETH
     * @custom:then The protocol reverts with UsdnProtocolZeroAmount
     */
    function test_RevertWhen_initiateOpenPositionZeroAmount() public {
        uint256 leverage = protocol.getMaxLeverage();
        vm.expectRevert(UsdnProtocolZeroAmount.selector);
        protocol.initiateOpenPosition(
            0,
            2000 ether,
<<<<<<< HEAD
            type(uint128).max,
=======
            leverage,
>>>>>>> 9e132cd8
            address(this),
            payable(address(this)),
            NO_PERMIT2,
            abi.encode(CURRENT_PRICE),
            EMPTY_PREVIOUS_DATA
        );
    }

    /**
     * @custom:scenario The user initiates an open position action with no recipient
     * @custom:given An initialized USDN protocol
     * @custom:when The user initiates an open position with the address to at zero
     * @custom:then The protocol reverts with UsdnProtocolInvalidAddressTo
     */
    function test_RevertWhen_zeroAddressTo() public {
        uint256 leverage = protocol.getMaxLeverage();
        vm.expectRevert(UsdnProtocolInvalidAddressTo.selector);
        protocol.initiateOpenPosition(
            1 ether,
            2000 ether,
<<<<<<< HEAD
            type(uint128).max,
=======
            leverage,
>>>>>>> 9e132cd8
            address(0),
            payable(address(this)),
            NO_PERMIT2,
            abi.encode(CURRENT_PRICE),
            EMPTY_PREVIOUS_DATA
        );
    }

    /**
     * @custom:scenario The user initiates an open position action with parameter validator defined at zero
     * @custom:given An initialized USDN protocol
     * @custom:when The user initiates an open position with the address validator at zero
     * @custom:then The protocol reverts with UsdnProtocolInvalidAddressValidator
     */
    function test_RevertWhen_zeroAddressValidator() public {
        uint256 leverage = protocol.getMaxLeverage();
        vm.expectRevert(UsdnProtocolInvalidAddressValidator.selector);
        protocol.initiateOpenPosition(
            1 ether,
            2000 ether,
<<<<<<< HEAD
            type(uint128).max,
=======
            leverage,
>>>>>>> 9e132cd8
            address(this),
            payable(address(0)),
            NO_PERMIT2,
            abi.encode(CURRENT_PRICE),
            EMPTY_PREVIOUS_DATA
        );
    }

    /**
     * @custom:scenario The user initiates an open position action with a leverage that's too low
     * @custom:when The user initiates an open position with a desired liquidation price of $0.0000000000001
     * @custom:then The protocol reverts with UsdnProtocolLeverageTooLow
     */
    function test_RevertWhen_initiateOpenPositionLowLeverage() public {
        uint256 leverage = protocol.getMaxLeverage();
        vm.expectRevert(UsdnProtocolLeverageTooLow.selector);
        protocol.initiateOpenPosition(
            uint128(LONG_AMOUNT),
            100_000,
<<<<<<< HEAD
            type(uint128).max,
=======
            leverage,
>>>>>>> 9e132cd8
            address(this),
            payable(address(this)),
            NO_PERMIT2,
            abi.encode(CURRENT_PRICE),
            EMPTY_PREVIOUS_DATA
        );
    }

    /**
     * @custom:scenario The user initiates an open position action with a leverage that's too high
     * @custom:given The maximum leverage is 10x and the current price is $2000
     * @custom:when The user initiates an open position with a desired liquidation price of $1854
     * @custom:then The protocol reverts with UsdnProtocolLeverageTooHigh
     */
    function test_RevertWhen_initiateOpenPositionHighLeverage() public {
        // max liquidation price without liquidation penalty
        uint256 maxLiquidationPrice = protocol.i_getLiquidationPrice(CURRENT_PRICE, uint128(protocol.getMaxLeverage()));
        // add 3% to be above max liquidation price including penalty
        uint128 desiredLiqPrice = uint128(maxLiquidationPrice * 1.03 ether / 1 ether);

        uint256 leverage = protocol.getMaxLeverage();
        vm.expectRevert(UsdnProtocolLeverageTooHigh.selector);
        protocol.initiateOpenPosition(
            uint128(LONG_AMOUNT),
            desiredLiqPrice,
<<<<<<< HEAD
            type(uint128).max,
=======
            leverage,
>>>>>>> 9e132cd8
            address(this),
            payable(address(this)),
            NO_PERMIT2,
            abi.encode(CURRENT_PRICE),
            EMPTY_PREVIOUS_DATA
        );
    }

    /**
     * @custom:scenario The user initiates an open position action with not enough safety margin
     * @custom:given The safety margin is 2% and the current price is $2000
     * @custom:and The maximum leverage is 100x
     * @custom:when The user initiates an open position with a desired liquidation price of $2000
     * @custom:then The protocol reverts with UsdnProtocolLiquidationPriceSafetyMargin
     */
    function test_RevertWhen_initiateOpenPositionSafetyMargin() public {
        // set the max leverage very high to allow for such a case
        uint8 leverageDecimals = protocol.LEVERAGE_DECIMALS();
        vm.prank(ADMIN);
        protocol.setMaxLeverage(uint128(100 * 10 ** leverageDecimals));

        // calculate expected error values
        uint128 expectedMaxLiqPrice =
            uint128(CURRENT_PRICE * (protocol.BPS_DIVISOR() - protocol.getSafetyMarginBps()) / protocol.BPS_DIVISOR());

        int24 expectedTick = protocol.getEffectiveTickForPrice(CURRENT_PRICE);
        uint128 expectedLiqPrice = protocol.getEffectivePriceForTick(expectedTick);

        uint256 leverage = protocol.getMaxLeverage();
        vm.expectRevert(
            abi.encodeWithSelector(
                UsdnProtocolLiquidationPriceSafetyMargin.selector, expectedLiqPrice, expectedMaxLiqPrice
            )
        );
        protocol.initiateOpenPosition(
            uint128(LONG_AMOUNT),
            CURRENT_PRICE,
<<<<<<< HEAD
            type(uint128).max,
=======
            leverage,
>>>>>>> 9e132cd8
            address(this),
            payable(address(this)),
            NO_PERMIT2,
            abi.encode(CURRENT_PRICE),
            EMPTY_PREVIOUS_DATA
        );
    }

    /**
     * @custom:scenario A pending new long position gets liquidated
     * @custom:given A pending new position was liquidated before being validated
     * @custom:and The pending action is stale (tick version mismatch)
     * @custom:when The user opens another position
     * @custom:then The protocol emits a `StalePendingActionRemoved` event
     * @custom:and The transaction does not revert
     */
    function test_initiateOpenPositionWithStalePendingAction() public {
        PositionId memory posId = _createStalePendingActionHelper();

        wstETH.approve(address(protocol), 1 ether);
        bytes memory priceData = abi.encode(uint128(1500 ether));
        // we should be able to open a new position
        vm.expectEmit();
        emit StalePendingActionRemoved(address(this), posId);
        protocol.initiateOpenPosition(
            1 ether,
            1000 ether,
<<<<<<< HEAD
            type(uint128).max,
=======
            protocol.getMaxLeverage(),
>>>>>>> 9e132cd8
            address(this),
            payable(address(this)),
            NO_PERMIT2,
            priceData,
            EMPTY_PREVIOUS_DATA
        );
    }

    /**
     * @custom:scenario The user sends too much ether when initiating a position opening
     * @custom:given The user opens a position
     * @custom:when The user sends 0.5 ether as value in the `initiateOpenPosition` call
     * @custom:then The user gets refunded the excess ether (0.5 ether - validationCost)
     */
    function test_initiateOpenPositionEtherRefund() public {
        oracleMiddleware.setRequireValidationCost(true); // require 1 wei per validation
        uint256 balanceBefore = address(this).balance;
        bytes memory priceData = abi.encode(uint128(2000 ether));
        uint256 validationCost = oracleMiddleware.validationCost(priceData, ProtocolAction.InitiateOpenPosition);
        protocol.initiateOpenPosition{ value: 0.5 ether }(
            uint128(LONG_AMOUNT),
            1000 ether,
<<<<<<< HEAD
            type(uint128).max,
=======
            protocol.getMaxLeverage(),
>>>>>>> 9e132cd8
            address(this),
            payable(address(this)),
            NO_PERMIT2,
            priceData,
            EMPTY_PREVIOUS_DATA
        );
        assertEq(address(this).balance, balanceBefore - validationCost, "user balance after refund");
    }

    /**
     * @custom:scenario The user initiates an open position action with an entry price less than the user's max price
     * @custom:given The current price is $2000
     * @custom:when The user initiates an open position with an entry price of $1999
     * @custom:then The protocol reverts with UsdnProtocolSlippageMaxPriceExceeded
     */
    function test_RevertWhen_initiateOpenPositionWithEntryPriceLessThanUserMaxPrice() public {
        vm.expectRevert(UsdnProtocolSlippageMaxPriceExceeded.selector);
        protocol.initiateOpenPosition(
            1 ether,
            2000 ether,
            CURRENT_PRICE - 1,
            address(this),
            payable(address(this)),
            NO_PERMIT2,
            abi.encode(CURRENT_PRICE),
            EMPTY_PREVIOUS_DATA
        );
    }

    /**
     * @custom:scenario The user initiates an open position action with a reentrancy attempt
     * @custom:given A user being a smart contract that calls initiateOpenPosition with too much ether
     * @custom:and A receive() function that calls initiateOpenPosition again
     * @custom:when The user calls initiateOpenPosition again from the callback
     * @custom:then The call reverts with InitializableReentrancyGuardReentrantCall
     */
    function test_RevertWhen_initiateOpenPositionCalledWithReentrancy() public {
        if (_reenter) {
            uint256 leverage = protocol.getMaxLeverage();
            vm.expectRevert(InitializableReentrancyGuard.InitializableReentrancyGuardReentrantCall.selector);
            protocol.initiateOpenPosition(
                1 ether,
                1500 ether,
<<<<<<< HEAD
                type(uint128).max,
=======
                leverage,
>>>>>>> 9e132cd8
                address(this),
                payable(address(this)),
                NO_PERMIT2,
                abi.encode(CURRENT_PRICE),
                EMPTY_PREVIOUS_DATA
            );
            return;
        }

        _reenter = true;
        // If a reentrancy occurred, the function should have been called 2 times
        vm.expectCall(address(protocol), abi.encodeWithSelector(protocol.initiateOpenPosition.selector), 2);
        // The value sent will cause a refund, which will trigger the receive() function of this contract
        protocol.initiateOpenPosition{ value: 1 }(
            1 ether,
            1500 ether,
<<<<<<< HEAD
            type(uint128).max,
=======
            protocol.getMaxLeverage(),
            address(this),
            payable(address(this)),
            NO_PERMIT2,
            abi.encode(CURRENT_PRICE),
            EMPTY_PREVIOUS_DATA
        );
    }

    /**
     * @custom:scenario The user initiates an open position action with a calculated leverage greater than expected
     * leverage
     * @custom:given The user initiates an open position with a calculated leverage of 4 but he want a expected leverage
     * of 2
     * @custom:when The user initiates an open position with a calculated leverage of 4 and gives inputs
     * @custom:then The protocol reverts with UsdnProtocolLeverageTooHigh
     */
    function test_RevertWhen_initiateOpenPositionLeverageLowerThanExpected() public {
        vm.expectRevert(UsdnProtocolLeverageTooHigh.selector);
        protocol.initiateOpenPosition(
            1 ether,
            1500 ether,
            2 * 10 ** Constants.LEVERAGE_DECIMALS,
>>>>>>> 9e132cd8
            address(this),
            payable(address(this)),
            NO_PERMIT2,
            abi.encode(CURRENT_PRICE),
            EMPTY_PREVIOUS_DATA
        );
    }

    // test refunds
    receive() external payable {
        // test reentrancy
        if (_reenter) {
            test_RevertWhen_initiateOpenPositionCalledWithReentrancy();
            _reenter = false;
        }
    }
}<|MERGE_RESOLUTION|>--- conflicted
+++ resolved
@@ -122,11 +122,8 @@
         (bool success, PositionId memory posId) = protocol.initiateOpenPosition(
             uint128(LONG_AMOUNT),
             desiredLiqPrice,
-<<<<<<< HEAD
-            type(uint128).max,
-=======
+            type(uint128).max,
             protocol.getMaxLeverage(),
->>>>>>> 9e132cd8
             to,
             payable(validator),
             NO_PERMIT2,
@@ -230,11 +227,8 @@
         (, PositionId memory posId2) = protocol.initiateOpenPosition(
             uint128(LONG_AMOUNT),
             desiredLiqPrice,
-<<<<<<< HEAD
-            type(uint128).max,
-=======
+            type(uint128).max,
             protocol.getMaxLeverage(),
->>>>>>> 9e132cd8
             address(this),
             payable(address(this)),
             NO_PERMIT2,
@@ -274,11 +268,8 @@
         (bool success, PositionId memory posId) = protocol.initiateOpenPosition(
             uint128(LONG_AMOUNT),
             params.initialPrice / 10,
-<<<<<<< HEAD
-            type(uint128).max,
-=======
+            type(uint128).max,
             protocol.getMaxLeverage(),
->>>>>>> 9e132cd8
             address(this),
             payable(address(this)),
             NO_PERMIT2,
@@ -311,11 +302,8 @@
         protocol.initiateOpenPosition(
             0,
             2000 ether,
-<<<<<<< HEAD
-            type(uint128).max,
-=======
-            leverage,
->>>>>>> 9e132cd8
+            type(uint128).max,
+            leverage,
             address(this),
             payable(address(this)),
             NO_PERMIT2,
@@ -336,11 +324,8 @@
         protocol.initiateOpenPosition(
             1 ether,
             2000 ether,
-<<<<<<< HEAD
-            type(uint128).max,
-=======
-            leverage,
->>>>>>> 9e132cd8
+            type(uint128).max,
+            leverage,
             address(0),
             payable(address(this)),
             NO_PERMIT2,
@@ -361,11 +346,8 @@
         protocol.initiateOpenPosition(
             1 ether,
             2000 ether,
-<<<<<<< HEAD
-            type(uint128).max,
-=======
-            leverage,
->>>>>>> 9e132cd8
+            type(uint128).max,
+            leverage,
             address(this),
             payable(address(0)),
             NO_PERMIT2,
@@ -385,11 +367,8 @@
         protocol.initiateOpenPosition(
             uint128(LONG_AMOUNT),
             100_000,
-<<<<<<< HEAD
-            type(uint128).max,
-=======
-            leverage,
->>>>>>> 9e132cd8
+            type(uint128).max,
+            leverage,
             address(this),
             payable(address(this)),
             NO_PERMIT2,
@@ -415,11 +394,8 @@
         protocol.initiateOpenPosition(
             uint128(LONG_AMOUNT),
             desiredLiqPrice,
-<<<<<<< HEAD
-            type(uint128).max,
-=======
-            leverage,
->>>>>>> 9e132cd8
+            type(uint128).max,
+            leverage,
             address(this),
             payable(address(this)),
             NO_PERMIT2,
@@ -457,11 +433,8 @@
         protocol.initiateOpenPosition(
             uint128(LONG_AMOUNT),
             CURRENT_PRICE,
-<<<<<<< HEAD
-            type(uint128).max,
-=======
-            leverage,
->>>>>>> 9e132cd8
+            type(uint128).max,
+            leverage,
             address(this),
             payable(address(this)),
             NO_PERMIT2,
@@ -489,11 +462,8 @@
         protocol.initiateOpenPosition(
             1 ether,
             1000 ether,
-<<<<<<< HEAD
-            type(uint128).max,
-=======
+            type(uint128).max,
             protocol.getMaxLeverage(),
->>>>>>> 9e132cd8
             address(this),
             payable(address(this)),
             NO_PERMIT2,
@@ -516,11 +486,8 @@
         protocol.initiateOpenPosition{ value: 0.5 ether }(
             uint128(LONG_AMOUNT),
             1000 ether,
-<<<<<<< HEAD
-            type(uint128).max,
-=======
+            type(uint128).max,
             protocol.getMaxLeverage(),
->>>>>>> 9e132cd8
             address(this),
             payable(address(this)),
             NO_PERMIT2,
@@ -537,11 +504,13 @@
      * @custom:then The protocol reverts with UsdnProtocolSlippageMaxPriceExceeded
      */
     function test_RevertWhen_initiateOpenPositionWithEntryPriceLessThanUserMaxPrice() public {
+        uint256 leverage = protocol.getMaxLeverage();
         vm.expectRevert(UsdnProtocolSlippageMaxPriceExceeded.selector);
         protocol.initiateOpenPosition(
             1 ether,
             2000 ether,
             CURRENT_PRICE - 1,
+            leverage,
             address(this),
             payable(address(this)),
             NO_PERMIT2,
@@ -564,11 +533,8 @@
             protocol.initiateOpenPosition(
                 1 ether,
                 1500 ether,
-<<<<<<< HEAD
                 type(uint128).max,
-=======
                 leverage,
->>>>>>> 9e132cd8
                 address(this),
                 payable(address(this)),
                 NO_PERMIT2,
@@ -585,33 +551,8 @@
         protocol.initiateOpenPosition{ value: 1 }(
             1 ether,
             1500 ether,
-<<<<<<< HEAD
-            type(uint128).max,
-=======
+            type(uint128).max,
             protocol.getMaxLeverage(),
-            address(this),
-            payable(address(this)),
-            NO_PERMIT2,
-            abi.encode(CURRENT_PRICE),
-            EMPTY_PREVIOUS_DATA
-        );
-    }
-
-    /**
-     * @custom:scenario The user initiates an open position action with a calculated leverage greater than expected
-     * leverage
-     * @custom:given The user initiates an open position with a calculated leverage of 4 but he want a expected leverage
-     * of 2
-     * @custom:when The user initiates an open position with a calculated leverage of 4 and gives inputs
-     * @custom:then The protocol reverts with UsdnProtocolLeverageTooHigh
-     */
-    function test_RevertWhen_initiateOpenPositionLeverageLowerThanExpected() public {
-        vm.expectRevert(UsdnProtocolLeverageTooHigh.selector);
-        protocol.initiateOpenPosition(
-            1 ether,
-            1500 ether,
-            2 * 10 ** Constants.LEVERAGE_DECIMALS,
->>>>>>> 9e132cd8
             address(this),
             payable(address(this)),
             NO_PERMIT2,
