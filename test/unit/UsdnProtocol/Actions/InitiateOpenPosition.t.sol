--- conflicted
+++ resolved
@@ -126,10 +126,7 @@
             protocol.getMaxLeverage(),
             to,
             payable(validator),
-<<<<<<< HEAD
-            type(uint256).max,
-=======
->>>>>>> 47e5701f
+            type(uint256).max,
             abi.encode(CURRENT_PRICE),
             EMPTY_PREVIOUS_DATA
         );
@@ -234,10 +231,7 @@
             protocol.getMaxLeverage(),
             address(this),
             payable(address(this)),
-<<<<<<< HEAD
-            type(uint256).max,
-=======
->>>>>>> 47e5701f
+            type(uint256).max,
             abi.encode(CURRENT_PRICE),
             EMPTY_PREVIOUS_DATA
         );
@@ -278,10 +272,7 @@
             protocol.getMaxLeverage(),
             address(this),
             payable(address(this)),
-<<<<<<< HEAD
-            type(uint256).max,
-=======
->>>>>>> 47e5701f
+            type(uint256).max,
             abi.encode(params.initialPrice / 3),
             EMPTY_PREVIOUS_DATA
         );
@@ -315,10 +306,7 @@
             leverage,
             address(this),
             payable(address(this)),
-<<<<<<< HEAD
-            type(uint256).max,
-=======
->>>>>>> 47e5701f
+            type(uint256).max,
             abi.encode(CURRENT_PRICE),
             EMPTY_PREVIOUS_DATA
         );
@@ -340,10 +328,7 @@
             leverage,
             address(0),
             payable(address(this)),
-<<<<<<< HEAD
-            type(uint256).max,
-=======
->>>>>>> 47e5701f
+            type(uint256).max,
             abi.encode(CURRENT_PRICE),
             EMPTY_PREVIOUS_DATA
         );
@@ -365,10 +350,7 @@
             leverage,
             address(this),
             payable(address(0)),
-<<<<<<< HEAD
-            type(uint256).max,
-=======
->>>>>>> 47e5701f
+            type(uint256).max,
             abi.encode(CURRENT_PRICE),
             EMPTY_PREVIOUS_DATA
         );
@@ -389,10 +371,7 @@
             leverage,
             address(this),
             payable(address(this)),
-<<<<<<< HEAD
-            type(uint256).max,
-=======
->>>>>>> 47e5701f
+            type(uint256).max,
             abi.encode(CURRENT_PRICE),
             EMPTY_PREVIOUS_DATA
         );
@@ -419,10 +398,7 @@
             leverage,
             address(this),
             payable(address(this)),
-<<<<<<< HEAD
-            type(uint256).max,
-=======
->>>>>>> 47e5701f
+            type(uint256).max,
             abi.encode(CURRENT_PRICE),
             EMPTY_PREVIOUS_DATA
         );
@@ -461,10 +437,7 @@
             leverage,
             address(this),
             payable(address(this)),
-<<<<<<< HEAD
-            type(uint256).max,
-=======
->>>>>>> 47e5701f
+            type(uint256).max,
             abi.encode(CURRENT_PRICE),
             EMPTY_PREVIOUS_DATA
         );
@@ -493,10 +466,7 @@
             protocol.getMaxLeverage(),
             address(this),
             payable(address(this)),
-<<<<<<< HEAD
-            type(uint256).max,
-=======
->>>>>>> 47e5701f
+            type(uint256).max,
             priceData,
             EMPTY_PREVIOUS_DATA
         );
@@ -520,10 +490,7 @@
             protocol.getMaxLeverage(),
             address(this),
             payable(address(this)),
-<<<<<<< HEAD
-            type(uint256).max,
-=======
->>>>>>> 47e5701f
+            type(uint256).max,
             priceData,
             EMPTY_PREVIOUS_DATA
         );
@@ -546,10 +513,7 @@
             leverage,
             address(this),
             payable(address(this)),
-<<<<<<< HEAD
-            type(uint256).max,
-=======
->>>>>>> 47e5701f
+            type(uint256).max,
             abi.encode(CURRENT_PRICE),
             EMPTY_PREVIOUS_DATA
         );
@@ -573,10 +537,7 @@
                 leverage,
                 address(this),
                 payable(address(this)),
-<<<<<<< HEAD
                 type(uint256).max,
-=======
->>>>>>> 47e5701f
                 abi.encode(CURRENT_PRICE),
                 EMPTY_PREVIOUS_DATA
             );
@@ -594,10 +555,7 @@
             protocol.getMaxLeverage(),
             address(this),
             payable(address(this)),
-<<<<<<< HEAD
-            type(uint256).max,
-=======
->>>>>>> 47e5701f
+            type(uint256).max,
             abi.encode(CURRENT_PRICE),
             EMPTY_PREVIOUS_DATA
         );
@@ -620,32 +578,7 @@
             2 * 10 ** Constants.LEVERAGE_DECIMALS,
             address(this),
             payable(address(this)),
-<<<<<<< HEAD
-            type(uint256).max,
-            abi.encode(CURRENT_PRICE),
-            EMPTY_PREVIOUS_DATA
-        );
-    }
-
-    /**
-     * @custom:scenario The user initiates an open position action and the deadline is exceeded
-     * @custom:given The user has wsETH in his wallet
-     * @custom:when The user initiates an open position with a deadline in the past
-     * @custom:then The protocol reverts with UsdnProtocolDeadlineExceeded
-     */
-    function test_RevertWhen_initiateOpenPositionDeadlineExceeded() public {
-        uint256 leverage = protocol.getMaxLeverage();
-        vm.expectRevert(UsdnProtocolDeadlineExceeded.selector);
-        protocol.initiateOpenPosition(
-            1 ether,
-            1500 ether,
-            type(uint128).max,
-            leverage,
-            address(this),
-            payable(address(this)),
-            block.timestamp - 1,
-=======
->>>>>>> 47e5701f
+            type(uint256).max,
             abi.encode(CURRENT_PRICE),
             EMPTY_PREVIOUS_DATA
         );
