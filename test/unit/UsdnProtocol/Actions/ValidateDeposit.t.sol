// SPDX-License-Identifier: UNLICENSED
pragma solidity 0.8.26;

import { USER_1 } from "../../../utils/Constants.sol";
import { UsdnProtocolBaseFixture } from "../utils/Fixtures.sol";

import { UsdnProtocolUtilsLibrary as Utils } from "../../../../src/UsdnProtocol/libraries/UsdnProtocolUtilsLibrary.sol";
import { InitializableReentrancyGuard } from "../../../../src/utils/InitializableReentrancyGuard.sol";

/**
 * @custom:feature The deposit function of the USDN Protocol
 * @custom:background Given a protocol initialized at equilibrium.
 * @custom:and A user with 10 wstETH in their wallet
 */
contract TestUsdnProtocolActionsValidateDeposit is UsdnProtocolBaseFixture {
    uint256 internal constant INITIAL_WSTETH_BALANCE = 10 ether;
    /// @notice Trigger a reentrancy after receiving ether
    bool internal _reenter;
    uint128 constant DEPOSIT_AMOUNT = 1 ether;

    function setUp() public {
        params = DEFAULT_PARAMS;
        params.flags.enableSdexBurnOnDeposit = true;
        super._setUp(params);

        // Sanity check
        assertGt(protocol.getSdexBurnOnDepositRatio(), 0, "USDN to SDEX burn ratio should not be 0");

        wstETH.mintAndApprove(address(this), INITIAL_WSTETH_BALANCE, address(protocol), type(uint256).max);
        sdex.mintAndApprove(address(this), 200_000_000 ether, address(protocol), type(uint256).max);
    }

    /**
     * @custom:scenario The user initiates and validates a deposit while the price of the asset increases
     * @custom:given The user deposits 1 wstETH
     * @custom:and The price of the asset is $2000 at the moment of initiation
     * @custom:and The price of the asset is $2100 at the moment of validation
     * @custom:when The user validates the deposit
     * @custom:then The user's USDN balance increases by 2000 USDN
     * @custom:and The USDN total supply increases by 2000 USDN
     * @custom:and The protocol emits a `ValidatedDeposit` event with the minted amount of 2000 USDN
     */
    function test_validateDepositPriceIncrease() public {
        _checkValidateDepositWithPrice(2000 ether, 2100 ether, 2000 ether, address(this));
    }

    /**
     * @custom:scenario The user initiates and validates a deposit while the price of the asset increases so much it
     * empties the vault
     * @custom:given The user deposits 1 wstETH
     * @custom:and The price of the asset is $2000 at the moment of initiation
     * @custom:and The price of the asset is $4000 at the moment of validation
     * @custom:and Another user opened a long position
     * @custom:when The user validates the deposit
     * @custom:then The user's USDN balance increases by 2000 USDN
     * @custom:and The USDN total supply increases by 2000 USDN
     * @custom:and The protocol emits a `ValidatedDeposit` event with the minted amount of 2000 USDN
     */
    function test_validateDepositPriceIncreaseEmptyingVault() public {
        setUpUserPositionInLong(
            OpenParams({
                user: USER_1,
                untilAction: ProtocolAction.ValidateOpenPosition,
                positionSize: 10 ether,
                desiredLiqPrice: 1000 ether,
                price: params.initialPrice
            })
        );

        uint128 newPrice = 4000 ether;
        int256 vaultBalance = protocol.i_vaultAssetAvailable(newPrice);
        assertLt(vaultBalance, 0, "The assets available in the vault should be less than 0, try increasing `newPrice`");

        // - 407 because the previous long increased the vault balance by 1 wei
        _checkValidateDepositWithPrice(params.initialPrice, newPrice, 2000 ether - 407, address(this));
    }

    /**
     * @custom:scenario The user initiates and validates a deposit while the price of the asset decreases
     * @custom:given The user deposits 1 wstETH
     * @custom:and The price of the asset is $2000 at the moment of initiation
     * @custom:and The price of the asset is $1900 at the moment of validation
     * @custom:when The user validates the deposit
     * @custom:then The user's USDN balance increases by 1900 USDN
     * @custom:and The USDN total supply increases by 1900 USDN
     * @custom:and The protocol emits a `ValidatedDeposit` event with the minted amount of 1900 USDN
     */
    function test_validateDepositPriceDecrease() public {
        _checkValidateDepositWithPrice(2000 ether, 1900 ether, 1900 ether, address(this));
    }

    /**
     * @custom:scenario The user initiates and validates a deposit while to parameter is different from the user
     * @custom:given The user deposits 1 wstETH
     * @custom:and The price of the asset is $2000 at the moment of initiation and validation
     * @custom:when The user validates the deposit
     * @custom:and The USDN total supply increases by 2000 USDN
     * @custom:and The USDN balance increases by 2000 USDN for the address to
     * @custom:and The protocol emits a `ValidatedDeposit` event with the minted amount of 2000 USDN
     */
    function test_validateDepositForAnotherUser() public {
        _checkValidateDepositWithPrice(2000 ether, 2000 ether, 2000 ether, USER_1);
    }

    /**
     * @custom:scenario The user sends too much ether when validating a deposit
     * @custom:given The user initiated a deposit of 1 wstETH and validates it
     * @custom:when The user sends 0.5 ether as value in the `validateDeposit` call
     * @custom:then The user gets refunded the excess ether (0.5 ether - validationCost)
     */
    function test_validateDepositEtherRefund() public {
        oracleMiddleware.setRequireValidationCost(true); // require 1 wei per validation
        // initiate
        bytes memory currentPrice = abi.encode(uint128(2000 ether));
        uint256 validationCost = oracleMiddleware.validationCost(currentPrice, ProtocolAction.InitiateDeposit);
        assertEq(validationCost, 1);
        protocol.initiateDeposit{ value: validationCost }(
            DEPOSIT_AMOUNT,
            DISABLE_SHARES_OUT_MIN,
            address(this),
            payable(address(this)),
<<<<<<< HEAD
            type(uint256).max,
            NO_PERMIT2,
=======
>>>>>>> 9342aba9
            currentPrice,
            EMPTY_PREVIOUS_DATA
        );

        _waitDelay();
        // validate
        validationCost = oracleMiddleware.validationCost(currentPrice, ProtocolAction.ValidateDeposit);
        assertEq(validationCost, 1);
        uint256 balanceBefore = address(this).balance;
        protocol.validateDeposit{ value: 0.5 ether }(payable(address(this)), currentPrice, EMPTY_PREVIOUS_DATA);
        assertEq(address(this).balance, balanceBefore - validationCost, "user balance after refund");
    }

    /**
     * @custom:scenario A validate deposit liquidates a tick but is not validated because another tick still needs to
     * be liquidated
     * @custom:given Two positions with different liquidation prices
     * @custom:and A user initiated a deposit action
     * @custom:when The `validateDeposit` function is called with a price below the liq price of both positions
     * @custom:then One of the positions is liquidated
     * @custom:and The deposit action isn't validated
     * @custom:and The user's usdn balance should not change
     */
    function test_validateDepositWithPendingLiquidation() public {
        PositionId memory userPosId = setUpUserPositionInLong(
            OpenParams({
                user: USER_1,
                untilAction: ProtocolAction.ValidateOpenPosition,
                positionSize: 1 ether,
                desiredLiqPrice: params.initialPrice - params.initialPrice / 5,
                price: params.initialPrice
            })
        );

        _waitMockMiddlewarePriceDelay();

        uint256 usdnBalanceBefore = usdn.balanceOf(address(this));

        protocol.initiateDeposit(
            DEPOSIT_AMOUNT,
            DISABLE_SHARES_OUT_MIN,
            address(this),
            payable(address(this)),
<<<<<<< HEAD
            type(uint256).max,
            NO_PERMIT2,
=======
>>>>>>> 9342aba9
            abi.encode(params.initialPrice),
            EMPTY_PREVIOUS_DATA
        );

        _waitDelay();

        bool success =
            protocol.validateDeposit(payable(address(this)), abi.encode(params.initialPrice / 3), EMPTY_PREVIOUS_DATA);
        assertFalse(success, "success");

        PendingAction memory pending = protocol.getUserPendingAction(address(this));
        assertEq(
            uint256(pending.action),
            uint256(ProtocolAction.ValidateDeposit),
            "user 0 pending action should not have been cleared"
        );

        assertEq(
            userPosId.tickVersion + 1,
            protocol.getTickVersion(userPosId.tick),
            "user 1 position should have been liquidated"
        );

        assertEq(usdnBalanceBefore, usdn.balanceOf(address(this)), "user 0 should not have gotten any USDN");
    }

    /**
     * @dev Create a deposit at price `initialPrice`, then validate it at price `assetPrice`, then check the emitted
     * event and the resulting state.
     * @param initialPrice price of the asset at the time of deposit initiation
     * @param assetPrice price of the asset at the time of deposit validation
     * @param expectedUsdnAmount expected amount of USDN minted
     * @param to address the minted USDN will be sent to
     */
    function _checkValidateDepositWithPrice(
        uint128 initialPrice,
        uint128 assetPrice,
        uint256 expectedUsdnAmount,
        address to
    ) internal {
        bytes memory currentPrice = abi.encode(initialPrice); // only used to apply PnL + funding
        uint128 amountAfterFees =
            uint128(DEPOSIT_AMOUNT - uint256(DEPOSIT_AMOUNT) * protocol.getVaultFeeBps() / BPS_DIVISOR);
        uint256 usdnSharesToMint =
            Utils._calcMintUsdnShares(amountAfterFees, protocol.getBalanceVault(), protocol.getUsdn().totalShares());
        uint256 expectedSdexBurnAmount =
            protocol.i_calcSdexToBurn(usdn.convertToTokens(usdnSharesToMint), protocol.getSdexBurnOnDepositRatio());
        uint256 initiateDepositTimestamp = block.timestamp;

        vm.expectEmit();
        emit InitiatedDeposit(
            to,
            address(this),
            DEPOSIT_AMOUNT,
            protocol.getVaultFeeBps(),
            initiateDepositTimestamp,
            expectedSdexBurnAmount
        );
        protocol.initiateDeposit(
<<<<<<< HEAD
            DEPOSIT_AMOUNT,
            DISABLE_SHARES_OUT_MIN,
            to,
            payable(address(this)),
            type(uint256).max,
            NO_PERMIT2,
            currentPrice,
            EMPTY_PREVIOUS_DATA
=======
            DEPOSIT_AMOUNT, DISABLE_SHARES_OUT_MIN, to, payable(address(this)), currentPrice, EMPTY_PREVIOUS_DATA
>>>>>>> 9342aba9
        );
        uint256 vaultBalance = protocol.getBalanceVault(); // save for mint amount calculation in case price increases
        bytes32 actionId = oracleMiddleware.lastActionId();

        // wait the required delay between initiation and validation
        _waitDelay();

        // set the effective price used for minting USDN
        currentPrice = abi.encode(assetPrice);

        // if price decreases, we need to use the new balance to calculate the minted amount
        if (assetPrice < initialPrice) {
            vaultBalance = uint256(protocol.i_vaultAssetAvailable(assetPrice));
        }

        // theoretical minted amount
        uint256 mintedAmount = uint256(DEPOSIT_AMOUNT) * usdn.totalSupply() / vaultBalance;
        assertEq(mintedAmount, expectedUsdnAmount, "minted amount");

        vm.expectEmit();
        emit ValidatedDeposit(to, address(this), DEPOSIT_AMOUNT, mintedAmount, initiateDepositTimestamp);
        bool success = protocol.validateDeposit(payable(address(this)), currentPrice, EMPTY_PREVIOUS_DATA);
        assertTrue(success, "success");

        assertEq(usdn.balanceOf(to), mintedAmount, "USDN to balance");
        if (address(this) != to) {
            assertEq(usdn.balanceOf(address(this)), 0, "USDN user balance");
        }
        assertEq(usdn.totalSupply(), usdnInitialTotalSupply + mintedAmount, "USDN total supply");
        assertEq(oracleMiddleware.lastActionId(), actionId, "middleware action ID");
    }

    /**
     * @custom:scenario A user tries to validate a deposit action with the wrong pending action
     * @custom:given An initiated open position
     * @custom:when The owner of the position calls _validateDeposit
     * @custom:then The call reverts because the pending action is not of type ValidateDeposit
     */
    function test_RevertWhen_validateDepositWithTheWrongPendingAction() public {
        // Setup an initiate action to have a pending validate action for this user
        setUpUserPositionInLong(
            OpenParams({
                user: address(this),
                untilAction: ProtocolAction.InitiateOpenPosition,
                positionSize: 1 ether,
                desiredLiqPrice: DEFAULT_PARAMS.initialPrice / 2,
                price: DEFAULT_PARAMS.initialPrice
            })
        );

        bytes memory currentPrice = abi.encode(DEFAULT_PARAMS.initialPrice);

        vm.expectRevert(abi.encodeWithSelector(UsdnProtocolInvalidPendingAction.selector));
        protocol.i_validateDeposit(payable(address(this)), currentPrice);
    }

    /**
     * @custom:scenario The user validates a deposit pending action that has a different validator
     * @custom:given A pending action of type ValidateDeposit
     * @custom:and With a validator that is not the caller saved at the caller's address
     * @custom:when The user calls validateDeposit
     * @custom:then The protocol reverts with a UsdnProtocolInvalidPendingAction error
     */
    function test_RevertWhen_validateDepositWithWrongValidator() public {
        bytes memory currentPrice = abi.encode(uint128(2000 ether));
        setUpUserPositionInVault(address(this), ProtocolAction.InitiateDeposit, DEPOSIT_AMOUNT, 2000 ether);

        // update the pending action to put another validator
        (PendingAction memory pendingAction, uint128 rawIndex) = protocol.i_getPendingAction(address(this));
        pendingAction.validator = address(1);

        protocol.i_clearPendingAction(address(this), rawIndex);
        protocol.i_addPendingAction(address(this), pendingAction);

        vm.expectRevert(UsdnProtocolInvalidPendingAction.selector);
        protocol.i_validateDeposit(payable(address(this)), currentPrice);
    }

    /**
     * @custom:scenario The user validates a deposit action with a reentrancy attempt
     * @custom:given A user being a smart contract that calls validateDeposit with too much ether
     * @custom:and A receive() function that calls validateDeposit again
     * @custom:when The user calls validateDeposit again from the callback
     * @custom:then The call reverts with InitializableReentrancyGuardReentrantCall
     */
    function test_RevertWhen_validateDepositCalledWithReentrancy() public {
        bytes memory currentPrice = abi.encode(uint128(2000 ether));

        if (_reenter) {
            vm.expectRevert(InitializableReentrancyGuard.InitializableReentrancyGuardReentrantCall.selector);
            protocol.validateDeposit(payable(address(this)), currentPrice, EMPTY_PREVIOUS_DATA);
            return;
        }

        setUpUserPositionInVault(address(this), ProtocolAction.InitiateDeposit, DEPOSIT_AMOUNT, 2000 ether);

        _reenter = true;
        // If a reentrancy occurred, the function should have been called 2 times
        vm.expectCall(address(protocol), abi.encodeWithSelector(protocol.validateDeposit.selector), 2);
        // The value sent will cause a refund, which will trigger the receive() function of this contract
        protocol.validateDeposit{ value: 1 }(payable(address(this)), currentPrice, EMPTY_PREVIOUS_DATA);
    }

    /**
     * @custom:scenario The user initiates and validates (after the validator deadline)
     * a deposit with another validator
     * @custom:given The user initiated a deposit of 1 wstETH
     * @custom:and we wait until the validation deadline is passed
     * @custom:when The user validates the deposit
     * @custom:then The security deposit is refunded to the validator
     */
    function test_validateDepositEtherRefundToValidator() public {
        bytes memory currentPrice = abi.encode(uint128(2000 ether));

        uint64 securityDepositValue = protocol.getSecurityDepositValue();
        uint256 balanceUserBefore = USER_1.balance;
        uint256 balanceContractBefore = address(this).balance;

        protocol.initiateDeposit{ value: 0.5 ether }(
<<<<<<< HEAD
            DEPOSIT_AMOUNT,
            DISABLE_SHARES_OUT_MIN,
            address(this),
            USER_1,
            type(uint256).max,
            NO_PERMIT2,
            currentPrice,
            EMPTY_PREVIOUS_DATA
=======
            DEPOSIT_AMOUNT, DISABLE_SHARES_OUT_MIN, address(this), USER_1, currentPrice, EMPTY_PREVIOUS_DATA
>>>>>>> 9342aba9
        );
        _waitBeforeActionablePendingAction();
        protocol.validateDeposit(USER_1, currentPrice, EMPTY_PREVIOUS_DATA);

        assertEq(USER_1.balance, balanceUserBefore + securityDepositValue, "user balance after refund");
        assertEq(address(this).balance, balanceContractBefore - securityDepositValue, "contract balance after refund");
    }

    // test refunds
    receive() external payable {
        // test reentrancy
        if (_reenter) {
            test_RevertWhen_validateDepositCalledWithReentrancy();
            _reenter = false;
        }
    }
}<|MERGE_RESOLUTION|>--- conflicted
+++ resolved
@@ -119,11 +119,7 @@
             DISABLE_SHARES_OUT_MIN,
             address(this),
             payable(address(this)),
-<<<<<<< HEAD
             type(uint256).max,
-            NO_PERMIT2,
-=======
->>>>>>> 9342aba9
             currentPrice,
             EMPTY_PREVIOUS_DATA
         );
@@ -167,11 +163,7 @@
             DISABLE_SHARES_OUT_MIN,
             address(this),
             payable(address(this)),
-<<<<<<< HEAD
             type(uint256).max,
-            NO_PERMIT2,
-=======
->>>>>>> 9342aba9
             abi.encode(params.initialPrice),
             EMPTY_PREVIOUS_DATA
         );
@@ -231,18 +223,13 @@
             expectedSdexBurnAmount
         );
         protocol.initiateDeposit(
-<<<<<<< HEAD
             DEPOSIT_AMOUNT,
             DISABLE_SHARES_OUT_MIN,
             to,
             payable(address(this)),
             type(uint256).max,
-            NO_PERMIT2,
             currentPrice,
             EMPTY_PREVIOUS_DATA
-=======
-            DEPOSIT_AMOUNT, DISABLE_SHARES_OUT_MIN, to, payable(address(this)), currentPrice, EMPTY_PREVIOUS_DATA
->>>>>>> 9342aba9
         );
         uint256 vaultBalance = protocol.getBalanceVault(); // save for mint amount calculation in case price increases
         bytes32 actionId = oracleMiddleware.lastActionId();
@@ -362,18 +349,13 @@
         uint256 balanceContractBefore = address(this).balance;
 
         protocol.initiateDeposit{ value: 0.5 ether }(
-<<<<<<< HEAD
             DEPOSIT_AMOUNT,
             DISABLE_SHARES_OUT_MIN,
             address(this),
             USER_1,
             type(uint256).max,
-            NO_PERMIT2,
             currentPrice,
             EMPTY_PREVIOUS_DATA
-=======
-            DEPOSIT_AMOUNT, DISABLE_SHARES_OUT_MIN, address(this), USER_1, currentPrice, EMPTY_PREVIOUS_DATA
->>>>>>> 9342aba9
         );
         _waitBeforeActionablePendingAction();
         protocol.validateDeposit(USER_1, currentPrice, EMPTY_PREVIOUS_DATA);
