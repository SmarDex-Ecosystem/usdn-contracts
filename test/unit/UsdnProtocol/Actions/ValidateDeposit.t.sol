// SPDX-License-Identifier: UNLICENSED
pragma solidity 0.8.26;

import { USER_1 } from "../../../utils/Constants.sol";
import { UsdnProtocolBaseFixture } from "../utils/Fixtures.sol";

import { UsdnProtocolUtilsLibrary as Utils } from "../../../../src/UsdnProtocol/libraries/UsdnProtocolUtilsLibrary.sol";
import { InitializableReentrancyGuard } from "../../../../src/utils/InitializableReentrancyGuard.sol";

/**
 * @custom:feature The deposit function of the USDN Protocol
 * @custom:background Given a protocol initialized at equilibrium.
 * @custom:and A user with 10 wstETH in their wallet
 */
contract TestUsdnProtocolActionsValidateDeposit is UsdnProtocolBaseFixture {
    uint256 internal constant INITIAL_WSTETH_BALANCE = 10 ether;
    /// @notice Trigger a reentrancy after receiving ether
    bool internal _reenter;
    uint128 constant DEPOSIT_AMOUNT = 1 ether;

    function setUp() public {
        params = DEFAULT_PARAMS;
        params.flags.enableSdexBurnOnDeposit = true;
        super._setUp(params);

        // Sanity check
        assertGt(protocol.getSdexBurnOnDepositRatio(), 0, "USDN to SDEX burn ratio should not be 0");

        wstETH.mintAndApprove(address(this), INITIAL_WSTETH_BALANCE, address(protocol), type(uint256).max);
        sdex.mintAndApprove(address(this), 200_000_000 ether, address(protocol), type(uint256).max);
    }

    /**
     * @custom:scenario The user initiates and validates a deposit while the price of the asset increases
     * @custom:given The user deposits 1 wstETH
     * @custom:and The price of the asset is $2000 at the moment of initiation
     * @custom:and The price of the asset is $2100 at the moment of validation
     * @custom:when The user validates the deposit
     * @custom:then The user's USDN balance increases by 2000 USDN
     * @custom:and The USDN total supply increases by 2000 USDN
     * @custom:and The protocol emits a `ValidatedDeposit` event with the minted amount of 2000 USDN
     */
    function test_validateDepositPriceIncrease() public {
        _checkValidateDepositWithPrice(2000 ether, 2100 ether, 2000 ether, address(this));
    }

    /**
     * @custom:scenario The user initiates and validates a deposit while the price of the asset increases so much it
     * empties the vault
     * @custom:given The user deposits 1 wstETH
     * @custom:and The price of the asset is $2000 at the moment of initiation
     * @custom:and The price of the asset is $4000 at the moment of validation
     * @custom:and Another user opened a long position
     * @custom:when The user validates the deposit
     * @custom:then The user's USDN balance increases by 2000 USDN
     * @custom:and The USDN total supply increases by 2000 USDN
     * @custom:and The protocol emits a `ValidatedDeposit` event with the minted amount of 2000 USDN
     */
    function test_validateDepositPriceIncreaseEmptyingVault() public {
        setUpUserPositionInLong(
            OpenParams({
                user: USER_1,
                untilAction: ProtocolAction.ValidateOpenPosition,
                positionSize: 10 ether,
                desiredLiqPrice: 1000 ether,
                price: params.initialPrice
            })
        );

        uint128 newPrice = 4000 ether;
        int256 vaultBalance = protocol.i_vaultAssetAvailable(newPrice);
        assertLt(vaultBalance, 0, "The assets available in the vault should be less than 0, try increasing `newPrice`");

        // - 407 because the previous long increased the vault balance by 1 wei
        _checkValidateDepositWithPrice(params.initialPrice, newPrice, 2000 ether - 407, address(this));
    }

    /**
     * @custom:scenario The user initiates and validates a deposit while the price of the asset decreases
     * @custom:given The user deposits 1 wstETH
     * @custom:and The price of the asset is $2000 at the moment of initiation
     * @custom:and The price of the asset is $1900 at the moment of validation
     * @custom:when The user validates the deposit
     * @custom:then The user's USDN balance increases by 1900 USDN
     * @custom:and The USDN total supply increases by 1900 USDN
     * @custom:and The protocol emits a `ValidatedDeposit` event with the minted amount of 1900 USDN
     */
    function test_validateDepositPriceDecrease() public {
        _checkValidateDepositWithPrice(2000 ether, 1900 ether, 1900 ether, address(this));
    }

    /**
     * @custom:scenario The user initiates and validates a deposit while to parameter is different from the user
     * @custom:given The user deposits 1 wstETH
     * @custom:and The price of the asset is $2000 at the moment of initiation and validation
     * @custom:when The user validates the deposit
     * @custom:and The USDN total supply increases by 2000 USDN
     * @custom:and The USDN balance increases by 2000 USDN for the address to
     * @custom:and The protocol emits a `ValidatedDeposit` event with the minted amount of 2000 USDN
     */
    function test_validateDepositForAnotherUser() public {
        _checkValidateDepositWithPrice(2000 ether, 2000 ether, 2000 ether, USER_1);
    }

    /**
     * @custom:scenario The user sends too much ether when validating a deposit
     * @custom:given The user initiated a deposit of 1 wstETH and validates it
     * @custom:when The user sends 0.5 ether as value in the `validateDeposit` call
     * @custom:then The user gets refunded the excess ether (0.5 ether - validationCost)
     */
    function test_validateDepositEtherRefund() public {
        oracleMiddleware.setRequireValidationCost(true); // require 1 wei per validation
        // initiate
        bytes memory currentPrice = abi.encode(uint128(2000 ether));
        uint256 validationCost = oracleMiddleware.validationCost(currentPrice, ProtocolAction.InitiateDeposit);
        assertEq(validationCost, 1);
        protocol.initiateDeposit{ value: validationCost }(
            DEPOSIT_AMOUNT, address(this), payable(address(this)), NO_PERMIT2, currentPrice, EMPTY_PREVIOUS_DATA
        );

        _waitDelay();
        // validate
        validationCost = oracleMiddleware.validationCost(currentPrice, ProtocolAction.ValidateDeposit);
        assertEq(validationCost, 1);
        uint256 balanceBefore = address(this).balance;
        protocol.validateDeposit{ value: 0.5 ether }(payable(address(this)), currentPrice, EMPTY_PREVIOUS_DATA);
        assertEq(address(this).balance, balanceBefore - validationCost, "user balance after refund");
    }

    /**
     * @custom:scenario A validate deposit liquidates a tick but is not validated because another tick still needs to
     * be liquidated
     * @custom:given Two positions with different liquidation prices
     * @custom:and A user initiated a deposit action
     * @custom:when The `validateDeposit` function is called with a price below the liq price of both positions
     * @custom:then One of the positions is liquidated
     * @custom:and The deposit action isn't validated
     * @custom:and The user's usdn balance should not change
     */
    function test_validateDepositWithPendingLiquidation() public {
        PositionId memory userPosId = setUpUserPositionInLong(
            OpenParams({
                user: USER_1,
                untilAction: ProtocolAction.ValidateOpenPosition,
                positionSize: 1 ether,
                desiredLiqPrice: params.initialPrice - params.initialPrice / 5,
                price: params.initialPrice
            })
        );

        _waitMockMiddlewarePriceDelay();

        uint256 usdnBalanceBefore = usdn.balanceOf(address(this));

        protocol.initiateDeposit(
            DEPOSIT_AMOUNT,
            address(this),
            payable(address(this)),
            NO_PERMIT2,
            abi.encode(params.initialPrice),
            EMPTY_PREVIOUS_DATA
        );

        _waitDelay();

        bool success =
            protocol.validateDeposit(payable(address(this)), abi.encode(params.initialPrice / 3), EMPTY_PREVIOUS_DATA);
        assertFalse(success, "success");

        PendingAction memory pending = protocol.getUserPendingAction(address(this));
        assertEq(
            uint256(pending.action),
            uint256(ProtocolAction.ValidateDeposit),
            "user 0 pending action should not have been cleared"
        );

        assertEq(
            userPosId.tickVersion + 1,
            protocol.getTickVersion(userPosId.tick),
            "user 1 position should have been liquidated"
        );

        assertEq(usdnBalanceBefore, usdn.balanceOf(address(this)), "user 0 should not have gotten any USDN");
    }

    /**
     * @dev Create a deposit at price `initialPrice`, then validate it at price `assetPrice`, then check the emitted
     * event and the resulting state.
     * @param initialPrice price of the asset at the time of deposit initiation
     * @param assetPrice price of the asset at the time of deposit validation
     * @param expectedUsdnAmount expected amount of USDN minted
     * @param to address the minted USDN will be sent to
     */
    function _checkValidateDepositWithPrice(
        uint128 initialPrice,
        uint128 assetPrice,
        uint256 expectedUsdnAmount,
        address to
    ) internal {
        bytes memory currentPrice = abi.encode(initialPrice); // only used to apply PnL + funding
        uint128 amountAfterFees =
            uint128(DEPOSIT_AMOUNT - uint256(DEPOSIT_AMOUNT) * protocol.getVaultFeeBps() / BPS_DIVISOR);
        uint256 usdnSharesToMint =
<<<<<<< HEAD
            Utils._calcMintUsdnShares(DEPOSIT_AMOUNT, protocol.getBalanceVault(), protocol.getUsdn().totalShares());
=======
            Vault._calcMintUsdnShares(amountAfterFees, protocol.getBalanceVault(), protocol.getUsdn().totalShares());
>>>>>>> 088eb038
        uint256 expectedSdexBurnAmount =
            protocol.i_calcSdexToBurn(usdn.convertToTokens(usdnSharesToMint), protocol.getSdexBurnOnDepositRatio());
        uint256 initiateDepositTimestamp = block.timestamp;

        vm.expectEmit();
        emit InitiatedDeposit(
            to,
            address(this),
            DEPOSIT_AMOUNT,
            protocol.getVaultFeeBps(),
            initiateDepositTimestamp,
            expectedSdexBurnAmount
        );
        protocol.initiateDeposit(
            DEPOSIT_AMOUNT, to, payable(address(this)), NO_PERMIT2, currentPrice, EMPTY_PREVIOUS_DATA
        );
        uint256 vaultBalance = protocol.getBalanceVault(); // save for mint amount calculation in case price increases
        bytes32 actionId = oracleMiddleware.lastActionId();

        // wait the required delay between initiation and validation
        _waitDelay();

        // set the effective price used for minting USDN
        currentPrice = abi.encode(assetPrice);

        // if price decreases, we need to use the new balance to calculate the minted amount
        if (assetPrice < initialPrice) {
            vaultBalance = uint256(protocol.i_vaultAssetAvailable(assetPrice));
        }

        // theoretical minted amount
        uint256 mintedAmount = uint256(DEPOSIT_AMOUNT) * usdn.totalSupply() / vaultBalance;
        assertEq(mintedAmount, expectedUsdnAmount, "minted amount");

        vm.expectEmit();
        emit ValidatedDeposit(to, address(this), DEPOSIT_AMOUNT, mintedAmount, initiateDepositTimestamp);
        bool success = protocol.validateDeposit(payable(address(this)), currentPrice, EMPTY_PREVIOUS_DATA);
        assertTrue(success, "success");

        assertEq(usdn.balanceOf(to), mintedAmount, "USDN to balance");
        if (address(this) != to) {
            assertEq(usdn.balanceOf(address(this)), 0, "USDN user balance");
        }
        assertEq(usdn.totalSupply(), usdnInitialTotalSupply + mintedAmount, "USDN total supply");
        assertEq(oracleMiddleware.lastActionId(), actionId, "middleware action ID");
    }

    /**
     * @custom:scenario A user tries to validate a deposit action with the wrong pending action
     * @custom:given An initiated open position
     * @custom:when The owner of the position calls _validateDeposit
     * @custom:then The call reverts because the pending action is not of type ValidateDeposit
     */
    function test_RevertWhen_validateDepositWithTheWrongPendingAction() public {
        // Setup an initiate action to have a pending validate action for this user
        setUpUserPositionInLong(
            OpenParams({
                user: address(this),
                untilAction: ProtocolAction.InitiateOpenPosition,
                positionSize: 1 ether,
                desiredLiqPrice: DEFAULT_PARAMS.initialPrice / 2,
                price: DEFAULT_PARAMS.initialPrice
            })
        );

        bytes memory currentPrice = abi.encode(DEFAULT_PARAMS.initialPrice);

        vm.expectRevert(abi.encodeWithSelector(UsdnProtocolInvalidPendingAction.selector));
        protocol.i_validateDeposit(payable(address(this)), currentPrice);
    }

    /**
     * @custom:scenario The user validates a deposit pending action that has a different validator
     * @custom:given A pending action of type ValidateDeposit
     * @custom:and With a validator that is not the caller saved at the caller's address
     * @custom:when The user calls validateDeposit
     * @custom:then The protocol reverts with a UsdnProtocolInvalidPendingAction error
     */
    function test_RevertWhen_validateDepositWithWrongValidator() public {
        bytes memory currentPrice = abi.encode(uint128(2000 ether));
        setUpUserPositionInVault(address(this), ProtocolAction.InitiateDeposit, DEPOSIT_AMOUNT, 2000 ether);

        // update the pending action to put another validator
        (PendingAction memory pendingAction, uint128 rawIndex) = protocol.i_getPendingAction(address(this));
        pendingAction.validator = address(1);

        protocol.i_clearPendingAction(address(this), rawIndex);
        protocol.i_addPendingAction(address(this), pendingAction);

        vm.expectRevert(UsdnProtocolInvalidPendingAction.selector);
        protocol.i_validateDeposit(payable(address(this)), currentPrice);
    }

    /**
     * @custom:scenario The user validates a deposit action with a reentrancy attempt
     * @custom:given A user being a smart contract that calls validateDeposit with too much ether
     * @custom:and A receive() function that calls validateDeposit again
     * @custom:when The user calls validateDeposit again from the callback
     * @custom:then The call reverts with InitializableReentrancyGuardReentrantCall
     */
    function test_RevertWhen_validateDepositCalledWithReentrancy() public {
        bytes memory currentPrice = abi.encode(uint128(2000 ether));

        if (_reenter) {
            vm.expectRevert(InitializableReentrancyGuard.InitializableReentrancyGuardReentrantCall.selector);
            protocol.validateDeposit(payable(address(this)), currentPrice, EMPTY_PREVIOUS_DATA);
            return;
        }

        setUpUserPositionInVault(address(this), ProtocolAction.InitiateDeposit, DEPOSIT_AMOUNT, 2000 ether);

        _reenter = true;
        // If a reentrancy occurred, the function should have been called 2 times
        vm.expectCall(address(protocol), abi.encodeWithSelector(protocol.validateDeposit.selector), 2);
        // The value sent will cause a refund, which will trigger the receive() function of this contract
        protocol.validateDeposit{ value: 1 }(payable(address(this)), currentPrice, EMPTY_PREVIOUS_DATA);
    }

    /**
     * @custom:scenario The user initiates and validates (after the validator deadline)
     * a deposit with another validator
     * @custom:given The user initiated a deposit of 1 wstETH
     * @custom:and we wait until the validation deadline is passed
     * @custom:when The user validates the deposit
     * @custom:then The security deposit is refunded to the validator
     */
    function test_validateDepositEtherRefundToValidator() public {
        bytes memory currentPrice = abi.encode(uint128(2000 ether));

        uint64 securityDepositValue = protocol.getSecurityDepositValue();
        uint256 balanceUserBefore = USER_1.balance;
        uint256 balanceContractBefore = address(this).balance;

        protocol.initiateDeposit{ value: 0.5 ether }(
            DEPOSIT_AMOUNT, address(this), USER_1, NO_PERMIT2, currentPrice, EMPTY_PREVIOUS_DATA
        );
        _waitBeforeActionablePendingAction();
        protocol.validateDeposit(USER_1, currentPrice, EMPTY_PREVIOUS_DATA);

        assertEq(USER_1.balance, balanceUserBefore + securityDepositValue, "user balance after refund");
        assertEq(address(this).balance, balanceContractBefore - securityDepositValue, "contract balance after refund");
    }

    // test refunds
    receive() external payable {
        // test reentrancy
        if (_reenter) {
            test_RevertWhen_validateDepositCalledWithReentrancy();
            _reenter = false;
        }
    }
}<|MERGE_RESOLUTION|>--- conflicted
+++ resolved
@@ -201,11 +201,7 @@
         uint128 amountAfterFees =
             uint128(DEPOSIT_AMOUNT - uint256(DEPOSIT_AMOUNT) * protocol.getVaultFeeBps() / BPS_DIVISOR);
         uint256 usdnSharesToMint =
-<<<<<<< HEAD
-            Utils._calcMintUsdnShares(DEPOSIT_AMOUNT, protocol.getBalanceVault(), protocol.getUsdn().totalShares());
-=======
-            Vault._calcMintUsdnShares(amountAfterFees, protocol.getBalanceVault(), protocol.getUsdn().totalShares());
->>>>>>> 088eb038
+            Utils._calcMintUsdnShares(amountAfterFees, protocol.getBalanceVault(), protocol.getUsdn().totalShares());
         uint256 expectedSdexBurnAmount =
             protocol.i_calcSdexToBurn(usdn.convertToTokens(usdnSharesToMint), protocol.getSdexBurnOnDepositRatio());
         uint256 initiateDepositTimestamp = block.timestamp;
