// SPDX-License-Identifier: UNLICENSED
pragma solidity 0.8.26;

import { USER_1 } from "../../../utils/Constants.sol";
import { UsdnProtocolBaseFixture } from "../utils/Fixtures.sol";

import { UsdnProtocolUtilsLibrary as Utils } from "../../../../src/UsdnProtocol/libraries/UsdnProtocolUtilsLibrary.sol";
import { InitializableReentrancyGuard } from "../../../../src/utils/InitializableReentrancyGuard.sol";

/**
 * @custom:feature The deposit function of the USDN Protocol
 * @custom:background Given a protocol initialized at equilibrium.
 * @custom:and A user with 10 wstETH in their wallet
 */
contract TestUsdnProtocolActionsValidateDeposit is UsdnProtocolBaseFixture {
    uint256 internal constant INITIAL_WSTETH_BALANCE = 10 ether;
    /// @notice Trigger a reentrancy after receiving ether
    bool internal _reenter;
    uint128 constant DEPOSIT_AMOUNT = 1 ether;

    function setUp() public {
        params = DEFAULT_PARAMS;
        params.flags.enableSdexBurnOnDeposit = true;
        super._setUp(params);

        // Sanity check
        assertGt(protocol.getSdexBurnOnDepositRatio(), 0, "USDN to SDEX burn ratio should not be 0");

        wstETH.mintAndApprove(address(this), INITIAL_WSTETH_BALANCE, address(protocol), type(uint256).max);
        sdex.mintAndApprove(address(this), 200_000_000 ether, address(protocol), type(uint256).max);
    }

    /**
     * @custom:scenario The user initiates and validates a deposit while the price of the asset increases
     * @custom:given The user deposits 1 wstETH
     * @custom:and The price of the asset is $2000 at the moment of initiation
     * @custom:and The price of the asset is $2100 at the moment of validation
     * @custom:when The user validates the deposit
     * @custom:then The user's USDN balance increases by 2000 USDN
     * @custom:and The USDN total supply increases by 2000 USDN
     * @custom:and The protocol emits a `ValidatedDeposit` event with the minted amount of 2000 USDN
     */
    function test_validateDepositPriceIncrease() public {
        _checkValidateDepositWithPrice(2000 ether, 2100 ether, 2000 ether, address(this));
    }

    /**
     * @custom:scenario The user initiates and validates a deposit while the price of the asset increases so much it
     * empties the vault
     * @custom:given The user deposits 1 wstETH
     * @custom:and The price of the asset is $2000 at the moment of initiation
     * @custom:and The price of the asset is $4000 at the moment of validation
     * @custom:and Another user opened a long position
     * @custom:when The user validates the deposit
     * @custom:then The user's USDN balance increases by 2000 USDN
     * @custom:and The USDN total supply increases by 2000 USDN
     * @custom:and The protocol emits a `ValidatedDeposit` event with the minted amount of 2000 USDN
     */
    function test_validateDepositPriceIncreaseEmptyingVault() public {
        setUpUserPositionInLong(
            OpenParams({
                user: USER_1,
                untilAction: ProtocolAction.ValidateOpenPosition,
                positionSize: 10 ether,
                desiredLiqPrice: 1000 ether,
                price: params.initialPrice
            })
        );

        uint128 newPrice = 4000 ether;
        int256 vaultBalance = protocol.i_vaultAssetAvailable(newPrice);
        assertLt(vaultBalance, 0, "The assets available in the vault should be less than 0, try increasing `newPrice`");

        // - 407 because the previous long increased the vault balance by 1 wei
        _checkValidateDepositWithPrice(params.initialPrice, newPrice, 2000 ether - 407, address(this));
    }

    /**
     * @custom:scenario The user initiates and validates a deposit while the price of the asset decreases
     * @custom:given The user deposits 1 wstETH
     * @custom:and The price of the asset is $2000 at the moment of initiation
     * @custom:and The price of the asset is $1900 at the moment of validation
     * @custom:when The user validates the deposit
     * @custom:then The user's USDN balance increases by 1900 USDN
     * @custom:and The USDN total supply increases by 1900 USDN
     * @custom:and The protocol emits a `ValidatedDeposit` event with the minted amount of 1900 USDN
     */
    function test_validateDepositPriceDecrease() public {
        _checkValidateDepositWithPrice(2000 ether, 1900 ether, 1900 ether, address(this));
    }

    /**
     * @custom:scenario The user initiates and validates a deposit while to parameter is different from the user
     * @custom:given The user deposits 1 wstETH
     * @custom:and The price of the asset is $2000 at the moment of initiation and validation
     * @custom:when The user validates the deposit
     * @custom:and The USDN total supply increases by 2000 USDN
     * @custom:and The USDN balance increases by 2000 USDN for the address to
     * @custom:and The protocol emits a `ValidatedDeposit` event with the minted amount of 2000 USDN
     */
    function test_validateDepositForAnotherUser() public {
        _checkValidateDepositWithPrice(2000 ether, 2000 ether, 2000 ether, USER_1);
    }

    /**
     * @custom:scenario The user sends too much ether when validating a deposit
     * @custom:given The user initiated a deposit of 1 wstETH and validates it
     * @custom:when The user sends 0.5 ether as value in the `validateDeposit` call
     * @custom:then The user gets refunded the excess ether (0.5 ether - validationCost)
     */
    function test_validateDepositEtherRefund() public {
        oracleMiddleware.setRequireValidationCost(true); // require 1 wei per validation
        // initiate
        bytes memory currentPrice = abi.encode(uint128(2000 ether));
        uint256 validationCost = oracleMiddleware.validationCost(currentPrice, ProtocolAction.InitiateDeposit);
        assertEq(validationCost, 1);
        protocol.initiateDeposit{ value: validationCost }(
<<<<<<< HEAD
            DEPOSIT_AMOUNT, address(this), payable(address(this)), currentPrice, EMPTY_PREVIOUS_DATA
=======
            DEPOSIT_AMOUNT,
            DISABLE_SHARES_OUT_MIN,
            address(this),
            payable(address(this)),
            NO_PERMIT2,
            currentPrice,
            EMPTY_PREVIOUS_DATA
>>>>>>> 4da907db
        );

        _waitDelay();
        // validate
        validationCost = oracleMiddleware.validationCost(currentPrice, ProtocolAction.ValidateDeposit);
        assertEq(validationCost, 1);
        uint256 balanceBefore = address(this).balance;
        protocol.validateDeposit{ value: 0.5 ether }(payable(address(this)), currentPrice, EMPTY_PREVIOUS_DATA);
        assertEq(address(this).balance, balanceBefore - validationCost, "user balance after refund");
    }

    /**
     * @custom:scenario A validate deposit liquidates a tick but is not validated because another tick still needs to
     * be liquidated
     * @custom:given Two positions with different liquidation prices
     * @custom:and A user initiated a deposit action
     * @custom:when The `validateDeposit` function is called with a price below the liq price of both positions
     * @custom:then One of the positions is liquidated
     * @custom:and The deposit action isn't validated
     * @custom:and The user's usdn balance should not change
     */
    function test_validateDepositWithPendingLiquidation() public {
        PositionId memory userPosId = setUpUserPositionInLong(
            OpenParams({
                user: USER_1,
                untilAction: ProtocolAction.ValidateOpenPosition,
                positionSize: 1 ether,
                desiredLiqPrice: params.initialPrice - params.initialPrice / 5,
                price: params.initialPrice
            })
        );

        _waitMockMiddlewarePriceDelay();

        uint256 usdnBalanceBefore = usdn.balanceOf(address(this));

        protocol.initiateDeposit(
<<<<<<< HEAD
            DEPOSIT_AMOUNT, address(this), payable(address(this)), abi.encode(params.initialPrice), EMPTY_PREVIOUS_DATA
=======
            DEPOSIT_AMOUNT,
            DISABLE_SHARES_OUT_MIN,
            address(this),
            payable(address(this)),
            NO_PERMIT2,
            abi.encode(params.initialPrice),
            EMPTY_PREVIOUS_DATA
>>>>>>> 4da907db
        );

        _waitDelay();

        bool success =
            protocol.validateDeposit(payable(address(this)), abi.encode(params.initialPrice / 3), EMPTY_PREVIOUS_DATA);
        assertFalse(success, "success");

        PendingAction memory pending = protocol.getUserPendingAction(address(this));
        assertEq(
            uint256(pending.action),
            uint256(ProtocolAction.ValidateDeposit),
            "user 0 pending action should not have been cleared"
        );

        assertEq(
            userPosId.tickVersion + 1,
            protocol.getTickVersion(userPosId.tick),
            "user 1 position should have been liquidated"
        );

        assertEq(usdnBalanceBefore, usdn.balanceOf(address(this)), "user 0 should not have gotten any USDN");
    }

    /**
     * @dev Create a deposit at price `initialPrice`, then validate it at price `assetPrice`, then check the emitted
     * event and the resulting state.
     * @param initialPrice price of the asset at the time of deposit initiation
     * @param assetPrice price of the asset at the time of deposit validation
     * @param expectedUsdnAmount expected amount of USDN minted
     * @param to address the minted USDN will be sent to
     */
    function _checkValidateDepositWithPrice(
        uint128 initialPrice,
        uint128 assetPrice,
        uint256 expectedUsdnAmount,
        address to
    ) internal {
        bytes memory currentPrice = abi.encode(initialPrice); // only used to apply PnL + funding
        uint128 amountAfterFees =
            uint128(DEPOSIT_AMOUNT - uint256(DEPOSIT_AMOUNT) * protocol.getVaultFeeBps() / BPS_DIVISOR);
        uint256 usdnSharesToMint =
            Utils._calcMintUsdnShares(amountAfterFees, protocol.getBalanceVault(), protocol.getUsdn().totalShares());
        uint256 expectedSdexBurnAmount =
            protocol.i_calcSdexToBurn(usdn.convertToTokens(usdnSharesToMint), protocol.getSdexBurnOnDepositRatio());
        uint256 initiateDepositTimestamp = block.timestamp;

        vm.expectEmit();
        emit InitiatedDeposit(
            to,
            address(this),
            DEPOSIT_AMOUNT,
            protocol.getVaultFeeBps(),
            initiateDepositTimestamp,
            expectedSdexBurnAmount
        );
<<<<<<< HEAD
        protocol.initiateDeposit(DEPOSIT_AMOUNT, to, payable(address(this)), currentPrice, EMPTY_PREVIOUS_DATA);
=======
        protocol.initiateDeposit(
            DEPOSIT_AMOUNT,
            DISABLE_SHARES_OUT_MIN,
            to,
            payable(address(this)),
            NO_PERMIT2,
            currentPrice,
            EMPTY_PREVIOUS_DATA
        );
>>>>>>> 4da907db
        uint256 vaultBalance = protocol.getBalanceVault(); // save for mint amount calculation in case price increases
        bytes32 actionId = oracleMiddleware.lastActionId();

        // wait the required delay between initiation and validation
        _waitDelay();

        // set the effective price used for minting USDN
        currentPrice = abi.encode(assetPrice);

        // if price decreases, we need to use the new balance to calculate the minted amount
        if (assetPrice < initialPrice) {
            vaultBalance = uint256(protocol.i_vaultAssetAvailable(assetPrice));
        }

        // theoretical minted amount
        uint256 mintedAmount = uint256(DEPOSIT_AMOUNT) * usdn.totalSupply() / vaultBalance;
        assertEq(mintedAmount, expectedUsdnAmount, "minted amount");

        vm.expectEmit();
        emit ValidatedDeposit(to, address(this), DEPOSIT_AMOUNT, mintedAmount, initiateDepositTimestamp);
        bool success = protocol.validateDeposit(payable(address(this)), currentPrice, EMPTY_PREVIOUS_DATA);
        assertTrue(success, "success");

        assertEq(usdn.balanceOf(to), mintedAmount, "USDN to balance");
        if (address(this) != to) {
            assertEq(usdn.balanceOf(address(this)), 0, "USDN user balance");
        }
        assertEq(usdn.totalSupply(), usdnInitialTotalSupply + mintedAmount, "USDN total supply");
        assertEq(oracleMiddleware.lastActionId(), actionId, "middleware action ID");
    }

    /**
     * @custom:scenario A user tries to validate a deposit action with the wrong pending action
     * @custom:given An initiated open position
     * @custom:when The owner of the position calls _validateDeposit
     * @custom:then The call reverts because the pending action is not of type ValidateDeposit
     */
    function test_RevertWhen_validateDepositWithTheWrongPendingAction() public {
        // Setup an initiate action to have a pending validate action for this user
        setUpUserPositionInLong(
            OpenParams({
                user: address(this),
                untilAction: ProtocolAction.InitiateOpenPosition,
                positionSize: 1 ether,
                desiredLiqPrice: DEFAULT_PARAMS.initialPrice / 2,
                price: DEFAULT_PARAMS.initialPrice
            })
        );

        bytes memory currentPrice = abi.encode(DEFAULT_PARAMS.initialPrice);

        vm.expectRevert(abi.encodeWithSelector(UsdnProtocolInvalidPendingAction.selector));
        protocol.i_validateDeposit(payable(address(this)), currentPrice);
    }

    /**
     * @custom:scenario The user validates a deposit pending action that has a different validator
     * @custom:given A pending action of type ValidateDeposit
     * @custom:and With a validator that is not the caller saved at the caller's address
     * @custom:when The user calls validateDeposit
     * @custom:then The protocol reverts with a UsdnProtocolInvalidPendingAction error
     */
    function test_RevertWhen_validateDepositWithWrongValidator() public {
        bytes memory currentPrice = abi.encode(uint128(2000 ether));
        setUpUserPositionInVault(address(this), ProtocolAction.InitiateDeposit, DEPOSIT_AMOUNT, 2000 ether);

        // update the pending action to put another validator
        (PendingAction memory pendingAction, uint128 rawIndex) = protocol.i_getPendingAction(address(this));
        pendingAction.validator = address(1);

        protocol.i_clearPendingAction(address(this), rawIndex);
        protocol.i_addPendingAction(address(this), pendingAction);

        vm.expectRevert(UsdnProtocolInvalidPendingAction.selector);
        protocol.i_validateDeposit(payable(address(this)), currentPrice);
    }

    /**
     * @custom:scenario The user validates a deposit action with a reentrancy attempt
     * @custom:given A user being a smart contract that calls validateDeposit with too much ether
     * @custom:and A receive() function that calls validateDeposit again
     * @custom:when The user calls validateDeposit again from the callback
     * @custom:then The call reverts with InitializableReentrancyGuardReentrantCall
     */
    function test_RevertWhen_validateDepositCalledWithReentrancy() public {
        bytes memory currentPrice = abi.encode(uint128(2000 ether));

        if (_reenter) {
            vm.expectRevert(InitializableReentrancyGuard.InitializableReentrancyGuardReentrantCall.selector);
            protocol.validateDeposit(payable(address(this)), currentPrice, EMPTY_PREVIOUS_DATA);
            return;
        }

        setUpUserPositionInVault(address(this), ProtocolAction.InitiateDeposit, DEPOSIT_AMOUNT, 2000 ether);

        _reenter = true;
        // If a reentrancy occurred, the function should have been called 2 times
        vm.expectCall(address(protocol), abi.encodeWithSelector(protocol.validateDeposit.selector), 2);
        // The value sent will cause a refund, which will trigger the receive() function of this contract
        protocol.validateDeposit{ value: 1 }(payable(address(this)), currentPrice, EMPTY_PREVIOUS_DATA);
    }

    /**
     * @custom:scenario The user initiates and validates (after the validator deadline)
     * a deposit with another validator
     * @custom:given The user initiated a deposit of 1 wstETH
     * @custom:and we wait until the validation deadline is passed
     * @custom:when The user validates the deposit
     * @custom:then The security deposit is refunded to the validator
     */
    function test_validateDepositEtherRefundToValidator() public {
        bytes memory currentPrice = abi.encode(uint128(2000 ether));

        uint64 securityDepositValue = protocol.getSecurityDepositValue();
        uint256 balanceUserBefore = USER_1.balance;
        uint256 balanceContractBefore = address(this).balance;

        protocol.initiateDeposit{ value: 0.5 ether }(
<<<<<<< HEAD
            DEPOSIT_AMOUNT, address(this), USER_1, currentPrice, EMPTY_PREVIOUS_DATA
=======
            DEPOSIT_AMOUNT, DISABLE_SHARES_OUT_MIN, address(this), USER_1, NO_PERMIT2, currentPrice, EMPTY_PREVIOUS_DATA
>>>>>>> 4da907db
        );
        _waitBeforeActionablePendingAction();
        protocol.validateDeposit(USER_1, currentPrice, EMPTY_PREVIOUS_DATA);

        assertEq(USER_1.balance, balanceUserBefore + securityDepositValue, "user balance after refund");
        assertEq(address(this).balance, balanceContractBefore - securityDepositValue, "contract balance after refund");
    }

    // test refunds
    receive() external payable {
        // test reentrancy
        if (_reenter) {
            test_RevertWhen_validateDepositCalledWithReentrancy();
            _reenter = false;
        }
    }
}<|MERGE_RESOLUTION|>--- conflicted
+++ resolved
@@ -115,17 +115,12 @@
         uint256 validationCost = oracleMiddleware.validationCost(currentPrice, ProtocolAction.InitiateDeposit);
         assertEq(validationCost, 1);
         protocol.initiateDeposit{ value: validationCost }(
-<<<<<<< HEAD
-            DEPOSIT_AMOUNT, address(this), payable(address(this)), currentPrice, EMPTY_PREVIOUS_DATA
-=======
             DEPOSIT_AMOUNT,
             DISABLE_SHARES_OUT_MIN,
             address(this),
             payable(address(this)),
-            NO_PERMIT2,
             currentPrice,
             EMPTY_PREVIOUS_DATA
->>>>>>> 4da907db
         );
 
         _waitDelay();
@@ -163,17 +158,12 @@
         uint256 usdnBalanceBefore = usdn.balanceOf(address(this));
 
         protocol.initiateDeposit(
-<<<<<<< HEAD
-            DEPOSIT_AMOUNT, address(this), payable(address(this)), abi.encode(params.initialPrice), EMPTY_PREVIOUS_DATA
-=======
             DEPOSIT_AMOUNT,
             DISABLE_SHARES_OUT_MIN,
             address(this),
             payable(address(this)),
-            NO_PERMIT2,
             abi.encode(params.initialPrice),
             EMPTY_PREVIOUS_DATA
->>>>>>> 4da907db
         );
 
         _waitDelay();
@@ -230,19 +220,9 @@
             initiateDepositTimestamp,
             expectedSdexBurnAmount
         );
-<<<<<<< HEAD
-        protocol.initiateDeposit(DEPOSIT_AMOUNT, to, payable(address(this)), currentPrice, EMPTY_PREVIOUS_DATA);
-=======
         protocol.initiateDeposit(
-            DEPOSIT_AMOUNT,
-            DISABLE_SHARES_OUT_MIN,
-            to,
-            payable(address(this)),
-            NO_PERMIT2,
-            currentPrice,
-            EMPTY_PREVIOUS_DATA
-        );
->>>>>>> 4da907db
+            DEPOSIT_AMOUNT, DISABLE_SHARES_OUT_MIN, to, payable(address(this)), currentPrice, EMPTY_PREVIOUS_DATA
+        );
         uint256 vaultBalance = protocol.getBalanceVault(); // save for mint amount calculation in case price increases
         bytes32 actionId = oracleMiddleware.lastActionId();
 
@@ -361,11 +341,7 @@
         uint256 balanceContractBefore = address(this).balance;
 
         protocol.initiateDeposit{ value: 0.5 ether }(
-<<<<<<< HEAD
-            DEPOSIT_AMOUNT, address(this), USER_1, currentPrice, EMPTY_PREVIOUS_DATA
-=======
-            DEPOSIT_AMOUNT, DISABLE_SHARES_OUT_MIN, address(this), USER_1, NO_PERMIT2, currentPrice, EMPTY_PREVIOUS_DATA
->>>>>>> 4da907db
+            DEPOSIT_AMOUNT, DISABLE_SHARES_OUT_MIN, address(this), USER_1, currentPrice, EMPTY_PREVIOUS_DATA
         );
         _waitBeforeActionablePendingAction();
         protocol.validateDeposit(USER_1, currentPrice, EMPTY_PREVIOUS_DATA);
