// SPDX-License-Identifier: UNLICENSED
pragma solidity 0.8.26;

import { SafeCast } from "@openzeppelin/contracts/utils/math/SafeCast.sol";
import { FixedPointMathLib } from "solady/src/utils/FixedPointMathLib.sol";

import { ADMIN, USER_1 } from "../../../utils/Constants.sol";
import { UsdnProtocolBaseFixture } from "../utils/Fixtures.sol";

import { InitializableReentrancyGuard } from "../../../../src/utils/InitializableReentrancyGuard.sol";

/**
 * @custom:feature The withdraw function of the USDN Protocol
 * @custom:background Given a protocol initialized with default params
 * @custom:and A user who deposited 1 wstETH at price $2000 to get 2000 USDN
 */
contract TestUsdnProtocolActionsValidateWithdrawal is UsdnProtocolBaseFixture {
    using SafeCast for uint256;

    uint128 internal constant DEPOSIT_AMOUNT = 1 ether;
    uint128 internal constant USDN_AMOUNT = 1000 ether;
    uint152 internal withdrawShares;
    uint256 internal initialWstETHBalance;
    uint256 internal initialUsdnBalance;
    uint256 internal initialUsdnShares;
    /// @notice Trigger a reentrancy after receiving ether
    bool internal _reenter;

    struct TestData {
        uint128 validatePrice;
        int24 validateTick;
        uint8 originalLiqPenalty;
        int24 tempTick;
        uint256 tempTickVersion;
        uint256 tempIndex;
        uint256 validateTickVersion;
        uint256 validateIndex;
        uint128 expectedLeverage;
    }

    struct TestData2 {
        bytes currentPrice;
        bytes32 actionId;
        WithdrawalPendingAction withdrawal;
        uint256 vaultBalance;
    }

    function setUp() public {
        params = DEFAULT_PARAMS;
        params.initialPrice = 2000 ether; // fix the price to avoid future fixtures changes affecting these tests
        super._setUp(params);
        withdrawShares = USDN_AMOUNT * uint152(usdn.MAX_DIVISOR());
        usdn.approve(address(protocol), type(uint256).max);
        // user deposits wstETH at $2000
        setUpUserPositionInVault(address(this), ProtocolAction.ValidateDeposit, DEPOSIT_AMOUNT, params.initialPrice);
        initialUsdnBalance = usdn.balanceOf(address(this));
        initialUsdnShares = usdn.sharesOf(address(this));
        initialWstETHBalance = wstETH.balanceOf(address(this));
    }

    /**
     * @custom:scenario Test the setup function output
     * @custom:given The user deposited 1 wstETH at price $2000
     * @custom:then The user's USDN balance is 2000 USDN
     * @custom:and The user's wstETH balance is 9 wstETH
     */
    function test_withdrawSetUp() public view {
        // Using the price computed with the default position fees
        assertEq(initialUsdnBalance, 2000 * DEPOSIT_AMOUNT, "initial usdn balance");
        assertEq(initialUsdnShares, 2000 * DEPOSIT_AMOUNT * usdn.MAX_DIVISOR(), "initial usdn shares");
        assertEq(initialWstETHBalance, 0, "initial wstETH balance");
    }

    /**
     * @custom:scenario A validate withdrawal liquidates a tick but is not validated because another tick still needs
     * to be liquidated
     * @custom:given Two user positions in different ticks
     * @custom:when The `validateWithdrawal` function is called with a price below the liquidation price of both
     * positions
     * @custom:then One position is liquidated
     * @custom:and The withdrawal action isn't validated
     * @custom:and The user's wsteth balance does not change
     */
    function test_validateWithdrawalWithPendingLiquidation() public {
        PositionId memory userPosId = setUpUserPositionInLong(
            OpenParams({
                user: USER_1,
                untilAction: ProtocolAction.ValidateOpenPosition,
                positionSize: 1 ether,
                desiredLiqPrice: params.initialPrice - params.initialPrice / 5,
                price: params.initialPrice
            })
        );

        _waitMockMiddlewarePriceDelay();

        uint256 wstethBalanceBefore = wstETH.balanceOf(address(this));

        protocol.initiateWithdrawal(
            uint128(usdn.balanceOf(address(this))),
            disableAmountOutMin,
            address(this),
            payable(address(this)),
            abi.encode(params.initialPrice),
            EMPTY_PREVIOUS_DATA
        );

        _waitDelay();

        bool success = protocol.validateWithdrawal(
            payable(address(this)), abi.encode(params.initialPrice / 3), EMPTY_PREVIOUS_DATA
        );
        assertFalse(success, "success");

        PendingAction memory pending = protocol.getUserPendingAction(address(this));
        assertEq(
            uint256(pending.action),
            uint256(ProtocolAction.ValidateWithdrawal),
            "user 0 pending action should not have been cleared"
        );

        assertEq(
            userPosId.tickVersion + 1,
            protocol.getTickVersion(userPosId.tick),
            "user 1 position should have been liquidated"
        );

        assertEq(wstethBalanceBefore, wstETH.balanceOf(address(this)), "user 0 should not have gotten any wstETH");
    }

    /**
     * @custom:scenario The user validates a withdrawal for 1000 USDN while the price increases
     * @custom:given The user initiated a withdrawal for 1000 USDN
     * @custom:and The price of the asset is $2000 at the moment of initiation
     * @custom:and The price of the asset is $2500 at the moment of validation
     * @custom:when The user validates the withdrawal
     * @custom:then Calculations use the lower validate vault balance
     * @custom:and The user's wstETH balance increases by 0.416891976723560318
     * @custom:and The USDN total supply decreases by 1000
     * @custom:and The protocol emits a `ValidatedWithdrawal` event with the withdrawn amount of 0.416891976723560318
     */
    function test_validateWithdrawalPriceUp() public {
        _checkValidateWithdrawalWithPrice(uint128(2500 ether), 0.416891976723560318 ether, address(this));
    }

    /**
     * @custom:scenario The user validates a withdrawal for 1000 USDN while the price increases so much the vault
     * balance becomes negative
     * @custom:given The user initiated a withdrawal for 1000 USDN
     * @custom:and The price of the asset is $2000 at the moment of initiation
     * @custom:and The price of the asset is $10 000 at the moment of validation
     * @custom:and A user opened a long position of 10ETH with a 2.5x leverage
     * @custom:when The user validates the withdrawal
     * @custom:then The user's wstETH balance increases by 0
     * @custom:and The USDN total supply decreases by 1000
     * @custom:and The protocol emits a `ValidatedWithdrawal` event with the withdrawn amount of 00
     */
    function test_validateWithdrawalPriceUpEmptyingVault() public {
        setUpUserPositionInLong(
            OpenParams({
                user: address(this),
                untilAction: ProtocolAction.ValidateOpenPosition,
                positionSize: 10 ether,
                desiredLiqPrice: 1000 ether,
                price: params.initialPrice
            })
        );

        _checkValidateWithdrawalWithPrice(uint128(10_000 ether), 0, address(this));
    }

    /**
     * @custom:scenario The user validates a withdrawal for 1000 USDN while the price decreases
     * @custom:given The user initiated a withdrawal for 1000 USDN
     * @custom:and The price of the asset is $2000 at the moment of initiation
     * @custom:and The price of the asset is $1500 at the moment of validation
     * @custom:when The user validates the withdrawal
     * @custom:then Calculations use the lower initial balance
     * @custom:and The user's wstETH balance increases by 0.5
     * @custom:and The USDN total supply decreases by 1000
     * @custom:and The protocol emits a `ValidatedWithdrawal` event with the withdrawn amount of 0.5
     */
    function test_validateWithdrawalPriceDown() public {
        _checkValidateWithdrawalWithPrice(uint128(1500 ether), 0.5 ether, address(this));
    }

    /**
     * @custom:scenario The user validates a withdrawal for 1000 USDN with another address as the beneficiary
     * @custom:given The user initiated a withdrawal for 1000 USDN
     * @custom:and The price of the asset is $2000 at the moment of initiation and validation
     * @custom:when The user validates the withdrawal with another address as the beneficiary
     * @custom:then The protocol emits a `ValidatedWithdrawal` event with the right beneficiary
     */
    function test_validateWithdrawalDifferentToAddress() public {
        _checkValidateWithdrawalWithPrice(uint128(2000 ether), 0.5 ether, USER_1);
    }

    /**
     * @custom:scenario The user sends too much ether when validating a withdrawal
     * @custom:given The user initiated a withdrawal of 1000 USDN and validates it
     * @custom:when The user sends 0.5 ether as value in the `validateWithdrawal` call
     * @custom:then The user gets refunded the excess ether (0.5 ether - validationCost)
     */
    function test_validateWithdrawalEtherRefund() public {
        oracleMiddleware.setRequireValidationCost(true); // require 1 wei per validation
        // initiate
        bytes memory currentPrice = abi.encode(uint128(2000 ether));
        uint256 validationCost = oracleMiddleware.validationCost(currentPrice, ProtocolAction.InitiateWithdrawal);
        protocol.initiateWithdrawal{ value: validationCost }(
            USDN_AMOUNT, disableAmountOutMin, address(this), payable(address(this)), currentPrice, EMPTY_PREVIOUS_DATA
        );

        _waitDelay();
        // validate
        validationCost = oracleMiddleware.validationCost(currentPrice, ProtocolAction.ValidateWithdrawal);
        uint256 balanceBefore = address(this).balance;
        protocol.validateWithdrawal{ value: 0.5 ether }(payable(address(this)), currentPrice, EMPTY_PREVIOUS_DATA);
        assertEq(address(this).balance, balanceBefore - validationCost, "user balance after refund");
    }

    /**
     * @dev Create a withdrawal at price `initialPrice`, then validate it at price `assetPrice`, then check the emitted
     * event and the resulting state.
     * @param assetPrice price of the asset at the time of withdrawal validation
     * @param expectedAssetAmount expected amount of asset withdrawn
     */
    function _checkValidateWithdrawalWithPrice(uint128 assetPrice, uint256 expectedAssetAmount, address to) public {
        TestData2 memory data;

<<<<<<< HEAD
        data.currentPrice = abi.encode(initialPrice);
        protocol.initiateWithdrawal(
            withdrawShares, disableAmountOutMin, to, payable(address(this)), data.currentPrice, EMPTY_PREVIOUS_DATA
        );
=======
        data.currentPrice = abi.encode(params.initialPrice);
        protocol.initiateWithdrawal(withdrawShares, to, payable(address(this)), data.currentPrice, EMPTY_PREVIOUS_DATA);
>>>>>>> ac8fd0f1

        data.actionId = oracleMiddleware.lastActionId();
        PendingAction memory pending = protocol.getUserPendingAction(address(this));
        data.withdrawal = protocol.i_toWithdrawalPendingAction(pending);

        // wait the required delay between initiation and validation
        _waitDelay();

        data.currentPrice = abi.encode(assetPrice);
        int256 vaultAssetAvailable = protocol.i_vaultAssetAvailable(
            data.withdrawal.totalExpo,
            data.withdrawal.balanceVault,
            data.withdrawal.balanceLong,
            assetPrice,
            protocol.getLastPrice()
        );
        if (vaultAssetAvailable < 0) {
            vaultAssetAvailable = 0;
        }
        uint256 available = uint256(vaultAssetAvailable);
        if (data.withdrawal.balanceVault < available) {
            available = data.withdrawal.balanceVault;
        }

        uint256 shares = protocol.i_mergeWithdrawalAmountParts(data.withdrawal.sharesLSB, data.withdrawal.sharesMSB);
        uint256 withdrawnAmount = FixedPointMathLib.fullMulDiv(shares, available, data.withdrawal.usdnTotalShares);
        uint256 withdrawnAmountWithFees = withdrawnAmount - (withdrawnAmount * data.withdrawal.feeBps) / BPS_DIVISOR;
        assertEq(withdrawnAmountWithFees, expectedAssetAmount, "asset amount");

        vm.expectEmit();
        emit ValidatedWithdrawal(to, address(this), withdrawnAmountWithFees, USDN_AMOUNT, data.withdrawal.timestamp);
        bool success = protocol.validateWithdrawal(payable(address(this)), data.currentPrice, EMPTY_PREVIOUS_DATA);
        assertTrue(success, "success");
        assertEq(oracleMiddleware.lastActionId(), data.actionId, "middleware action ID");

        assertEq(usdn.balanceOf(address(this)), initialUsdnBalance - USDN_AMOUNT, "final usdn balance");
        if (to == address(this)) {
            assertEq(wstETH.balanceOf(to), initialWstETHBalance + withdrawnAmountWithFees, "final wstETH balance");
        } else {
            assertEq(wstETH.balanceOf(to), withdrawnAmountWithFees, "final wstETH balance");
            assertEq(wstETH.balanceOf(address(this)), initialWstETHBalance, "final wstETH balance");
        }

        PendingAction memory emptyPendingAction;
        (PendingAction memory pendingAction,) = protocol.i_getPendingAction(address(this));
        assertEq(
            abi.encode(pendingAction), abi.encode(emptyPendingAction), "The pending action should have been cleared"
        );
    }

    /**
     * @custom:scenario The user validates a withdrawal action with a reentrancy attempt
     * @custom:given A user being a smart contract that calls validateWithdrawal with too much ether
     * @custom:and A receive() function that calls validateWithdrawal again
     * @custom:when The user calls validateWithdrawal again from the callback
     * @custom:then The call reverts with InitializableReentrancyGuardReentrantCall
     */
    function test_RevertWhen_validateWithdrawalCalledWithReentrancy() public {
        bytes memory currentPrice = abi.encode(params.initialPrice);

        if (_reenter) {
            vm.expectRevert(InitializableReentrancyGuard.InitializableReentrancyGuardReentrantCall.selector);
            protocol.validateWithdrawal(payable(address(this)), currentPrice, EMPTY_PREVIOUS_DATA);
            return;
        }

        setUpUserPositionInVault(address(this), ProtocolAction.InitiateWithdrawal, DEPOSIT_AMOUNT, params.initialPrice);

        _reenter = true;
        // If a reentrancy occurred, the function should have been called 2 times
        vm.expectCall(address(protocol), abi.encodeWithSelector(protocol.validateWithdrawal.selector), 2);
        // The value sent will cause a refund, which will trigger the receive() function of this contract
        protocol.validateWithdrawal{ value: 1 }(payable(address(this)), currentPrice, EMPTY_PREVIOUS_DATA);
    }

    /**
     * @custom:scenario A user tries to validate a withdrawal action with the wrong pending action
     * @custom:given An initiated open position
     * @custom:when The owner of the position calls _validateWithdrawal
     * @custom:then The call reverts because the pending action is not of type ValidateWithdrawal
     */
    function test_RevertWhen_validateWithdrawalWithTheWrongPendingAction() public {
        // Setup an initiate action to have a pending validate action for this user
        setUpUserPositionInLong(
            OpenParams({
                user: address(this),
                untilAction: ProtocolAction.InitiateOpenPosition,
                positionSize: 1 ether,
                desiredLiqPrice: DEFAULT_PARAMS.initialPrice / 2,
                price: DEFAULT_PARAMS.initialPrice
            })
        );

        bytes memory priceData = abi.encode(DEFAULT_PARAMS.initialPrice);

        vm.expectRevert(abi.encodeWithSelector(UsdnProtocolInvalidPendingAction.selector));
        protocol.i_validateWithdrawal(address(this), priceData);
    }

    /**
     * @custom:scenario The user validates a withdrawal pending action that has a different validator
     * @custom:given A pending action of type ValidateWithdrawal
     * @custom:and With a validator that is not the caller saved at the caller's address
     * @custom:when The user calls validateWithdrawal
     * @custom:then The protocol reverts with a UsdnProtocolInvalidPendingAction error
     */
    function test_RevertWhen_validateWithdrawalWithWrongValidator() public {
        bytes memory currentPrice = abi.encode(params.initialPrice);
        protocol.initiateWithdrawal(
            withdrawShares,
            disableAmountOutMin,
            address(this),
            payable(address(this)),
            currentPrice,
            EMPTY_PREVIOUS_DATA
        );

        // update the pending action to put another validator
        (PendingAction memory pendingAction, uint128 rawIndex) = protocol.i_getPendingAction(address(this));
        pendingAction.validator = address(1);

        protocol.i_clearPendingAction(address(this), rawIndex);
        protocol.i_addPendingAction(address(this), pendingAction);

        vm.expectRevert(UsdnProtocolInvalidPendingAction.selector);
        protocol.i_validateWithdrawal(payable(address(this)), currentPrice);
    }

    /**
     * @custom:scenario The user initiates and validates (after the validator deadline)
     * a withdraw with another validator
     * @custom:given The user initiated a withdraw of 1000 usdn and validates it
     * @custom:and we wait until the validation deadline is passed
     * @custom:when The user validates the withdraw
     * @custom:then The security deposit is refunded to the validator
     */
    function test_validateWithdrawalEtherRefundToValidator() public {
        vm.startPrank(ADMIN);
        protocol.setSecurityDepositValue(0.5 ether);
        vm.stopPrank();

        bytes memory currentPrice = abi.encode(params.initialPrice);

        uint64 securityDepositValue = protocol.getSecurityDepositValue();
        uint256 balanceUserBefore = USER_1.balance;
        uint256 balanceContractBefore = address(this).balance;

        protocol.initiateWithdrawal{ value: 0.5 ether }(
            withdrawShares, disableAmountOutMin, address(this), USER_1, currentPrice, EMPTY_PREVIOUS_DATA
        );
        _waitBeforeActionablePendingAction();
        protocol.validateWithdrawal(USER_1, currentPrice, EMPTY_PREVIOUS_DATA);

        assertEq(USER_1.balance, balanceUserBefore + securityDepositValue, "user balance after refund");
        assertEq(address(this).balance, balanceContractBefore - securityDepositValue, "contract balance after refund");
    }

    // test refunds
    receive() external payable {
        // test reentrancy
        if (_reenter) {
            test_RevertWhen_validateWithdrawalCalledWithReentrancy();
            _reenter = false;
        }
    }
}<|MERGE_RESOLUTION|>--- conflicted
+++ resolved
@@ -227,15 +227,10 @@
     function _checkValidateWithdrawalWithPrice(uint128 assetPrice, uint256 expectedAssetAmount, address to) public {
         TestData2 memory data;
 
-<<<<<<< HEAD
-        data.currentPrice = abi.encode(initialPrice);
+        data.currentPrice = abi.encode(params.initialPrice);
         protocol.initiateWithdrawal(
             withdrawShares, disableAmountOutMin, to, payable(address(this)), data.currentPrice, EMPTY_PREVIOUS_DATA
         );
-=======
-        data.currentPrice = abi.encode(params.initialPrice);
-        protocol.initiateWithdrawal(withdrawShares, to, payable(address(this)), data.currentPrice, EMPTY_PREVIOUS_DATA);
->>>>>>> ac8fd0f1
 
         data.actionId = oracleMiddleware.lastActionId();
         PendingAction memory pending = protocol.getUserPendingAction(address(this));
