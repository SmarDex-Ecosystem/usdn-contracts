--- conflicted
+++ resolved
@@ -77,11 +77,7 @@
         uint128 price = 2000 ether;
         bytes memory currentPrice = abi.encode(price); // only used to apply PnL + funding
         uint256 usdnSharesToMint =
-<<<<<<< HEAD
-            Utils._calcMintUsdnShares(depositAmount, protocol.getBalanceVault(), protocol.getUsdn().totalShares());
-=======
-            Vault._calcMintUsdnShares(amountAfterFees, protocol.getBalanceVault(), protocol.getUsdn().totalShares());
->>>>>>> 088eb038
+            Utils._calcMintUsdnShares(amountAfterFees, protocol.getBalanceVault(), protocol.getUsdn().totalShares());
         uint256 expectedSdexBurnAmount =
             protocol.i_calcSdexToBurn(usdn.convertToTokens(usdnSharesToMint), protocol.getSdexBurnOnDepositRatio());
         uint256 sdexBalanceBefore = sdex.balanceOf(address(this));
