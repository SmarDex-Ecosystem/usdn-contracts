--- conflicted
+++ resolved
@@ -101,11 +101,7 @@
         (, uint256 vaultExpoValueToLimit) = _getDepositLimitValues();
 
         // disable deposit limit
-<<<<<<< HEAD
-        protocol.setExpoImbalanceLimits(200, 0, 600, 600, 300);
-=======
         protocol.setExpoImbalanceLimits(200, 0, 600, 600, 500, 300);
->>>>>>> ef17cb87
 
         protocol.i_checkImbalanceLimitDeposit(vaultExpoValueToLimit);
     }
