// SPDX-License-Identifier: UNLICENSED
pragma solidity 0.8.20;

import { IUsdnProtocolErrors } from "src/interfaces/UsdnProtocol/IUsdnProtocolErrors.sol";
import { PreviousActionsData } from "src/interfaces/UsdnProtocol/IUsdnProtocolTypes.sol";

import { UsdnProtocolBaseFixture } from "test/unit/UsdnProtocol/utils/Fixtures.sol";
import { ADMIN, DEPLOYER } from "test/utils/Constants.sol";

/**
 * @custom:feature Test of the protocol expo limit for `_checkImbalanceLimitDeposit` function in balanced state
 */
contract TestImbalanceLimitDeposit is UsdnProtocolBaseFixture {
    function setUp() public {
<<<<<<< HEAD
        super._setUp(DEFAULT_PARAMS);
=======
        SetUpParams memory params = DEFAULT_PARAMS;
        params.initialDeposit = 49.199702697034631562 ether;
        params.initialLong = 50 ether;
        super._setUp(params);
>>>>>>> 5ea29751

        // we enable only deposit limit
        vm.prank(ADMIN);
        protocol.setExpoImbalanceLimits(0, 200, 0, 0);
    }

    /**
     * @custom:scenario The `_checkImbalanceLimitDeposit` function should not revert when contract is balanced and
     * position
     * is within limit
     * @custom:given The protocol is in a balanced state
     * @custom:when The `_checkImbalanceLimitDeposit` function is called with a value below the deposit limit
     * @custom:then The transaction should not revert
     */
    function test_checkImbalanceLimitDeposit() public view {
        (, uint256 vaultExpoValueToLimit) = _getDepositLimitValues();
        protocol.i_checkImbalanceLimitDeposit(vaultExpoValueToLimit);
    }

    /**
     * @custom:scenario The `_checkImbalanceLimitDeposit` function should revert when long expo equal 0
     * @custom:given The initial long position is closed
     * @custom:and The protocol is imbalanced
     * @custom:when The `_checkImbalanceLimitDeposit` function is called
     * @custom:then The transaction should revert
     */
    function test_RevertWhen_checkImbalanceLimitDepositZeroLongExpo() public {
        // disable close limit
        vm.prank(ADMIN);
        protocol.setExpoImbalanceLimits(200, 200, 600, 0);

        // the initial tick
        int24 tick = protocol.getHighestPopulatedTick();

        vm.startPrank(DEPLOYER);

        bytes[] memory priceData = new bytes[](1);
        priceData[0] = abi.encode(params.initialPrice);

        PreviousActionsData memory data = PreviousActionsData({ priceData: priceData, rawIndices: new uint128[](1) });

        // initiate close
        protocol.initiateClosePosition(
            tick,
            0, // no liquidation
            0, // unique long
            params.initialLong,
            abi.encode(params.initialPrice),
            data,
            DEPLOYER
        );

        // wait more than 2 blocks
        _waitDelay();

        // validate close
        protocol.validateClosePosition(abi.encode(params.initialPrice), data);

        vm.stopPrank();

        // long expo should be equal 0
        assertEq(int256(protocol.getTotalExpo()) - int256(protocol.getBalanceLong()), 0, "long expo isn't 0");

        // should revert
        vm.expectRevert(IUsdnProtocolErrors.UsdnProtocolInvalidLongExpo.selector);
        protocol.i_checkImbalanceLimitDeposit(0);
    }

    /**
     * @custom:scenario The `_checkImbalanceLimitDeposit` function should not revert when limit is disabled
     * @custom:given The protocol is in a balanced state
     * @custom:when The `_checkImbalanceLimitDeposit` function is called with a value above the deposit limit
     * @custom:then The transaction should not revert
     */
    function test_checkImbalanceLimitDepositDisabled() public {
        (, uint256 vaultExpoValueToLimit) = _getDepositLimitValues();

        // disable deposit limit
        vm.prank(ADMIN);
        protocol.setExpoImbalanceLimits(200, 0, 600, 600);

        protocol.i_checkImbalanceLimitDeposit(vaultExpoValueToLimit + 1);
    }

    /**
     * @custom:scenario The `_checkImbalanceLimitDeposit` function should revert when contract is balanced
     * and position value imbalance it
     * @custom:given The protocol is in a balanced state
     * @custom:when The `_checkImbalanceLimitDeposit` function is called with a value above the deposit limit
     * @custom:then The transaction should revert
     */
    function test_RevertWhen_checkImbalanceLimitDepositOutLimit() public {
        (int256 depositLimitBps, uint256 vaultExpoValueToLimit) = _getDepositLimitValues();
        vm.expectRevert(
            abi.encodeWithSelector(IUsdnProtocolErrors.UsdnProtocolImbalanceLimitReached.selector, depositLimitBps)
        );
        protocol.i_checkImbalanceLimitDeposit(vaultExpoValueToLimit + 1);
    }

    function _getDepositLimitValues() private view returns (int256 depositLimitBps_, uint256 vaultExpoValueToLimit_) {
        // current long expo
        uint256 longExpo = protocol.getTotalExpo() - protocol.getBalanceLong();
        // deposit limit bps
        (, depositLimitBps_,,) = protocol.getExpoImbalanceLimits();
        // current vault expo value to imbalance the protocol
        vaultExpoValueToLimit_ = longExpo * uint256(depositLimitBps_) / protocol.BPS_DIVISOR();
    }
}<|MERGE_RESOLUTION|>--- conflicted
+++ resolved
@@ -12,14 +12,7 @@
  */
 contract TestImbalanceLimitDeposit is UsdnProtocolBaseFixture {
     function setUp() public {
-<<<<<<< HEAD
         super._setUp(DEFAULT_PARAMS);
-=======
-        SetUpParams memory params = DEFAULT_PARAMS;
-        params.initialDeposit = 49.199702697034631562 ether;
-        params.initialLong = 50 ether;
-        super._setUp(params);
->>>>>>> 5ea29751
 
         // we enable only deposit limit
         vm.prank(ADMIN);
