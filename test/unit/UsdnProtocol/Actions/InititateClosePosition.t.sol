// SPDX-License-Identifier: UNLICENSED
pragma solidity 0.8.20;

import { SafeCast } from "@openzeppelin/contracts/utils/math/SafeCast.sol";
import { FixedPointMathLib } from "solady/src/utils/FixedPointMathLib.sol";

import { UsdnProtocolBaseFixture } from "test/unit/UsdnProtocol/utils/Fixtures.sol";
import { ADMIN, USER_1 } from "test/utils/Constants.sol";

import {
    LongPendingAction,
    Position,
    PreviousActionsData,
    ProtocolAction,
    TickData,
    PositionId
} from "src/interfaces/UsdnProtocol/IUsdnProtocolTypes.sol";
import { HugeUint } from "src/libraries/HugeUint.sol";

/**
 * @custom:feature The validate close position functions of the USDN Protocol
 * @custom:background Given a protocol initialized with 10 wstETH in the vault and 5 wstETH in a long position with a
 * leverage of ~2x
 * @custom:and a validated long position of 1 ether with 10x leverage
 */
contract TestUsdnProtocolActionsInitiateClosePosition is UsdnProtocolBaseFixture {
    using SafeCast for uint256;

    uint128 private positionAmount = 1 ether;
    PositionId private posId;

    function setUp() public {
        super._setUp(DEFAULT_PARAMS);

        posId = setUpUserPositionInLong(
            OpenParams({
                user: address(this),
                untilAction: ProtocolAction.ValidateOpenPosition,
                positionSize: positionAmount,
                desiredLiqPrice: params.initialPrice - (params.initialPrice / 5),
                price: params.initialPrice
            })
        );
    }

    /* -------------------------------------------------------------------------- */
    /*                                   Reverts                                  */
    /* -------------------------------------------------------------------------- */

    /**
     * @custom:scenario A user tries to close a position with an amount higher than the position's amount
     * @custom:given A validated open position
     * @custom:when The owner of the position calls initiateClosePosition with an amount too high
     * @custom:then The call reverts
     */
    function test_RevertWhen_closePartialPositionWithAmountHigherThanPositionAmount() external {
        bytes memory priceData = abi.encode(params.initialPrice);
        uint128 amountToClose = positionAmount + 1;

        vm.expectRevert(
            abi.encodeWithSelector(
                UsdnProtocolAmountToCloseHigherThanPositionAmount.selector, amountToClose, positionAmount
            )
        );
        protocol.i_initiateClosePosition(address(this), address(this), posId, amountToClose, priceData);
    }

    /**
     * @custom:scenario A user tries to close a position with a remaining amount lower than the min long position
     * @custom:given A validated open position
     * @custom:when The owner of the position calls initiateClosePosition with
     * an amount higher than positionAmount - minLongPosition
     * @custom:then The call reverts with the UsdnProtocolLongPositionTooSmall error
     */
    function test_RevertWhen_closePartialPositionWithAmountRemainingLowerThanMinLongPosition() external {
        vm.prank(ADMIN);
        protocol.setMinLongPosition(positionAmount / 2);

        bytes memory priceData = abi.encode(params.initialPrice);
        uint128 amountToClose = positionAmount / 2 + 1;

        // Sanity check
        assertLt(
            positionAmount - amountToClose, positionAmount / 2, "The amount remaining is too high to trigger the error"
        );

        vm.expectRevert(UsdnProtocolLongPositionTooSmall.selector);
        protocol.i_initiateClosePosition(address(this), address(this), posId, amountToClose, priceData);
    }

    /**
     * @custom:scenario The sender is not the owner of the position
     * @custom:when The user initiates a close of another user's position
     * @custom:then The protocol reverts with `UsdnProtocolUnauthorized`
     */
    function test_RevertWhen_notUser() public {
        bytes memory priceData = abi.encode(params.initialPrice);
        vm.expectRevert(UsdnProtocolUnauthorized.selector);
        protocol.i_initiateClosePosition(USER_1, USER_1, posId, positionAmount, priceData);
    }

    /**
     * @custom:scenario The user initiates a close position with parameter to defined at zero
     * @custom:given An initialized USDN protocol
     * @custom:when The user initiates a close position with parameter to defined at zero
     * @custom:then The protocol reverts with `UsdnProtocolInvalidAddressTo`
     */
    function test_RevertWhen_zeroAddressTo() public {
        bytes memory priceData = abi.encode(params.initialPrice);
        vm.expectRevert(UsdnProtocolInvalidAddressTo.selector);
        protocol.i_initiateClosePosition(address(this), address(0), posId, positionAmount, priceData);
    }

    /**
     * @custom:scenario A user tries to close a position with 0 as the amount to close
     * @custom:given A validated open position
     * @custom:when The owner of the position calls initiateClosePosition with 0 as the amount to close
     * @custom:then The call reverts
     */
    function test_RevertWhen_closePartialPositionWithZeroAmount() external {
        bytes memory priceData = abi.encode(params.initialPrice);

        vm.expectRevert(abi.encodeWithSelector(UsdnProtocolAmountToCloseIsZero.selector));
        protocol.i_initiateClosePosition(address(this), address(this), posId, 0, priceData);
    }

    /**
     * @custom:scenario A user tries to close a position that was previously liquidated
     * @custom:given A validated open position gets liquidated
     * @custom:when The owner of the position calls initiateClosePosition with half of the amount
     * @custom:then The call reverts because the position is not valid anymore
     */
    function test_RevertWhen_closePartialPositionWithAnOutdatedTick() external {
        _waitBeforeLiquidation();
        bytes memory priceData = abi.encode(protocol.getEffectivePriceForTick(posId.tick));

        // we need wait delay to make the new price data fresh
        _waitDelay();
        // Liquidate the position
        protocol.testLiquidate(priceData, 1);
        (, uint256 version) = protocol.i_tickHash(posId.tick);
        assertGt(version, posId.tickVersion, "The tick should have been liquidated");

        // Try to close the position once the price comes back up
        priceData = abi.encode(params.initialPrice);
        vm.expectRevert(
            abi.encodeWithSelector(UsdnProtocolOutdatedTick.selector, posId.tickVersion + 1, posId.tickVersion)
        );
        protocol.i_initiateClosePosition(address(this), address(this), posId, positionAmount / 2, priceData);
    }

    /* -------------------------------------------------------------------------- */
    /*                            initiateClosePosition                           */
    /* -------------------------------------------------------------------------- */

    /**
     * @custom:scenario A user initiates a close position action but sends too much ether
     * @custom:given A validated long position
     * @custom:and oracle validation cost == 0
     * @custom:when User calls initiateClosePosition with an amount of ether greater than the validation cost
     * @custom:then The protocol refunds the amount sent
     */
    function test_initiateClosePositionRefundExcessEther() external {
        bytes memory priceData = abi.encode(params.initialPrice);
        uint256 etherBalanceBefore = address(this).balance;

        protocol.initiateClosePosition{ value: 1 ether }(
<<<<<<< HEAD
            tick, tickVersion, index, positionAmount, priceData, EMPTY_PREVIOUS_DATA, address(this), address(this)
=======
            posId, positionAmount, priceData, EMPTY_PREVIOUS_DATA, address(this)
>>>>>>> d0f7ee19
        );

        assertEq(
            etherBalanceBefore,
            address(this).balance,
            "The sent ether should have been refunded as none of it was spent"
        );
    }

    /**
     * @custom:scenario A user initiates a close position action with a pending action
     * @custom:given A validated long position
     * @custom:and an initiated open position action from another user
     * @custom:when User calls initiateClosePosition with valid price data for the pending action
     * @custom:then The user validates the pending action
     */
    function test_initiateClosePositionValidatePendingAction() external {
        bytes memory priceData = abi.encode(params.initialPrice);
        // Initiate an open position action for another user
        setUpUserPositionInLong(
            OpenParams({
                user: USER_1,
                untilAction: ProtocolAction.InitiateOpenPosition,
                positionSize: positionAmount,
                desiredLiqPrice: params.initialPrice - (params.initialPrice / 5),
                price: params.initialPrice
            })
        );

        skip(protocol.getValidationDeadline());

        bytes[] memory previousData = new bytes[](1);
        previousData[0] = priceData;
        uint128[] memory rawIndices = new uint128[](1);
        rawIndices[0] = 1;

        vm.expectEmit(true, true, false, false);
        emit ValidatedOpenPosition(USER_1, USER_1, 0, 0, PositionId(0, 0, 0));
        protocol.initiateClosePosition(
<<<<<<< HEAD
            tick,
            tickVersion,
            index,
            positionAmount,
            priceData,
            PreviousActionsData(previousData, rawIndices),
            USER_1,
            address(this)
=======
            posId, positionAmount, priceData, PreviousActionsData(previousData, rawIndices), USER_1
>>>>>>> d0f7ee19
        );
    }

    /**
     * @custom:scenario A user initiates a close position action
     * @custom:given A validated long position
     * @custom:when User calls initiateClosePosition
     * @custom:then The user initiates a close position action for his position
     */
    function test_initiateClosePosition() external {
        bytes memory priceData = abi.encode(params.initialPrice);

        vm.expectEmit();
<<<<<<< HEAD
        emit InitiatedClosePosition(
            address(this), address(this), tick, tickVersion, index, positionAmount, positionAmount, 0
        );
        protocol.initiateClosePosition(
            tick, tickVersion, index, positionAmount, priceData, EMPTY_PREVIOUS_DATA, address(this), address(this)
        );
=======
        emit InitiatedClosePosition(address(this), address(this), posId, positionAmount, positionAmount, 0);
        protocol.initiateClosePosition(posId, positionAmount, priceData, EMPTY_PREVIOUS_DATA, address(this));
>>>>>>> d0f7ee19
    }

    /* -------------------------------------------------------------------------- */
    /*                           _initiateClosePosition                           */
    /* -------------------------------------------------------------------------- */

    /**
     * @custom:scenario Initiate close a position fully
     * @custom:given A validated open position
     * @custom:when The owner of the position closes all of the position at the same price as the opening
     * @custom:then The state of the protocol is updated
     * @custom:and an InitiatedClosePosition event is emitted
     * @custom:and the position is deleted
     */
    function test_internalInitiateClosePosition() external {
        _internalInitiateClosePositionScenario(address(this));
    }

    /**
     * @custom:scenario Initiate close a position fully
     * @custom:given A validated open position
     * @custom:when The owner of the position closes all of the position at the same price as the opening
     * @custom:and the to parameter is different from the sender
     * @custom:then The state of the protocol is updated
     * @custom:and an InitiatedClosePosition event is emitted
     * @custom:and the position is deleted
     */
    function test_internalInitiateClosePositionForAnotherUser() external {
        _internalInitiateClosePositionScenario(USER_1);
    }

    function _internalInitiateClosePositionScenario(address to) internal {
        uint256 totalLongPositionBefore = protocol.getTotalLongPositions();
        TickData memory tickData = protocol.getTickData(posId.tick);
        _initiateCloseAPositionHelper(positionAmount, to);

        /* ---------------------------- Position's state ---------------------------- */
        (Position memory posAfter,) = protocol.getLongPosition(posId);
        assertEq(posAfter.user, address(0), "The user of the position should have been reset");
        assertEq(posAfter.timestamp, 0, "Timestamp of the position should have been reset");
        assertEq(posAfter.totalExpo, 0, "The total expo of the position should be 0");
        assertEq(posAfter.amount, 0, "The amount of the position should be 0");

        /* ---------------------------- Protocol's State ---------------------------- */
        TickData memory newTickData = protocol.getTickData(posId.tick);
        assertEq(
            totalLongPositionBefore - 1,
            protocol.getTotalLongPositions(),
            "The amount of long positions should have decreased by one"
        );
        assertEq(
            tickData.totalPos - 1,
            newTickData.totalPos,
            "The amount of long positions on the tick should have decreased by one"
        );
    }

    /**
     * @custom:scenario Initiate close a position partially
     * @custom:given A validated open position
     * @custom:when The owner of the position closes half of the position at the same price as the opening
     * @custom:then The state of the protocol is updated
     * @custom:and an InitiatedClosePosition event is emitted
     * @custom:and the position still exists
     */
    function test_internalInitiateClosePositionPartially() external {
        uint128 amountToClose = positionAmount / 2;
        uint256 totalLongPositionBefore = protocol.getTotalLongPositions();
        TickData memory tickData = protocol.getTickData(posId.tick);
        (Position memory posBefore,) = protocol.getLongPosition(posId);
        uint128 totalExpoToClose =
            FixedPointMathLib.fullMulDiv(posBefore.totalExpo, amountToClose, posBefore.amount).toUint128();
        _initiateCloseAPositionHelper(amountToClose, address(this));

        /* ---------------------------- Position's state ---------------------------- */
        (Position memory posAfter,) = protocol.getLongPosition(posId);
        assertEq(posBefore.user, posAfter.user, "The user of the position should not have changed");
        assertEq(posBefore.timestamp, posAfter.timestamp, "Timestamp of the position should have stayed the same");
        assertEq(
            posBefore.totalExpo - totalExpoToClose,
            posAfter.totalExpo,
            "The total expo to close should have been subtracted from the original total expo of the position"
        );
        assertEq(
            posBefore.amount - amountToClose,
            posAfter.amount,
            "The amount to close should have been subtracted from the original amount of the position"
        );

        /* ---------------------------- Protocol's State ---------------------------- */
        TickData memory newTickData = protocol.getTickData(posId.tick);
        assertEq(
            totalLongPositionBefore,
            protocol.getTotalLongPositions(),
            "The amount of long positions should not have changed"
        );
        assertEq(
            tickData.totalPos, newTickData.totalPos, "The amount of long positions on the tick should not have changed"
        );
    }

    /**
     * @notice Helper function to avoid duplicating code between the partial and full close position tests
     * @param amountToClose Amount of the position to close
     */
    function _initiateCloseAPositionHelper(uint128 amountToClose, address to) internal {
        (Position memory posBefore,) = protocol.getLongPosition(posId);
        uint128 totalExpoToClose =
            FixedPointMathLib.fullMulDiv(posBefore.totalExpo, amountToClose, posBefore.amount).toUint128();
        uint256 totalExpoBefore = protocol.getTotalExpo();
        uint256 balanceLongBefore = protocol.getBalanceLong();
        HugeUint.Uint512 memory accumulator = protocol.getLiqMultiplierAccumulator();
        uint256 assetToTransfer = protocol.i_assetToRemove(
            params.initialPrice,
            protocol.getEffectivePriceForTick(
                protocol.i_calcTickWithoutPenalty(posId.tick),
                params.initialPrice,
                totalExpoBefore - balanceLongBefore,
                accumulator
            ),
            totalExpoToClose
        );

        TickData memory tickData = protocol.getTickData(posId.tick);

        /* ------------------------ Initiate the close action ----------------------- */
        vm.expectEmit();
        emit InitiatedClosePosition(
            address(this), to, posId, posBefore.amount, amountToClose, posBefore.totalExpo - totalExpoToClose
        );
        protocol.i_initiateClosePosition(address(this), to, posId, amountToClose, abi.encode(params.initialPrice));

        /* ------------------------- Pending action's state ------------------------- */
        LongPendingAction memory action = protocol.i_toLongPendingAction(protocol.getUserPendingAction(address(this)));
<<<<<<< HEAD
        assertTrue(action.common.action == ProtocolAction.ValidateClosePosition, "The action type is wrong");
        assertEq(action.common.timestamp, block.timestamp, "The block timestamp should be now");
        assertEq(action.common.to, to, "To is wrong");
        assertEq(action.common.validator, address(this), "Validator is wrong");
        assertEq(action.tick, tick, "The position tick is wrong");
=======
        assertTrue(action.action == ProtocolAction.ValidateClosePosition, "The action type is wrong");
        assertEq(action.timestamp, block.timestamp, "The block timestamp should be now");
        assertEq(action.user, address(this), "The user should be the transaction sender");
        assertEq(action.to, to, "To is wrong");
        assertEq(action.tick, posId.tick, "The position tick is wrong");
>>>>>>> d0f7ee19
        assertEq(
            action.closePosTotalExpo,
            totalExpoToClose,
            "Total expo of pending action should be equal to totalExpoToClose"
        );
        assertEq(
            action.closeAmount, amountToClose, "Amount of the pending action should be equal to the amount to close"
        );
        assertEq(action.tickVersion, posId.tickVersion, "The tick version should not have changed");
        assertEq(action.index, posId.index, "The index should not have changed");
        assertEq(action.closeBoundedPositionValue, assetToTransfer, "The pos value should not have changed");

        /* ----------------------------- Protocol State ----------------------------- */
        TickData memory newTickData = protocol.getTickData(posId.tick);
        assertEq(
            totalExpoBefore - totalExpoToClose,
            protocol.getTotalExpo(),
            "totalExpoToClose should have been subtracted from the total expo of the protocol"
        );
        assertEq(
            tickData.totalExpo - totalExpoToClose,
            newTickData.totalExpo,
            "totalExpoToClose should have been subtracted to the total expo on the tick"
        );
        assertEq(
            balanceLongBefore - assetToTransfer,
            protocol.getBalanceLong(),
            "assetToTransfer should have been subtracted from the long balance of the protocol"
        );
    }

    /// @dev Allow refund tests
    receive() external payable { }
}<|MERGE_RESOLUTION|>--- conflicted
+++ resolved
@@ -165,11 +165,7 @@
         uint256 etherBalanceBefore = address(this).balance;
 
         protocol.initiateClosePosition{ value: 1 ether }(
-<<<<<<< HEAD
-            tick, tickVersion, index, positionAmount, priceData, EMPTY_PREVIOUS_DATA, address(this), address(this)
-=======
-            posId, positionAmount, priceData, EMPTY_PREVIOUS_DATA, address(this)
->>>>>>> d0f7ee19
+            posId, positionAmount, priceData, EMPTY_PREVIOUS_DATA, address(this), address(this)
         );
 
         assertEq(
@@ -209,18 +205,7 @@
         vm.expectEmit(true, true, false, false);
         emit ValidatedOpenPosition(USER_1, USER_1, 0, 0, PositionId(0, 0, 0));
         protocol.initiateClosePosition(
-<<<<<<< HEAD
-            tick,
-            tickVersion,
-            index,
-            positionAmount,
-            priceData,
-            PreviousActionsData(previousData, rawIndices),
-            USER_1,
-            address(this)
-=======
-            posId, positionAmount, priceData, PreviousActionsData(previousData, rawIndices), USER_1
->>>>>>> d0f7ee19
+            posId, positionAmount, priceData, PreviousActionsData(previousData, rawIndices), USER_1, address(this)
         );
     }
 
@@ -234,17 +219,10 @@
         bytes memory priceData = abi.encode(params.initialPrice);
 
         vm.expectEmit();
-<<<<<<< HEAD
-        emit InitiatedClosePosition(
-            address(this), address(this), tick, tickVersion, index, positionAmount, positionAmount, 0
-        );
+        emit InitiatedClosePosition(address(this), address(this), posId, positionAmount, positionAmount, 0);
         protocol.initiateClosePosition(
-            tick, tickVersion, index, positionAmount, priceData, EMPTY_PREVIOUS_DATA, address(this), address(this)
-        );
-=======
-        emit InitiatedClosePosition(address(this), address(this), posId, positionAmount, positionAmount, 0);
-        protocol.initiateClosePosition(posId, positionAmount, priceData, EMPTY_PREVIOUS_DATA, address(this));
->>>>>>> d0f7ee19
+            posId, positionAmount, priceData, EMPTY_PREVIOUS_DATA, address(this), address(this)
+        );
     }
 
     /* -------------------------------------------------------------------------- */
@@ -379,19 +357,11 @@
 
         /* ------------------------- Pending action's state ------------------------- */
         LongPendingAction memory action = protocol.i_toLongPendingAction(protocol.getUserPendingAction(address(this)));
-<<<<<<< HEAD
-        assertTrue(action.common.action == ProtocolAction.ValidateClosePosition, "The action type is wrong");
-        assertEq(action.common.timestamp, block.timestamp, "The block timestamp should be now");
-        assertEq(action.common.to, to, "To is wrong");
-        assertEq(action.common.validator, address(this), "Validator is wrong");
-        assertEq(action.tick, tick, "The position tick is wrong");
-=======
         assertTrue(action.action == ProtocolAction.ValidateClosePosition, "The action type is wrong");
         assertEq(action.timestamp, block.timestamp, "The block timestamp should be now");
-        assertEq(action.user, address(this), "The user should be the transaction sender");
         assertEq(action.to, to, "To is wrong");
-        assertEq(action.tick, posId.tick, "The position tick is wrong");
->>>>>>> d0f7ee19
+        assertEq(action.validator, address(this), "Validator is wrong");
+        assertEq(action.tick, tick, "The position tick is wrong");
         assertEq(
             action.closePosTotalExpo,
             totalExpoToClose,
