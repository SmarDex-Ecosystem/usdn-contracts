--- conflicted
+++ resolved
@@ -361,19 +361,11 @@
 
         /* ------------------------- Pending action's state ------------------------- */
         LongPendingAction memory action = protocol.i_toLongPendingAction(protocol.getUserPendingAction(address(this)));
-<<<<<<< HEAD
-        assertTrue(action.common.action == ProtocolAction.ValidateClosePosition, "The action type is wrong");
-        assertEq(action.common.timestamp, block.timestamp, "The block timestamp should be now");
-        assertEq(action.common.user, address(this), "The user should be the transaction sender");
-        assertEq(action.common.to, to, "To is wrong");
-        assertEq(action.tick, posId.tick, "The position tick is wrong");
-=======
         assertTrue(action.action == ProtocolAction.ValidateClosePosition, "The action type is wrong");
         assertEq(action.timestamp, block.timestamp, "The block timestamp should be now");
         assertEq(action.user, address(this), "The user should be the transaction sender");
         assertEq(action.to, to, "To is wrong");
-        assertEq(action.tick, tick, "The position tick is wrong");
->>>>>>> 78b21757
+        assertEq(action.tick, posId.tick, "The position tick is wrong");
         assertEq(
             action.closePosTotalExpo,
             totalExpoToClose,
