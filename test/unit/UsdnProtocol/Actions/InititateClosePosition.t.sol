--- conflicted
+++ resolved
@@ -222,15 +222,12 @@
         bytes memory priceData = abi.encode(params.initialPrice);
 
         vm.expectEmit();
-<<<<<<< HEAD
-        emit InitiatedClosePosition(address(this), address(this), tick, tickVersion, index, 0, 0);
+        emit InitiatedClosePosition(
+            address(this), address(this), tick, tickVersion, index, positionAmount, positionAmount, 0
+        );
         protocol.initiateClosePosition(
             tick, tickVersion, index, positionAmount, priceData, EMPTY_PREVIOUS_DATA, address(this)
         );
-=======
-        emit InitiatedClosePosition(address(this), tick, tickVersion, index, positionAmount, positionAmount, 0);
-        protocol.initiateClosePosition(tick, tickVersion, index, positionAmount, priceData, EMPTY_PREVIOUS_DATA);
->>>>>>> 460c36ef
     }
 
     /* -------------------------------------------------------------------------- */
