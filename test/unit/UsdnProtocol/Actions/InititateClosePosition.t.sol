--- conflicted
+++ resolved
@@ -336,13 +336,9 @@
      * @notice Helper function to avoid duplicating code between the partial and full close position tests
      * @param amountToClose Amount of the position to close
      */
-<<<<<<< HEAD
-    function _initiateCloseAPositionHelper(uint128 amountToClose) internal {
-=======
     function _initiateCloseAPositionHelper(uint128 amountToClose, address to) internal {
         uint256 liquidationMultiplier = protocol.getLiquidationMultiplier();
 
->>>>>>> 257092fd
         (Position memory posBefore,) = protocol.getLongPosition(tick, tickVersion, index);
         uint128 totalExpoToClose =
             FixedPointMathLib.fullMulDiv(posBefore.totalExpo, amountToClose, posBefore.amount).toUint128();
@@ -385,16 +381,10 @@
 
         /* ------------------------- Pending action's state ------------------------- */
         LongPendingAction memory action = protocol.i_toLongPendingAction(protocol.getUserPendingAction(address(this)));
-<<<<<<< HEAD
         assertTrue(action.common.action == ProtocolAction.ValidateClosePosition, "The action type is wrong");
         assertEq(action.common.timestamp, block.timestamp, "The block timestamp should be now");
         assertEq(action.common.user, address(this), "The user should be the transaction sender");
-=======
-        assertTrue(action.action == ProtocolAction.ValidateClosePosition, "The action type is wrong");
-        assertEq(action.timestamp, block.timestamp, "The block timestamp should be now");
-        assertEq(action.user, address(this), "The user should be the transaction sender");
-        assertEq(action.to, to, "To is wrong");
->>>>>>> 257092fd
+        assertEq(action.common.to, to, "To is wrong");
         assertEq(action.tick, tick, "The position tick is wrong");
         assertEq(
             action.closePosTotalExpo,
