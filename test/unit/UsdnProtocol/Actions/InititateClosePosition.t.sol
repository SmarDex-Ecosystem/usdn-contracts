--- conflicted
+++ resolved
@@ -27,16 +27,9 @@
 contract TestUsdnProtocolActionsInitiateClosePosition is UsdnProtocolBaseFixture {
     using SafeCast for uint256;
 
-<<<<<<< HEAD
     uint128 private constant POSITION_AMOUNT = 1 ether;
-    int24 private tick;
-    uint256 private tickVersion;
-    uint256 private index;
     uint256 internal securityDeposit;
-=======
-    uint128 private positionAmount = 1 ether;
     PositionId private posId;
->>>>>>> d0f7ee19
 
     function setUp() public {
         super._setUp(DEFAULT_PARAMS);
@@ -73,40 +66,36 @@
                 UsdnProtocolAmountToCloseHigherThanPositionAmount.selector, amountToClose, POSITION_AMOUNT
             )
         );
-<<<<<<< HEAD
         protocol.i_initiateClosePosition(
-            address(this),
-            address(this),
-            PositionId({ tick: tick, tickVersion: tickVersion, index: index }),
-            amountToClose,
-            address(protocol).balance,
-            priceData
-=======
-        protocol.i_initiateClosePosition(address(this), address(this), posId, amountToClose, priceData);
+            address(this), address(this), posId, amountToClose, address(protocol).balance, priceData
+        );
     }
 
     /**
      * @custom:scenario A user tries to close a position with a remaining amount lower than the min long position
      * @custom:given A validated open position
      * @custom:when The owner of the position calls initiateClosePosition with
-     * an amount higher than positionAmount - minLongPosition
+     * an amount higher than POSITION_AMOUNT - minLongPosition
      * @custom:then The call reverts with the UsdnProtocolLongPositionTooSmall error
      */
     function test_RevertWhen_closePartialPositionWithAmountRemainingLowerThanMinLongPosition() external {
         vm.prank(ADMIN);
-        protocol.setMinLongPosition(positionAmount / 2);
-
-        bytes memory priceData = abi.encode(params.initialPrice);
-        uint128 amountToClose = positionAmount / 2 + 1;
+        protocol.setMinLongPosition(POSITION_AMOUNT / 2);
+
+        bytes memory priceData = abi.encode(params.initialPrice);
+        uint128 amountToClose = POSITION_AMOUNT / 2 + 1;
 
         // Sanity check
         assertLt(
-            positionAmount - amountToClose, positionAmount / 2, "The amount remaining is too high to trigger the error"
->>>>>>> d0f7ee19
+            POSITION_AMOUNT - amountToClose,
+            POSITION_AMOUNT / 2,
+            "The amount remaining is too high to trigger the error"
         );
 
         vm.expectRevert(UsdnProtocolLongPositionTooSmall.selector);
-        protocol.i_initiateClosePosition(address(this), address(this), posId, amountToClose, priceData);
+        protocol.i_initiateClosePosition(
+            address(this), address(this), posId, amountToClose, address(protocol).balance, priceData
+        );
     }
 
     /**
@@ -117,18 +106,7 @@
     function test_RevertWhen_notUser() public {
         bytes memory priceData = abi.encode(params.initialPrice);
         vm.expectRevert(UsdnProtocolUnauthorized.selector);
-<<<<<<< HEAD
-        protocol.i_initiateClosePosition(
-            USER_1,
-            USER_1,
-            PositionId({ tick: tick, tickVersion: tickVersion, index: index }),
-            POSITION_AMOUNT,
-            address(protocol).balance,
-            priceData
-        );
-=======
-        protocol.i_initiateClosePosition(USER_1, USER_1, posId, positionAmount, priceData);
->>>>>>> d0f7ee19
+        protocol.i_initiateClosePosition(USER_1, USER_1, posId, POSITION_AMOUNT, address(protocol).balance, priceData);
     }
 
     /**
@@ -140,18 +118,9 @@
     function test_RevertWhen_zeroAddressTo() public {
         bytes memory priceData = abi.encode(params.initialPrice);
         vm.expectRevert(UsdnProtocolInvalidAddressTo.selector);
-<<<<<<< HEAD
         protocol.i_initiateClosePosition(
-            address(this),
-            address(0),
-            PositionId(tick, tickVersion, index),
-            POSITION_AMOUNT,
-            address(protocol).balance,
-            priceData
-        );
-=======
-        protocol.i_initiateClosePosition(address(this), address(0), posId, positionAmount, priceData);
->>>>>>> d0f7ee19
+            address(this), address(0), posId, POSITION_AMOUNT, address(protocol).balance, priceData
+        );
     }
 
     /**
@@ -164,18 +133,7 @@
         bytes memory priceData = abi.encode(params.initialPrice);
 
         vm.expectRevert(abi.encodeWithSelector(UsdnProtocolAmountToCloseIsZero.selector));
-<<<<<<< HEAD
-        protocol.i_initiateClosePosition(
-            address(this),
-            address(this),
-            PositionId({ tick: tick, tickVersion: tickVersion, index: index }),
-            0,
-            address(protocol).balance,
-            priceData
-        );
-=======
-        protocol.i_initiateClosePosition(address(this), address(this), posId, 0, priceData);
->>>>>>> d0f7ee19
+        protocol.i_initiateClosePosition(address(this), address(this), posId, 0, address(protocol).balance, priceData);
     }
 
     /**
@@ -197,21 +155,12 @@
 
         // Try to close the position once the price comes back up
         priceData = abi.encode(params.initialPrice);
-<<<<<<< HEAD
-        vm.expectRevert(abi.encodeWithSelector(UsdnProtocolOutdatedTick.selector, tickVersion + 1, tickVersion));
-        protocol.i_initiateClosePosition(
-            address(this),
-            address(this),
-            PositionId({ tick: tick, tickVersion: tickVersion, index: index }),
-            POSITION_AMOUNT / 2,
-            address(protocol).balance,
-            priceData
-=======
         vm.expectRevert(
             abi.encodeWithSelector(UsdnProtocolOutdatedTick.selector, posId.tickVersion + 1, posId.tickVersion)
->>>>>>> d0f7ee19
-        );
-        protocol.i_initiateClosePosition(address(this), address(this), posId, positionAmount / 2, priceData);
+        );
+        protocol.i_initiateClosePosition(
+            address(this), address(this), posId, POSITION_AMOUNT / 2, address(protocol).balance, priceData
+        );
     }
 
     /* -------------------------------------------------------------------------- */
@@ -230,11 +179,7 @@
         uint256 etherBalanceBefore = address(this).balance;
 
         protocol.initiateClosePosition{ value: 1 ether }(
-<<<<<<< HEAD
-            tick, tickVersion, index, POSITION_AMOUNT, priceData, EMPTY_PREVIOUS_DATA, address(this)
-=======
-            posId, positionAmount, priceData, EMPTY_PREVIOUS_DATA, address(this)
->>>>>>> d0f7ee19
+            posId, POSITION_AMOUNT, priceData, EMPTY_PREVIOUS_DATA, address(this)
         );
 
         assertEq(
@@ -274,11 +219,7 @@
         vm.expectEmit(true, true, false, false);
         emit ValidatedOpenPosition(USER_1, USER_1, 0, 0, PositionId(0, 0, 0));
         protocol.initiateClosePosition(
-<<<<<<< HEAD
-            tick, tickVersion, index, POSITION_AMOUNT, priceData, PreviousActionsData(previousData, rawIndices), USER_1
-=======
-            posId, positionAmount, priceData, PreviousActionsData(previousData, rawIndices), USER_1
->>>>>>> d0f7ee19
+            posId, POSITION_AMOUNT, priceData, PreviousActionsData(previousData, rawIndices), USER_1
         );
     }
 
@@ -292,17 +233,8 @@
         bytes memory priceData = abi.encode(params.initialPrice);
 
         vm.expectEmit();
-<<<<<<< HEAD
-        emit InitiatedClosePosition(
-            address(this), address(this), tick, tickVersion, index, POSITION_AMOUNT, POSITION_AMOUNT, 0
-        );
-        protocol.initiateClosePosition(
-            tick, tickVersion, index, POSITION_AMOUNT, priceData, EMPTY_PREVIOUS_DATA, address(this)
-        );
-=======
-        emit InitiatedClosePosition(address(this), address(this), posId, positionAmount, positionAmount, 0);
-        protocol.initiateClosePosition(posId, positionAmount, priceData, EMPTY_PREVIOUS_DATA, address(this));
->>>>>>> d0f7ee19
+        emit InitiatedClosePosition(address(this), address(this), posId, POSITION_AMOUNT, POSITION_AMOUNT, 0);
+        protocol.initiateClosePosition(posId, POSITION_AMOUNT, priceData, EMPTY_PREVIOUS_DATA, address(this));
     }
 
     /* -------------------------------------------------------------------------- */
@@ -336,13 +268,8 @@
 
     function _internalInitiateClosePositionScenario(address to) internal {
         uint256 totalLongPositionBefore = protocol.getTotalLongPositions();
-<<<<<<< HEAD
-        TickData memory tickData = protocol.getTickData(tick);
+        TickData memory tickData = protocol.getTickData(posId.tick);
         _initiateCloseAPositionHelper(POSITION_AMOUNT, to);
-=======
-        TickData memory tickData = protocol.getTickData(posId.tick);
-        _initiateCloseAPositionHelper(positionAmount, to);
->>>>>>> d0f7ee19
 
         /* ---------------------------- Position's state ---------------------------- */
         (Position memory posAfter,) = protocol.getLongPosition(posId);
@@ -432,7 +359,7 @@
         (int24 initialPosTick, uint256 initialPosTickVersion) = _getInitialLongPosition();
 
         // open position with a liquidation price far lower than others positions
-        (int24 userPosTick, uint256 userPosTickVersion, uint256 userPosIndex) = setUpUserPositionInLong(
+        PositionId memory userPosId = setUpUserPositionInLong(
             OpenParams(
                 address(this),
                 ProtocolAction.ValidateOpenPosition,
@@ -446,19 +373,15 @@
 
         {
             protocol.initiateClosePosition{ value: securityDeposit }(
-                userPosTick,
-                userPosTickVersion,
-                userPosIndex,
-                POSITION_AMOUNT,
-                abi.encode(params.initialPrice / 10),
-                EMPTY_PREVIOUS_DATA,
-                address(this)
+                userPosId, POSITION_AMOUNT, abi.encode(params.initialPrice / 10), EMPTY_PREVIOUS_DATA, address(this)
             );
 
             PendingAction memory pending = protocol.getUserPendingAction(address(this));
-            assertEq(uint256(pending.common.action), uint256(ProtocolAction.None), "action is initiated");
-
-            assertEq(tickVersion + 1, protocol.getTickVersion(tick), "first user position is not liquidated");
+            assertEq(uint256(pending.action), uint256(ProtocolAction.None), "action is initiated");
+
+            assertEq(
+                posId.tickVersion + 1, protocol.getTickVersion(posId.tick), "first user position is not liquidated"
+            );
 
             assertEq(initialPosTickVersion, protocol.getTickVersion(initialPosTick), "initial position is liquidated");
         }
@@ -467,19 +390,11 @@
 
         {
             protocol.initiateClosePosition{ value: securityDeposit }(
-                userPosTick,
-                userPosTickVersion,
-                userPosIndex,
-                POSITION_AMOUNT,
-                abi.encode(params.initialPrice / 10),
-                EMPTY_PREVIOUS_DATA,
-                address(this)
+                userPosId, POSITION_AMOUNT, abi.encode(params.initialPrice / 10), EMPTY_PREVIOUS_DATA, address(this)
             );
 
             PendingAction memory pending = protocol.getUserPendingAction(address(this));
-            assertEq(
-                uint256(pending.common.action), uint256(ProtocolAction.ValidateClosePosition), "action is not initiated"
-            );
+            assertEq(uint256(pending.action), uint256(ProtocolAction.ValidateClosePosition), "action is not initiated");
 
             assertEq(
                 initialPosTickVersion + 1, protocol.getTickVersion(initialPosTick), "initial position isn't liquidated"
@@ -511,7 +426,7 @@
         (int24 initialPosTick, uint256 initialPosTickVersion) = _getInitialLongPosition();
 
         // open position with a liquidation price far lower than others positions
-        (int24 userPosTick, uint256 userPosTickVersion, uint256 userPosIndex) = setUpUserPositionInLong(
+        PositionId memory userPosId = setUpUserPositionInLong(
             OpenParams(
                 address(this),
                 ProtocolAction.ValidateOpenPosition,
@@ -525,38 +440,26 @@
 
         {
             protocol.initiateClosePosition{ value: securityDeposit }(
-                userPosTick,
-                userPosTickVersion,
-                userPosIndex,
-                POSITION_AMOUNT,
-                abi.encode(params.initialPrice / 10),
-                EMPTY_PREVIOUS_DATA,
-                address(this)
+                userPosId, POSITION_AMOUNT, abi.encode(params.initialPrice / 10), EMPTY_PREVIOUS_DATA, address(this)
             );
 
             PendingAction memory pending = protocol.getUserPendingAction(address(this));
-            assertEq(uint256(pending.common.action), uint256(ProtocolAction.None), "action is initiated");
-
-            assertEq(tickVersion + 1, protocol.getTickVersion(tick), "first user position is not liquidated");
+            assertEq(uint256(pending.action), uint256(ProtocolAction.None), "action is initiated");
+
+            assertEq(
+                posId.tickVersion + 1, protocol.getTickVersion(posId.tick), "first user position is not liquidated"
+            );
 
             assertEq(initialPosTickVersion, protocol.getTickVersion(initialPosTick), "initial position is liquidated");
         }
 
         {
             protocol.initiateClosePosition{ value: securityDeposit }(
-                userPosTick,
-                userPosTickVersion,
-                userPosIndex,
-                POSITION_AMOUNT,
-                abi.encode(params.initialPrice / 10),
-                EMPTY_PREVIOUS_DATA,
-                address(this)
+                userPosId, POSITION_AMOUNT, abi.encode(params.initialPrice / 10), EMPTY_PREVIOUS_DATA, address(this)
             );
 
             PendingAction memory pending = protocol.getUserPendingAction(address(this));
-            assertEq(
-                uint256(pending.common.action), uint256(ProtocolAction.ValidateClosePosition), "action is not initiated"
-            );
+            assertEq(uint256(pending.action), uint256(ProtocolAction.ValidateClosePosition), "action is not initiated");
 
             assertEq(
                 initialPosTickVersion + 1, protocol.getTickVersion(initialPosTick), "initial position isn't liquidated"
@@ -591,28 +494,11 @@
         /* ------------------------ Initiate the close action ----------------------- */
         vm.expectEmit();
         emit InitiatedClosePosition(
-<<<<<<< HEAD
-            address(this),
-            to,
-            tick,
-            tickVersion,
-            index,
-            posBefore.amount,
-            amountToClose,
-            posBefore.totalExpo - totalExpoToClose
+            address(this), to, posId, posBefore.amount, amountToClose, posBefore.totalExpo - totalExpoToClose
         );
         protocol.i_initiateClosePosition(
-            address(this),
-            to,
-            PositionId({ tick: tick, tickVersion: tickVersion, index: index }),
-            amountToClose,
-            address(protocol).balance,
-            abi.encode(params.initialPrice)
-=======
-            address(this), to, posId, posBefore.amount, amountToClose, posBefore.totalExpo - totalExpoToClose
->>>>>>> d0f7ee19
-        );
-        protocol.i_initiateClosePosition(address(this), to, posId, amountToClose, abi.encode(params.initialPrice));
+            address(this), to, posId, amountToClose, address(protocol).balance, abi.encode(params.initialPrice)
+        );
 
         /* ------------------------- Pending action's state ------------------------- */
         LongPendingAction memory action = protocol.i_toLongPendingAction(protocol.getUserPendingAction(address(this)));
