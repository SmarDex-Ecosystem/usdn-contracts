// SPDX-License-Identifier: UNLICENSED
pragma solidity 0.8.20;

import { USER_1, DEPLOYER } from "test/utils/Constants.sol";
import { UsdnProtocolBaseFixture } from "test/unit/UsdnProtocol/utils/Fixtures.sol";

import { IUsdnProtocolEvents } from "src/interfaces/UsdnProtocol/IUsdnProtocolEvents.sol";
import { ProtocolAction } from "src/interfaces/UsdnProtocol/IUsdnProtocolTypes.sol";

/// @custom:feature The scenarios in `UsdnProtocolActions` which call `_liquidatePositions`
contract TestUsdnProtocolLiquidation is UsdnProtocolBaseFixture {
    function setUp() public {
<<<<<<< HEAD
        params = DEFAULT_PARAMS;
        params.flags.enableProtocolFees = false;
=======
        SetUpParams memory params = DEFAULT_PARAMS;
>>>>>>> 91da0d8e
        params.flags.enableFunding = false;
        super._setUp(params);

        usdn.approve(address(protocol), type(uint256).max);

        chainlinkGasPriceFeed.setLatestRoundData(1, 30 gwei, block.timestamp, 1);
        vm.txGasPrice(30 gwei);
    }

    /* -------------------------------------------------------------------------- */
    /*                        Liquidations on Vault actions                       */
    /* -------------------------------------------------------------------------- */

    /**
     * @custom:scenario User initiates a deposit after a price drawdown that liquidates underwater long positions.
     * @custom:given User 1 opens a position
     * @custom:and Price drops below its liquidation price
     * @custom:when User 2 initiates a deposit
     * @custom:then It should liquidate User 1's position.
     */
    function test_userLiquidatesOnInitiateDeposit() public {
        uint256 price = 2000 ether;
        uint128 desiredLiqPrice = uint128(price) - 200 ether;

        // Create a long position to liquidate
        (int24 tick, uint256 tickVersion,) = setUpUserPositionInLong(
            OpenParams({
                user: USER_1,
                untilAction: ProtocolAction.ValidateOpenPosition,
                positionSize: 5 ether,
                desiredLiqPrice: desiredLiqPrice,
                price: price
            })
        );

        // TODO remove when the MockOracleMiddleware is fixed
        skip(31 minutes);

        // When funding is positive, calculations will increase the liquidation price so this is enough
        uint256 effectivePriceForTick = protocol.getEffectivePriceForTick(tick);

        wstETH.mintAndApprove(address(this), 1 ether, address(protocol), 1 ether);
        // Check that tick has been liquidated
        vm.expectEmit(true, true, false, false);
        emit IUsdnProtocolEvents.LiquidatedTick(tick, tickVersion, 0, 0, 0);
        protocol.initiateDeposit(1 ether, abi.encode(effectivePriceForTick), EMPTY_PREVIOUS_DATA, address(this));
    }

    /**
     * @custom:scenario User validates a deposit after a price drawdown that liquidates underwater long positions.
     * @custom:given User 1 opens a position
     * @custom:and User 2 initiates a deposit
     * @custom:and Price drops below User 1's liquidation price
     * @custom:when User 2 validates its pending deposit
     * @custom:then It should liquidate User 1's position.
     */
    function test_userLiquidatesOnValidateDeposit() public {
        uint256 price = 2000 ether;
        uint128 desiredLiqPrice = uint128(price) - 200 ether;

        // Create a long position to liquidate
        (int24 tick, uint256 tickVersion,) = setUpUserPositionInLong(
            OpenParams({
                user: USER_1,
                untilAction: ProtocolAction.ValidateOpenPosition,
                positionSize: 5 ether,
                desiredLiqPrice: desiredLiqPrice,
                price: price
            })
        );

        // Initiates the deposit for the other user
        setUpUserPositionInVault(address(this), ProtocolAction.InitiateDeposit, 1 ether, price);

        // When funding is positive, calculations will increase the liquidation price so this is enough
        uint256 effectivePriceForTick = protocol.getEffectivePriceForTick(tick);

        // Check that tick has been liquidated
        vm.expectEmit(true, true, false, false);
        emit IUsdnProtocolEvents.LiquidatedTick(tick, tickVersion, 0, 0, 0);

        protocol.validateDeposit(abi.encode(effectivePriceForTick), EMPTY_PREVIOUS_DATA);
    }

    /**
     * @custom:scenario User initiates a withdrawal after a price drawdown that liquidates underwater long positions.
     * @custom:given User 1 opens a position
     * @custom:and User 2 initiates and validates a deposit
     * @custom:and Price drops below User 1's liquidation price
     * @custom:when User 2 initiates a withdrawal
     * @custom:then It should liquidate User 1's position.
     */
    function test_userLiquidatesOnInitiateWithdrawal() public {
        uint256 price = 2000 ether;
        uint128 desiredLiqPrice = uint128(price) - 200 ether;

        // Create a long position to liquidate
        (int24 tick, uint256 tickVersion,) = setUpUserPositionInLong(
            OpenParams({
                user: USER_1,
                untilAction: ProtocolAction.ValidateOpenPosition,
                positionSize: 5 ether,
                desiredLiqPrice: desiredLiqPrice,
                price: price
            })
        );

        // Initiate and validate the deposit for the other user
        setUpUserPositionInVault(address(this), ProtocolAction.ValidateDeposit, 1 ether, price);

        // TODO remove when the MockOracleMiddleware is fixed
        skip(31 minutes);

        // When funding is positive, calculations will increase the liquidation price so this is enough
        uint256 effectivePriceForTick = protocol.getEffectivePriceForTick(tick);

        // Check that tick has been liquidated
        vm.expectEmit(true, true, false, false);
        emit IUsdnProtocolEvents.LiquidatedTick(tick, tickVersion, 0, 0, 0);

        protocol.initiateWithdrawal(
            uint128(usdn.balanceOf(address(this))),
            abi.encode(effectivePriceForTick),
            EMPTY_PREVIOUS_DATA,
            address(this)
        );
    }

    /**
     * @custom:scenario User validates a withdrawal after a price drawdown that liquidates underwater long positions.
     * @custom:given User 1 opens a position
     * @custom:and User 2 initiates and validates a deposit, then initiates a withdrawal
     * @custom:and Price drops below its liquidation price
     * @custom:when User 2 validates its pending withdrawal action
     * @custom:then It should liquidate User 1's position.
     */
    function test_userLiquidatesOnValidateWithdrawal() public {
        uint256 price = 2000 ether;
        uint128 desiredLiqPrice = uint128(price) - 200 ether;

        // Create a long position to liquidate
        (int24 tick, uint256 tickVersion,) = setUpUserPositionInLong(
            OpenParams({
                user: USER_1,
                untilAction: ProtocolAction.ValidateOpenPosition,
                positionSize: 5 ether,
                desiredLiqPrice: desiredLiqPrice,
                price: price
            })
        );

        // Initiate and validate the deposit, then initiate the withdrawal for the other user
        setUpUserPositionInVault(address(this), ProtocolAction.InitiateWithdrawal, 1 ether, price);

        // When funding is positive, calculations will increase the liquidation price so this is enough
        uint256 effectivePriceForTick = protocol.getEffectivePriceForTick(tick);

        // Check that tick has been liquidated
        vm.expectEmit(true, true, false, false);
        emit IUsdnProtocolEvents.LiquidatedTick(tick, tickVersion, 0, 0, 0);

        protocol.validateWithdrawal(abi.encode(effectivePriceForTick), EMPTY_PREVIOUS_DATA);
    }

    /* -------------------------------------------------------------------------- */
    /*                        Liquidations on Long actions                        */
    /* -------------------------------------------------------------------------- */

    /**
     * @custom:scenario User initiates an open position action after a price drawdown that
     * liquidates underwater long positions.
     * @custom:given User 1 opens a position
     * @custom:and Price drops below its liquidation price
     * @custom:when User 2 initiates an open position
     * @custom:then It should liquidate User 1's position.
     */
    function test_userLiquidatesOnInitiateOpenPosition() public {
        uint256 price = 2000 ether;
        uint128 desiredLiqPrice = uint128(price) - 200 ether;

        // Create a long position to liquidate
        (int24 tick, uint256 tickVersion,) = setUpUserPositionInLong(
            OpenParams({
                user: USER_1,
                untilAction: ProtocolAction.ValidateOpenPosition,
                positionSize: 5 ether,
                desiredLiqPrice: desiredLiqPrice,
                price: price
            })
        );

        // TODO remove when the MockOracleMiddleware is fixed
        skip(31 minutes);

        // When funding is positive, calculations will increase the liquidation price so this is enough
        uint256 effectivePriceForTick = protocol.getEffectivePriceForTick(tick);

        wstETH.mintAndApprove(address(this), 1 ether, address(protocol), 1 ether);
        // Check that tick has been liquidated
        vm.expectEmit(true, true, false, false);
        emit IUsdnProtocolEvents.LiquidatedTick(tick, tickVersion, 0, 0, 0);
        protocol.initiateOpenPosition(
            1 ether, desiredLiqPrice - 200 ether, abi.encode(effectivePriceForTick), EMPTY_PREVIOUS_DATA, address(this)
        );
    }

    /**
     * @custom:scenario User validates an open position after a price drawdown that
     * liquidates underwater long positions.
     * @custom:given User 1 opens a position
     * @custom:and User 2 initiates an open position
     * @custom:and Price drops below User 1's liquidation price
     * @custom:when User 2 validates its pending open position
     * @custom:then It should liquidate User 1's position.
     */
    function test_userLiquidatesOnValidateOpenPosition() public {
        uint256 price = 2000 ether;
        uint128 desiredLiqPrice = uint128(price) - 200 ether;

        // Create a long position to liquidate
        (int24 tick, uint256 tickVersion,) = setUpUserPositionInLong(
            OpenParams({
                user: USER_1,
                untilAction: ProtocolAction.ValidateOpenPosition,
                positionSize: 5 ether,
                desiredLiqPrice: desiredLiqPrice,
                price: price
            })
        );

        // Initiates the position for the other user
        price -= 200 ether;
        desiredLiqPrice -= 200 ether;
        setUpUserPositionInLong(
            OpenParams({
                user: address(this),
                untilAction: ProtocolAction.InitiateOpenPosition,
                positionSize: 1 ether,
                desiredLiqPrice: desiredLiqPrice,
                price: price
            })
        );

        // When funding is positive, calculations will increase the liquidation price so this is enough
        uint256 effectivePriceForTick = protocol.getEffectivePriceForTick(tick);

        // Check that tick has been liquidated
        vm.expectEmit(true, true, false, false);
        emit IUsdnProtocolEvents.LiquidatedTick(tick, tickVersion, 0, 0, 0);
        protocol.validateOpenPosition(abi.encode(effectivePriceForTick), EMPTY_PREVIOUS_DATA);
    }

    /**
     * @custom:scenario User initiates a close position action after a price drawdown that
     * liquidates underwater long positions.
     * @custom:given User 1 opens a position
     * @custom:and User 2 initiates and validates an open position
     * @custom:and Price drops below User 1's liquidation price
     * @custom:when User 2 initiates a close position action
     * @custom:then It should liquidate User 1's position.
     */
    function test_userLiquidatesOnInitiateClosePosition() public {
        uint256 price = 2000 ether;
        uint128 desiredLiqPrice = uint128(price) - 200 ether;

        // Create a long position to liquidate
        (int24 tickToLiquidate, uint256 tickVersionToLiquidate,) = setUpUserPositionInLong(
            OpenParams({
                user: USER_1,
                untilAction: ProtocolAction.ValidateOpenPosition,
                positionSize: 5 ether,
                desiredLiqPrice: desiredLiqPrice,
                price: price
            })
        );

        // Initiates and validates the position for the other user
        desiredLiqPrice -= 200 ether;
        (int24 tickToClose, uint256 tickVersionToClose, uint256 indexToClose) = setUpUserPositionInLong(
            OpenParams({
                user: address(this),
                untilAction: ProtocolAction.ValidateOpenPosition,
                positionSize: 1 ether,
                desiredLiqPrice: desiredLiqPrice,
                price: price
            })
        );

        // TODO remove when the MockOracleMiddleware is fixed
        skip(31 minutes);

        // When funding is positive, calculations will increase the liquidation price so this is enough
        uint256 effectivePriceForTick = protocol.getEffectivePriceForTick(tickToLiquidate);

        // Check that tick has been liquidated
        vm.expectEmit(true, true, false, false);
        emit IUsdnProtocolEvents.LiquidatedTick(tickToLiquidate, tickVersionToLiquidate, 0, 0, 0);

        protocol.initiateClosePosition(
            tickToClose,
            tickVersionToClose,
            indexToClose,
            1 ether,
            abi.encode(effectivePriceForTick),
            EMPTY_PREVIOUS_DATA,
            address(this)
        );
    }

    /**
     * @custom:scenario User close his position action after a price drawdown that
     * liquidates underwater long positions.
     * @custom:given User 1 opens a position
     * @custom:and User 2 initiates and validates an open position
     * @custom:and User 2 initiates a close position action
     * @custom:and Price drops below User 1's liquidation price
     * @custom:when User 2 initiates a close position action
     * @custom:then It should liquidate User 1's position.
     */
    function test_userLiquidatesOnValidateClosePosition() public {
        uint256 price = 2000 ether;
        uint128 desiredLiqPrice = uint128(price) - 200 ether;

        // Create a long position to liquidate
        (int24 tickToLiquidate, uint256 tickVersionToLiquidate,) = setUpUserPositionInLong(
            OpenParams({
                user: USER_1,
                untilAction: ProtocolAction.ValidateOpenPosition,
                positionSize: 5 ether,
                desiredLiqPrice: desiredLiqPrice,
                price: price
            })
        );

        // Initiates and validates the position for the other user
        desiredLiqPrice -= 200 ether;
        setUpUserPositionInLong(
            OpenParams({
                user: address(this),
                untilAction: ProtocolAction.InitiateClosePosition,
                positionSize: 1 ether,
                desiredLiqPrice: desiredLiqPrice,
                price: price
            })
        );

        // When funding is positive, calculations will increase the liquidation price so this is enough
        uint256 effectivePriceForTick = protocol.getEffectivePriceForTick(tickToLiquidate);

        // Check that tick has been liquidated
        vm.expectEmit(true, true, false, false);
        emit IUsdnProtocolEvents.LiquidatedTick(tickToLiquidate, tickVersionToLiquidate, 0, 0, 0);

        protocol.validateClosePosition(abi.encode(effectivePriceForTick), EMPTY_PREVIOUS_DATA);
    }

    /* -------------------------------------------------------------------------- */
    /*                        Liquidations from liquidate()                       */
    /* -------------------------------------------------------------------------- */

    /**
     * @custom:scenario A liquidator receives no rewards if liquidate() is called but no ticks can be liquidated
     * @custom:given There are no ticks that can be liquidated
     * @custom:when A liquidator calls the function liquidate()
     * @custom:then No rewards are sent and no ticks are liquidated
     */
    function test_nothingHappensIfNoTicksCanBeLiquidated() public {
        bytes memory priceData = abi.encode(2000 ether);

        setUpUserPositionInLong(
            OpenParams({
                user: address(this),
                untilAction: ProtocolAction.ValidateOpenPosition,
                positionSize: 5 ether,
                desiredLiqPrice: 1700 ether,
                price: 2000 ether
            })
        );

        priceData = abi.encode(1950 ether);

        uint256 wstETHBalanceBeforeRewards = wstETH.balanceOf(address(this));
        uint256 balanceBeforeRewards = protocol.getBalanceVault() + protocol.getBalanceLong();
        uint256 longPositionsBeforeLiquidation = protocol.getTotalLongPositions();

        _waitBeforeLiquidation();
        uint256 liquidatedPositions = protocol.testLiquidate(priceData, 1);

        assertEq(liquidatedPositions, 0, "No position should have been liquidated");

        // Check that the liquidator didn't receive any rewards
        assertEq(
            wstETHBalanceBeforeRewards,
            wstETH.balanceOf(address(this)),
            "The liquidator should not receive rewards if there were no liquidations"
        );

        // Check that the total balance did not change
        assertEq(
            balanceBeforeRewards,
            protocol.getBalanceVault() + protocol.getBalanceLong(),
            "The total balance should not change if there were no liquidations"
        );

        // Check if first total long positions match initial value
        assertEq(
            longPositionsBeforeLiquidation,
            protocol.getTotalLongPositions(),
            "The number of long positions should not have changed"
        );
    }

    /**
     * @custom:scenario A liquidator liquidate a tick and receive a reward
     * @custom:given There is a tick that can be liquidated
     * @custom:when A liquidator calls the function liquidate()
     * @custom:then The tick is liquidated
     * @custom:and The protocol send rewards for the liquidation
     */
    function test_canLiquidateAndReceiveReward() public {
        uint128 price = 2000 ether;

        // Setup a long position from another user
        (int24 tick,,) = setUpUserPositionInLong(
            OpenParams({
                user: USER_1,
                untilAction: ProtocolAction.ValidateOpenPosition,
                positionSize: 5 ether,
                desiredLiqPrice: 1700 ether,
                price: price
            })
        );

        // Change The rewards calculations parameters to not be dependent of the initial values
        vm.prank(DEPLOYER);
        liquidationRewardsManager.setRewardsParameters(10_000, 30_000, 20_000, 1000 gwei, 20_000);

        uint256 expectedLiquidatorRewards = liquidationRewardsManager.getLiquidationRewards(1, 0, false);
        // Sanity check
        assertGt(expectedLiquidatorRewards, 0, "The expected liquidation rewards should be greater than 0");

        uint256 wstETHBalanceBeforeRewards = wstETH.balanceOf(address(this));
<<<<<<< HEAD

        // Get the proper liquidation price for the tick
        price = protocol.getEffectivePriceForTick(tick);
        int256 collateralLiquidated = protocol.i_tickValue(
            tick,
            price,
            uint256(protocol.i_longTradingExpo(price)),
            protocol.getLiqMultiplierAccumulator(),
            protocol.getTickData(tick)
        );
        int256 vaultAssetAvailable = protocol.i_vaultAssetAvailable(price);
=======
        // Get the proper liquidation price for the tick
        price = protocol.getEffectivePriceForTick(tick);
        int256 collateralLiquidated = protocol.i_tickValue(price, tick, protocol.getTickData(tick));
        int256 vaultAssetAvailable = protocol.i_vaultAssetAvailable(price);

        // we need to skip 1 minute to make the new price data fresh
        skip(1 minutes);
>>>>>>> 91da0d8e

        _waitBeforeLiquidation();
        vm.expectEmit();
        emit IUsdnProtocolEvents.LiquidatorRewarded(address(this), expectedLiquidatorRewards);
        uint256 liquidatedPositions = protocol.testLiquidate(abi.encode(price), 1);

        // Check that the right number of positions have been liquidated
        assertEq(liquidatedPositions, 1, "One position should have been liquidated");

        // Check that the liquidator received its rewards
        assertEq(
            wstETH.balanceOf(address(this)) - wstETHBalanceBeforeRewards,
            expectedLiquidatorRewards,
            "The liquidator did not receive the right amount of rewards"
        );
        // Check that the vault balance got updated
        assertEq(
            protocol.getBalanceVault(),
            uint256(vaultAssetAvailable) + uint256(collateralLiquidated) - expectedLiquidatorRewards,
            "The vault does not contain the right amount of funds"
        );
    }

    /**
     * @custom:scenario A liquidator liquidate a tick and receive a reward but the vault doesn't have enough balance
     * @custom:given There is a tick that can be liquidated
     * @custom:and The vault doesn't have enough assets to cover the liquidator rewards
     * @custom:when A liquidator calls the function liquidate()
     * @custom:then The tick is liquidated
     * @custom:and The protocol send rewards for the liquidation based on what's left in the vault
     */
    function test_canLiquidateAndReceiveRewardsUpToTheVaultBalance() public {
        uint128 initialPrice = params.initialPrice;
        uint128 endPrice = 1700 ether;

        // Setup a long position from another user
        (int24 tick,,) = setUpUserPositionInLong(
            OpenParams({
                user: USER_1,
                untilAction: ProtocolAction.ValidateOpenPosition,
                positionSize: 5 ether,
                desiredLiqPrice: endPrice,
                price: initialPrice
            })
        );

        // Change The rewards calculations parameters to not be dependent of the initial values
        vm.prank(DEPLOYER);
        // Put incredibly high values to empty the vault
        liquidationRewardsManager.setRewardsParameters(500_000, 1_000_000, 200_000, 8000 gwei, 20_000);

        uint256 wstETHBalanceBeforeRewards = wstETH.balanceOf(address(this));
        uint256 vaultBalanceBeforeRewards = protocol.getBalanceVault();

        // Set high gas fees
        chainlinkGasPriceFeed.setLatestRoundData(1, 8000 gwei, block.timestamp, 1);
        vm.txGasPrice(8000 gwei);

        uint256 expectedLiquidatorRewards = liquidationRewardsManager.getLiquidationRewards(1, 0, false);
        // Sanity check
        assertGt(
            expectedLiquidatorRewards,
            vaultBalanceBeforeRewards,
            "The expected liquidation rewards should be higher than the balance of the vault"
        );

        // Get the proper liquidation price for the tick
        uint128 price = protocol.getEffectivePriceForTick(tick);
<<<<<<< HEAD
        int256 collateralLiquidated = protocol.i_tickValue(
            tick,
            price,
            uint256(protocol.i_longTradingExpo(price)),
            protocol.getLiqMultiplierAccumulator(),
            protocol.getTickData(tick)
        );
        int256 vaultAssetAvailable = protocol.i_vaultAssetAvailable(price);
        uint256 expectedRewards = uint256(vaultAssetAvailable + collateralLiquidated);
=======
        // Calculate the rewards that the liquidator should receive (collateral liquidated + vault balance)
        int256 collateralLiquidated = protocol.i_tickValue(price, tick, protocol.getTickData(tick));
        int256 vaultAssetAvailable = protocol.i_vaultAssetAvailable(price);
        uint256 expectedRewards = uint256(vaultAssetAvailable + collateralLiquidated);

        // we need to skip 1 minute to make the new price data fresh
        skip(1 minutes);
>>>>>>> 91da0d8e

        _waitBeforeLiquidation();
        vm.expectEmit();
        emit IUsdnProtocolEvents.LiquidatorRewarded(address(this), expectedRewards);
<<<<<<< HEAD
        uint256 liquidatedPositions = protocol.testLiquidate(abi.encode(price), 1);
=======
        uint256 liquidatedPositions = protocol.liquidate(abi.encode(price), 1);
>>>>>>> 91da0d8e

        // Check that the right number of positions have been liquidated
        assertEq(liquidatedPositions, 1, "One position should have been liquidated");

        assertEq(
            wstETH.balanceOf(address(this)) - wstETHBalanceBeforeRewards,
            expectedRewards,
            "The liquidator did not receive the right amount of rewards"
        );
        assertEq(protocol.getBalanceVault(), 0, "The vault should have given what was left");
    }

    /**
     * @custom:scenario The user sends too much ether when liquidating positions
     * @custom:given The user performs a liquidation
     * @custom:when The user sends 0.5 ether as value in the `liquidate` call
     * @custom:then The user gets refunded the excess ether (0.5 ether - validationCost)
     */
    function test_liquidateEtherRefund() public {
        uint256 initialTotalPos = protocol.getTotalLongPositions();
        uint128 currentPrice = 2000 ether;
        bytes memory priceData = abi.encode(currentPrice);

        wstETH.mintAndApprove(address(this), 1_000_000 ether, address(protocol), type(uint256).max);

        // create high risk position
        protocol.initiateOpenPosition{
            value: oracleMiddleware.validationCost(priceData, ProtocolAction.InitiateOpenPosition)
        }(5 ether, 9 * currentPrice / 10, priceData, EMPTY_PREVIOUS_DATA, address(this));
        _waitDelay();
        protocol.validateOpenPosition{
            value: oracleMiddleware.validationCost(priceData, ProtocolAction.ValidateOpenPosition)
        }(priceData, EMPTY_PREVIOUS_DATA);
        assertEq(protocol.getTotalLongPositions(), initialTotalPos + 1, "total positions after create");

        // price drops
        skip(1 hours);
        priceData = abi.encode(1000 ether);

        // disable rewards
        vm.prank(DEPLOYER);
        liquidationRewardsManager.setRewardsParameters(0, 0, 0, 1000 gwei, 0);

        // liquidate
        uint256 balanceBefore = address(this).balance;
        emit log_named_decimal_uint("balanceBefore external", balanceBefore, 18);
        uint256 validationCost = oracleMiddleware.validationCost(priceData, ProtocolAction.Liquidation);
        // we use `liquidate` instead of `testLiquidate` to avoid testing the "hack" in the handler
        protocol.liquidate{ value: 0.5 ether }(priceData, 1);
        assertEq(protocol.getTotalLongPositions(), initialTotalPos, "total positions after liquidate");
        assertEq(address(this).balance, balanceBefore - validationCost, "user balance after refund");
    }

    // test refunds
    receive() external payable { }
}<|MERGE_RESOLUTION|>--- conflicted
+++ resolved
@@ -10,12 +10,8 @@
 /// @custom:feature The scenarios in `UsdnProtocolActions` which call `_liquidatePositions`
 contract TestUsdnProtocolLiquidation is UsdnProtocolBaseFixture {
     function setUp() public {
-<<<<<<< HEAD
         params = DEFAULT_PARAMS;
         params.flags.enableProtocolFees = false;
-=======
-        SetUpParams memory params = DEFAULT_PARAMS;
->>>>>>> 91da0d8e
         params.flags.enableFunding = false;
         super._setUp(params);
 
@@ -458,7 +454,6 @@
         assertGt(expectedLiquidatorRewards, 0, "The expected liquidation rewards should be greater than 0");
 
         uint256 wstETHBalanceBeforeRewards = wstETH.balanceOf(address(this));
-<<<<<<< HEAD
 
         // Get the proper liquidation price for the tick
         price = protocol.getEffectivePriceForTick(tick);
@@ -470,15 +465,6 @@
             protocol.getTickData(tick)
         );
         int256 vaultAssetAvailable = protocol.i_vaultAssetAvailable(price);
-=======
-        // Get the proper liquidation price for the tick
-        price = protocol.getEffectivePriceForTick(tick);
-        int256 collateralLiquidated = protocol.i_tickValue(price, tick, protocol.getTickData(tick));
-        int256 vaultAssetAvailable = protocol.i_vaultAssetAvailable(price);
-
-        // we need to skip 1 minute to make the new price data fresh
-        skip(1 minutes);
->>>>>>> 91da0d8e
 
         _waitBeforeLiquidation();
         vm.expectEmit();
@@ -547,7 +533,6 @@
 
         // Get the proper liquidation price for the tick
         uint128 price = protocol.getEffectivePriceForTick(tick);
-<<<<<<< HEAD
         int256 collateralLiquidated = protocol.i_tickValue(
             tick,
             price,
@@ -557,24 +542,11 @@
         );
         int256 vaultAssetAvailable = protocol.i_vaultAssetAvailable(price);
         uint256 expectedRewards = uint256(vaultAssetAvailable + collateralLiquidated);
-=======
-        // Calculate the rewards that the liquidator should receive (collateral liquidated + vault balance)
-        int256 collateralLiquidated = protocol.i_tickValue(price, tick, protocol.getTickData(tick));
-        int256 vaultAssetAvailable = protocol.i_vaultAssetAvailable(price);
-        uint256 expectedRewards = uint256(vaultAssetAvailable + collateralLiquidated);
-
-        // we need to skip 1 minute to make the new price data fresh
-        skip(1 minutes);
->>>>>>> 91da0d8e
 
         _waitBeforeLiquidation();
         vm.expectEmit();
         emit IUsdnProtocolEvents.LiquidatorRewarded(address(this), expectedRewards);
-<<<<<<< HEAD
         uint256 liquidatedPositions = protocol.testLiquidate(abi.encode(price), 1);
-=======
-        uint256 liquidatedPositions = protocol.liquidate(abi.encode(price), 1);
->>>>>>> 91da0d8e
 
         // Check that the right number of positions have been liquidated
         assertEq(liquidatedPositions, 1, "One position should have been liquidated");
