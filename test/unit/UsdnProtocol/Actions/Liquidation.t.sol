--- conflicted
+++ resolved
@@ -53,15 +53,10 @@
         wstETH.mintAndApprove(address(this), 1 ether, address(protocol), 1 ether);
         // Check that tick has been liquidated
         vm.expectEmit(true, true, false, false);
-<<<<<<< HEAD
-        emit IUsdnProtocolEvents.LiquidatedTick(tick, tickVersion, 0, 0, 0);
+        emit IUsdnProtocolEvents.LiquidatedTick(posId.tick, posId.tickVersion, 0, 0, 0);
         protocol.initiateDeposit(
             1 ether, abi.encode(effectivePriceForTick), EMPTY_PREVIOUS_DATA, address(this), address(this)
         );
-=======
-        emit IUsdnProtocolEvents.LiquidatedTick(posId.tick, posId.tickVersion, 0, 0, 0);
-        protocol.initiateDeposit(1 ether, abi.encode(effectivePriceForTick), EMPTY_PREVIOUS_DATA, address(this));
->>>>>>> d0f7ee19
     }
 
     /**
@@ -270,13 +265,8 @@
 
         // Check that tick has been liquidated
         vm.expectEmit(true, true, false, false);
-<<<<<<< HEAD
-        emit IUsdnProtocolEvents.LiquidatedTick(tick, tickVersion, 0, 0, 0);
+        emit IUsdnProtocolEvents.LiquidatedTick(posId.tick, posId.tickVersion, 0, 0, 0);
         protocol.validateOpenPosition(address(this), abi.encode(effectivePriceForTick), EMPTY_PREVIOUS_DATA);
-=======
-        emit IUsdnProtocolEvents.LiquidatedTick(posId.tick, posId.tickVersion, 0, 0, 0);
-        protocol.validateOpenPosition(abi.encode(effectivePriceForTick), EMPTY_PREVIOUS_DATA);
->>>>>>> d0f7ee19
     }
 
     /**
@@ -326,18 +316,7 @@
         emit IUsdnProtocolEvents.LiquidatedTick(posIdToLiquidate.tick, posIdToLiquidate.tickVersion, 0, 0, 0);
 
         protocol.initiateClosePosition(
-<<<<<<< HEAD
-            tickToClose,
-            tickVersionToClose,
-            indexToClose,
-            1 ether,
-            abi.encode(effectivePriceForTick),
-            EMPTY_PREVIOUS_DATA,
-            address(this),
-            address(this)
-=======
-            posIdToClose, 1 ether, abi.encode(effectivePriceForTick), EMPTY_PREVIOUS_DATA, address(this)
->>>>>>> d0f7ee19
+            posIdToClose, 1 ether, abi.encode(effectivePriceForTick), EMPTY_PREVIOUS_DATA, address(this), address(this)
         );
     }
 
