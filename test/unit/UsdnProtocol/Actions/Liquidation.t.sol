--- conflicted
+++ resolved
@@ -6,10 +6,7 @@
 
 import { IUsdnProtocolEvents } from "src/interfaces/UsdnProtocol/IUsdnProtocolEvents.sol";
 import { ProtocolAction } from "src/interfaces/UsdnProtocol/IUsdnProtocolTypes.sol";
-<<<<<<< HEAD
 import { InitializableReentrancyGuard } from "src/utils/InitializableReentrancyGuard.sol";
-=======
->>>>>>> a418d5c4
 
 /// @custom:feature The scenarios in `UsdnProtocolActions` which call `_liquidatePositions`
 contract TestUsdnProtocolLiquidation is UsdnProtocolBaseFixture {
@@ -608,7 +605,15 @@
             return;
         }
 
-        setUpUserPositionInLong(USER_1, ProtocolAction.ValidateOpenPosition, 5 ether, 1700 ether, price);
+        setUpUserPositionInLong(
+            OpenParams({
+                user: USER_1,
+                untilAction: ProtocolAction.ValidateOpenPosition,
+                positionSize: 5 ether,
+                desiredLiqPrice: 1700 ether,
+                price: price
+            })
+        );
 
         _reenter = true;
         // If a reentrancy occurred, the function should have been called 2 times
