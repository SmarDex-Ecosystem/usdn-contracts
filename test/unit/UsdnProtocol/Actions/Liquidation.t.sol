--- conflicted
+++ resolved
@@ -410,11 +410,7 @@
         uint256 longPositionsBeforeLiquidation = protocol.getTotalLongPositions();
 
         _waitBeforeLiquidation();
-<<<<<<< HEAD
-        uint256 liquidatedPositions = protocol.mockLiquidate(priceData, 1);
-=======
         LiqTickInfo[] memory liquidatedTicks = protocol.mockLiquidate(priceData, 1);
->>>>>>> ef17cb87
 
         assertEq(liquidatedTicks.length, 0, "No position should have been liquidated");
 
@@ -499,11 +495,7 @@
         _waitBeforeLiquidation();
         vm.expectEmit();
         emit IUsdnProtocolEvents.LiquidatorRewarded(address(this), expectedLiquidatorRewards);
-<<<<<<< HEAD
-        uint256 liquidatedPositions = protocol.mockLiquidate(abi.encode(price), 1);
-=======
         liquidatedTicks = protocol.mockLiquidate(abi.encode(price), 1);
->>>>>>> ef17cb87
 
         // Check that the right number of positions have been liquidated
         assertEq(liquidatedTicks.length, 1, "One position should have been liquidated");
@@ -573,11 +565,7 @@
         _waitBeforeLiquidation();
         vm.expectEmit();
         emit IUsdnProtocolEvents.LiquidatorRewarded(address(this), expectedRewards);
-<<<<<<< HEAD
-        uint256 liquidatedPositions = protocol.mockLiquidate(abi.encode(price), 1);
-=======
         LiqTickInfo[] memory liquidatedTicks = protocol.mockLiquidate(abi.encode(price), 1);
->>>>>>> ef17cb87
 
         // Check that the right number of positions have been liquidated
         assertEq(liquidatedTicks.length, 1, "One position should have been liquidated");
