// SPDX-License-Identifier: UNLICENSED
pragma solidity 0.8.20;

import { USER_1, DEPLOYER } from "test/utils/Constants.sol";
import { UsdnProtocolBaseFixture } from "test/unit/UsdnProtocol/utils/Fixtures.sol";

import { IUsdnProtocolEvents } from "src/interfaces/UsdnProtocol/IUsdnProtocolEvents.sol";
import { ProtocolAction } from "src/interfaces/UsdnProtocol/IUsdnProtocolTypes.sol";

/// @custom:feature The scenarios in `UsdnProtocolActions` which call `_liquidatePositions`
contract TestUsdnProtocolLiquidation is UsdnProtocolBaseFixture {
    function setUp() public {
<<<<<<< HEAD
        params = DEFAULT_PARAMS;
        params.flags.enableProtocolFees = false;
        params.flags.enableFunding = false;
        super._setUp(params);
=======
        super._setUp(DEFAULT_PARAMS);
>>>>>>> fbd7d537

        usdn.approve(address(protocol), type(uint256).max);

        chainlinkGasPriceFeed.setLatestRoundData(1, 30 gwei, block.timestamp, 1);
        vm.txGasPrice(30 gwei);
    }

    /* -------------------------------------------------------------------------- */
    /*                        Liquidations on Vault actions                       */
    /* -------------------------------------------------------------------------- */

    /**
     * @custom:scenario User initiates a deposit after a price drawdown that liquidates underwater long positions.
     * @custom:given User 1 opens a position
     * @custom:and Price drops below its liquidation price
     * @custom:when User 2 initiates a deposit
     * @custom:then It should liquidate User 1's position.
     */
    function test_userLiquidatesOnInitiateDeposit() public {
        uint256 price = 2000 ether;
        uint128 desiredLiqPrice = uint128(price) - 200 ether;

        // Create a long position to liquidate
        (int24 tick, uint256 tickVersion,) = setUpUserPositionInLong(
            OpenParams({
                user: USER_1,
                untilAction: ProtocolAction.ValidateOpenPosition,
                positionSize: 5 ether,
                desiredLiqPrice: desiredLiqPrice,
                price: price
            })
        );

        // TODO remove when the MockOracleMiddleware is fixed
        skip(31 minutes);

        // When funding is positive, calculations will increase the liquidation price so this is enough
        uint256 effectivePriceForTick = protocol.getEffectivePriceForTick(tick);

        wstETH.mintAndApprove(address(this), 1 ether, address(protocol), 1 ether);
        // Check that tick has been liquidated
        vm.expectEmit(true, true, false, false);
        emit IUsdnProtocolEvents.LiquidatedTick(tick, tickVersion, 0, 0, 0);
        protocol.initiateDeposit(1 ether, abi.encode(effectivePriceForTick), EMPTY_PREVIOUS_DATA, address(this));
    }

    /**
     * @custom:scenario User validates a deposit after a price drawdown that liquidates underwater long positions.
     * @custom:given User 1 opens a position
     * @custom:and User 2 initiates a deposit
     * @custom:and Price drops below User 1's liquidation price
     * @custom:when User 2 validates its pending deposit
     * @custom:then It should liquidate User 1's position.
     */
    function test_userLiquidatesOnValidateDeposit() public {
        uint256 price = 2000 ether;
        uint128 desiredLiqPrice = uint128(price) - 200 ether;

        // Create a long position to liquidate
        (int24 tick, uint256 tickVersion,) = setUpUserPositionInLong(
            OpenParams({
                user: USER_1,
                untilAction: ProtocolAction.ValidateOpenPosition,
                positionSize: 5 ether,
                desiredLiqPrice: desiredLiqPrice,
                price: price
            })
        );

        // Initiates the deposit for the other user
        setUpUserPositionInVault(address(this), ProtocolAction.InitiateDeposit, 1 ether, price);

        // When funding is positive, calculations will increase the liquidation price so this is enough
        uint256 effectivePriceForTick = protocol.getEffectivePriceForTick(tick);

        // Check that tick has been liquidated
        vm.expectEmit(true, true, false, false);
        emit IUsdnProtocolEvents.LiquidatedTick(tick, tickVersion, 0, 0, 0);

        protocol.validateDeposit(abi.encode(effectivePriceForTick), EMPTY_PREVIOUS_DATA);
    }

    /**
     * @custom:scenario User initiates a withdrawal after a price drawdown that liquidates underwater long positions.
     * @custom:given User 1 opens a position
     * @custom:and User 2 initiates and validates a deposit
     * @custom:and Price drops below User 1's liquidation price
     * @custom:when User 2 initiates a withdrawal
     * @custom:then It should liquidate User 1's position.
     */
    function test_userLiquidatesOnInitiateWithdrawal() public {
        uint256 price = 2000 ether;
        uint128 desiredLiqPrice = uint128(price) - 200 ether;

        // Create a long position to liquidate
        (int24 tick, uint256 tickVersion,) = setUpUserPositionInLong(
            OpenParams({
                user: USER_1,
                untilAction: ProtocolAction.ValidateOpenPosition,
                positionSize: 5 ether,
                desiredLiqPrice: desiredLiqPrice,
                price: price
            })
        );

        // Initiate and validate the deposit for the other user
        setUpUserPositionInVault(address(this), ProtocolAction.ValidateDeposit, 1 ether, price);

        // TODO remove when the MockOracleMiddleware is fixed
        skip(31 minutes);

        // When funding is positive, calculations will increase the liquidation price so this is enough
        uint256 effectivePriceForTick = protocol.getEffectivePriceForTick(tick);

        // Check that tick has been liquidated
        vm.expectEmit(true, true, false, false);
        emit IUsdnProtocolEvents.LiquidatedTick(tick, tickVersion, 0, 0, 0);

        protocol.initiateWithdrawal(
            uint128(usdn.balanceOf(address(this))),
            abi.encode(effectivePriceForTick),
            EMPTY_PREVIOUS_DATA,
            address(this)
        );
    }

    /**
     * @custom:scenario User validates a withdrawal after a price drawdown that liquidates underwater long positions.
     * @custom:given User 1 opens a position
     * @custom:and User 2 initiates and validates a deposit, then initiates a withdrawal
     * @custom:and Price drops below its liquidation price
     * @custom:when User 2 validates its pending withdrawal action
     * @custom:then It should liquidate User 1's position.
     */
    function test_userLiquidatesOnValidateWithdrawal() public {
        uint256 price = 2000 ether;
        uint128 desiredLiqPrice = uint128(price) - 200 ether;

        // Create a long position to liquidate
        (int24 tick, uint256 tickVersion,) = setUpUserPositionInLong(
            OpenParams({
                user: USER_1,
                untilAction: ProtocolAction.ValidateOpenPosition,
                positionSize: 5 ether,
                desiredLiqPrice: desiredLiqPrice,
                price: price
            })
        );

        // Initiate and validate the deposit, then initiate the withdrawal for the other user
        setUpUserPositionInVault(address(this), ProtocolAction.InitiateWithdrawal, 1 ether, price);

        // When funding is positive, calculations will increase the liquidation price so this is enough
        uint256 effectivePriceForTick = protocol.getEffectivePriceForTick(tick);

        // Check that tick has been liquidated
        vm.expectEmit(true, true, false, false);
        emit IUsdnProtocolEvents.LiquidatedTick(tick, tickVersion, 0, 0, 0);

        protocol.validateWithdrawal(abi.encode(effectivePriceForTick), EMPTY_PREVIOUS_DATA);
    }

    /* -------------------------------------------------------------------------- */
    /*                        Liquidations on Long actions                        */
    /* -------------------------------------------------------------------------- */

    /**
     * @custom:scenario User initiates an open position action after a price drawdown that
     * liquidates underwater long positions.
     * @custom:given User 1 opens a position
     * @custom:and Price drops below its liquidation price
     * @custom:when User 2 initiates an open position
     * @custom:then It should liquidate User 1's position.
     */
    function test_userLiquidatesOnInitiateOpenPosition() public {
        uint256 price = 2000 ether;
        uint128 desiredLiqPrice = uint128(price) - 200 ether;

        // Create a long position to liquidate
        (int24 tick, uint256 tickVersion,) = setUpUserPositionInLong(
            OpenParams({
                user: USER_1,
                untilAction: ProtocolAction.ValidateOpenPosition,
                positionSize: 5 ether,
                desiredLiqPrice: desiredLiqPrice,
                price: price
            })
        );

        // TODO remove when the MockOracleMiddleware is fixed
        skip(31 minutes);

        // When funding is positive, calculations will increase the liquidation price so this is enough
        uint256 effectivePriceForTick = protocol.getEffectivePriceForTick(tick);

        wstETH.mintAndApprove(address(this), 1 ether, address(protocol), 1 ether);
        // Check that tick has been liquidated
        vm.expectEmit(true, true, false, false);
        emit IUsdnProtocolEvents.LiquidatedTick(tick, tickVersion, 0, 0, 0);
        protocol.initiateOpenPosition(
            1 ether, desiredLiqPrice - 200 ether, abi.encode(effectivePriceForTick), EMPTY_PREVIOUS_DATA, address(this)
        );
    }

    /**
     * @custom:scenario User validates an open position after a price drawdown that
     * liquidates underwater long positions.
     * @custom:given User 1 opens a position
     * @custom:and User 2 initiates an open position
     * @custom:and Price drops below User 1's liquidation price
     * @custom:when User 2 validates its pending open position
     * @custom:then It should liquidate User 1's position.
     */
    function test_userLiquidatesOnValidateOpenPosition() public {
        uint256 price = 2000 ether;
        uint128 desiredLiqPrice = uint128(price) - 200 ether;

        // Create a long position to liquidate
        (int24 tick, uint256 tickVersion,) = setUpUserPositionInLong(
            OpenParams({
                user: USER_1,
                untilAction: ProtocolAction.ValidateOpenPosition,
                positionSize: 5 ether,
                desiredLiqPrice: desiredLiqPrice,
                price: price
            })
        );

        // Initiates the position for the other user
        price -= 200 ether;
        desiredLiqPrice -= 200 ether;
        setUpUserPositionInLong(
            OpenParams({
                user: address(this),
                untilAction: ProtocolAction.InitiateOpenPosition,
                positionSize: 1 ether,
                desiredLiqPrice: desiredLiqPrice,
                price: price
            })
        );

        // When funding is positive, calculations will increase the liquidation price so this is enough
        uint256 effectivePriceForTick = protocol.getEffectivePriceForTick(tick);

        // Check that tick has been liquidated
        vm.expectEmit(true, true, false, false);
        emit IUsdnProtocolEvents.LiquidatedTick(tick, tickVersion, 0, 0, 0);
        protocol.validateOpenPosition(abi.encode(effectivePriceForTick), EMPTY_PREVIOUS_DATA);
    }

    /**
     * @custom:scenario User initiates a close position action after a price drawdown that
     * liquidates underwater long positions.
     * @custom:given User 1 opens a position
     * @custom:and User 2 initiates and validates an open position
     * @custom:and Price drops below User 1's liquidation price
     * @custom:when User 2 initiates a close position action
     * @custom:then It should liquidate User 1's position.
     */
    function test_userLiquidatesOnInitiateClosePosition() public {
        uint256 price = 2000 ether;
        uint128 desiredLiqPrice = uint128(price) - 200 ether;

        // Create a long position to liquidate
        (int24 tickToLiquidate, uint256 tickVersionToLiquidate,) = setUpUserPositionInLong(
            OpenParams({
                user: USER_1,
                untilAction: ProtocolAction.ValidateOpenPosition,
                positionSize: 5 ether,
                desiredLiqPrice: desiredLiqPrice,
                price: price
            })
        );

        // Initiates and validates the position for the other user
        desiredLiqPrice -= 200 ether;
        (int24 tickToClose, uint256 tickVersionToClose, uint256 indexToClose) = setUpUserPositionInLong(
            OpenParams({
                user: address(this),
                untilAction: ProtocolAction.ValidateOpenPosition,
                positionSize: 1 ether,
                desiredLiqPrice: desiredLiqPrice,
                price: price
            })
        );

        // TODO remove when the MockOracleMiddleware is fixed
        skip(31 minutes);

        // When funding is positive, calculations will increase the liquidation price so this is enough
        uint256 effectivePriceForTick = protocol.getEffectivePriceForTick(tickToLiquidate);

        // Check that tick has been liquidated
        vm.expectEmit(true, true, false, false);
        emit IUsdnProtocolEvents.LiquidatedTick(tickToLiquidate, tickVersionToLiquidate, 0, 0, 0);

        protocol.initiateClosePosition(
            tickToClose,
            tickVersionToClose,
            indexToClose,
            1 ether,
            abi.encode(effectivePriceForTick),
            EMPTY_PREVIOUS_DATA,
            address(this)
        );
    }

    /**
     * @custom:scenario User close his position action after a price drawdown that
     * liquidates underwater long positions.
     * @custom:given User 1 opens a position
     * @custom:and User 2 initiates and validates an open position
     * @custom:and User 2 initiates a close position action
     * @custom:and Price drops below User 1's liquidation price
     * @custom:when User 2 initiates a close position action
     * @custom:then It should liquidate User 1's position.
     */
    function test_userLiquidatesOnValidateClosePosition() public {
        uint256 price = 2000 ether;
        uint128 desiredLiqPrice = uint128(price) - 200 ether;

        // Create a long position to liquidate
        (int24 tickToLiquidate, uint256 tickVersionToLiquidate,) = setUpUserPositionInLong(
            OpenParams({
                user: USER_1,
                untilAction: ProtocolAction.ValidateOpenPosition,
                positionSize: 5 ether,
                desiredLiqPrice: desiredLiqPrice,
                price: price
            })
        );

        // Initiates and validates the position for the other user
        desiredLiqPrice -= 200 ether;
        setUpUserPositionInLong(
            OpenParams({
                user: address(this),
                untilAction: ProtocolAction.InitiateClosePosition,
                positionSize: 1 ether,
                desiredLiqPrice: desiredLiqPrice,
                price: price
            })
        );

        // When funding is positive, calculations will increase the liquidation price so this is enough
        uint256 effectivePriceForTick = protocol.getEffectivePriceForTick(tickToLiquidate);

        // Check that tick has been liquidated
        vm.expectEmit(true, true, false, false);
        emit IUsdnProtocolEvents.LiquidatedTick(tickToLiquidate, tickVersionToLiquidate, 0, 0, 0);

        protocol.validateClosePosition(abi.encode(effectivePriceForTick), EMPTY_PREVIOUS_DATA);
    }

    /* -------------------------------------------------------------------------- */
    /*                        Liquidations from liquidate()                       */
    /* -------------------------------------------------------------------------- */

    /**
     * @custom:scenario A liquidator receives no rewards if liquidate() is called but no ticks can be liquidated
     * @custom:given There are no ticks that can be liquidated
     * @custom:when A liquidator calls the function liquidate()
     * @custom:then No rewards are sent and no ticks are liquidated
     */
    function test_nothingHappensIfNoTicksCanBeLiquidated() public {
        bytes memory priceData = abi.encode(2000 ether);

        setUpUserPositionInLong(
            OpenParams({
                user: address(this),
                untilAction: ProtocolAction.ValidateOpenPosition,
                positionSize: 5 ether,
                desiredLiqPrice: 1700 ether,
                price: 2000 ether
            })
        );

        priceData = abi.encode(1950 ether);

        uint256 wstETHBalanceBeforeRewards = wstETH.balanceOf(address(this));
        uint256 balanceBeforeRewards = protocol.getBalanceVault() + protocol.getBalanceLong();
        uint256 longPositionsBeforeLiquidation = protocol.getTotalLongPositions();

        _waitBeforeLiquidation();
        uint256 liquidatedPositions = protocol.testLiquidate(priceData, 1);

        assertEq(liquidatedPositions, 0, "No position should have been liquidated");

        // Check that the liquidator didn't receive any rewards
        assertEq(
            wstETHBalanceBeforeRewards,
            wstETH.balanceOf(address(this)),
            "The liquidator should not receive rewards if there were no liquidations"
        );

        // Check that the total balance did not change
        assertEq(
            balanceBeforeRewards,
            protocol.getBalanceVault() + protocol.getBalanceLong(),
            "The total balance should not change if there were no liquidations"
        );

        // Check if first total long positions match initial value
        assertEq(
            longPositionsBeforeLiquidation,
            protocol.getTotalLongPositions(),
            "The number of long positions should not have changed"
        );
    }

    /**
     * @custom:scenario A liquidator liquidate a tick and receive a reward
     * @custom:given There is a tick that can be liquidated
     * @custom:when A liquidator calls the function liquidate()
     * @custom:then The tick is liquidated
     * @custom:and The protocol send rewards for the liquidation
     */
    function test_canLiquidateAndReceiveReward() public {
        uint128 price = 2000 ether;

        // Setup a long position from another user
        (int24 tick,,) = setUpUserPositionInLong(
            OpenParams({
                user: USER_1,
                untilAction: ProtocolAction.ValidateOpenPosition,
                positionSize: 5 ether,
                desiredLiqPrice: 1700 ether,
                price: price
            })
        );

        // Change The rewards calculations parameters to not be dependent of the initial values
        vm.prank(DEPLOYER);
        liquidationRewardsManager.setRewardsParameters(10_000, 30_000, 20_000, 1000 gwei, 20_000);

        uint256 expectedLiquidatorRewards = liquidationRewardsManager.getLiquidationRewards(1, 0, false);
        // Sanity check
        assertGt(expectedLiquidatorRewards, 0, "The expected liquidation rewards should be greater than 0");

        uint256 wstETHBalanceBeforeRewards = wstETH.balanceOf(address(this));

        // Get the proper liquidation price for the tick
        price = protocol.getEffectivePriceForTick(tick);
        int256 collateralLiquidated = protocol.i_tickValue(
            tick,
            price,
            uint256(protocol.i_longTradingExpo(price)),
            protocol.getLiqMultiplierAccumulator(),
            protocol.getTickData(tick)
        );
        int256 vaultAssetAvailable = protocol.i_vaultAssetAvailable(price);

        _waitBeforeLiquidation();
        vm.expectEmit();
        emit IUsdnProtocolEvents.LiquidatorRewarded(address(this), expectedLiquidatorRewards);
        uint256 liquidatedPositions = protocol.testLiquidate(abi.encode(price), 1);

        // Check that the right number of positions have been liquidated
        assertEq(liquidatedPositions, 1, "One position should have been liquidated");

        // Check that the liquidator received its rewards
        assertEq(
            wstETH.balanceOf(address(this)) - wstETHBalanceBeforeRewards,
            expectedLiquidatorRewards,
            "The liquidator did not receive the right amount of rewards"
        );
        // Check that the vault balance got updated
        assertEq(
            protocol.getBalanceVault(),
            uint256(vaultAssetAvailable) + uint256(collateralLiquidated) - expectedLiquidatorRewards,
            "The vault does not contain the right amount of funds"
        );
    }

    /**
     * @custom:scenario A liquidator liquidate a tick and receive a reward but the vault doesn't have enough balance
     * @custom:given There is a tick that can be liquidated
     * @custom:and The vault doesn't have enough assets to cover the liquidator rewards
     * @custom:when A liquidator calls the function liquidate()
     * @custom:then The tick is liquidated
     * @custom:and The protocol send rewards for the liquidation based on what's left in the vault
     */
    function test_canLiquidateAndReceiveRewardsUpToTheVaultBalance() public {
        uint128 initialPrice = params.initialPrice;
        uint128 endPrice = 1700 ether;

        // Setup a long position from another user
        (int24 tick,,) = setUpUserPositionInLong(
            OpenParams({
                user: USER_1,
                untilAction: ProtocolAction.ValidateOpenPosition,
                positionSize: 5 ether,
                desiredLiqPrice: endPrice,
                price: initialPrice
            })
        );

        // Change The rewards calculations parameters to not be dependent of the initial values
        vm.prank(DEPLOYER);
        // Put incredibly high values to empty the vault
        liquidationRewardsManager.setRewardsParameters(500_000, 1_000_000, 200_000, 8000 gwei, 20_000);

        uint256 wstETHBalanceBeforeRewards = wstETH.balanceOf(address(this));
        uint256 vaultBalanceBeforeRewards = protocol.getBalanceVault();

        // Set high gas fees
        chainlinkGasPriceFeed.setLatestRoundData(1, 8000 gwei, block.timestamp, 1);
        vm.txGasPrice(8000 gwei);

        uint256 expectedLiquidatorRewards = liquidationRewardsManager.getLiquidationRewards(1, 0, false);
        // Sanity check
        assertGt(
            expectedLiquidatorRewards,
            vaultBalanceBeforeRewards,
            "The expected liquidation rewards should be higher than the balance of the vault"
        );

        // Get the proper liquidation price for the tick
        uint128 price = protocol.getEffectivePriceForTick(tick);
        int256 collateralLiquidated = protocol.i_tickValue(
            tick,
            price,
            uint256(protocol.i_longTradingExpo(price)),
            protocol.getLiqMultiplierAccumulator(),
            protocol.getTickData(tick)
        );
        int256 vaultAssetAvailable = protocol.i_vaultAssetAvailable(price);
        uint256 expectedRewards = uint256(vaultAssetAvailable + collateralLiquidated);

        _waitBeforeLiquidation();
        vm.expectEmit();
        emit IUsdnProtocolEvents.LiquidatorRewarded(address(this), expectedRewards);
        uint256 liquidatedPositions = protocol.testLiquidate(abi.encode(price), 1);

        // Check that the right number of positions have been liquidated
        assertEq(liquidatedPositions, 1, "One position should have been liquidated");

        assertEq(
            wstETH.balanceOf(address(this)) - wstETHBalanceBeforeRewards,
            expectedRewards,
            "The liquidator did not receive the right amount of rewards"
        );
        assertEq(protocol.getBalanceVault(), 0, "The vault should have given what was left");
    }

    /**
     * @custom:scenario The user sends too much ether when liquidating positions
     * @custom:given The user performs a liquidation
     * @custom:when The user sends 0.5 ether as value in the `liquidate` call
     * @custom:then The user gets refunded the excess ether (0.5 ether - validationCost)
     */
    function test_liquidateEtherRefund() public {
        uint256 initialTotalPos = protocol.getTotalLongPositions();
        uint128 currentPrice = 2000 ether;
        bytes memory priceData = abi.encode(currentPrice);

        wstETH.mintAndApprove(address(this), 1_000_000 ether, address(protocol), type(uint256).max);

        // create high risk position
        protocol.initiateOpenPosition{
            value: oracleMiddleware.validationCost(priceData, ProtocolAction.InitiateOpenPosition)
        }(5 ether, 9 * currentPrice / 10, priceData, EMPTY_PREVIOUS_DATA, address(this));
        _waitDelay();
        protocol.validateOpenPosition{
            value: oracleMiddleware.validationCost(priceData, ProtocolAction.ValidateOpenPosition)
        }(priceData, EMPTY_PREVIOUS_DATA);
        assertEq(protocol.getTotalLongPositions(), initialTotalPos + 1, "total positions after create");

        // price drops
        skip(1 hours);
        priceData = abi.encode(1000 ether);

        // disable rewards
        vm.prank(DEPLOYER);
        liquidationRewardsManager.setRewardsParameters(0, 0, 0, 1000 gwei, 0);

        // liquidate
        uint256 balanceBefore = address(this).balance;
        emit log_named_decimal_uint("balanceBefore external", balanceBefore, 18);
        uint256 validationCost = oracleMiddleware.validationCost(priceData, ProtocolAction.Liquidation);
        // we use `liquidate` instead of `testLiquidate` to avoid testing the "hack" in the handler
        protocol.liquidate{ value: 0.5 ether }(priceData, 1);
        assertEq(protocol.getTotalLongPositions(), initialTotalPos, "total positions after liquidate");
        assertEq(address(this).balance, balanceBefore - validationCost, "user balance after refund");
    }

    // test refunds
    receive() external payable { }
}<|MERGE_RESOLUTION|>--- conflicted
+++ resolved
@@ -10,14 +10,7 @@
 /// @custom:feature The scenarios in `UsdnProtocolActions` which call `_liquidatePositions`
 contract TestUsdnProtocolLiquidation is UsdnProtocolBaseFixture {
     function setUp() public {
-<<<<<<< HEAD
-        params = DEFAULT_PARAMS;
-        params.flags.enableProtocolFees = false;
-        params.flags.enableFunding = false;
-        super._setUp(params);
-=======
         super._setUp(DEFAULT_PARAMS);
->>>>>>> fbd7d537
 
         usdn.approve(address(protocol), type(uint256).max);
 
