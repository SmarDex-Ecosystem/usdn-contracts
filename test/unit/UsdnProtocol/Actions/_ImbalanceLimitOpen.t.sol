// SPDX-License-Identifier: UNLICENSED
pragma solidity 0.8.20;

import { IUsdnProtocolErrors } from "src/interfaces/UsdnProtocol/IUsdnProtocolErrors.sol";
import { ProtocolAction } from "src/interfaces/UsdnProtocol/IUsdnProtocolTypes.sol";

import { UsdnProtocolBaseFixture } from "test/unit/UsdnProtocol/utils/Fixtures.sol";
import { ADMIN } from "test/utils/Constants.sol";

/**
 * @custom:feature Test of the protocol expo limit for `_checkImbalanceLimitOpen` function in balanced state
 */
contract TestExpoLimitsOpen is UsdnProtocolBaseFixture {
    function setUp() public {
        SetUpParams memory params = DEFAULT_PARAMS;
        params.flags.enableLimits = true;
        params.initialDeposit = 49.199702697034631562 ether;
        params.initialLong = 50 ether;
        super._setUp(params);
    }

    /**
     * @custom:scenario The `_checkImbalanceLimitOpen` function should not revert when contract is balanced
     * and position is within limit
     * @custom:given The protocol is in a balanced state
     * @custom:when The `_checkImbalanceLimitOpen` function is called with a value below the open limit
     * @custom:then The transaction should not revert
     */
    function test_checkImbalanceLimitOpen() public view {
        (, uint256 longAmount, uint256 totalExpoValueToLimit) = _getOpenLimitValues();
        protocol.i_checkImbalanceLimitOpen(totalExpoValueToLimit, longAmount);
    }

    /**
     * @custom:scenario The `_checkImbalanceLimitOpen` function should not revert when limit is disabled
     * @custom:given The protocol is in a balanced state
     * @custom:when The `_checkImbalanceLimitOpen` function is called with values above the open limit
     * @custom:then The transaction should not revert
     */
    function test_checkImbalanceLimitOpenDisabled() public {
        (, uint256 longAmount, uint256 totalExpoValueToLimit) = _getOpenLimitValues();

        // disable open limit
        vm.prank(ADMIN);
        protocol.setExpoImbalanceLimits(0, 200, 600, 600);

        protocol.i_checkImbalanceLimitOpen(totalExpoValueToLimit + 1, longAmount);
    }

    /**
     * @custom:scenario The `_checkImbalanceLimitOpen` function should revert when contract is balanced
     * and position value imbalance it
     * @custom:given The protocol is in a balanced state
     * @custom:when The `_checkImbalanceLimitOpen` function is called with values above the open limit
     * @custom:then The transaction should revert
     */
    function test_RevertWhen_checkImbalanceLimitOpenOutLimit() public {
        (int256 openLimitBps, uint256 longAmount, uint256 totalExpoValueToLimit) = _getOpenLimitValues();
        vm.expectRevert(
            abi.encodeWithSelector(IUsdnProtocolErrors.UsdnProtocolImbalanceLimitReached.selector, openLimitBps)
        );
        protocol.i_checkImbalanceLimitOpen(totalExpoValueToLimit + 1, longAmount);
    }

    /**
     * @custom:scenario The `_checkImbalanceLimitOpen` function should revert when vault expo equal 0
     * @custom:given The protocol is balanced
     * @custom:and A long position is opened
     * @custom:and The price is increased and profit exceeds the vault balance
     * @custom:and The vault balance/expo is 0
     * @custom:when The `_checkImbalanceLimitOpen` function is called
     * @custom:then The transaction should revert
     */
    function test_RevertWhen_checkImbalanceLimitOpenZeroVaultExpo() public {
<<<<<<< HEAD
        (int24 tick, uint256 tickVersion, uint256 index) = setUpUserPositionInLong(
            address(this), ProtocolAction.ValidateOpenPosition, 0.1 ether, params.initialPrice / 2, params.initialPrice
=======
        setUpUserPositionInLong(
            OpenParams({
                user: address(this),
                untilAction: ProtocolAction.ValidateOpenPosition,
                positionSize: 0.1 ether,
                desiredLiqPrice: params.initialPrice / 2,
                price: params.initialPrice
            })
>>>>>>> 257092fd
        );

        protocol.initiateClosePosition(
            tick, tickVersion, index, 0.1 ether, abi.encode(params.initialPrice * 10_000), EMPTY_PREVIOUS_DATA
        );
        _waitDelay();
        protocol.validateClosePosition(abi.encode(params.initialPrice * 10_000), EMPTY_PREVIOUS_DATA);

        // vault expo should be zero
        assertEq(protocol.getBalanceVault(), 0, "vault expo isn't 0");

        // should revert
        vm.expectRevert(IUsdnProtocolErrors.UsdnProtocolInvalidVaultExpo.selector);
        protocol.i_checkImbalanceLimitOpen(0, 0);
    }

    function _getOpenLimitValues()
        private
        view
        returns (int256 openLimitBps_, uint256 longAmount_, uint256 totalExpoValueToLimit_)
    {
        // current vault expo
        uint256 vaultExpo = protocol.getBalanceVault();
        // open limit bps
        (openLimitBps_,,,) = protocol.getExpoImbalanceLimits();
        // current long expo value to unbalance protocol
        uint256 longExpoValueToLimit = vaultExpo * uint256(openLimitBps_) / protocol.BPS_DIVISOR();
        // long amount for vaultExpoValueToLimit and any leverage
        longAmount_ =
            longExpoValueToLimit * 10 ** protocol.LEVERAGE_DECIMALS() / protocol.i_getLeverage(2000 ether, 1500 ether);
        // current total expo value to imbalance the protocol
        totalExpoValueToLimit_ = longExpoValueToLimit + longAmount_;
    }
}<|MERGE_RESOLUTION|>--- conflicted
+++ resolved
@@ -72,11 +72,7 @@
      * @custom:then The transaction should revert
      */
     function test_RevertWhen_checkImbalanceLimitOpenZeroVaultExpo() public {
-<<<<<<< HEAD
         (int24 tick, uint256 tickVersion, uint256 index) = setUpUserPositionInLong(
-            address(this), ProtocolAction.ValidateOpenPosition, 0.1 ether, params.initialPrice / 2, params.initialPrice
-=======
-        setUpUserPositionInLong(
             OpenParams({
                 user: address(this),
                 untilAction: ProtocolAction.ValidateOpenPosition,
@@ -84,11 +80,16 @@
                 desiredLiqPrice: params.initialPrice / 2,
                 price: params.initialPrice
             })
->>>>>>> 257092fd
         );
 
         protocol.initiateClosePosition(
-            tick, tickVersion, index, 0.1 ether, abi.encode(params.initialPrice * 10_000), EMPTY_PREVIOUS_DATA
+            tick,
+            tickVersion,
+            index,
+            0.1 ether,
+            abi.encode(params.initialPrice * 10_000),
+            EMPTY_PREVIOUS_DATA,
+            address(this)
         );
         _waitDelay();
         protocol.validateClosePosition(abi.encode(params.initialPrice * 10_000), EMPTY_PREVIOUS_DATA);
