// SPDX-License-Identifier: UNLICENSED
pragma solidity 0.8.20;

import { SafeCast } from "@openzeppelin/contracts/utils/math/SafeCast.sol";
import { FixedPointMathLib } from "solady/src/utils/FixedPointMathLib.sol";

import {
    LongPendingAction,
    PendingAction,
    Position,
    ProtocolAction,
    PreviousActionsData
} from "src/interfaces/UsdnProtocol/IUsdnProtocolTypes.sol";

import { UsdnProtocolBaseFixture } from "test/unit/UsdnProtocol/utils/Fixtures.sol";
import { USER_1, DEPLOYER } from "test/utils/Constants.sol";

/**
 * @custom:feature The initiate close position functions of the USDN Protocol
 * @custom:background Given a protocol initialized with 10 wstETH in the vault and 5 wstETH in a long position with a
 * leverage of ~2x
 * @custom:and a validated long position of 1 ether with 10x leverage.
 */
contract TestUsdnProtocolActionsValidateClosePosition is UsdnProtocolBaseFixture {
    using SafeCast for uint256;

    uint128 private positionAmount = 1 ether;
    int24 private tick;
    uint256 private tickVersion;
    uint256 private index;

    function setUp() public {
        params = DEFAULT_PARAMS;
        params.flags.enableFunding = false;
        params.flags.enablePositionFees = false;
        params.flags.enableProtocolFees = false;

        super._setUp(params);

        (tick, tickVersion, index) = setUpUserPositionInLong(
            OpenParams(
                address(this),
                ProtocolAction.ValidateOpenPosition,
                positionAmount,
                params.initialPrice - (params.initialPrice / 5),
                params.initialPrice
            )
        );
    }

    /* -------------------------------------------------------------------------- */
    /*                                   Reverts                                  */
    /* -------------------------------------------------------------------------- */

    /**
     * @custom:scenario A user tries to validate a close position action with the wrong action pending
     * @custom:given An initiated open position
     * @custom:when The owner of the position calls _validateClosePosition
     * @custom:then The call reverts because the pending action is not ValidateClosePosition
     */
    function test_RevertsWhen_validateClosePositionWithTheWrongPendingAction() external {
        // Setup an initiate action to have a pending validate action for this user
        setUpUserPositionInLong(
            OpenParams(
                address(this),
                ProtocolAction.InitiateOpenPosition,
                positionAmount,
                params.initialPrice - (params.initialPrice / 5),
                params.initialPrice
            )
        );

        bytes memory priceData = abi.encode(params.initialPrice);

        // Try to validate a close position action with a pending action other than ValidateClosePosition
        vm.expectRevert(abi.encodeWithSelector(UsdnProtocolInvalidPendingAction.selector));
        protocol.i_validateClosePosition(address(this), priceData);
    }

    /* -------------------------------------------------------------------------- */
    /*                            validateClosePosition                           */
    /* -------------------------------------------------------------------------- */

    /**
     * @custom:scenario A user validate closes a position but sends too much ether
     * @custom:given A validated long position
     * @custom:and oracle validation cost == 0
     * @custom:when User calls validateClosePosition with an amount of ether greater than the validation cost
     * @custom:then The protocol refunds the amount sent
     */
    function test_validateClosePositionRefundExcessEther() external {
        bytes memory priceData = abi.encode(params.initialPrice);
        uint256 etherBalanceBefore = address(this).balance;

        protocol.initiateClosePosition(
            tick, tickVersion, index, positionAmount, priceData, EMPTY_PREVIOUS_DATA, address(this)
        );
        _waitDelay();
        protocol.validateClosePosition{ value: 1 ether }(priceData, EMPTY_PREVIOUS_DATA);

        assertEq(
            etherBalanceBefore,
            address(this).balance,
            "The sent ether should have been refunded as none of it was spent"
        );
    }

    /**
     * @custom:scenario A user validate closes a position with a pending action
     * @custom:given A validated long position
     * @custom:and an initiated open position action from another user
     * @custom:when User calls validateClosePosition with valid price data for the pending action
     * @custom:then The user validates the pending action
     */
    function test_validateClosePositionValidatePendingAction() external {
        bytes memory priceData = abi.encode(params.initialPrice);
        // Initiate an open position action for another user
        setUpUserPositionInLong(
            OpenParams(
                USER_1,
                ProtocolAction.InitiateOpenPosition,
                positionAmount,
                params.initialPrice - (params.initialPrice / 5),
                params.initialPrice
            )
        );

        protocol.initiateClosePosition(
            tick, tickVersion, index, positionAmount, priceData, EMPTY_PREVIOUS_DATA, address(this)
        );

        skip(protocol.getValidationDeadline());

        bytes[] memory previousData = new bytes[](1);
        previousData[0] = priceData;
        uint128[] memory rawIndices = new uint128[](1);
        rawIndices[0] = 1;

        vm.expectEmit(true, true, false, false);
        emit ValidatedOpenPosition(USER_1, USER_1, 0, 0, 0, 0, 0);
        protocol.validateClosePosition(priceData, PreviousActionsData(previousData, rawIndices));
    }

    /**
     * @custom:scenario A user validate closes a position
     * @custom:given A validated long position
     * @custom:when User calls validateClosePosition
     * @custom:then The user validate his initiated close position action
     */
    function test_validateClosePosition() external {
        bytes memory priceData = abi.encode(params.initialPrice);
        protocol.initiateClosePosition(
            tick, tickVersion, index, positionAmount, priceData, EMPTY_PREVIOUS_DATA, address(this)
        );
        _waitDelay();

        vm.expectEmit(true, false, false, false);
        emit ValidatedClosePosition(address(this), address(this), tick, tickVersion, index, positionAmount, -1);
        protocol.validateClosePosition(priceData, EMPTY_PREVIOUS_DATA);
    }

    /* -------------------------------------------------------------------------- */
    /*                           _validateClosePosition                           */
    /* -------------------------------------------------------------------------- */

    /**
     * @custom:scenario The user validates a close position action
     * @custom:given A validated open position of 1 wsteth
     * @custom:when The user validate the close of the position
     * @custom:then The state of the protocol is updated
     * @custom:and a ValidatedClosePosition event is emitted
     * @custom:and the user receives the position amount
     */
    function test_internalValidateClosePosition() external {
        _internalValidateClosePositionScenario(address(this));
    }

    /**
     * @custom:scenario The user validates a close position action for another recipient
     * @custom:given A validated open position of 1 wsteth
     * @custom:when The user validate the close of the position with another recipient
     * @custom:then The state of the protocol is updated
     * @custom:and a ValidatedClosePosition event is emitted
     * @custom:and the recipient receives the position amount
     */
    function test_internalValidateClosePositionForAnotherUser() external {
        _internalValidateClosePositionScenario(USER_1);
    }

    function _internalValidateClosePositionScenario(address to) internal {
        uint128 price = params.initialPrice;
        bytes memory priceData = abi.encode(price);

        /* ------------------------- Initiate Close Position ------------------------ */
<<<<<<< HEAD
        Position memory pos = protocol.getLongPosition(tick, tickVersion, index);
        uint256 assetBalanceBefore = protocol.getAsset().balanceOf(to);
        protocol.initiateClosePosition(tick, tickVersion, index, positionAmount, priceData, EMPTY_PREVIOUS_DATA, to);
=======
        (Position memory pos, uint8 liquidationPenalty) = protocol.getLongPosition(tick, tickVersion, index);
        uint256 assetBalanceBefore = protocol.getAsset().balanceOf(address(this));
        protocol.initiateClosePosition(tick, tickVersion, index, positionAmount, priceData, EMPTY_PREVIOUS_DATA);
>>>>>>> ed0d4d6e
        _waitDelay();

        /* ------------------------- Validate Close Position ------------------------ */
        LongPendingAction memory action = protocol.i_toLongPendingAction(protocol.getUserPendingAction(address(this)));
        uint128 totalExpoToClose = FixedPointMathLib.fullMulDiv(pos.totalExpo, positionAmount, pos.amount).toUint128();
        uint256 liqMultiplier = protocol.getLiquidationMultiplier();
        (uint256 expectedAmountReceived,) = protocol.i_assetToTransfer(
            price, tick, liquidationPenalty, totalExpoToClose, liqMultiplier, action.closeTempTransfer
        );

        vm.expectEmit();
        emit ValidatedClosePosition(address(this), to, tick, tickVersion, index, expectedAmountReceived, -1);
        protocol.i_validateClosePosition(address(this), priceData);

        /* ----------------------------- User's Balance ----------------------------- */
        assertApproxEqAbs(
            assetBalanceBefore + positionAmount,
            wstETH.balanceOf(to),
            1,
            "User should have received the amount to close approximately"
        );
    }

    /**
     * @custom:scenario Validate a partial close of a position
     * @custom:given A validated open position
     * @custom:and the initiate position is already done for half of the position
     * @custom:when The owner of the position validates the close position action
     * @custom:then The state of the protocol is updated
     * @custom:and a ValidatedClosePosition event is emitted
     * @custom:and the user receives half of the position amount
     */
    function test_internalValidatePartialClosePosition() external {
        bytes memory priceData = abi.encode(params.initialPrice);

        /* ------------------------- Initiate Close Position ------------------------ */
        (Position memory pos,) = protocol.getLongPosition(tick, tickVersion, index);
        uint256 assetBalanceBefore = protocol.getAsset().balanceOf(address(this));
        uint128 amountToClose = 100_000;
        protocol.initiateClosePosition(
            tick, tickVersion, index, amountToClose, priceData, EMPTY_PREVIOUS_DATA, address(this)
        );
        _waitDelay();

        /* ------------------------- Validate Close Position ------------------------ */
        (Position memory posBefore, uint8 liquidationPenalty) = protocol.getLongPosition(tick, tickVersion, index);
        LongPendingAction memory action = protocol.i_toLongPendingAction(protocol.getUserPendingAction(address(this)));
        uint128 totalExpoToClose = FixedPointMathLib.fullMulDiv(pos.totalExpo, amountToClose, pos.amount).toUint128();
        (uint256 expectedAmountReceived,) = protocol.i_assetToTransfer(
            params.initialPrice,
            tick,
            liquidationPenalty,
            totalExpoToClose,
            protocol.getLiquidationMultiplier(),
            action.closeTempTransfer
        );

        // Sanity Check
        // If user is address(0), the position was deleted from the tick array
        assertEq(posBefore.user, address(this), "The position should not have been deleted");

        vm.expectEmit();
        emit ValidatedClosePosition(address(this), address(this), tick, tickVersion, index, expectedAmountReceived, -1);
        protocol.i_validateClosePosition(address(this), priceData);

        /* ---------------------------- Position's state ---------------------------- */
        (Position memory posAfter,) = protocol.getLongPosition(tick, tickVersion, index);
        assertEq(posBefore.user, posAfter.user, "The user of the position should not have changed");
        assertEq(posBefore.timestamp, posAfter.timestamp, "Timestamp of the position should have stayed the same");
        assertEq(posBefore.totalExpo, posAfter.totalExpo, "The total expo should not have changed after the validation");
        assertEq(posBefore.amount, posAfter.amount, "The amount should not have changed after the validation");

        /* ----------------------------- User's Balance ----------------------------- */
        assertApproxEqAbs(
            assetBalanceBefore + amountToClose,
            wstETH.balanceOf(address(this)),
            1,
            "User should have received approximately the amount to close"
        );

        /* --------------------- Close the rest of the position --------------------- */
        protocol.initiateClosePosition(
            tick, tickVersion, index, pos.amount - amountToClose, priceData, EMPTY_PREVIOUS_DATA, address(this)
        );
        _waitDelay();
        action = protocol.i_toLongPendingAction(protocol.getUserPendingAction(address(this)));
        (expectedAmountReceived,) = protocol.i_assetToTransfer(
            params.initialPrice,
            tick,
            protocol.getLiquidationPenalty(),
            pos.totalExpo - totalExpoToClose,
            protocol.getLiquidationMultiplier(),
            action.closeTempTransfer
        );

        vm.expectEmit();
        emit ValidatedClosePosition(address(this), address(this), tick, tickVersion, index, expectedAmountReceived, -1);
        protocol.i_validateClosePosition(address(this), priceData);

        (posAfter,) = protocol.getLongPosition(tick, tickVersion, index);
        assertEq(posAfter.user, address(0), "The address should be 0x0 (position deleted)");
        assertEq(posAfter.amount, 0, "The amount should be 0");
        assertApproxEqAbs(
            assetBalanceBefore + pos.amount,
            wstETH.balanceOf(address(this)),
            2,
            "User should have received approximately his full amount back"
        );
    }

    /**
     * @custom:scenario Validate a partial close of a position that is losing money
     * @custom:given A validated open position
     * @custom:and The initiate position is already done for half of the position
     * @custom:and The price dipped below the entry price before the validation
     * @custom:when The owner of the position validates the close position action
     * @custom:then The state of the protocol is updated
     * @custom:and a ValidatedClosePosition event is emitted
     * @custom:and the user receive parts of his funds back
     */
    function test_internalValidatePartialCloseUnderwaterPosition() external {
        bytes memory priceData = abi.encode(params.initialPrice);

        /* ------------------------- Initiate Close Position ------------------------ */
        (Position memory pos, uint8 liquidationPenalty) = protocol.getLongPosition(tick, tickVersion, index);
        uint256 assetBalanceBefore = protocol.getAsset().balanceOf(address(this));

        uint128 amountToClose = pos.amount / 2;
        protocol.initiateClosePosition(
            tick, tickVersion, index, amountToClose, priceData, EMPTY_PREVIOUS_DATA, address(this)
        );
        _waitDelay();

        /* ------------------------- Validate Close Position ------------------------ */
        LongPendingAction memory action = protocol.i_toLongPendingAction(protocol.getUserPendingAction(address(this)));
        uint128 timestamp = uint128(block.timestamp);
        uint128 priceAfterInit = params.initialPrice - 50 ether;
        uint256 vaultBalanceBefore = uint256(protocol.vaultAssetAvailableWithFunding(priceAfterInit, timestamp));
        uint256 longBalanceBefore = uint256(protocol.longAssetAvailableWithFunding(priceAfterInit, timestamp));
        (uint256 assetToTransfer,) = protocol.i_assetToTransfer(
            priceAfterInit,
            action.tick,
            liquidationPenalty,
            action.closeTotalExpo,
            action.closeLiqMultiplier,
            action.closeTempTransfer
        );
        priceData = abi.encode(priceAfterInit);
        int256 losses = int256(assetToTransfer) - int256(uint256(action.closeAmount));

        assertLt(losses, 0, "User should have lost money on his position");

        vm.expectEmit();
        emit ValidatedClosePosition(address(this), address(this), tick, tickVersion, index, assetToTransfer, losses);
        protocol.i_validateClosePosition(address(this), priceData);

        assertEq(
            protocol.getAsset().balanceOf(address(this)),
            // Losses is a negative value
            assetBalanceBefore + uint256(int128(action.closeAmount) + losses),
            "User should have received his assets minus his losses"
        );

        /* -------------------------- Balance Vault & Long -------------------------- */
        assertEq(vaultBalanceBefore, protocol.getBalanceVault(), "Balance of the vault should not have changed");
        assertApproxEqAbs(
            uint256(int256(longBalanceBefore) - losses),
            protocol.getBalanceLong(),
            1,
            "Profits should have been subtracted from the long's balance"
        );
    }

    /**
     * @custom:scenario Validate a partial close of a position that just went in profit
     * @custom:given A validated open position
     * @custom:and The initiate position is already done for half of the position
     * @custom:and The price increased above by 200$ before the validation
     * @custom:when The owner of the position validates the close position action
     * @custom:then The state of the protocol is updated
     * @custom:and a ValidatedClosePosition event is emitted
     * @custom:and the user receives his funds back + some profits
     */
    function test_internalValidatePartialClosePositionInProfit() external {
        bytes memory priceData = abi.encode(params.initialPrice);

        /* ------------------------- Initiate Close Position ------------------------ */
        (Position memory pos, uint8 liquidationPenalty) = protocol.getLongPosition(tick, tickVersion, index);
        uint256 assetBalanceBefore = protocol.getAsset().balanceOf(address(this));

        uint128 amountToClose = pos.amount / 2;
        protocol.initiateClosePosition(
            tick, tickVersion, index, amountToClose, priceData, EMPTY_PREVIOUS_DATA, address(this)
        );
        _waitDelay();

        /* ------------------------- Validate Close Position ------------------------ */
        LongPendingAction memory action = protocol.i_toLongPendingAction(protocol.getUserPendingAction(address(this)));
        uint128 price = params.initialPrice + 200 ether;
        uint256 vaultBalanceBefore = uint256(protocol.vaultAssetAvailableWithFunding(price, uint128(block.timestamp)));
        uint256 longBalanceBefore = uint256(protocol.longAssetAvailableWithFunding(price, uint128(block.timestamp)));
        (uint256 assetToTransfer,) = protocol.i_assetToTransfer(
            price,
            action.tick,
            liquidationPenalty,
            action.closeTotalExpo,
            action.closeLiqMultiplier,
            action.closeTempTransfer
        );
        priceData = abi.encode(price);
        int256 profits = int256(assetToTransfer - action.closeAmount);

        assertGt(profits, 0, "User should be in profits");

        vm.expectEmit();
        emit ValidatedClosePosition(address(this), address(this), tick, tickVersion, index, assetToTransfer, profits);
        protocol.i_validateClosePosition(address(this), priceData);

        assertEq(
            protocol.getAsset().balanceOf(address(this)),
            assetBalanceBefore + action.closeAmount + uint256(profits),
            "User should have received his assets + profits"
        );

        /* -------------------------- Balance Vault & Long -------------------------- */
        assertEq(vaultBalanceBefore, protocol.getBalanceVault(), "Balance of the vault should not have changed");
        assertApproxEqAbs(
            longBalanceBefore - uint256(profits),
            protocol.getBalanceLong(),
            1,
            "Profits should have been subtracted from the long's balance"
        );
    }

    /**
     * @custom:scenario Validate a partial close of a position that should be liquidated
     * @custom:given A validated open position
     * @custom:and The initiate position is already done for half of the position
     * @custom:and The price dipped below its liquidation price before the validation
     * @custom:when The owner of the position validates the close position action
     * @custom:then The state of the protocol is updated
     * @custom:and a LiquidatedPosition event is emitted
     * @custom:and the user doesn't receive his funds back
     */
    function test_internalValidatePartialCloseLiquidatePosition() external {
        bytes memory priceData = abi.encode(params.initialPrice);

        /* ------------------------- Initiate Close Position ------------------------ */
        (Position memory pos, uint8 liquidationPenalty) = protocol.getLongPosition(tick, tickVersion, index);
        uint256 assetBalanceBefore = protocol.getAsset().balanceOf(address(this));

        uint128 amountToClose = pos.amount / 2;
        protocol.initiateClosePosition(
            tick, tickVersion, index, amountToClose, priceData, EMPTY_PREVIOUS_DATA, address(this)
        );
        _waitDelay();

        /* ------------------------- Validate Close Position ------------------------ */
        LongPendingAction memory action = protocol.i_toLongPendingAction(protocol.getUserPendingAction(address(this)));
        uint128 liquidationPrice = protocol.getEffectivePriceForTick(tick, action.closeLiqMultiplier);
        uint256 vaultBalanceBefore =
            uint256(protocol.vaultAssetAvailableWithFunding(liquidationPrice, uint128(block.timestamp)));
        uint256 longBalanceBefore =
            uint256(protocol.longAssetAvailableWithFunding(liquidationPrice, uint128(block.timestamp)));
        (uint256 assetToTransfer, int256 positionValue) = protocol.i_assetToTransfer(
            liquidationPrice,
            action.tick,
            liquidationPenalty,
            action.closeTotalExpo,
            action.closeLiqMultiplier,
            action.closeTempTransfer
        );
        assertGt(positionValue, 0, "position value should be positive");
        assertEq(assetToTransfer, uint256(positionValue), "asset to transfer vs position value");
        uint256 totalPositionsBefore = protocol.getTotalLongPositions();
        priceData = abi.encode(liquidationPrice);

        // Make sure we liquidate the tick and the position at once
        vm.expectEmit(true, true, false, false);
        emit LiquidatedTick(tick, tickVersion, 0, 0, 0);
        vm.expectEmit(true, false, false, false);
        emit LiquidatedPosition(address(this), 0, 0, 0, 0, 0);
        protocol.i_validateClosePosition(address(this), priceData);

        assertEq(
            protocol.getAsset().balanceOf(address(this)), assetBalanceBefore, "User should not have received any asset"
        );

        /* -------------------------- Balance Vault & Long -------------------------- */
        assertEq(
            vaultBalanceBefore + uint256(positionValue) + assetToTransfer,
            protocol.getBalanceVault(),
            "Collateral of the position should have been transferred to the vault"
        );
        assertEq(
            longBalanceBefore - uint256(positionValue) + action.closeTempTransfer - assetToTransfer,
            protocol.getBalanceLong(),
            "Collateral of the position should have been removed from the long side"
        );
        assertEq(protocol.getTotalLongPositions(), totalPositionsBefore - 1, "The position should have been removed");
    }

    /**
     * @custom:scenario Validate a close of a position that should be liquidated with bad debt
     * @custom:given A validated open position
     * @custom:and The initiate position is already done for the entirety of the deployer's position
     * @custom:and The price dipped below its liquidation price before the validation
     * @custom:when The owner of the position validates the close position action
     * @custom:then The state of the protocol is updated
     * @custom:and a LiquidatedPosition event is emitted
     * @custom:and the vault balance falls to zero
     */
    function test_internalValidateCloseLiquidatePositionZeroVaultBalance() public {
        // liquidate the position in setup, leaving only the deployer position
        uint256 liquidated = protocol.liquidate(abi.encode(7 * params.initialPrice / 10), 10);
        assertEq(liquidated, 1, "liquidated");

        bytes memory priceData = abi.encode(params.initialPrice);

        /* ------------------------- Initiate Close Position ------------------------ */
        tick = protocol.getEffectiveTickForPrice(params.initialPrice / 2)
            + int24(uint24(protocol.getLiquidationPenalty())) * protocol.getTickSpacing();
        (Position memory pos, uint8 liquidationPenalty) = protocol.getLongPosition(tick, 0, 0);
        vm.prank(DEPLOYER);
        protocol.initiateClosePosition(tick, 0, 0, pos.amount, priceData, EMPTY_PREVIOUS_DATA, address(this));

        /* ------------------ Validate close position with bad debt ----------------- */

        priceData = abi.encode(50 ether);
        skip(1 hours);

        (, int256 positionValue) = protocol.i_assetToTransfer(
            50 ether,
            tick,
            liquidationPenalty,
            pos.totalExpo,
            protocol.getLiquidationMultiplier(uint128(block.timestamp)),
            0
        );
        assertLt(positionValue, 0, "position value should be negative");

        // Make sure we liquidate the position
        vm.expectEmit(true, false, false, false);
        emit LiquidatedPosition(DEPLOYER, 0, 0, 0, 0, 0);
        protocol.i_validateClosePosition(DEPLOYER, priceData);

        assertEq(protocol.getBalanceVault(), 0, "final vault balance");
    }

    /**
     * @custom:scenario Validate a close of a position that should be liquidated and end up with zero long balance
     * @custom:given A validated open position
     * @custom:and The initiate position is already done for the entirety of the deployer's position, right at the
     * liquidation price
     * @custom:and The price dipped just below its liquidation price before the validation
     * @custom:when The owner of the position validates the close position action
     * @custom:then The state of the protocol is updated
     * @custom:and a LiquidatedPosition event is emitted
     * @custom:and the long balance falls to zero
     */
    function test_internalValidateCloseLiquidatePositionZeroLongBalance() public {
        // liquidate the position in setup, leaving only the deployer position
        uint256 liquidated = protocol.liquidate(abi.encode(7 * params.initialPrice / 10), 10);
        assertEq(liquidated, 1, "liquidated");

        // we initiate the close with a price that leaves little remaining collateral
        tick = protocol.getEffectiveTickForPrice(params.initialPrice / 2)
            + int24(uint24(protocol.getLiquidationPenalty())) * protocol.getTickSpacing();
        uint128 liquidationPrice = protocol.getEffectivePriceForTick(tick);
        bytes memory priceData = abi.encode(liquidationPrice);

        /* ------------------------- Initiate Close Position ------------------------ */

        (Position memory pos, uint8 liquidationPenalty) = protocol.getLongPosition(tick, 0, 0);
        vm.prank(DEPLOYER);
        protocol.initiateClosePosition(tick, 0, 0, pos.amount, priceData, EMPTY_PREVIOUS_DATA, DEPLOYER);

        /* ---- Validate close position with a large enough remaining collateral ---- */

        _waitDelay();
        priceData = abi.encode(liquidationPrice - 1);

        (, int256 positionValue) = protocol.i_assetToTransfer(
            liquidationPrice - 1,
            tick,
            liquidationPenalty,
            pos.totalExpo,
            protocol.getLiquidationMultiplier(uint128(block.timestamp)),
            0
        );
        assertGt(positionValue, 0, "position value should be positive");

        // Make sure we liquidate the position
        vm.expectEmit(true, false, false, false);
        emit LiquidatedPosition(DEPLOYER, 0, 0, 0, 0, 0);
        protocol.i_validateClosePosition(DEPLOYER, priceData);

        assertEq(protocol.getBalanceLong(), 0, "final long balance");
    }

    /// @dev Allow refund tests
    receive() external payable { }
}<|MERGE_RESOLUTION|>--- conflicted
+++ resolved
@@ -192,15 +192,9 @@
         bytes memory priceData = abi.encode(price);
 
         /* ------------------------- Initiate Close Position ------------------------ */
-<<<<<<< HEAD
-        Position memory pos = protocol.getLongPosition(tick, tickVersion, index);
+        (Position memory pos, uint8 liquidationPenalty) = protocol.getLongPosition(tick, tickVersion, index);
         uint256 assetBalanceBefore = protocol.getAsset().balanceOf(to);
         protocol.initiateClosePosition(tick, tickVersion, index, positionAmount, priceData, EMPTY_PREVIOUS_DATA, to);
-=======
-        (Position memory pos, uint8 liquidationPenalty) = protocol.getLongPosition(tick, tickVersion, index);
-        uint256 assetBalanceBefore = protocol.getAsset().balanceOf(address(this));
-        protocol.initiateClosePosition(tick, tickVersion, index, positionAmount, priceData, EMPTY_PREVIOUS_DATA);
->>>>>>> ed0d4d6e
         _waitDelay();
 
         /* ------------------------- Validate Close Position ------------------------ */
