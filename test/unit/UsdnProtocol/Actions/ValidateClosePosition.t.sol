// SPDX-License-Identifier: UNLICENSED
pragma solidity 0.8.20;

import { SafeCast } from "@openzeppelin/contracts/utils/math/SafeCast.sol";
import { FixedPointMathLib } from "solady/src/utils/FixedPointMathLib.sol";

import { UsdnProtocolBaseFixture } from "test/unit/UsdnProtocol/utils/Fixtures.sol";
import { USER_1, DEPLOYER } from "test/utils/Constants.sol";

import {
    LongPendingAction,
    PendingAction,
    Position,
    ProtocolAction,
    PreviousActionsData
} from "src/interfaces/UsdnProtocol/IUsdnProtocolTypes.sol";

/**
 * @custom:feature The initiate close position functions of the USDN Protocol
 * @custom:background Given a protocol initialized with 10 wstETH in the vault and 5 wstETH in a long position with a
 * leverage of ~2x
 * @custom:and a validated long position of 1 ether with 10x leverage.
 */
contract TestUsdnProtocolActionsValidateClosePosition is UsdnProtocolBaseFixture {
    using SafeCast for uint256;

<<<<<<< HEAD
    uint128 private constant POSITION_AMOUNT = 1 ether;
=======
    struct TestData {
        bytes priceData;
        Position pos;
        uint8 liquidationPenalty;
        uint256 assetBalanceBefore;
        uint256 longBalanceStart;
        uint128 amountToClose;
        LongPendingAction action;
        uint128 liquidationPrice;
        uint256 vaultBalanceBefore;
        uint256 longBalanceBefore;
        uint128 liqPriceWithoutPenalty;
        int256 remainingValue;
        uint256 remainingToTransfer;
        uint256 totalPositionsBefore;
    }

    uint128 private positionAmount = 1 ether;
>>>>>>> 08f63dcf
    int24 private tick;
    uint256 private tickVersion;
    uint256 private index;
    uint256 internal securityDeposit;

    function setUp() public {
        super._setUp(DEFAULT_PARAMS);

        (tick, tickVersion, index) = setUpUserPositionInLong(
            OpenParams({
                user: address(this),
                untilAction: ProtocolAction.ValidateOpenPosition,
                positionSize: POSITION_AMOUNT,
                desiredLiqPrice: params.initialPrice - (params.initialPrice / 5),
                price: params.initialPrice
            })
        );

        securityDeposit = protocol.getSecurityDepositValue();
    }

    /* -------------------------------------------------------------------------- */
    /*                                   Reverts                                  */
    /* -------------------------------------------------------------------------- */

    /**
     * @custom:scenario A user tries to validate a close position action with the wrong action pending
     * @custom:given An initiated open position
     * @custom:when The owner of the position calls _validateClosePosition
     * @custom:then The call reverts because the pending action is not ValidateClosePosition
     */
    function test_RevertsWhen_validateClosePositionWithTheWrongPendingAction() external {
        // Setup an initiate action to have a pending validate action for this user
        setUpUserPositionInLong(
            OpenParams({
                user: address(this),
                untilAction: ProtocolAction.InitiateOpenPosition,
                positionSize: POSITION_AMOUNT,
                desiredLiqPrice: params.initialPrice - (params.initialPrice / 5),
                price: params.initialPrice
            })
        );

        bytes memory priceData = abi.encode(params.initialPrice);

        // Try to validate a close position action with a pending action other than ValidateClosePosition
        vm.expectRevert(abi.encodeWithSelector(UsdnProtocolInvalidPendingAction.selector));
        protocol.i_validateClosePosition(address(this), priceData);
    }

    /* -------------------------------------------------------------------------- */
    /*                            validateClosePosition                           */
    /* -------------------------------------------------------------------------- */

    /**
     * @custom:scenario A user validate closes a position but sends too much ether
     * @custom:given A validated long position
     * @custom:and oracle validation cost == 0
     * @custom:when User calls validateClosePosition with an amount of ether greater than the validation cost
     * @custom:then The protocol refunds the amount sent
     */
    function test_validateClosePositionRefundExcessEther() external {
        bytes memory priceData = abi.encode(params.initialPrice);
        uint256 etherBalanceBefore = address(this).balance;

        protocol.initiateClosePosition(
            tick, tickVersion, index, POSITION_AMOUNT, priceData, EMPTY_PREVIOUS_DATA, address(this)
        );
        _waitDelay();
        protocol.validateClosePosition{ value: 1 ether }(priceData, EMPTY_PREVIOUS_DATA);

        assertEq(
            etherBalanceBefore,
            address(this).balance,
            "The sent ether should have been refunded as none of it was spent"
        );
    }

    /**
     * @custom:scenario A user validate closes a position with a pending action
     * @custom:given A validated long position
     * @custom:and an initiated open position action from another user
     * @custom:when User calls validateClosePosition with valid price data for the pending action
     * @custom:then The user validates the pending action
     */
    function test_validateClosePositionValidatePendingAction() external {
        bytes memory priceData = abi.encode(params.initialPrice);
        // Initiate an open position action for another user
        setUpUserPositionInLong(
            OpenParams({
                user: USER_1,
                untilAction: ProtocolAction.InitiateOpenPosition,
                positionSize: POSITION_AMOUNT,
                desiredLiqPrice: params.initialPrice - (params.initialPrice / 5),
                price: params.initialPrice
            })
        );

        protocol.initiateClosePosition(
            tick, tickVersion, index, POSITION_AMOUNT, priceData, EMPTY_PREVIOUS_DATA, address(this)
        );

        skip(protocol.getValidationDeadline());

        bytes[] memory previousData = new bytes[](1);
        previousData[0] = priceData;
        uint128[] memory rawIndices = new uint128[](1);
        rawIndices[0] = 1;

        vm.expectEmit(true, true, false, false);
        emit ValidatedOpenPosition(USER_1, USER_1, 0, 0, 0, 0, 0);
        protocol.validateClosePosition(priceData, PreviousActionsData(previousData, rawIndices));
    }

    /**
     * @custom:scenario A user validate closes a position
     * @custom:given A validated long position
     * @custom:when User calls validateClosePosition
     * @custom:then The user validate his initiated close position action
     */
    function test_validateClosePosition() external {
        bytes memory priceData = abi.encode(params.initialPrice);
        protocol.initiateClosePosition(
            tick, tickVersion, index, POSITION_AMOUNT, priceData, EMPTY_PREVIOUS_DATA, address(this)
        );
        _waitDelay();

        vm.expectEmit(true, true, false, false);
        emit ValidatedClosePosition(address(this), address(this), tick, tickVersion, index, POSITION_AMOUNT, -1);
        protocol.validateClosePosition(priceData, EMPTY_PREVIOUS_DATA);
    }

    /* -------------------------------------------------------------------------- */
    /*                           _validateClosePosition                           */
    /* -------------------------------------------------------------------------- */

    /**
     * @custom:scenario The user validates a close position action
     * @custom:given A validated open position of 1 wsteth
     * @custom:when The user validate the close of the position
     * @custom:then The state of the protocol is updated
     * @custom:and a ValidatedClosePosition event is emitted
     * @custom:and the user receives the position amount
     */
    function test_internalValidateClosePosition() external {
        _internalValidateClosePositionScenario(address(this));
    }

    /**
     * @custom:scenario The user validates a close position action for another recipient
     * @custom:given A validated open position of 1 wsteth
     * @custom:when The user validate the close of the position with another recipient
     * @custom:then The state of the protocol is updated
     * @custom:and a ValidatedClosePosition event is emitted
     * @custom:and the recipient receives the position amount
     */
    function test_internalValidateClosePositionForAnotherUser() external {
        _internalValidateClosePositionScenario(USER_1);
    }

    function _internalValidateClosePositionScenario(address to) internal {
        uint128 price = params.initialPrice;
        bytes memory priceData = abi.encode(price);

        /* ------------------------- Initiate Close Position ------------------------ */
        (Position memory pos, uint8 liquidationPenalty) = protocol.getLongPosition(tick, tickVersion, index);
        uint256 assetBalanceBefore = protocol.getAsset().balanceOf(to);
        protocol.initiateClosePosition(tick, tickVersion, index, POSITION_AMOUNT, priceData, EMPTY_PREVIOUS_DATA, to);
        _waitDelay();

        /* ------------------------- Validate Close Position ------------------------ */
        LongPendingAction memory action = protocol.i_toLongPendingAction(protocol.getUserPendingAction(address(this)));
<<<<<<< HEAD
        uint128 totalExpoToClose = FixedPointMathLib.fullMulDiv(pos.totalExpo, POSITION_AMOUNT, pos.amount).toUint128();
        uint256 liqMultiplier = protocol.getLiquidationMultiplier();
        (uint256 expectedAmountReceived,) = protocol.i_assetToTransfer(
            price, tick, liquidationPenalty, totalExpoToClose, liqMultiplier, action.closeTempTransfer
=======
        uint128 totalExpoToClose = FixedPointMathLib.fullMulDiv(pos.totalExpo, positionAmount, pos.amount).toUint128();

        uint256 expectedAmountReceived = protocol.i_assetToRemove(
            price,
            protocol.i_getEffectivePriceForTick(
                tick - int24(uint24(liquidationPenalty)) * protocol.getTickSpacing(), action.closeLiqMultiplier
            ),
            totalExpoToClose
>>>>>>> 08f63dcf
        );

        vm.expectEmit();
        emit ValidatedClosePosition(address(this), to, tick, tickVersion, index, expectedAmountReceived, -1);
        protocol.i_validateClosePosition(address(this), priceData);

        /* ----------------------------- User's Balance ----------------------------- */
        assertApproxEqAbs(
            assetBalanceBefore + POSITION_AMOUNT,
            wstETH.balanceOf(to),
            1,
            "User should have received the amount to close approximately"
        );
    }

    /// @dev struct to hold the test data to avoid "stack too deep"
    struct InternalValidatePartialClosePosition {
        bytes priceData;
        Position pos;
        uint256 assetBalanceBefore;
        uint128 amountToClose;
        Position posBefore;
        uint8 liquidationPenalty;
        LongPendingAction action;
        uint128 totalExpoToClose;
        uint256 expectedAmountReceived;
        int256 expectedProfit;
        Position posAfter;
    }

    /**
     * @custom:scenario Validate a partial close of a position
     * @custom:given A validated open position
     * @custom:and the initiate position is already done for half of the position
     * @custom:when The owner of the position validates the close position action
     * @custom:then The state of the protocol is updated
     * @custom:and a ValidatedClosePosition event is emitted
     * @custom:and the user receives half of the position amount
     */
    function test_internalValidatePartialClosePosition() external {
        InternalValidatePartialClosePosition memory data;

        data.priceData = abi.encode(params.initialPrice);

        /* ------------------------- Initiate Close Position ------------------------ */
        (data.pos,) = protocol.getLongPosition(tick, tickVersion, index);
        data.assetBalanceBefore = protocol.getAsset().balanceOf(address(this));
        data.amountToClose = 100_000;
        protocol.initiateClosePosition(
            tick, tickVersion, index, data.amountToClose, data.priceData, EMPTY_PREVIOUS_DATA, address(this)
        );
        _waitDelay();

        /* ------------------------- Validate Close Position ------------------------ */
        (data.posBefore, data.liquidationPenalty) = protocol.getLongPosition(tick, tickVersion, index);
        data.action = protocol.i_toLongPendingAction(protocol.getUserPendingAction(address(this)));
        data.totalExpoToClose =
            FixedPointMathLib.fullMulDiv(data.pos.totalExpo, data.amountToClose, data.pos.amount).toUint128();
        data.expectedAmountReceived = protocol.i_assetToRemove(
            params.initialPrice,
            protocol.i_getEffectivePriceForTick(
                tick - int24(uint24(data.liquidationPenalty)) * protocol.getTickSpacing(),
                data.action.closeLiqMultiplier
            ),
            data.totalExpoToClose
        );
        data.expectedProfit = int256(data.expectedAmountReceived) - int256(uint256(data.amountToClose));

        // Sanity Check
        // If user is address(0), the position was deleted from the tick array
        assertEq(data.posBefore.user, address(this), "The position should not have been deleted");

        vm.expectEmit();
        emit ValidatedClosePosition(
            address(this), address(this), tick, tickVersion, index, data.expectedAmountReceived, data.expectedProfit
        );
        protocol.i_validateClosePosition(address(this), data.priceData);

        /* ---------------------------- Position's state ---------------------------- */
        (data.posAfter,) = protocol.getLongPosition(tick, tickVersion, index);
        assertEq(data.posBefore.user, data.posAfter.user, "The user of the position should not have changed");
        assertEq(
            data.posBefore.timestamp, data.posAfter.timestamp, "Timestamp of the position should have stayed the same"
        );
        assertEq(
            data.posBefore.totalExpo,
            data.posAfter.totalExpo,
            "The total expo should not have changed after the validation"
        );
        assertEq(data.posBefore.amount, data.posAfter.amount, "The amount should not have changed after the validation");

        /* ----------------------------- User's Balance ----------------------------- */
        assertApproxEqAbs(
            data.assetBalanceBefore + data.amountToClose,
            wstETH.balanceOf(address(this)),
            1,
            "User should have received approximately the amount to close"
        );

        /* --------------------- Close the rest of the position --------------------- */
        protocol.initiateClosePosition(
            tick,
            tickVersion,
            index,
            data.pos.amount - data.amountToClose,
            data.priceData,
            EMPTY_PREVIOUS_DATA,
            address(this)
        );
        _waitDelay();
        data.action = protocol.i_toLongPendingAction(protocol.getUserPendingAction(address(this)));
        data.expectedAmountReceived = protocol.i_assetToRemove(
            params.initialPrice,
            protocol.i_getEffectivePriceForTick(
                tick - int24(uint24(data.liquidationPenalty)) * protocol.getTickSpacing(),
                data.action.closeLiqMultiplier
            ),
            data.pos.totalExpo - data.totalExpoToClose
        );
        data.expectedProfit =
            int256(data.expectedAmountReceived) - int256(uint256(data.pos.amount - data.amountToClose));

        vm.expectEmit();
        emit ValidatedClosePosition(
            address(this), address(this), tick, tickVersion, index, data.expectedAmountReceived, data.expectedProfit
        );
        protocol.i_validateClosePosition(address(this), data.priceData);

        (data.posAfter,) = protocol.getLongPosition(tick, tickVersion, index);
        assertEq(data.posAfter.user, address(0), "The address should be 0x0 (position deleted)");
        assertEq(data.posAfter.amount, 0, "The amount should be 0");
        assertApproxEqAbs(
            data.assetBalanceBefore + data.pos.amount,
            wstETH.balanceOf(address(this)),
            2,
            "User should have received approximately his full amount back"
        );
    }

    /**
     * @custom:scenario Validate a partial close of a position that is losing money
     * @custom:given A validated open position
     * @custom:and The initiate close position is already done for half of the position
     * @custom:and The price dipped below the entry price before the validation
     * @custom:when The owner of the position validates the close position action
     * @custom:then The state of the protocol is updated
     * @custom:and a ValidatedClosePosition event is emitted
     * @custom:and the user receive parts of his funds back
     */
    function test_internalValidatePartialCloseUnderwaterPosition() external {
        bytes memory priceData = abi.encode(params.initialPrice);

        /* ------------------------- Initiate Close Position ------------------------ */
        (Position memory pos, uint8 liquidationPenalty) = protocol.getLongPosition(tick, tickVersion, index);
        uint256 assetBalanceBefore = protocol.getAsset().balanceOf(address(this));

        uint128 amountToClose = pos.amount / 2;
        protocol.initiateClosePosition(
            tick, tickVersion, index, amountToClose, priceData, EMPTY_PREVIOUS_DATA, address(this)
        );
        _waitDelay();

        /* ------------------------- Validate Close Position ------------------------ */
        LongPendingAction memory action = protocol.i_toLongPendingAction(protocol.getUserPendingAction(address(this)));
        uint128 timestamp = uint128(block.timestamp);
        uint128 priceAfterInit = params.initialPrice - 50 ether;
        uint256 vaultBalanceBefore = uint256(protocol.vaultAssetAvailableWithFunding(priceAfterInit, timestamp));
        uint256 longBalanceBefore = uint256(protocol.longAssetAvailableWithFunding(priceAfterInit, timestamp));
        uint256 assetToTransfer = protocol.i_assetToRemove(
            priceAfterInit,
            protocol.i_getEffectivePriceForTick(
                action.tick - int24(uint24(liquidationPenalty)) * protocol.getTickSpacing(), action.closeLiqMultiplier
            ),
            action.closePosTotalExpo
        );
        priceData = abi.encode(priceAfterInit);
        int256 pnl = int256(assetToTransfer) - int256(uint256(action.closeAmount));

        assertLt(pnl, 0, "User should have lost money on his position");

        vm.expectEmit();
        emit ValidatedClosePosition(address(this), address(this), tick, tickVersion, index, assetToTransfer, pnl);
        protocol.i_validateClosePosition(address(this), priceData);

        assertEq(
            protocol.getAsset().balanceOf(address(this)),
            // pnl is a negative value
            assetBalanceBefore + uint256(int128(action.closeAmount) + pnl),
            "User should have received his assets minus his losses"
        );

        /* -------------------------- Balance Vault & Long -------------------------- */
        assertEq(
            protocol.getBalanceVault(),
            vaultBalanceBefore + (action.closeBoundedPositionValue - assetToTransfer),
            "Vault gets the difference"
        );
        assertEq(protocol.getBalanceLong(), longBalanceBefore, "Long balance does not change");
    }

    /**
     * @custom:scenario Validate a partial close of a position that just went in profit
     * @custom:given A validated open position
     * @custom:and The initiate close position is already done for half of the position
     * @custom:and The price increased above by 200$ before the validation
     * @custom:when The owner of the position validates the close position action
     * @custom:then The state of the protocol is updated
     * @custom:and a ValidatedClosePosition event is emitted
     * @custom:and the user receives his funds back + some profits
     */
    function test_internalValidatePartialClosePositionInProfit() external {
        bytes memory priceData = abi.encode(params.initialPrice);

        /* ------------------------- Initiate Close Position ------------------------ */
        (Position memory pos, uint8 liquidationPenalty) = protocol.getLongPosition(tick, tickVersion, index);
        uint256 assetBalanceBefore = protocol.getAsset().balanceOf(address(this));

        uint128 amountToClose = pos.amount / 2;
        protocol.initiateClosePosition(
            tick, tickVersion, index, amountToClose, priceData, EMPTY_PREVIOUS_DATA, address(this)
        );
        _waitDelay();

        /* ------------------------- Validate Close Position ------------------------ */
        LongPendingAction memory action = protocol.i_toLongPendingAction(protocol.getUserPendingAction(address(this)));
        uint128 price = params.initialPrice + 200 ether;
        uint256 vaultBalanceBefore = uint256(protocol.vaultAssetAvailableWithFunding(price, uint128(block.timestamp)));
        uint256 longBalanceBefore = uint256(protocol.longAssetAvailableWithFunding(price, uint128(block.timestamp)));
        uint256 assetToTransfer = protocol.i_assetToRemove(
            price,
            protocol.i_getEffectivePriceForTick(
                action.tick - int24(uint24(liquidationPenalty)) * protocol.getTickSpacing(), action.closeLiqMultiplier
            ),
            action.closePosTotalExpo
        );
        priceData = abi.encode(price);
        int256 profits = int256(assetToTransfer - action.closeAmount);

        assertGt(profits, 0, "User should be in profits");

        vm.expectEmit();
        emit ValidatedClosePosition(address(this), address(this), tick, tickVersion, index, assetToTransfer, profits);
        protocol.i_validateClosePosition(address(this), priceData);

        assertEq(
            protocol.getAsset().balanceOf(address(this)),
            assetBalanceBefore + action.closeAmount + uint256(profits),
            "User should have received his assets + profits"
        );

        /* -------------------------- Balance Vault & Long -------------------------- */
        assertEq(
            protocol.getBalanceVault(),
            vaultBalanceBefore - (assetToTransfer - action.closeBoundedPositionValue),
            "Balance of the vault should decrease to pay the missing profit"
        );
        assertEq(protocol.getBalanceLong(), longBalanceBefore, "Long balance should not change");
    }

    /**
     * @custom:scenario Validate a partial close of a position that should be liquidated
     * @custom:given A validated open position
     * @custom:and The initiate position is already done for half of the position
     * @custom:and The price dipped below its liquidation price before the validation
     * @custom:when The owner of the position validates the close position action
     * @custom:then The state of the protocol is updated
     * @custom:and a LiquidatedPosition event is emitted
     * @custom:and a LiquidatedTick event is emitted
     * @custom:and the user doesn't receive his funds back
     */
    function test_internalValidatePartialCloseLiquidatePosition() external {
        TestData memory data;
        data.priceData = abi.encode(params.initialPrice);

        /* ------------------------- Initiate Close Position ------------------------ */
        (data.pos, data.liquidationPenalty) = protocol.getLongPosition(tick, tickVersion, index);
        data.assetBalanceBefore = protocol.getAsset().balanceOf(address(this));
        data.longBalanceStart = protocol.getBalanceLong();

        data.amountToClose = data.pos.amount / 2;
        protocol.initiateClosePosition(
            tick, tickVersion, index, data.amountToClose, data.priceData, EMPTY_PREVIOUS_DATA, address(this)
        );
        _waitDelay();

        data.action = protocol.i_toLongPendingAction(protocol.getUserPendingAction(address(this)));
        assertEq(
            protocol.getBalanceLong(),
            data.longBalanceStart - data.action.closeBoundedPositionValue,
            "long balance decreased during initiate"
        );

        /* ------------------------- Validate Close Position ------------------------ */
        // we have no funding, the liq price should not change with time
        data.liquidationPrice = protocol.getEffectivePriceForTick(tick);
        data.vaultBalanceBefore =
            uint256(protocol.vaultAssetAvailableWithFunding(data.liquidationPrice, uint128(block.timestamp)));
        data.longBalanceBefore =
            uint256(protocol.longAssetAvailableWithFunding(data.liquidationPrice, uint128(block.timestamp)));
        // value of the remaining part of the position (not being closed, but will be liquidated)
        data.liqPriceWithoutPenalty = protocol.getEffectivePriceForTick(
            data.action.tick - int24(uint24(data.liquidationPenalty)) * protocol.getTickSpacing()
        );
        data.remainingValue = protocol.i_positionValue(
            data.liquidationPrice, data.liqPriceWithoutPenalty, data.pos.totalExpo - data.action.closePosTotalExpo
        );
        data.remainingToTransfer = protocol.i_assetToRemove(
            data.liquidationPrice, data.liqPriceWithoutPenalty, data.pos.totalExpo - data.action.closePosTotalExpo
        );

        assertGt(data.remainingValue, 0, "remaining position value should be positive");
        assertEq(data.remainingToTransfer, uint256(data.remainingValue), "asset to transfer vs position value");
        data.totalPositionsBefore = protocol.getTotalLongPositions();
        data.priceData = abi.encode(data.liquidationPrice);

        // Make sure we liquidate the tick and the position at once
        vm.expectEmit(true, true, false, false);
        emit LiquidatedTick(tick, tickVersion, 0, 0, 0);
        vm.expectEmit(true, false, false, false);
        emit LiquidatedPosition(address(this), 0, 0, 0, 0, 0);
        protocol.i_validateClosePosition(address(this), data.priceData);

        assertEq(
            protocol.getAsset().balanceOf(address(this)),
            data.assetBalanceBefore,
            "User should not have received any asset"
        );

        /* -------------------------- Balance Vault & Long -------------------------- */
        assertEq(
            protocol.getBalanceVault(),
            data.vaultBalanceBefore + data.action.closeBoundedPositionValue + data.remainingToTransfer,
            "Full value of the position should have been transferred to the vault"
        );
        assertEq(
            protocol.getBalanceLong(),
            data.longBalanceBefore - data.remainingToTransfer,
            "Full value of the position should have been removed from the long side"
        );
        assertEq(
            protocol.getTotalLongPositions(), data.totalPositionsBefore - 1, "The position should have been removed"
        );
    }

    /**
     * @custom:scenario Validate a close of a position that should be liquidated
     * @custom:given A validated open position where the initiate close was already done at opening price
     * @custom:and The long balance was decreased by the value of the position that is being closed
     * @custom:when The price dips below the liquidation price
     * @custom:and The `validateClosePosition` is called with a price below liquidation
     * @custom:then The position is liquidated
     * @custom:and The user doesn't receive their funds back
     * @custom:and the vault receives any remaining collateral at the time of `initiateClosePosition`
     */
    function test_internalValidateCloseLiquidatePosition() public {
        // liquidate the position in setup, leaving only the deployer position
        _waitBeforeLiquidation();
        uint256 liquidated = protocol.testLiquidate(abi.encode(7 * params.initialPrice / 10), 10);
        assertEq(liquidated, 1, "liquidated");

        bytes memory priceData = abi.encode(params.initialPrice);

        uint256 longBalanceBefore = protocol.getBalanceLong();

        /* ------------------------- Initiate Close Position ------------------------ */
        tick = protocol.getEffectiveTickForPrice(params.initialPrice / 2)
            + int24(uint24(protocol.getLiquidationPenalty())) * protocol.getTickSpacing();
        (Position memory pos,) = protocol.getLongPosition(tick, 0, 0);
        vm.prank(DEPLOYER);
        protocol.initiateClosePosition(tick, 0, 0, pos.amount, priceData, EMPTY_PREVIOUS_DATA, address(this));

        /* ----------------- Validate close position under liq price ---------------- */

        priceData = abi.encode(800 ether);
        skip(1 hours);

        LongPendingAction memory action = protocol.i_toLongPendingAction(protocol.getUserPendingAction(DEPLOYER));
        assertEq(
            protocol.getBalanceLong(), longBalanceBefore - action.closeBoundedPositionValue, "long balance decreased"
        );
<<<<<<< HEAD
        assertLt(positionValue, 0, "position value should be negative");

        // Make sure we liquidate the position
        vm.expectEmit(true, false, false, false);
        emit LiquidatedPosition(DEPLOYER, 0, 0, 0, 0, 0);
        protocol.i_validateClosePosition(DEPLOYER, priceData);

        assertEq(protocol.getBalanceVault(), 0, "final vault balance");
    }

    /**
     * @custom:scenario A validate close position liquidates a pending tick but is not validated
     * because a tick still need to be liquidated
     * @custom:given The initial open position
     * @custom:and A first user open position
     * @custom:and A second user open position with a liquidation price below all others
     * @custom:and The price drop below the initiate and the first user open position
     * @custom:when The first `validateClosePosition` is called
     * @custom:and The user open position tick still is liquidated
     * @custom:and The initial open position tick still need to be liquidated
     * @custom:and The user close isn't validated
     * @custom:then The transaction is completed
     * @custom:when The second `validateClosePosition` is called
     * @custom:and The initial open position tick is liquidated
     * @custom:and No more tick needs to be liquidated
     * @custom:and The user close is validated
     * @custom:then The transaction is completed
     */
    function test_validateCloseIsPendingLiquidation() public {
        // initial open position
        (int24 initialPosTick, uint256 initialPosTickVersion) = _getInitialLongPosition();

        // open position with a liquidation price far lower than others positions
        (int24 userTick, uint256 userTickVersion, uint256 userIndex) = setUpUserPositionInLong(
            OpenParams(
                address(this),
                ProtocolAction.ValidateOpenPosition,
                POSITION_AMOUNT,
                params.initialPrice / 30,
                params.initialPrice
            )
        );

        _waitMockMiddlewarePriceDelay();

        {
            protocol.initiateClosePosition{ value: securityDeposit }(
                userTick,
                userTickVersion,
                userIndex,
                POSITION_AMOUNT,
                abi.encode(params.initialPrice),
                EMPTY_PREVIOUS_DATA,
                address(this)
            );

            PendingAction memory pending = protocol.getUserPendingAction(address(this));
            assertEq(uint256(pending.action), uint256(ProtocolAction.ValidateClosePosition), "action is not initiated");

            _waitDelay();

            protocol.validateClosePosition{ value: securityDeposit }(
                abi.encode(params.initialPrice / 10), EMPTY_PREVIOUS_DATA
            );

            pending = protocol.getUserPendingAction(address(this));
            assertEq(uint256(pending.action), uint256(ProtocolAction.ValidateClosePosition), "user action is validated");

            assertEq(tickVersion + 1, protocol.getTickVersion(tick), "user position is not liquidated");

            assertEq(initialPosTickVersion, protocol.getTickVersion(initialPosTick), "initial position is liquidated");
        }

        _waitMockMiddlewarePriceDelay();

        {
            uint256 wstethBalanceBefore = wstETH.balanceOf(address(this));

            protocol.validateClosePosition{ value: securityDeposit }(
                abi.encode(params.initialPrice / 10), EMPTY_PREVIOUS_DATA
            );

            PendingAction memory pending = protocol.getUserPendingAction(address(this));
            assertEq(uint256(pending.action), uint256(ProtocolAction.None), "action is not validated");

            assertEq(
                initialPosTickVersion + 1, protocol.getTickVersion(initialPosTick), "initial position is not liquidated"
            );

            assertLt(wstethBalanceBefore, wstETH.balanceOf(address(this)), "wsteth balance not changed");
        }
    }

    /**
     * @custom:scenario A validate close position liquidates a pending tick but is not validated
     * because a tick still need to be liquidated
     * @custom:given The initial open position
     * @custom:and A first user open position
     * @custom:and A second user open position with a liquidation price below all others
     * @custom:and The price drop below the initiate and the first user open position
     * @custom:when The first `validateClosePosition` is called
     * @custom:and The user open position tick still is liquidated
     * @custom:and The initial open position tick still need to be liquidated
     * @custom:and The user close isn't validated
     * @custom:then The transaction is completed
     * @custom:when The second `validateClosePosition` is called
     * @custom:and The initial open position tick is liquidated
     * @custom:and No more tick needs to be liquidated
     * @custom:and The user close is validated
     * @custom:then The transaction is completed
     */
    function test_validateCloseSameBlockIsPendingLiquidation() public {
        // initial open position
        (int24 initialPosTick, uint256 initialPosTickVersion) = _getInitialLongPosition();

        // open position with a liquidation price far lower than others positions
        (int24 userTick, uint256 userTickVersion, uint256 userIndex) = setUpUserPositionInLong(
            OpenParams(
                address(this),
                ProtocolAction.ValidateOpenPosition,
                POSITION_AMOUNT,
                params.initialPrice / 30,
                params.initialPrice
            )
        );

        _waitMockMiddlewarePriceDelay();

        {
            protocol.initiateClosePosition{ value: securityDeposit }(
                userTick,
                userTickVersion,
                userIndex,
                POSITION_AMOUNT,
                abi.encode(params.initialPrice),
                EMPTY_PREVIOUS_DATA,
                address(this)
            );

            PendingAction memory pending = protocol.getUserPendingAction(address(this));
            assertEq(uint256(pending.action), uint256(ProtocolAction.ValidateClosePosition), "action is not initiated");

            _waitDelay();

            protocol.validateClosePosition{ value: securityDeposit }(
                abi.encode(params.initialPrice / 10), EMPTY_PREVIOUS_DATA
            );

            pending = protocol.getUserPendingAction(address(this));
            assertEq(uint256(pending.action), uint256(ProtocolAction.ValidateClosePosition), "user action is validated");

            assertEq(tickVersion + 1, protocol.getTickVersion(tick), "user position is not liquidated");

            assertEq(initialPosTickVersion, protocol.getTickVersion(initialPosTick), "initial position is liquidated");
        }

        {
            uint256 wstethBalanceBefore = wstETH.balanceOf(address(this));

            protocol.validateClosePosition{ value: securityDeposit }(
                abi.encode(params.initialPrice / 10), EMPTY_PREVIOUS_DATA
            );

            PendingAction memory pending = protocol.getUserPendingAction(address(this));
            assertEq(uint256(pending.action), uint256(ProtocolAction.None), "action is not validated");

            assertEq(
                initialPosTickVersion + 1, protocol.getTickVersion(initialPosTick), "initial position is not liquidated"
            );

            assertLt(wstethBalanceBefore, wstETH.balanceOf(address(this)), "wsteth balance not changed");
        }
    }

    /**
     * @custom:scenario Validate a close of a position that should be liquidated and end up with zero long balance
     * @custom:given A validated open position
     * @custom:and The initiate position is already done for the entirety of the deployer's position, right at the
     * liquidation price
     * @custom:and The price dipped just below its liquidation price before the validation
     * @custom:when The owner of the position validates the close position action
     * @custom:then The state of the protocol is updated
     * @custom:and a LiquidatedPosition event is emitted
     * @custom:and the long balance falls to zero
     */
    function test_internalValidateCloseLiquidatePositionZeroLongBalance() public {
        // we need to skip 1 minute to make the new price data fresh
        skip(1 minutes);
        // liquidate the position in setup, leaving only the deployer position
        uint256 liquidated = protocol.liquidate(abi.encode(7 * params.initialPrice / 10), 10);
        assertEq(liquidated, 1, "liquidated");

        // we initiate the close with a price that leaves little remaining collateral
        tick = protocol.getEffectiveTickForPrice(params.initialPrice / 2)
            + int24(uint24(protocol.getLiquidationPenalty())) * protocol.getTickSpacing();
        uint128 liquidationPrice = protocol.getEffectivePriceForTick(tick);
        bytes memory priceData = abi.encode(liquidationPrice);

        /* ------------------------- Initiate Close Position ------------------------ */

        (Position memory pos, uint8 liquidationPenalty) = protocol.getLongPosition(tick, 0, 0);
        vm.prank(DEPLOYER);
        protocol.initiateClosePosition(tick, 0, 0, pos.amount, priceData, EMPTY_PREVIOUS_DATA, DEPLOYER);

        // /* ---- Validate close position with a large enough remaining collateral ---- */
=======
>>>>>>> 08f63dcf

        uint256 vaultBalanceBefore = protocol.getBalanceVault();
        uint256 userBalanceBefore = wstETH.balanceOf(DEPLOYER);

        // Make sure we liquidate the position
        vm.expectEmit(true, false, false, false);
        emit LiquidatedPosition(DEPLOYER, 0, 0, 0, 0, 0);
        protocol.i_validateClosePosition(DEPLOYER, priceData);

        assertEq(
            protocol.getBalanceVault(), vaultBalanceBefore + action.closeBoundedPositionValue, "final vault balance"
        );
        assertEq(protocol.getBalanceLong(), longBalanceBefore - action.closeBoundedPositionValue, "final long balance");
        assertEq(wstETH.balanceOf(DEPLOYER), userBalanceBefore, "user balance");
    }

    /// @dev Allow refund tests
    receive() external payable { }
}<|MERGE_RESOLUTION|>--- conflicted
+++ resolved
@@ -24,9 +24,6 @@
 contract TestUsdnProtocolActionsValidateClosePosition is UsdnProtocolBaseFixture {
     using SafeCast for uint256;
 
-<<<<<<< HEAD
-    uint128 private constant POSITION_AMOUNT = 1 ether;
-=======
     struct TestData {
         bytes priceData;
         Position pos;
@@ -44,8 +41,7 @@
         uint256 totalPositionsBefore;
     }
 
-    uint128 private positionAmount = 1 ether;
->>>>>>> 08f63dcf
+    uint128 private constant POSITION_AMOUNT = 1 ether;
     int24 private tick;
     uint256 private tickVersion;
     uint256 private index;
@@ -218,13 +214,7 @@
 
         /* ------------------------- Validate Close Position ------------------------ */
         LongPendingAction memory action = protocol.i_toLongPendingAction(protocol.getUserPendingAction(address(this)));
-<<<<<<< HEAD
         uint128 totalExpoToClose = FixedPointMathLib.fullMulDiv(pos.totalExpo, POSITION_AMOUNT, pos.amount).toUint128();
-        uint256 liqMultiplier = protocol.getLiquidationMultiplier();
-        (uint256 expectedAmountReceived,) = protocol.i_assetToTransfer(
-            price, tick, liquidationPenalty, totalExpoToClose, liqMultiplier, action.closeTempTransfer
-=======
-        uint128 totalExpoToClose = FixedPointMathLib.fullMulDiv(pos.totalExpo, positionAmount, pos.amount).toUint128();
 
         uint256 expectedAmountReceived = protocol.i_assetToRemove(
             price,
@@ -232,7 +222,6 @@
                 tick - int24(uint24(liquidationPenalty)) * protocol.getTickSpacing(), action.closeLiqMultiplier
             ),
             totalExpoToClose
->>>>>>> 08f63dcf
         );
 
         vm.expectEmit();
@@ -613,15 +602,17 @@
         assertEq(
             protocol.getBalanceLong(), longBalanceBefore - action.closeBoundedPositionValue, "long balance decreased"
         );
-<<<<<<< HEAD
-        assertLt(positionValue, 0, "position value should be negative");
+
+        uint256 vaultBalanceBefore = protocol.getBalanceVault();
 
         // Make sure we liquidate the position
         vm.expectEmit(true, false, false, false);
         emit LiquidatedPosition(DEPLOYER, 0, 0, 0, 0, 0);
         protocol.i_validateClosePosition(DEPLOYER, priceData);
 
-        assertEq(protocol.getBalanceVault(), 0, "final vault balance");
+        assertEq(
+            protocol.getBalanceVault(), vaultBalanceBefore + action.closeBoundedPositionValue, "final vault balance"
+        );
     }
 
     /**
@@ -671,7 +662,9 @@
             );
 
             PendingAction memory pending = protocol.getUserPendingAction(address(this));
-            assertEq(uint256(pending.action), uint256(ProtocolAction.ValidateClosePosition), "action is not initiated");
+            assertEq(
+                uint256(pending.common.action), uint256(ProtocolAction.ValidateClosePosition), "action is not initiated"
+            );
 
             _waitDelay();
 
@@ -680,7 +673,11 @@
             );
 
             pending = protocol.getUserPendingAction(address(this));
-            assertEq(uint256(pending.action), uint256(ProtocolAction.ValidateClosePosition), "user action is validated");
+            assertEq(
+                uint256(pending.common.action),
+                uint256(ProtocolAction.ValidateClosePosition),
+                "user action is validated"
+            );
 
             assertEq(tickVersion + 1, protocol.getTickVersion(tick), "user position is not liquidated");
 
@@ -697,7 +694,7 @@
             );
 
             PendingAction memory pending = protocol.getUserPendingAction(address(this));
-            assertEq(uint256(pending.action), uint256(ProtocolAction.None), "action is not validated");
+            assertEq(uint256(pending.common.action), uint256(ProtocolAction.None), "action is not validated");
 
             assertEq(
                 initialPosTickVersion + 1, protocol.getTickVersion(initialPosTick), "initial position is not liquidated"
@@ -754,7 +751,9 @@
             );
 
             PendingAction memory pending = protocol.getUserPendingAction(address(this));
-            assertEq(uint256(pending.action), uint256(ProtocolAction.ValidateClosePosition), "action is not initiated");
+            assertEq(
+                uint256(pending.common.action), uint256(ProtocolAction.ValidateClosePosition), "action is not initiated"
+            );
 
             _waitDelay();
 
@@ -763,7 +762,11 @@
             );
 
             pending = protocol.getUserPendingAction(address(this));
-            assertEq(uint256(pending.action), uint256(ProtocolAction.ValidateClosePosition), "user action is validated");
+            assertEq(
+                uint256(pending.common.action),
+                uint256(ProtocolAction.ValidateClosePosition),
+                "user action is validated"
+            );
 
             assertEq(tickVersion + 1, protocol.getTickVersion(tick), "user position is not liquidated");
 
@@ -778,7 +781,7 @@
             );
 
             PendingAction memory pending = protocol.getUserPendingAction(address(this));
-            assertEq(uint256(pending.action), uint256(ProtocolAction.None), "action is not validated");
+            assertEq(uint256(pending.common.action), uint256(ProtocolAction.None), "action is not validated");
 
             assertEq(
                 initialPosTickVersion + 1, protocol.getTickVersion(initialPosTick), "initial position is not liquidated"
@@ -786,55 +789,6 @@
 
             assertLt(wstethBalanceBefore, wstETH.balanceOf(address(this)), "wsteth balance not changed");
         }
-    }
-
-    /**
-     * @custom:scenario Validate a close of a position that should be liquidated and end up with zero long balance
-     * @custom:given A validated open position
-     * @custom:and The initiate position is already done for the entirety of the deployer's position, right at the
-     * liquidation price
-     * @custom:and The price dipped just below its liquidation price before the validation
-     * @custom:when The owner of the position validates the close position action
-     * @custom:then The state of the protocol is updated
-     * @custom:and a LiquidatedPosition event is emitted
-     * @custom:and the long balance falls to zero
-     */
-    function test_internalValidateCloseLiquidatePositionZeroLongBalance() public {
-        // we need to skip 1 minute to make the new price data fresh
-        skip(1 minutes);
-        // liquidate the position in setup, leaving only the deployer position
-        uint256 liquidated = protocol.liquidate(abi.encode(7 * params.initialPrice / 10), 10);
-        assertEq(liquidated, 1, "liquidated");
-
-        // we initiate the close with a price that leaves little remaining collateral
-        tick = protocol.getEffectiveTickForPrice(params.initialPrice / 2)
-            + int24(uint24(protocol.getLiquidationPenalty())) * protocol.getTickSpacing();
-        uint128 liquidationPrice = protocol.getEffectivePriceForTick(tick);
-        bytes memory priceData = abi.encode(liquidationPrice);
-
-        /* ------------------------- Initiate Close Position ------------------------ */
-
-        (Position memory pos, uint8 liquidationPenalty) = protocol.getLongPosition(tick, 0, 0);
-        vm.prank(DEPLOYER);
-        protocol.initiateClosePosition(tick, 0, 0, pos.amount, priceData, EMPTY_PREVIOUS_DATA, DEPLOYER);
-
-        // /* ---- Validate close position with a large enough remaining collateral ---- */
-=======
->>>>>>> 08f63dcf
-
-        uint256 vaultBalanceBefore = protocol.getBalanceVault();
-        uint256 userBalanceBefore = wstETH.balanceOf(DEPLOYER);
-
-        // Make sure we liquidate the position
-        vm.expectEmit(true, false, false, false);
-        emit LiquidatedPosition(DEPLOYER, 0, 0, 0, 0, 0);
-        protocol.i_validateClosePosition(DEPLOYER, priceData);
-
-        assertEq(
-            protocol.getBalanceVault(), vaultBalanceBefore + action.closeBoundedPositionValue, "final vault balance"
-        );
-        assertEq(protocol.getBalanceLong(), longBalanceBefore - action.closeBoundedPositionValue, "final long balance");
-        assertEq(wstETH.balanceOf(DEPLOYER), userBalanceBefore, "user balance");
     }
 
     /// @dev Allow refund tests
