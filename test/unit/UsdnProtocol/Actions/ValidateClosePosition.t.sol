--- conflicted
+++ resolved
@@ -677,13 +677,8 @@
     function test_internalValidateCloseLiquidatePosition() public {
         // liquidate the position in setup, leaving only the deployer position
         _waitBeforeLiquidation();
-<<<<<<< HEAD
-        uint256 liquidated = protocol.mockLiquidate(abi.encode(7 * params.initialPrice / 10), 10);
-        assertEq(liquidated, 1, "liquidated");
-=======
         LiqTickInfo[] memory liquidatedTicks = protocol.mockLiquidate(abi.encode(7 * params.initialPrice / 10), 10);
         assertEq(liquidatedTicks.length, 1, "liquidated");
->>>>>>> ef17cb87
 
         bytes memory priceData = abi.encode(params.initialPrice);
 
