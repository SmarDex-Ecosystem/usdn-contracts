// SPDX-License-Identifier: UNLICENSED
pragma solidity 0.8.20;

import { SafeCast } from "@openzeppelin/contracts/utils/math/SafeCast.sol";
import { FixedPointMathLib } from "solady/src/utils/FixedPointMathLib.sol";

import { UsdnProtocolBaseFixture } from "test/unit/UsdnProtocol/utils/Fixtures.sol";
import { ADMIN, USER_1, DEPLOYER } from "test/utils/Constants.sol";

import {
    LongPendingAction,
    PendingAction,
    Position,
    ProtocolAction,
    PreviousActionsData,
    PositionId
} from "src/interfaces/UsdnProtocol/IUsdnProtocolTypes.sol";
import { InitializableReentrancyGuard } from "src/utils/InitializableReentrancyGuard.sol";

/**
 * @custom:feature The initiate close position functions of the USDN Protocol
 * @custom:background Given a protocol initialized with 10 wstETH in the vault and 5 wstETH in a long position with a
 * leverage of ~2x
 * @custom:and a validated long position of 1 ether with 10x leverage.
 */
contract TestUsdnProtocolActionsValidateClosePosition is UsdnProtocolBaseFixture {
    using SafeCast for uint256;

    struct TestData {
        bytes priceData;
        Position pos;
        uint8 liquidationPenalty;
        uint256 assetBalanceBefore;
        uint256 longBalanceStart;
        uint128 amountToClose;
        LongPendingAction action;
        uint128 liquidationPrice;
        uint256 vaultBalanceBefore;
        uint256 longBalanceBefore;
        uint128 liqPriceWithoutPenalty;
        int256 remainingValue;
        uint256 remainingToTransfer;
        uint256 totalPositionsBefore;
    }

    uint128 private constant POSITION_AMOUNT = 1 ether;
    uint256 internal securityDeposit;
    PositionId private posId;
    /// @notice Trigger a reentrancy after receiving ether
    bool internal _reenter;

    function setUp() public {
        super._setUp(DEFAULT_PARAMS);

        posId = setUpUserPositionInLong(
            OpenParams({
                user: address(this),
                untilAction: ProtocolAction.ValidateOpenPosition,
                positionSize: POSITION_AMOUNT,
                desiredLiqPrice: params.initialPrice - (params.initialPrice / 5),
                price: params.initialPrice
            })
        );

        securityDeposit = protocol.getSecurityDepositValue();
    }

    /* -------------------------------------------------------------------------- */
    /*                                   Reverts                                  */
    /* -------------------------------------------------------------------------- */

    /**
     * @custom:scenario A user tries to validate a close position action with the wrong action pending
     * @custom:given An initiated open position
     * @custom:when The owner of the position calls _validateClosePosition
     * @custom:then The call reverts because the pending action is not ValidateClosePosition
     */
    function test_RevertsWhen_validateClosePositionWithTheWrongPendingAction() external {
        // Setup an initiate action to have a pending validate action for this user
        setUpUserPositionInLong(
            OpenParams({
                user: address(this),
                untilAction: ProtocolAction.InitiateOpenPosition,
                positionSize: POSITION_AMOUNT,
                desiredLiqPrice: params.initialPrice - (params.initialPrice / 5),
                price: params.initialPrice
            })
        );

        bytes memory priceData = abi.encode(params.initialPrice);

        // Try to validate a close position action with a pending action other than ValidateClosePosition
        vm.expectRevert(abi.encodeWithSelector(UsdnProtocolInvalidPendingAction.selector));
        protocol.i_validateClosePosition(address(this), priceData);
    }

    /* -------------------------------------------------------------------------- */
    /*                            validateClosePosition                           */
    /* -------------------------------------------------------------------------- */

    /**
     * @custom:scenario A user validate closes a position but sends too much ether
     * @custom:given A validated long position
     * @custom:and oracle validation cost == 0
     * @custom:when User calls validateClosePosition with an amount of ether greater than the validation cost
     * @custom:then The protocol refunds the amount sent
     */
    function test_validateClosePositionRefundExcessEther() external {
        bytes memory priceData = abi.encode(params.initialPrice);
        uint256 etherBalanceBefore = address(this).balance;

<<<<<<< HEAD
        protocol.initiateClosePosition(posId, POSITION_AMOUNT, priceData, EMPTY_PREVIOUS_DATA, address(this));
=======
        protocol.initiateClosePosition(posId, positionAmount, address(this), priceData, EMPTY_PREVIOUS_DATA);
>>>>>>> 5d134a87
        _waitDelay();
        protocol.validateClosePosition{ value: 1 ether }(address(this), priceData, EMPTY_PREVIOUS_DATA);

        assertEq(
            etherBalanceBefore,
            address(this).balance,
            "The sent ether should have been refunded as none of it was spent"
        );
    }

    /**
     * @custom:scenario A user validate closes a position with a pending action
     * @custom:given A validated long position
     * @custom:and an initiated open position action from another user
     * @custom:when User calls validateClosePosition with valid price data for the pending action
     * @custom:then The user validates the pending action
     */
    function test_validateClosePositionValidatePendingAction() external {
        bytes memory priceData = abi.encode(params.initialPrice);
        // Initiate an open position action for another user
        setUpUserPositionInLong(
            OpenParams({
                user: USER_1,
                untilAction: ProtocolAction.InitiateOpenPosition,
                positionSize: POSITION_AMOUNT,
                desiredLiqPrice: params.initialPrice - (params.initialPrice / 5),
                price: params.initialPrice
            })
        );

<<<<<<< HEAD
        protocol.initiateClosePosition(posId, POSITION_AMOUNT, priceData, EMPTY_PREVIOUS_DATA, address(this));
=======
        protocol.initiateClosePosition(posId, positionAmount, address(this), priceData, EMPTY_PREVIOUS_DATA);
>>>>>>> 5d134a87

        skip(protocol.getValidationDeadline());

        bytes[] memory previousData = new bytes[](1);
        previousData[0] = priceData;
        uint128[] memory rawIndices = new uint128[](1);
        rawIndices[0] = 1;

        vm.expectEmit(true, true, false, false);
        emit ValidatedOpenPosition(USER_1, USER_1, 0, 0, PositionId(0, 0, 0));
        protocol.validateClosePosition(address(this), priceData, PreviousActionsData(previousData, rawIndices));
    }

    /**
     * @custom:scenario A user validate closes a position
     * @custom:given A validated long position
     * @custom:when User calls validateClosePosition
     * @custom:then The user validate his initiated close position action
     */
    function test_validateClosePosition() external {
        bytes memory priceData = abi.encode(params.initialPrice);
<<<<<<< HEAD
        protocol.initiateClosePosition(posId, POSITION_AMOUNT, priceData, EMPTY_PREVIOUS_DATA, address(this));
        _waitDelay();

        vm.expectEmit(true, true, false, false);
        emit ValidatedClosePosition(address(this), address(this), posId, POSITION_AMOUNT, -1);
        protocol.validateClosePosition(priceData, EMPTY_PREVIOUS_DATA);
=======
        protocol.initiateClosePosition(posId, positionAmount, address(this), priceData, EMPTY_PREVIOUS_DATA);
        _waitDelay();

        vm.expectEmit(true, true, false, false);
        emit ValidatedClosePosition(address(this), address(this), posId, positionAmount, -1);
        protocol.validateClosePosition(address(this), priceData, EMPTY_PREVIOUS_DATA);
>>>>>>> 5d134a87
    }

    /* -------------------------------------------------------------------------- */
    /*                           _validateClosePosition                           */
    /* -------------------------------------------------------------------------- */

    /**
     * @custom:scenario The user validates a close position action
     * @custom:given A validated open position of 1 wsteth
     * @custom:when The user validate the close of the position
     * @custom:then The state of the protocol is updated
     * @custom:and a ValidatedClosePosition event is emitted
     * @custom:and the user receives the position amount
     */
    function test_internalValidateClosePosition() external {
        _internalValidateClosePositionScenario(address(this));
    }

    /**
     * @custom:scenario The user validates a close position action for another recipient
     * @custom:given A validated open position of 1 wsteth
     * @custom:when The user validate the close of the position with another recipient
     * @custom:then The state of the protocol is updated
     * @custom:and a ValidatedClosePosition event is emitted
     * @custom:and the recipient receives the position amount
     */
    function test_internalValidateClosePositionForAnotherUser() external {
        _internalValidateClosePositionScenario(USER_1);
    }

    function _internalValidateClosePositionScenario(address to) internal {
        uint128 price = params.initialPrice;
        bytes memory priceData = abi.encode(price);

        /* ------------------------- Initiate Close Position ------------------------ */
        (Position memory pos, uint8 liquidationPenalty) = protocol.getLongPosition(posId);
        uint256 assetBalanceBefore = protocol.getAsset().balanceOf(to);
<<<<<<< HEAD
        protocol.initiateClosePosition(posId, POSITION_AMOUNT, priceData, EMPTY_PREVIOUS_DATA, to);
        _waitDelay();

        /* ------------------------- Validate Close Position ------------------------ */
        LongPendingAction memory action = protocol.i_toLongPendingAction(protocol.getUserPendingAction(address(this)));
        uint128 totalExpoToClose = FixedPointMathLib.fullMulDiv(pos.totalExpo, POSITION_AMOUNT, pos.amount).toUint128();
=======
        protocol.initiateClosePosition(posId, positionAmount, to, priceData, EMPTY_PREVIOUS_DATA);
        _waitDelay();

        /* ------------------------- Validate Close Position ------------------------ */
        LongPendingAction memory action = protocol.i_toLongPendingAction(protocol.getUserPendingAction(pos.user));
        uint128 totalExpoToClose = FixedPointMathLib.fullMulDiv(pos.totalExpo, positionAmount, pos.amount).toUint128();
>>>>>>> 5d134a87

        uint256 expectedAmountReceived = protocol.i_assetToRemove(
            price,
            protocol.i_getEffectivePriceForTick(
                protocol.i_calcTickWithoutPenalty(posId.tick, liquidationPenalty), action.closeLiqMultiplier
            ),
            totalExpoToClose
        );

        vm.expectEmit();
        emit ValidatedClosePosition(pos.user, to, posId, expectedAmountReceived, -1);
        protocol.i_validateClosePosition(pos.user, priceData);

        /* ----------------------------- User's Balance ----------------------------- */
        assertApproxEqAbs(
            assetBalanceBefore + POSITION_AMOUNT,
            wstETH.balanceOf(to),
            1,
            "User should have received the amount to close approximately"
        );
    }

    /// @dev struct to hold the test data to avoid "stack too deep"
    struct InternalValidatePartialClosePosition {
        bytes priceData;
        Position pos;
        uint256 assetBalanceBefore;
        uint128 amountToClose;
        Position posBefore;
        uint8 liquidationPenalty;
        LongPendingAction action;
        uint128 totalExpoToClose;
        uint256 expectedAmountReceived;
        int256 expectedProfit;
        Position posAfter;
    }

    /**
     * @custom:scenario Validate a partial close of a position
     * @custom:given A validated open position
     * @custom:and the initiate position is already done for half of the position
     * @custom:when The owner of the position validates the close position action
     * @custom:then The state of the protocol is updated
     * @custom:and a ValidatedClosePosition event is emitted
     * @custom:and the user receives half of the position amount
     */
    function test_internalValidatePartialClosePosition() external {
        InternalValidatePartialClosePosition memory data;

        data.priceData = abi.encode(params.initialPrice);

        /* ------------------------- Initiate Close Position ------------------------ */
        (data.pos,) = protocol.getLongPosition(posId);
        data.assetBalanceBefore = protocol.getAsset().balanceOf(address(this));
        data.amountToClose = 100_000;
        protocol.initiateClosePosition(posId, data.amountToClose, address(this), data.priceData, EMPTY_PREVIOUS_DATA);
        _waitDelay();

        /* ------------------------- Validate Close Position ------------------------ */
        (data.posBefore, data.liquidationPenalty) = protocol.getLongPosition(posId);
        data.action = protocol.i_toLongPendingAction(protocol.getUserPendingAction(address(this)));
        data.totalExpoToClose =
            FixedPointMathLib.fullMulDiv(data.pos.totalExpo, data.amountToClose, data.pos.amount).toUint128();
        data.expectedAmountReceived = protocol.i_assetToRemove(
            params.initialPrice,
            protocol.i_getEffectivePriceForTick(
                protocol.i_calcTickWithoutPenalty(posId.tick, data.liquidationPenalty), data.action.closeLiqMultiplier
            ),
            data.totalExpoToClose
        );
        data.expectedProfit = int256(data.expectedAmountReceived) - int256(uint256(data.amountToClose));

        // Sanity Check
        // If user is address(0), the position was deleted from the tick array
        assertEq(data.posBefore.user, address(this), "The position should not have been deleted");

        vm.expectEmit();
        emit ValidatedClosePosition(
            address(this), address(this), posId, data.expectedAmountReceived, data.expectedProfit
        );
        protocol.i_validateClosePosition(address(this), data.priceData);

        /* ---------------------------- Position's state ---------------------------- */
        (data.posAfter,) = protocol.getLongPosition(posId);
        assertEq(data.posBefore.user, data.posAfter.user, "The user of the position should not have changed");
        assertEq(
            data.posBefore.timestamp, data.posAfter.timestamp, "Timestamp of the position should have stayed the same"
        );
        assertEq(
            data.posBefore.totalExpo,
            data.posAfter.totalExpo,
            "The total expo should not have changed after the validation"
        );
        assertEq(data.posBefore.amount, data.posAfter.amount, "The amount should not have changed after the validation");

        /* ----------------------------- User's Balance ----------------------------- */
        assertApproxEqAbs(
            data.assetBalanceBefore + data.amountToClose,
            wstETH.balanceOf(address(this)),
            1,
            "User should have received approximately the amount to close"
        );

        /* --------------------- Close the rest of the position --------------------- */
        protocol.initiateClosePosition(
            posId, data.pos.amount - data.amountToClose, address(this), data.priceData, EMPTY_PREVIOUS_DATA
        );
        _waitDelay();
        data.action = protocol.i_toLongPendingAction(protocol.getUserPendingAction(address(this)));
        data.expectedAmountReceived = protocol.i_assetToRemove(
            params.initialPrice,
            protocol.i_getEffectivePriceForTick(
                protocol.i_calcTickWithoutPenalty(posId.tick, data.liquidationPenalty), data.action.closeLiqMultiplier
            ),
            data.pos.totalExpo - data.totalExpoToClose
        );
        data.expectedProfit =
            int256(data.expectedAmountReceived) - int256(uint256(data.pos.amount - data.amountToClose));

        vm.expectEmit();
        emit ValidatedClosePosition(
            address(this), address(this), posId, data.expectedAmountReceived, data.expectedProfit
        );
        protocol.i_validateClosePosition(address(this), data.priceData);

        (data.posAfter,) = protocol.getLongPosition(posId);
        assertEq(data.posAfter.user, address(0), "The address should be 0x0 (position deleted)");
        assertEq(data.posAfter.amount, 0, "The amount should be 0");
        assertApproxEqAbs(
            data.assetBalanceBefore + data.pos.amount,
            wstETH.balanceOf(address(this)),
            2,
            "User should have received approximately his full amount back"
        );
    }

    /**
     * @custom:scenario Validate a partial close of a position that is losing money
     * @custom:given A validated open position
     * @custom:and The initiate close position is already done for half of the position
     * @custom:and The price dipped below the entry price before the validation
     * @custom:when The owner of the position validates the close position action
     * @custom:then The state of the protocol is updated
     * @custom:and a ValidatedClosePosition event is emitted
     * @custom:and the user receive parts of his funds back
     */
    function test_internalValidatePartialCloseUnderwaterPosition() external {
        bytes memory priceData = abi.encode(params.initialPrice);

        /* ------------------------- Initiate Close Position ------------------------ */
        (Position memory pos, uint8 liquidationPenalty) = protocol.getLongPosition(posId);
        uint256 assetBalanceBefore = protocol.getAsset().balanceOf(address(this));

        uint128 amountToClose = pos.amount / 2;
        protocol.initiateClosePosition(posId, amountToClose, address(this), priceData, EMPTY_PREVIOUS_DATA);
        _waitDelay();

        /* ------------------------- Validate Close Position ------------------------ */
        LongPendingAction memory action = protocol.i_toLongPendingAction(protocol.getUserPendingAction(address(this)));
        uint128 priceAfterInit = params.initialPrice - 50 ether;
        uint256 vaultBalanceBefore =
            uint256(protocol.vaultAssetAvailableWithFunding(priceAfterInit, uint128(block.timestamp)));
        uint256 longBalanceBefore =
            uint256(protocol.longAssetAvailableWithFunding(priceAfterInit, uint128(block.timestamp)));
        uint256 assetToTransfer = protocol.i_assetToRemove(
            priceAfterInit,
            protocol.i_getEffectivePriceForTick(
                protocol.i_calcTickWithoutPenalty(action.tick, liquidationPenalty), action.closeLiqMultiplier
            ),
            action.closePosTotalExpo
        );
        priceData = abi.encode(priceAfterInit);
        int256 pnl = int256(assetToTransfer) - int256(uint256(action.closeAmount));

        assertLt(pnl, 0, "User should have lost money on his position");

        vm.expectEmit();
        emit ValidatedClosePosition(address(this), address(this), posId, assetToTransfer, pnl);
        protocol.i_validateClosePosition(address(this), priceData);

        assertEq(
            protocol.getAsset().balanceOf(address(this)),
            // pnl is a negative value
            assetBalanceBefore + uint256(int128(action.closeAmount) + pnl),
            "User should have received his assets minus his losses"
        );

        /* -------------------------- Balance Vault & Long -------------------------- */
        assertEq(
            protocol.getBalanceVault(),
            vaultBalanceBefore + (action.closeBoundedPositionValue - assetToTransfer),
            "Vault gets the difference"
        );
        assertEq(protocol.getBalanceLong(), longBalanceBefore, "Long balance does not change");
    }

    /**
     * @custom:scenario Validate a partial close of a position that just went in profit
     * @custom:given A validated open position
     * @custom:and The initiate close position is already done for half of the position
     * @custom:and The price increased above by 200$ before the validation
     * @custom:when The owner of the position validates the close position action
     * @custom:then The state of the protocol is updated
     * @custom:and a ValidatedClosePosition event is emitted
     * @custom:and the user receives his funds back + some profits
     */
    function test_internalValidatePartialClosePositionInProfit() external {
        bytes memory priceData = abi.encode(params.initialPrice);

        /* ------------------------- Initiate Close Position ------------------------ */
        (Position memory pos, uint8 liquidationPenalty) = protocol.getLongPosition(posId);
        uint256 assetBalanceBefore = protocol.getAsset().balanceOf(address(this));

        uint128 amountToClose = pos.amount / 2;
        protocol.initiateClosePosition(posId, amountToClose, address(this), priceData, EMPTY_PREVIOUS_DATA);
        _waitDelay();

        /* ------------------------- Validate Close Position ------------------------ */
        LongPendingAction memory action = protocol.i_toLongPendingAction(protocol.getUserPendingAction(address(this)));
        uint128 price = params.initialPrice + 200 ether;
        uint256 vaultBalanceBefore = uint256(protocol.vaultAssetAvailableWithFunding(price, uint128(block.timestamp)));
        uint256 longBalanceBefore = uint256(protocol.longAssetAvailableWithFunding(price, uint128(block.timestamp)));
        uint256 assetToTransfer = protocol.i_assetToRemove(
            price,
            protocol.i_getEffectivePriceForTick(
                protocol.i_calcTickWithoutPenalty(action.tick, liquidationPenalty), action.closeLiqMultiplier
            ),
            action.closePosTotalExpo
        );
        priceData = abi.encode(price);
        int256 profits = int256(assetToTransfer - action.closeAmount);

        assertGt(profits, 0, "User should be in profits");

        vm.expectEmit();
        emit ValidatedClosePosition(address(this), address(this), posId, assetToTransfer, profits);
        protocol.i_validateClosePosition(address(this), priceData);

        assertEq(
            protocol.getAsset().balanceOf(address(this)),
            assetBalanceBefore + action.closeAmount + uint256(profits),
            "User should have received his assets + profits"
        );

        /* -------------------------- Balance Vault & Long -------------------------- */
        assertEq(
            protocol.getBalanceVault(),
            vaultBalanceBefore - (assetToTransfer - action.closeBoundedPositionValue),
            "Balance of the vault should decrease to pay the missing profit"
        );
        assertEq(protocol.getBalanceLong(), longBalanceBefore, "Long balance should not change");
    }

    /**
     * @custom:scenario Validate a partial close of a position that should be liquidated
     * @custom:given A validated open position
     * @custom:and The initiate position is already done for half of the position
     * @custom:and The price dipped below its liquidation price before the validation
     * @custom:when The owner of the position validates the close position action
     * @custom:then The state of the protocol is updated
     * @custom:and a LiquidatedPosition event is emitted
     * @custom:and a LiquidatedTick event is emitted
     * @custom:and the user doesn't receive his funds back
     */
    function test_internalValidatePartialCloseLiquidatePosition() external {
        TestData memory data;
        data.priceData = abi.encode(params.initialPrice);

        /* ------------------------- Initiate Close Position ------------------------ */
        (data.pos, data.liquidationPenalty) = protocol.getLongPosition(posId);
        data.assetBalanceBefore = protocol.getAsset().balanceOf(address(this));
        data.longBalanceStart = protocol.getBalanceLong();

        data.amountToClose = data.pos.amount / 2;
        protocol.initiateClosePosition(posId, data.amountToClose, address(this), data.priceData, EMPTY_PREVIOUS_DATA);
        _waitDelay();

        data.action = protocol.i_toLongPendingAction(protocol.getUserPendingAction(address(this)));
        assertEq(
            protocol.getBalanceLong(),
            data.longBalanceStart - data.action.closeBoundedPositionValue,
            "long balance decreased during initiate"
        );

        /* ------------------------- Validate Close Position ------------------------ */
        // we have no funding, the liq price should not change with time
        data.liquidationPrice = protocol.getEffectivePriceForTick(posId.tick);
        data.vaultBalanceBefore =
            uint256(protocol.vaultAssetAvailableWithFunding(data.liquidationPrice, uint128(block.timestamp)));
        data.longBalanceBefore =
            uint256(protocol.longAssetAvailableWithFunding(data.liquidationPrice, uint128(block.timestamp)));
        // value of the remaining part of the position (not being closed, but will be liquidated)
        data.liqPriceWithoutPenalty = protocol.getEffectivePriceForTick(
            protocol.i_calcTickWithoutPenalty(data.action.tick, data.liquidationPenalty)
        );
        data.remainingValue = protocol.i_positionValue(
            data.liquidationPrice, data.liqPriceWithoutPenalty, data.pos.totalExpo - data.action.closePosTotalExpo
        );
        data.remainingToTransfer = protocol.i_assetToRemove(
            data.liquidationPrice, data.liqPriceWithoutPenalty, data.pos.totalExpo - data.action.closePosTotalExpo
        );

        assertGt(data.remainingValue, 0, "remaining position value should be positive");
        assertEq(data.remainingToTransfer, uint256(data.remainingValue), "asset to transfer vs position value");
        data.totalPositionsBefore = protocol.getTotalLongPositions();
        data.priceData = abi.encode(data.liquidationPrice);

        // Make sure we liquidate the tick and the position at once
        vm.expectEmit(true, true, false, false);
        emit LiquidatedTick(posId.tick, posId.tickVersion, 0, 0, 0);
        vm.expectEmit(true, false, false, false);
        emit LiquidatedPosition(address(this), PositionId(0, 0, 0), 0, 0);
        protocol.i_validateClosePosition(address(this), data.priceData);

        assertEq(
            protocol.getAsset().balanceOf(address(this)),
            data.assetBalanceBefore,
            "User should not have received any asset"
        );

        /* -------------------------- Balance Vault & Long -------------------------- */
        assertEq(
            protocol.getBalanceVault(),
            data.vaultBalanceBefore + data.action.closeBoundedPositionValue + data.remainingToTransfer,
            "Full value of the position should have been transferred to the vault"
        );
        assertEq(
            protocol.getBalanceLong(),
            data.longBalanceBefore - data.remainingToTransfer,
            "Full value of the position should have been removed from the long side"
        );
        assertEq(
            protocol.getTotalLongPositions(), data.totalPositionsBefore - 1, "The position should have been removed"
        );
    }

    /**
     * @custom:scenario Validate a close of a position that should be liquidated
     * @custom:given A validated open position where the initiate close was already done at opening price
     * @custom:and The long balance was decreased by the value of the position that is being closed
     * @custom:when The price dips below the liquidation price
     * @custom:and The `validateClosePosition` is called with a price below liquidation
     * @custom:then The position is liquidated
     * @custom:and The user doesn't receive their funds back
     * @custom:and the vault receives any remaining collateral at the time of `initiateClosePosition`
     */
    function test_internalValidateCloseLiquidatePosition() public {
        // liquidate the position in setup, leaving only the deployer position
        _waitBeforeLiquidation();
        uint256 liquidated = protocol.testLiquidate(abi.encode(7 * params.initialPrice / 10), 10);
        assertEq(liquidated, 1, "liquidated");

        bytes memory priceData = abi.encode(params.initialPrice);

        uint256 longBalanceBefore = protocol.getBalanceLong();

        /* ------------------------- Initiate Close Position ------------------------ */
        posId.tick = protocol.getEffectiveTickForPrice(params.initialPrice / 2)
            + int24(uint24(protocol.getLiquidationPenalty())) * protocol.getTickSpacing();
        posId.tickVersion = 0;
        posId.index = 0;
        (Position memory pos,) = protocol.getLongPosition(PositionId(posId.tick, 0, 0));
        vm.prank(DEPLOYER);
        protocol.initiateClosePosition(posId, pos.amount, DEPLOYER, priceData, EMPTY_PREVIOUS_DATA);

        /* ----------------- Validate close position under liq price ---------------- */

        priceData = abi.encode(800 ether);
        skip(1 hours);

        LongPendingAction memory action = protocol.i_toLongPendingAction(protocol.getUserPendingAction(DEPLOYER));
        assertEq(
            protocol.getBalanceLong(), longBalanceBefore - action.closeBoundedPositionValue, "long balance decreased"
        );

        uint256 vaultBalanceBefore = protocol.getBalanceVault();

        // Make sure we liquidate the position
        vm.expectEmit(true, false, false, false);
        emit LiquidatedPosition(DEPLOYER, PositionId(0, 0, 0), 0, 0);
        protocol.i_validateClosePosition(DEPLOYER, priceData);

        assertEq(
            protocol.getBalanceVault(), vaultBalanceBefore + action.closeBoundedPositionValue, "final vault balance"
        );
    }

    /**
     * @custom:scenario A validate close position liquidates a pending tick but is not validated
     * because a tick still need to be liquidated
     * @custom:given The initial open position
     * @custom:and A first user open position
     * @custom:and A second user open position with a liquidation price below all others
     * @custom:and The price drop below the initiate and the first user open position
     * @custom:when The first `validateClosePosition` is called
     * @custom:and The user open position tick still is liquidated
     * @custom:and The initial open position tick still need to be liquidated
     * @custom:and The user close isn't validated
     * @custom:then The transaction is completed
     * @custom:when The second `validateClosePosition` is called
     * @custom:and The initial open position tick is liquidated
     * @custom:and No more tick needs to be liquidated
     * @custom:and The user close is validated
     * @custom:then The transaction is completed
     */
    function test_validateCloseIsPendingLiquidation() public {
        // initial open position
        (int24 initialPosTick, uint256 initialPosTickVersion) = _getInitialLongPosition();

        // open position with a liquidation price far lower than others positions
        PositionId memory userPosId = setUpUserPositionInLong(
            OpenParams(
                address(this),
                ProtocolAction.ValidateOpenPosition,
                POSITION_AMOUNT,
                params.initialPrice / 30,
                params.initialPrice
            )
        );

        _waitMockMiddlewarePriceDelay();

        {
            protocol.initiateClosePosition{ value: securityDeposit }(
                userPosId, POSITION_AMOUNT, abi.encode(params.initialPrice), EMPTY_PREVIOUS_DATA, address(this)
            );

            PendingAction memory pending = protocol.getUserPendingAction(address(this));
            assertEq(uint256(pending.action), uint256(ProtocolAction.ValidateClosePosition), "action is not initiated");

            _waitDelay();

            protocol.validateClosePosition{ value: securityDeposit }(
                abi.encode(params.initialPrice / 10), EMPTY_PREVIOUS_DATA
            );

            pending = protocol.getUserPendingAction(address(this));
            assertEq(uint256(pending.action), uint256(ProtocolAction.ValidateClosePosition), "user action is validated");

            assertEq(posId.tickVersion + 1, protocol.getTickVersion(posId.tick), "user position is not liquidated");

            assertEq(initialPosTickVersion, protocol.getTickVersion(initialPosTick), "initial position is liquidated");
        }

        _waitMockMiddlewarePriceDelay();

        {
            uint256 wstethBalanceBefore = wstETH.balanceOf(address(this));

            protocol.validateClosePosition{ value: securityDeposit }(
                abi.encode(params.initialPrice / 10), EMPTY_PREVIOUS_DATA
            );

            PendingAction memory pending = protocol.getUserPendingAction(address(this));
            assertEq(uint256(pending.action), uint256(ProtocolAction.None), "action is not validated");

            assertEq(
                initialPosTickVersion + 1, protocol.getTickVersion(initialPosTick), "initial position is not liquidated"
            );

            assertLt(wstethBalanceBefore, wstETH.balanceOf(address(this)), "wsteth balance not changed");
        }
    }

    /**
     * @custom:scenario A validate close position liquidates a pending tick but is not validated
     * because a tick still need to be liquidated
     * @custom:given The initial open position
     * @custom:and A first user open position
     * @custom:and A second user open position with a liquidation price below all others
     * @custom:and The price drop below the initiate and the first user open position
     * @custom:when The first `validateClosePosition` is called
     * @custom:and The user open position tick still is liquidated
     * @custom:and The initial open position tick still need to be liquidated
     * @custom:and The user close isn't validated
     * @custom:then The transaction is completed
     * @custom:when The second `validateClosePosition` is called
     * @custom:and The initial open position tick is liquidated
     * @custom:and No more tick needs to be liquidated
     * @custom:and The user close is validated
     * @custom:then The transaction is completed
     */
    function test_validateCloseSameBlockIsPendingLiquidation() public {
        // initial open position
        (int24 initialPosTick, uint256 initialPosTickVersion) = _getInitialLongPosition();

        // open position with a liquidation price far lower than others positions
        PositionId memory userPosId = setUpUserPositionInLong(
            OpenParams(
                address(this),
                ProtocolAction.ValidateOpenPosition,
                POSITION_AMOUNT,
                params.initialPrice / 30,
                params.initialPrice
            )
        );

        _waitMockMiddlewarePriceDelay();

        {
            protocol.initiateClosePosition{ value: securityDeposit }(
                userPosId, POSITION_AMOUNT, abi.encode(params.initialPrice), EMPTY_PREVIOUS_DATA, address(this)
            );

            PendingAction memory pending = protocol.getUserPendingAction(address(this));
            assertEq(uint256(pending.action), uint256(ProtocolAction.ValidateClosePosition), "action is not initiated");

            _waitDelay();

            protocol.validateClosePosition{ value: securityDeposit }(
                abi.encode(params.initialPrice / 10), EMPTY_PREVIOUS_DATA
            );

            pending = protocol.getUserPendingAction(address(this));
            assertEq(uint256(pending.action), uint256(ProtocolAction.ValidateClosePosition), "user action is validated");

            assertEq(posId.tickVersion + 1, protocol.getTickVersion(posId.tick), "user position is not liquidated");

            assertEq(initialPosTickVersion, protocol.getTickVersion(initialPosTick), "initial position is liquidated");
        }

        {
            uint256 wstethBalanceBefore = wstETH.balanceOf(address(this));

            protocol.validateClosePosition{ value: securityDeposit }(
                abi.encode(params.initialPrice / 10), EMPTY_PREVIOUS_DATA
            );

            PendingAction memory pending = protocol.getUserPendingAction(address(this));
            assertEq(uint256(pending.action), uint256(ProtocolAction.None), "action is not validated");

            assertEq(
                initialPosTickVersion + 1, protocol.getTickVersion(initialPosTick), "initial position is not liquidated"
            );

            assertLt(wstethBalanceBefore, wstETH.balanceOf(address(this)), "wsteth balance not changed");
        }
    }

    /**
     * @custom:scenario The user validates a close position action with a reentrancy attempt
     * @custom:given A validated open position with an initiated close action done
     * @custom:and a user being a smart contract that calls validateClosePosition with too much ether
     * @custom:and a receive() function that calls validateClosePosition again
     * @custom:when The user calls validateClosePosition again from the callback
     * @custom:then The call reverts with InitializableReentrancyGuardReentrantCall
     */
    function test_RevertWhen_validateClosePositionCalledWithReentrancy() public {
        if (_reenter) {
            vm.expectRevert(InitializableReentrancyGuard.InitializableReentrancyGuardReentrantCall.selector);
            protocol.validateClosePosition(address(this), abi.encode(params.initialPrice), EMPTY_PREVIOUS_DATA);
            return;
        }

        setUpUserPositionInLong(
            OpenParams({
                user: address(this),
                untilAction: ProtocolAction.InitiateClosePosition,
                positionSize: POSITION_AMOUNT,
                desiredLiqPrice: params.initialPrice - (params.initialPrice / 5),
                price: params.initialPrice
            })
        );

        _reenter = true;
        // If a reentrancy occurred, the function should have been called 2 times
        vm.expectCall(address(protocol), abi.encodeWithSelector(protocol.validateClosePosition.selector), 2);
        // The value sent will cause a refund, which will trigger the receive() function of this contract
        protocol.validateClosePosition{ value: 1 }(address(this), abi.encode(params.initialPrice), EMPTY_PREVIOUS_DATA);
    }

    /**
     * @custom:scenario The user initiates and validates (after the validationDeadline)
     * a close position action with another msg.sender
     * @custom:given The user initiated a closePosition
     * @custom:when The another user validates the closePosition
     * @custom:then The security deposit is refunded to the owner
     */
    function test_validateClosePositionEtherRefundToOwner() public {
        vm.prank(ADMIN);
        protocol.setSecurityDepositValue(0.5 ether);

        bytes memory priceData = abi.encode(params.initialPrice);
        uint256 balanceUserBefore = USER_1.balance;
        uint256 balanceContractBefore = address(this).balance;

        protocol.initiateClosePosition{ value: 0.5 ether }(
            posId, positionAmount, USER_1, priceData, EMPTY_PREVIOUS_DATA
        );
        _waitDelay();
        vm.prank(USER_1);
        protocol.validateClosePosition(address(this), priceData, EMPTY_PREVIOUS_DATA);

        assertEq(USER_1.balance, balanceUserBefore, "validator balance after refund");
        assertEq(address(this).balance, balanceContractBefore, "contract balance after refund");
    }

    /// @dev Allow refund tests
    receive() external payable {
        // test reentrancy
        if (_reenter) {
            test_RevertWhen_validateClosePositionCalledWithReentrancy();
            _reenter = false;
        }
    }
}<|MERGE_RESOLUTION|>--- conflicted
+++ resolved
@@ -109,11 +109,7 @@
         bytes memory priceData = abi.encode(params.initialPrice);
         uint256 etherBalanceBefore = address(this).balance;
 
-<<<<<<< HEAD
-        protocol.initiateClosePosition(posId, POSITION_AMOUNT, priceData, EMPTY_PREVIOUS_DATA, address(this));
-=======
-        protocol.initiateClosePosition(posId, positionAmount, address(this), priceData, EMPTY_PREVIOUS_DATA);
->>>>>>> 5d134a87
+        protocol.initiateClosePosition(posId, POSITION_AMOUNT, address(this), priceData, EMPTY_PREVIOUS_DATA);
         _waitDelay();
         protocol.validateClosePosition{ value: 1 ether }(address(this), priceData, EMPTY_PREVIOUS_DATA);
 
@@ -144,11 +140,7 @@
             })
         );
 
-<<<<<<< HEAD
-        protocol.initiateClosePosition(posId, POSITION_AMOUNT, priceData, EMPTY_PREVIOUS_DATA, address(this));
-=======
-        protocol.initiateClosePosition(posId, positionAmount, address(this), priceData, EMPTY_PREVIOUS_DATA);
->>>>>>> 5d134a87
+        protocol.initiateClosePosition(posId, POSITION_AMOUNT, address(this), priceData, EMPTY_PREVIOUS_DATA);
 
         skip(protocol.getValidationDeadline());
 
@@ -170,21 +162,12 @@
      */
     function test_validateClosePosition() external {
         bytes memory priceData = abi.encode(params.initialPrice);
-<<<<<<< HEAD
-        protocol.initiateClosePosition(posId, POSITION_AMOUNT, priceData, EMPTY_PREVIOUS_DATA, address(this));
+        protocol.initiateClosePosition(posId, POSITION_AMOUNT, address(this), priceData, EMPTY_PREVIOUS_DATA);
         _waitDelay();
 
         vm.expectEmit(true, true, false, false);
         emit ValidatedClosePosition(address(this), address(this), posId, POSITION_AMOUNT, -1);
-        protocol.validateClosePosition(priceData, EMPTY_PREVIOUS_DATA);
-=======
-        protocol.initiateClosePosition(posId, positionAmount, address(this), priceData, EMPTY_PREVIOUS_DATA);
-        _waitDelay();
-
-        vm.expectEmit(true, true, false, false);
-        emit ValidatedClosePosition(address(this), address(this), posId, positionAmount, -1);
         protocol.validateClosePosition(address(this), priceData, EMPTY_PREVIOUS_DATA);
->>>>>>> 5d134a87
     }
 
     /* -------------------------------------------------------------------------- */
@@ -222,21 +205,12 @@
         /* ------------------------- Initiate Close Position ------------------------ */
         (Position memory pos, uint8 liquidationPenalty) = protocol.getLongPosition(posId);
         uint256 assetBalanceBefore = protocol.getAsset().balanceOf(to);
-<<<<<<< HEAD
-        protocol.initiateClosePosition(posId, POSITION_AMOUNT, priceData, EMPTY_PREVIOUS_DATA, to);
-        _waitDelay();
-
-        /* ------------------------- Validate Close Position ------------------------ */
-        LongPendingAction memory action = protocol.i_toLongPendingAction(protocol.getUserPendingAction(address(this)));
-        uint128 totalExpoToClose = FixedPointMathLib.fullMulDiv(pos.totalExpo, POSITION_AMOUNT, pos.amount).toUint128();
-=======
-        protocol.initiateClosePosition(posId, positionAmount, to, priceData, EMPTY_PREVIOUS_DATA);
+        protocol.initiateClosePosition(posId, POSITION_AMOUNT, to, priceData, EMPTY_PREVIOUS_DATA);
         _waitDelay();
 
         /* ------------------------- Validate Close Position ------------------------ */
         LongPendingAction memory action = protocol.i_toLongPendingAction(protocol.getUserPendingAction(pos.user));
-        uint128 totalExpoToClose = FixedPointMathLib.fullMulDiv(pos.totalExpo, positionAmount, pos.amount).toUint128();
->>>>>>> 5d134a87
+        uint128 totalExpoToClose = FixedPointMathLib.fullMulDiv(pos.totalExpo, POSITION_AMOUNT, pos.amount).toUint128();
 
         uint256 expectedAmountReceived = protocol.i_assetToRemove(
             price,
