// SPDX-License-Identifier: UNLICENSED
pragma solidity 0.8.20;

import { SafeCast } from "@openzeppelin/contracts/utils/math/SafeCast.sol";
import { FixedPointMathLib } from "solady/src/utils/FixedPointMathLib.sol";

import { UsdnProtocolBaseFixture } from "test/unit/UsdnProtocol/utils/Fixtures.sol";
import { ADMIN, USER_1, DEPLOYER } from "test/utils/Constants.sol";

import {
    LongPendingAction,
    PendingAction,
    Position,
    ProtocolAction,
    PreviousActionsData,
    PositionId
} from "src/interfaces/UsdnProtocol/IUsdnProtocolTypes.sol";
import { InitializableReentrancyGuard } from "src/utils/InitializableReentrancyGuard.sol";

/**
 * @custom:feature The initiate close position functions of the USDN Protocol
 * @custom:background Given a protocol initialized with 10 wstETH in the vault and 5 wstETH in a long position with a
 * leverage of ~2x
 * @custom:and a validated long position of 1 ether with 10x leverage.
 */
contract TestUsdnProtocolActionsValidateClosePosition is UsdnProtocolBaseFixture {
    using SafeCast for uint256;

    struct TestData {
        bytes priceData;
        Position pos;
        uint8 liquidationPenalty;
        uint256 assetBalanceBefore;
        uint256 longBalanceStart;
        uint128 amountToClose;
        LongPendingAction action;
        uint128 liquidationPrice;
        uint256 vaultBalanceBefore;
        uint256 longBalanceBefore;
        uint128 liqPriceWithoutPenalty;
        int256 remainingValue;
        uint256 remainingToTransfer;
        uint256 totalPositionsBefore;
    }

    uint128 private constant POSITION_AMOUNT = 1 ether;
    PositionId private posId;
    /// @notice Trigger a reentrancy after receiving ether
    bool internal _reenter;

    function setUp() public {
        super._setUp(DEFAULT_PARAMS);

        posId = setUpUserPositionInLong(
            OpenParams({
                user: address(this),
                untilAction: ProtocolAction.ValidateOpenPosition,
                positionSize: POSITION_AMOUNT,
                desiredLiqPrice: params.initialPrice - (params.initialPrice / 5),
                price: params.initialPrice
            })
        );
    }

    /* -------------------------------------------------------------------------- */
    /*                                   Reverts                                  */
    /* -------------------------------------------------------------------------- */

    /**
     * @custom:scenario A user tries to validate a close position action with the wrong action pending
     * @custom:given An initiated open position
     * @custom:when The owner of the position calls _validateClosePosition
     * @custom:then The call reverts because the pending action is not ValidateClosePosition
     */
    function test_RevertsWhen_validateClosePositionWithTheWrongPendingAction() external {
        // Setup an initiate action to have a pending validate action for this user
        setUpUserPositionInLong(
            OpenParams({
                user: address(this),
                untilAction: ProtocolAction.InitiateOpenPosition,
                positionSize: POSITION_AMOUNT,
                desiredLiqPrice: params.initialPrice - (params.initialPrice / 5),
                price: params.initialPrice
            })
        );

        bytes memory priceData = abi.encode(params.initialPrice);

        // Try to validate a close position action with a pending action other than ValidateClosePosition
        vm.expectRevert(abi.encodeWithSelector(UsdnProtocolInvalidPendingAction.selector));
        protocol.i_validateClosePosition(address(this), priceData);
    }

    /* -------------------------------------------------------------------------- */
    /*                            validateClosePosition                           */
    /* -------------------------------------------------------------------------- */

    /**
     * @custom:scenario A user validate closes a position but sends too much ether
     * @custom:given A validated long position
     * @custom:and oracle validation cost == 0
     * @custom:when User calls validateClosePosition with an amount of ether greater than the validation cost
     * @custom:then The protocol refunds the amount sent
     */
    function test_validateClosePositionRefundExcessEther() external {
        bytes memory priceData = abi.encode(params.initialPrice);
        uint256 etherBalanceBefore = address(this).balance;

        protocol.initiateClosePosition(posId, POSITION_AMOUNT, address(this), priceData, EMPTY_PREVIOUS_DATA);
        _waitDelay();
        protocol.validateClosePosition{ value: 1 ether }(address(this), priceData, EMPTY_PREVIOUS_DATA);

        assertEq(
            etherBalanceBefore,
            address(this).balance,
            "The sent ether should have been refunded as none of it was spent"
        );
    }

    /**
     * @custom:scenario A user validate closes a position with a pending action
     * @custom:given A validated long position
     * @custom:and an initiated open position action from another user
     * @custom:when User calls validateClosePosition with valid price data for the pending action
     * @custom:then The user validates the pending action
     */
    function test_validateClosePositionValidatePendingAction() external {
        bytes memory priceData = abi.encode(params.initialPrice);
        // Initiate an open position action for another user
        setUpUserPositionInLong(
            OpenParams({
                user: USER_1,
                untilAction: ProtocolAction.InitiateOpenPosition,
                positionSize: POSITION_AMOUNT,
                desiredLiqPrice: params.initialPrice - (params.initialPrice / 5),
                price: params.initialPrice
            })
        );

        protocol.initiateClosePosition(posId, POSITION_AMOUNT, address(this), priceData, EMPTY_PREVIOUS_DATA);

        skip(protocol.getValidationDeadline());

        bytes[] memory previousData = new bytes[](1);
        previousData[0] = priceData;
        uint128[] memory rawIndices = new uint128[](1);
        rawIndices[0] = 1;

        vm.expectEmit(true, true, false, false);
        emit ValidatedOpenPosition(USER_1, USER_1, 0, 0, PositionId(0, 0, 0));
        protocol.validateClosePosition(address(this), priceData, PreviousActionsData(previousData, rawIndices));
    }

    /**
     * @custom:scenario A user validate closes a position
     * @custom:given A validated long position
     * @custom:when User calls validateClosePosition
     * @custom:then The user validate his initiated close position action
     */
    function test_validateClosePosition() external {
        bytes memory priceData = abi.encode(params.initialPrice);
        protocol.initiateClosePosition(posId, POSITION_AMOUNT, address(this), priceData, EMPTY_PREVIOUS_DATA);
        bytes32 actionId = oracleMiddleware.lastActionId();

        _waitDelay();

        vm.expectEmit(true, true, false, false);
        emit ValidatedClosePosition(address(this), address(this), posId, POSITION_AMOUNT, -1);
<<<<<<< HEAD
        bool success = protocol.validateClosePosition(address(this), priceData, EMPTY_PREVIOUS_DATA);
        assertTrue(success, "success");
=======
        protocol.validateClosePosition(address(this), priceData, EMPTY_PREVIOUS_DATA);

        assertEq(oracleMiddleware.lastActionId(), actionId, "middleware action ID");
>>>>>>> ceccd7ab
    }

    /* -------------------------------------------------------------------------- */
    /*                           _validateClosePosition                           */
    /* -------------------------------------------------------------------------- */

    /**
     * @custom:scenario The user validates a close position action
     * @custom:given A validated open position of 1 wsteth
     * @custom:when The user validate the close of the position
     * @custom:then The state of the protocol is updated
     * @custom:and a ValidatedClosePosition event is emitted
     * @custom:and the user receives the position amount
     */
    function test_internalValidateClosePosition() external {
        _internalValidateClosePositionScenario(address(this));
    }

    /**
     * @custom:scenario The user validates a close position action for another recipient
     * @custom:given A validated open position of 1 wsteth
     * @custom:when The user validate the close of the position with another recipient
     * @custom:then The state of the protocol is updated
     * @custom:and a ValidatedClosePosition event is emitted
     * @custom:and the recipient receives the position amount
     */
    function test_internalValidateClosePositionForAnotherUser() external {
        _internalValidateClosePositionScenario(USER_1);
    }

    function _internalValidateClosePositionScenario(address to) internal {
        uint128 price = params.initialPrice;
        bytes memory priceData = abi.encode(price);

        /* ------------------------- Initiate Close Position ------------------------ */
        (Position memory pos, uint8 liquidationPenalty) = protocol.getLongPosition(posId);
        uint256 assetBalanceBefore = protocol.getAsset().balanceOf(to);
        protocol.initiateClosePosition(posId, POSITION_AMOUNT, to, priceData, EMPTY_PREVIOUS_DATA);
        _waitDelay();

        /* ------------------------- Validate Close Position ------------------------ */
        LongPendingAction memory action = protocol.i_toLongPendingAction(protocol.getUserPendingAction(pos.user));
        uint128 totalExpoToClose = FixedPointMathLib.fullMulDiv(pos.totalExpo, POSITION_AMOUNT, pos.amount).toUint128();

        uint256 expectedAmountReceived = protocol.i_assetToRemove(
            price,
            protocol.i_getEffectivePriceForTick(
                protocol.i_calcTickWithoutPenalty(posId.tick, liquidationPenalty), action.closeLiqMultiplier
            ),
            totalExpoToClose
        );

        vm.expectEmit();
        emit ValidatedClosePosition(pos.user, to, posId, expectedAmountReceived, -1);
        protocol.i_validateClosePosition(pos.user, priceData);

        /* ----------------------------- User's Balance ----------------------------- */
        assertApproxEqAbs(
            assetBalanceBefore + POSITION_AMOUNT,
            wstETH.balanceOf(to),
            1,
            "User should have received the amount to close approximately"
        );
    }

    /// @dev struct to hold the test data to avoid "stack too deep"
    struct InternalValidatePartialClosePosition {
        bytes priceData;
        Position pos;
        uint256 assetBalanceBefore;
        uint128 amountToClose;
        Position posBefore;
        uint8 liquidationPenalty;
        LongPendingAction action;
        uint128 totalExpoToClose;
        uint256 expectedAmountReceived;
        int256 expectedProfit;
        Position posAfter;
    }

    /**
     * @custom:scenario Validate a partial close of a position
     * @custom:given A validated open position
     * @custom:and the initiate position is already done for half of the position
     * @custom:when The owner of the position validates the close position action
     * @custom:then The state of the protocol is updated
     * @custom:and a ValidatedClosePosition event is emitted
     * @custom:and the user receives half of the position amount
     */
    function test_internalValidatePartialClosePosition() external {
        InternalValidatePartialClosePosition memory data;

        data.priceData = abi.encode(params.initialPrice);

        /* ------------------------- Initiate Close Position ------------------------ */
        (data.pos,) = protocol.getLongPosition(posId);
        data.assetBalanceBefore = protocol.getAsset().balanceOf(address(this));
        data.amountToClose = 100_000;
        protocol.initiateClosePosition(posId, data.amountToClose, address(this), data.priceData, EMPTY_PREVIOUS_DATA);
        _waitDelay();

        /* ------------------------- Validate Close Position ------------------------ */
        (data.posBefore, data.liquidationPenalty) = protocol.getLongPosition(posId);
        data.action = protocol.i_toLongPendingAction(protocol.getUserPendingAction(address(this)));
        data.totalExpoToClose =
            FixedPointMathLib.fullMulDiv(data.pos.totalExpo, data.amountToClose, data.pos.amount).toUint128();
        data.expectedAmountReceived = protocol.i_assetToRemove(
            params.initialPrice,
            protocol.i_getEffectivePriceForTick(
                protocol.i_calcTickWithoutPenalty(posId.tick, data.liquidationPenalty), data.action.closeLiqMultiplier
            ),
            data.totalExpoToClose
        );
        data.expectedProfit = int256(data.expectedAmountReceived) - int256(uint256(data.amountToClose));

        // Sanity Check
        // If user is address(0), the position was deleted from the tick array
        assertEq(data.posBefore.user, address(this), "The position should not have been deleted");

        vm.expectEmit();
        emit ValidatedClosePosition(
            address(this), address(this), posId, data.expectedAmountReceived, data.expectedProfit
        );
        protocol.i_validateClosePosition(address(this), data.priceData);

        /* ---------------------------- Position's state ---------------------------- */
        (data.posAfter,) = protocol.getLongPosition(posId);
        assertEq(data.posBefore.user, data.posAfter.user, "The user of the position should not have changed");
        assertEq(
            data.posBefore.timestamp, data.posAfter.timestamp, "Timestamp of the position should have stayed the same"
        );
        assertEq(
            data.posBefore.totalExpo,
            data.posAfter.totalExpo,
            "The total expo should not have changed after the validation"
        );
        assertEq(data.posBefore.amount, data.posAfter.amount, "The amount should not have changed after the validation");

        /* ----------------------------- User's Balance ----------------------------- */
        assertApproxEqAbs(
            data.assetBalanceBefore + data.amountToClose,
            wstETH.balanceOf(address(this)),
            1,
            "User should have received approximately the amount to close"
        );

        /* --------------------- Close the rest of the position --------------------- */
        protocol.initiateClosePosition(
            posId, data.pos.amount - data.amountToClose, address(this), data.priceData, EMPTY_PREVIOUS_DATA
        );
        _waitDelay();
        data.action = protocol.i_toLongPendingAction(protocol.getUserPendingAction(address(this)));
        data.expectedAmountReceived = protocol.i_assetToRemove(
            params.initialPrice,
            protocol.i_getEffectivePriceForTick(
                protocol.i_calcTickWithoutPenalty(posId.tick, data.liquidationPenalty), data.action.closeLiqMultiplier
            ),
            data.pos.totalExpo - data.totalExpoToClose
        );
        data.expectedProfit =
            int256(data.expectedAmountReceived) - int256(uint256(data.pos.amount - data.amountToClose));

        vm.expectEmit();
        emit ValidatedClosePosition(
            address(this), address(this), posId, data.expectedAmountReceived, data.expectedProfit
        );
        protocol.i_validateClosePosition(address(this), data.priceData);

        (data.posAfter,) = protocol.getLongPosition(posId);
        assertEq(data.posAfter.user, address(0), "The address should be 0x0 (position deleted)");
        assertEq(data.posAfter.amount, 0, "The amount should be 0");
        assertApproxEqAbs(
            data.assetBalanceBefore + data.pos.amount,
            wstETH.balanceOf(address(this)),
            2,
            "User should have received approximately his full amount back"
        );
    }

    /**
     * @custom:scenario Validate a partial close of a position that is losing money
     * @custom:given A validated open position
     * @custom:and The initiate close position is already done for half of the position
     * @custom:and The price dipped below the entry price before the validation
     * @custom:when The owner of the position validates the close position action
     * @custom:then The state of the protocol is updated
     * @custom:and a ValidatedClosePosition event is emitted
     * @custom:and the user receive parts of his funds back
     */
    function test_internalValidatePartialCloseUnderwaterPosition() external {
        bytes memory priceData = abi.encode(params.initialPrice);

        /* ------------------------- Initiate Close Position ------------------------ */
        (Position memory pos, uint8 liquidationPenalty) = protocol.getLongPosition(posId);
        uint256 assetBalanceBefore = protocol.getAsset().balanceOf(address(this));

        uint128 amountToClose = pos.amount / 2;
        protocol.initiateClosePosition(posId, amountToClose, address(this), priceData, EMPTY_PREVIOUS_DATA);
        _waitDelay();

        /* ------------------------- Validate Close Position ------------------------ */
        LongPendingAction memory action = protocol.i_toLongPendingAction(protocol.getUserPendingAction(address(this)));
        uint128 priceAfterInit = params.initialPrice - 50 ether;
        uint256 vaultBalanceBefore =
            uint256(protocol.vaultAssetAvailableWithFunding(priceAfterInit, uint128(block.timestamp)));
        uint256 longBalanceBefore =
            uint256(protocol.longAssetAvailableWithFunding(priceAfterInit, uint128(block.timestamp)));
        uint256 assetToTransfer = protocol.i_assetToRemove(
            priceAfterInit,
            protocol.i_getEffectivePriceForTick(
                protocol.i_calcTickWithoutPenalty(action.tick, liquidationPenalty), action.closeLiqMultiplier
            ),
            action.closePosTotalExpo
        );
        priceData = abi.encode(priceAfterInit);
        int256 pnl = int256(assetToTransfer) - int256(uint256(action.closeAmount));

        assertLt(pnl, 0, "User should have lost money on his position");

        vm.expectEmit();
        emit ValidatedClosePosition(address(this), address(this), posId, assetToTransfer, pnl);
        protocol.i_validateClosePosition(address(this), priceData);

        assertEq(
            protocol.getAsset().balanceOf(address(this)),
            // pnl is a negative value
            assetBalanceBefore + uint256(int128(action.closeAmount) + pnl),
            "User should have received his assets minus his losses"
        );

        /* -------------------------- Balance Vault & Long -------------------------- */
        assertEq(
            protocol.getBalanceVault(),
            vaultBalanceBefore + (action.closeBoundedPositionValue - assetToTransfer),
            "Vault gets the difference"
        );
        assertEq(protocol.getBalanceLong(), longBalanceBefore, "Long balance does not change");
    }

    /**
     * @custom:scenario Validate a partial close of a position that just went in profit
     * @custom:given A validated open position
     * @custom:and The initiate close position is already done for half of the position
     * @custom:and The price increased above by 200$ before the validation
     * @custom:when The owner of the position validates the close position action
     * @custom:then The state of the protocol is updated
     * @custom:and a ValidatedClosePosition event is emitted
     * @custom:and the user receives his funds back + some profits
     */
    function test_internalValidatePartialClosePositionInProfit() external {
        bytes memory priceData = abi.encode(params.initialPrice);

        /* ------------------------- Initiate Close Position ------------------------ */
        (Position memory pos, uint8 liquidationPenalty) = protocol.getLongPosition(posId);
        uint256 assetBalanceBefore = protocol.getAsset().balanceOf(address(this));

        uint128 amountToClose = pos.amount / 2;
        protocol.initiateClosePosition(posId, amountToClose, address(this), priceData, EMPTY_PREVIOUS_DATA);
        _waitDelay();

        /* ------------------------- Validate Close Position ------------------------ */
        LongPendingAction memory action = protocol.i_toLongPendingAction(protocol.getUserPendingAction(address(this)));
        uint128 price = params.initialPrice + 200 ether;
        uint256 vaultBalanceBefore = uint256(protocol.vaultAssetAvailableWithFunding(price, uint128(block.timestamp)));
        uint256 longBalanceBefore = uint256(protocol.longAssetAvailableWithFunding(price, uint128(block.timestamp)));
        uint256 assetToTransfer = protocol.i_assetToRemove(
            price,
            protocol.i_getEffectivePriceForTick(
                protocol.i_calcTickWithoutPenalty(action.tick, liquidationPenalty), action.closeLiqMultiplier
            ),
            action.closePosTotalExpo
        );
        priceData = abi.encode(price);
        int256 profits = int256(assetToTransfer - action.closeAmount);

        assertGt(profits, 0, "User should be in profits");

        vm.expectEmit();
        emit ValidatedClosePosition(address(this), address(this), posId, assetToTransfer, profits);
        protocol.i_validateClosePosition(address(this), priceData);

        assertEq(
            protocol.getAsset().balanceOf(address(this)),
            assetBalanceBefore + action.closeAmount + uint256(profits),
            "User should have received his assets + profits"
        );

        /* -------------------------- Balance Vault & Long -------------------------- */
        assertEq(
            protocol.getBalanceVault(),
            vaultBalanceBefore - (assetToTransfer - action.closeBoundedPositionValue),
            "Balance of the vault should decrease to pay the missing profit"
        );
        assertEq(protocol.getBalanceLong(), longBalanceBefore, "Long balance should not change");
    }

    /**
     * @custom:scenario Validate a partial close of a position that should be liquidated
     * @custom:given A validated open position
     * @custom:and The initiate position is already done for half of the position
     * @custom:and The price dipped below its liquidation price before the validation
     * @custom:when The owner of the position validates the close position action
     * @custom:then The state of the protocol is updated
     * @custom:and a LiquidatedPosition event is emitted
     * @custom:and a LiquidatedTick event is emitted
     * @custom:and the user doesn't receive his funds back
     */
    function test_internalValidatePartialCloseLiquidatePosition() external {
        TestData memory data;
        data.priceData = abi.encode(params.initialPrice);

        /* ------------------------- Initiate Close Position ------------------------ */
        (data.pos, data.liquidationPenalty) = protocol.getLongPosition(posId);
        data.assetBalanceBefore = protocol.getAsset().balanceOf(address(this));
        data.longBalanceStart = protocol.getBalanceLong();

        data.amountToClose = data.pos.amount / 2;
        protocol.initiateClosePosition(posId, data.amountToClose, address(this), data.priceData, EMPTY_PREVIOUS_DATA);
        _waitDelay();

        data.action = protocol.i_toLongPendingAction(protocol.getUserPendingAction(address(this)));
        assertEq(
            protocol.getBalanceLong(),
            data.longBalanceStart - data.action.closeBoundedPositionValue,
            "long balance decreased during initiate"
        );

        /* ------------------------- Validate Close Position ------------------------ */
        // we have no funding, the liq price should not change with time
        data.liquidationPrice = protocol.getEffectivePriceForTick(posId.tick);
        data.vaultBalanceBefore =
            uint256(protocol.vaultAssetAvailableWithFunding(data.liquidationPrice, uint128(block.timestamp)));
        data.longBalanceBefore =
            uint256(protocol.longAssetAvailableWithFunding(data.liquidationPrice, uint128(block.timestamp)));
        // value of the remaining part of the position (not being closed, but will be liquidated)
        data.liqPriceWithoutPenalty = protocol.getEffectivePriceForTick(
            protocol.i_calcTickWithoutPenalty(data.action.tick, data.liquidationPenalty)
        );
        data.remainingValue = protocol.i_positionValue(
            data.liquidationPrice, data.liqPriceWithoutPenalty, data.pos.totalExpo - data.action.closePosTotalExpo
        );
        data.remainingToTransfer = protocol.i_assetToRemove(
            data.liquidationPrice, data.liqPriceWithoutPenalty, data.pos.totalExpo - data.action.closePosTotalExpo
        );

        assertGt(data.remainingValue, 0, "remaining position value should be positive");
        assertEq(data.remainingToTransfer, uint256(data.remainingValue), "asset to transfer vs position value");
        data.totalPositionsBefore = protocol.getTotalLongPositions();
        data.priceData = abi.encode(data.liquidationPrice);

        // Make sure we liquidate the tick and the position at once
        vm.expectEmit(true, true, false, false);
        emit LiquidatedTick(posId.tick, posId.tickVersion, 0, 0, 0);
        vm.expectEmit(true, false, false, false);
        emit LiquidatedPosition(address(this), PositionId(0, 0, 0), 0, 0);
        protocol.i_validateClosePosition(address(this), data.priceData);

        assertEq(
            protocol.getAsset().balanceOf(address(this)),
            data.assetBalanceBefore,
            "User should not have received any asset"
        );

        /* -------------------------- Balance Vault & Long -------------------------- */
        assertEq(
            protocol.getBalanceVault(),
            data.vaultBalanceBefore + data.action.closeBoundedPositionValue + data.remainingToTransfer,
            "Full value of the position should have been transferred to the vault"
        );
        assertEq(
            protocol.getBalanceLong(),
            data.longBalanceBefore - data.remainingToTransfer,
            "Full value of the position should have been removed from the long side"
        );
        assertEq(
            protocol.getTotalLongPositions(), data.totalPositionsBefore - 1, "The position should have been removed"
        );
    }

    /**
     * @custom:scenario Validate a close of a position that should be liquidated
     * @custom:given A validated open position where the initiate close was already done at opening price
     * @custom:and The long balance was decreased by the value of the position that is being closed
     * @custom:when The price dips below the liquidation price
     * @custom:and The `validateClosePosition` is called with a price below liquidation
     * @custom:then The position is liquidated
     * @custom:and The user doesn't receive their funds back
     * @custom:and the vault receives any remaining collateral at the time of `initiateClosePosition`
     */
    function test_internalValidateCloseLiquidatePosition() public {
        // liquidate the position in setup, leaving only the deployer position
        _waitBeforeLiquidation();
        uint256 liquidated = protocol.testLiquidate(abi.encode(7 * params.initialPrice / 10), 10);
        assertEq(liquidated, 1, "liquidated");

        bytes memory priceData = abi.encode(params.initialPrice);

        uint256 longBalanceBefore = protocol.getBalanceLong();

        /* ------------------------- Initiate Close Position ------------------------ */
        posId.tick = protocol.getEffectiveTickForPrice(params.initialPrice / 2)
            + int24(uint24(protocol.getLiquidationPenalty())) * protocol.getTickSpacing();
        posId.tickVersion = 0;
        posId.index = 0;
        (Position memory pos,) = protocol.getLongPosition(PositionId(posId.tick, 0, 0));
        vm.prank(DEPLOYER);
        protocol.initiateClosePosition(posId, pos.amount, DEPLOYER, priceData, EMPTY_PREVIOUS_DATA);

        /* ----------------- Validate close position under liq price ---------------- */

        priceData = abi.encode(800 ether);
        skip(1 hours);

        LongPendingAction memory action = protocol.i_toLongPendingAction(protocol.getUserPendingAction(DEPLOYER));
        assertEq(
            protocol.getBalanceLong(), longBalanceBefore - action.closeBoundedPositionValue, "long balance decreased"
        );

        uint256 vaultBalanceBefore = protocol.getBalanceVault();

        // Make sure we liquidate the position
        vm.expectEmit(true, false, false, false);
        emit LiquidatedPosition(DEPLOYER, PositionId(0, 0, 0), 0, 0);
        protocol.i_validateClosePosition(DEPLOYER, priceData);

        assertEq(
            protocol.getBalanceVault(), vaultBalanceBefore + action.closeBoundedPositionValue, "final vault balance"
        );
    }

    /**
     * @custom:scenario A validate close position action liquidates a tick but is not validated because another tick
     * still needs to be liquidated
     * @custom:given Three positions with different ticks, the lowest of which was initiated for close
     * @custom:when The user with the lowest liq price position calls `validateClosePosition` function with a price
     * below the liquidation price of the two other positions
     * @custom:then One position is liquidated
     * @custom:and The user's close position action is not validated
     */
    function test_validateCloseIsPendingLiquidation() public {
        // below all current positions
        setUpUserPositionInLong(
            OpenParams({
                user: USER_1,
                untilAction: ProtocolAction.InitiateClosePosition,
                positionSize: POSITION_AMOUNT,
                desiredLiqPrice: params.initialPrice / 4,
                price: params.initialPrice
            })
        );

        _waitMockMiddlewarePriceDelay();

        vm.prank(USER_1);
        bool success = protocol.validateClosePosition(USER_1, abi.encode(params.initialPrice / 3), EMPTY_PREVIOUS_DATA);
        assertFalse(success, "success");

        PendingAction memory pending = protocol.getUserPendingAction(USER_1);
        assertEq(
            uint256(pending.action),
            uint256(ProtocolAction.ValidateClosePosition),
            "user 1 pending action should not be cleared"
        );

        assertEq(
            posId.tickVersion + 1, protocol.getTickVersion(posId.tick), "setup position should have been liquidated"
        );
    }

    /**
     * @custom:scenario The user validates a close position action with a reentrancy attempt
     * @custom:given A validated open position with an initiated close action done
     * @custom:and a user being a smart contract that calls validateClosePosition with too much ether
     * @custom:and a receive() function that calls validateClosePosition again
     * @custom:when The user calls validateClosePosition again from the callback
     * @custom:then The call reverts with InitializableReentrancyGuardReentrantCall
     */
    function test_RevertWhen_validateClosePositionCalledWithReentrancy() public {
        if (_reenter) {
            vm.expectRevert(InitializableReentrancyGuard.InitializableReentrancyGuardReentrantCall.selector);
            protocol.validateClosePosition(address(this), abi.encode(params.initialPrice), EMPTY_PREVIOUS_DATA);
            return;
        }

        setUpUserPositionInLong(
            OpenParams({
                user: address(this),
                untilAction: ProtocolAction.InitiateClosePosition,
                positionSize: POSITION_AMOUNT,
                desiredLiqPrice: params.initialPrice - (params.initialPrice / 5),
                price: params.initialPrice
            })
        );

        _reenter = true;
        // If a reentrancy occurred, the function should have been called 2 times
        vm.expectCall(address(protocol), abi.encodeWithSelector(protocol.validateClosePosition.selector), 2);
        // The value sent will cause a refund, which will trigger the receive() function of this contract
        protocol.validateClosePosition{ value: 1 }(address(this), abi.encode(params.initialPrice), EMPTY_PREVIOUS_DATA);
    }

    /**
     * @custom:scenario The user initiates and validates (after the validationDeadline)
     * a close position action with another msg.sender
     * @custom:given The user initiated a closePosition
     * @custom:when The another user validates the closePosition
     * @custom:then The security deposit is refunded to the owner
     */
    function test_validateClosePositionEtherRefundToOwner() public {
        vm.prank(ADMIN);
        protocol.setSecurityDepositValue(0.5 ether);

        bytes memory priceData = abi.encode(params.initialPrice);
        uint256 balanceUserBefore = USER_1.balance;
        uint256 balanceContractBefore = address(this).balance;

        protocol.initiateClosePosition{ value: 0.5 ether }(
            posId, POSITION_AMOUNT, USER_1, priceData, EMPTY_PREVIOUS_DATA
        );
        _waitDelay();
        vm.prank(USER_1);
        protocol.validateClosePosition(address(this), priceData, EMPTY_PREVIOUS_DATA);

        assertEq(USER_1.balance, balanceUserBefore, "validator balance after refund");
        assertEq(address(this).balance, balanceContractBefore, "contract balance after refund");
    }

    /// @dev Allow refund tests
    receive() external payable {
        // test reentrancy
        if (_reenter) {
            test_RevertWhen_validateClosePositionCalledWithReentrancy();
            _reenter = false;
        }
    }
}<|MERGE_RESOLUTION|>--- conflicted
+++ resolved
@@ -166,14 +166,9 @@
 
         vm.expectEmit(true, true, false, false);
         emit ValidatedClosePosition(address(this), address(this), posId, POSITION_AMOUNT, -1);
-<<<<<<< HEAD
         bool success = protocol.validateClosePosition(address(this), priceData, EMPTY_PREVIOUS_DATA);
         assertTrue(success, "success");
-=======
-        protocol.validateClosePosition(address(this), priceData, EMPTY_PREVIOUS_DATA);
-
         assertEq(oracleMiddleware.lastActionId(), actionId, "middleware action ID");
->>>>>>> ceccd7ab
     }
 
     /* -------------------------------------------------------------------------- */
