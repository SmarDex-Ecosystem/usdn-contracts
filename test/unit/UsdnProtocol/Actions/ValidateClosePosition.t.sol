// SPDX-License-Identifier: UNLICENSED
pragma solidity 0.8.20;

import { SafeCast } from "@openzeppelin/contracts/utils/math/SafeCast.sol";
import { FixedPointMathLib } from "solady/src/utils/FixedPointMathLib.sol";

import { UsdnProtocolBaseFixture } from "test/unit/UsdnProtocol/utils/Fixtures.sol";
import { USER_1, DEPLOYER } from "test/utils/Constants.sol";

import {
    LongPendingAction,
    PendingAction,
    Position,
    ProtocolAction,
    PreviousActionsData,
    PositionId
} from "src/interfaces/UsdnProtocol/IUsdnProtocolTypes.sol";
import { InitializableReentrancyGuard } from "src/utils/InitializableReentrancyGuard.sol";

/**
 * @custom:feature The initiate close position functions of the USDN Protocol
 * @custom:background Given a protocol initialized with 10 wstETH in the vault and 5 wstETH in a long position with a
 * leverage of ~2x
 * @custom:and a validated long position of 1 ether with 10x leverage.
 */
contract TestUsdnProtocolActionsValidateClosePosition is UsdnProtocolBaseFixture {
    using SafeCast for uint256;

    struct TestData {
        bytes priceData;
        Position pos;
        uint8 liquidationPenalty;
        uint256 assetBalanceBefore;
        uint256 longBalanceStart;
        uint128 amountToClose;
        LongPendingAction action;
        uint128 liquidationPrice;
        uint256 vaultBalanceBefore;
        uint256 longBalanceBefore;
        uint128 liqPriceWithoutPenalty;
        int256 remainingValue;
        uint256 remainingToTransfer;
        uint256 totalPositionsBefore;
    }

    uint128 private positionAmount = 1 ether;
<<<<<<< HEAD
    int24 private tick;
    uint256 private tickVersion;
    uint256 private index;
    /// @notice Trigger a reentrancy after receiving ether
    bool internal _reenter;
=======
    PositionId private posId;
>>>>>>> 9b4f5a43

    function setUp() public {
        super._setUp(DEFAULT_PARAMS);

        posId = setUpUserPositionInLong(
            OpenParams({
                user: address(this),
                untilAction: ProtocolAction.ValidateOpenPosition,
                positionSize: positionAmount,
                desiredLiqPrice: params.initialPrice - (params.initialPrice / 5),
                price: params.initialPrice
            })
        );
    }

    /* -------------------------------------------------------------------------- */
    /*                                   Reverts                                  */
    /* -------------------------------------------------------------------------- */

    /**
     * @custom:scenario A user tries to validate a close position action with the wrong action pending
     * @custom:given An initiated open position
     * @custom:when The owner of the position calls _validateClosePosition
     * @custom:then The call reverts because the pending action is not ValidateClosePosition
     */
    function test_RevertsWhen_validateClosePositionWithTheWrongPendingAction() external {
        // Setup an initiate action to have a pending validate action for this user
        setUpUserPositionInLong(
            OpenParams({
                user: address(this),
                untilAction: ProtocolAction.InitiateOpenPosition,
                positionSize: positionAmount,
                desiredLiqPrice: params.initialPrice - (params.initialPrice / 5),
                price: params.initialPrice
            })
        );

        bytes memory priceData = abi.encode(params.initialPrice);

        // Try to validate a close position action with a pending action other than ValidateClosePosition
        vm.expectRevert(abi.encodeWithSelector(UsdnProtocolInvalidPendingAction.selector));
        protocol.i_validateClosePosition(address(this), priceData);
    }

    /* -------------------------------------------------------------------------- */
    /*                            validateClosePosition                           */
    /* -------------------------------------------------------------------------- */

    /**
     * @custom:scenario A user validate closes a position but sends too much ether
     * @custom:given A validated long position
     * @custom:and oracle validation cost == 0
     * @custom:when User calls validateClosePosition with an amount of ether greater than the validation cost
     * @custom:then The protocol refunds the amount sent
     */
    function test_validateClosePositionRefundExcessEther() external {
        bytes memory priceData = abi.encode(params.initialPrice);
        uint256 etherBalanceBefore = address(this).balance;

        protocol.initiateClosePosition(posId, positionAmount, priceData, EMPTY_PREVIOUS_DATA, address(this));
        _waitDelay();
        protocol.validateClosePosition{ value: 1 ether }(priceData, EMPTY_PREVIOUS_DATA);

        assertEq(
            etherBalanceBefore,
            address(this).balance,
            "The sent ether should have been refunded as none of it was spent"
        );
    }

    /**
     * @custom:scenario A user validate closes a position with a pending action
     * @custom:given A validated long position
     * @custom:and an initiated open position action from another user
     * @custom:when User calls validateClosePosition with valid price data for the pending action
     * @custom:then The user validates the pending action
     */
    function test_validateClosePositionValidatePendingAction() external {
        bytes memory priceData = abi.encode(params.initialPrice);
        // Initiate an open position action for another user
        setUpUserPositionInLong(
            OpenParams({
                user: USER_1,
                untilAction: ProtocolAction.InitiateOpenPosition,
                positionSize: positionAmount,
                desiredLiqPrice: params.initialPrice - (params.initialPrice / 5),
                price: params.initialPrice
            })
        );

        protocol.initiateClosePosition(posId, positionAmount, priceData, EMPTY_PREVIOUS_DATA, address(this));

        skip(protocol.getValidationDeadline());

        bytes[] memory previousData = new bytes[](1);
        previousData[0] = priceData;
        uint128[] memory rawIndices = new uint128[](1);
        rawIndices[0] = 1;

        vm.expectEmit(true, true, false, false);
        emit ValidatedOpenPosition(USER_1, USER_1, 0, 0, PositionId(0, 0, 0));
        protocol.validateClosePosition(priceData, PreviousActionsData(previousData, rawIndices));
    }

    /**
     * @custom:scenario A user validate closes a position
     * @custom:given A validated long position
     * @custom:when User calls validateClosePosition
     * @custom:then The user validate his initiated close position action
     */
    function test_validateClosePosition() external {
        bytes memory priceData = abi.encode(params.initialPrice);
        protocol.initiateClosePosition(posId, positionAmount, priceData, EMPTY_PREVIOUS_DATA, address(this));
        _waitDelay();

        vm.expectEmit(true, true, false, false);
        emit ValidatedClosePosition(address(this), address(this), posId, positionAmount, -1);
        protocol.validateClosePosition(priceData, EMPTY_PREVIOUS_DATA);
    }

    /* -------------------------------------------------------------------------- */
    /*                           _validateClosePosition                           */
    /* -------------------------------------------------------------------------- */

    /**
     * @custom:scenario The user validates a close position action
     * @custom:given A validated open position of 1 wsteth
     * @custom:when The user validate the close of the position
     * @custom:then The state of the protocol is updated
     * @custom:and a ValidatedClosePosition event is emitted
     * @custom:and the user receives the position amount
     */
    function test_internalValidateClosePosition() external {
        _internalValidateClosePositionScenario(address(this));
    }

    /**
     * @custom:scenario The user validates a close position action for another recipient
     * @custom:given A validated open position of 1 wsteth
     * @custom:when The user validate the close of the position with another recipient
     * @custom:then The state of the protocol is updated
     * @custom:and a ValidatedClosePosition event is emitted
     * @custom:and the recipient receives the position amount
     */
    function test_internalValidateClosePositionForAnotherUser() external {
        _internalValidateClosePositionScenario(USER_1);
    }

    function _internalValidateClosePositionScenario(address to) internal {
        uint128 price = params.initialPrice;
        bytes memory priceData = abi.encode(price);

        /* ------------------------- Initiate Close Position ------------------------ */
        (Position memory pos, uint8 liquidationPenalty) = protocol.getLongPosition(posId);
        uint256 assetBalanceBefore = protocol.getAsset().balanceOf(to);
        protocol.initiateClosePosition(posId, positionAmount, priceData, EMPTY_PREVIOUS_DATA, to);
        _waitDelay();

        /* ------------------------- Validate Close Position ------------------------ */
        LongPendingAction memory action = protocol.i_toLongPendingAction(protocol.getUserPendingAction(address(this)));
        uint128 totalExpoToClose = FixedPointMathLib.fullMulDiv(pos.totalExpo, positionAmount, pos.amount).toUint128();

        uint256 expectedAmountReceived = protocol.i_assetToRemove(
            price,
            protocol.i_getEffectivePriceForTick(
                protocol.i_calcTickWithoutPenalty(posId.tick, liquidationPenalty), action.closeLiqMultiplier
            ),
            totalExpoToClose
        );

        vm.expectEmit();
        emit ValidatedClosePosition(address(this), to, posId, expectedAmountReceived, -1);
        protocol.i_validateClosePosition(address(this), priceData);

        /* ----------------------------- User's Balance ----------------------------- */
        assertApproxEqAbs(
            assetBalanceBefore + positionAmount,
            wstETH.balanceOf(to),
            1,
            "User should have received the amount to close approximately"
        );
    }

    /// @dev struct to hold the test data to avoid "stack too deep"
    struct InternalValidatePartialClosePosition {
        bytes priceData;
        Position pos;
        uint256 assetBalanceBefore;
        uint128 amountToClose;
        Position posBefore;
        uint8 liquidationPenalty;
        LongPendingAction action;
        uint128 totalExpoToClose;
        uint256 expectedAmountReceived;
        int256 expectedProfit;
        Position posAfter;
    }

    /**
     * @custom:scenario Validate a partial close of a position
     * @custom:given A validated open position
     * @custom:and the initiate position is already done for half of the position
     * @custom:when The owner of the position validates the close position action
     * @custom:then The state of the protocol is updated
     * @custom:and a ValidatedClosePosition event is emitted
     * @custom:and the user receives half of the position amount
     */
    function test_internalValidatePartialClosePosition() external {
        InternalValidatePartialClosePosition memory data;

        data.priceData = abi.encode(params.initialPrice);

        /* ------------------------- Initiate Close Position ------------------------ */
        (data.pos,) = protocol.getLongPosition(posId);
        data.assetBalanceBefore = protocol.getAsset().balanceOf(address(this));
        data.amountToClose = 100_000;
        protocol.initiateClosePosition(posId, data.amountToClose, data.priceData, EMPTY_PREVIOUS_DATA, address(this));
        _waitDelay();

        /* ------------------------- Validate Close Position ------------------------ */
        (data.posBefore, data.liquidationPenalty) = protocol.getLongPosition(posId);
        data.action = protocol.i_toLongPendingAction(protocol.getUserPendingAction(address(this)));
        data.totalExpoToClose =
            FixedPointMathLib.fullMulDiv(data.pos.totalExpo, data.amountToClose, data.pos.amount).toUint128();
        data.expectedAmountReceived = protocol.i_assetToRemove(
            params.initialPrice,
            protocol.i_getEffectivePriceForTick(
                protocol.i_calcTickWithoutPenalty(posId.tick, data.liquidationPenalty), data.action.closeLiqMultiplier
            ),
            data.totalExpoToClose
        );
        data.expectedProfit = int256(data.expectedAmountReceived) - int256(uint256(data.amountToClose));

        // Sanity Check
        // If user is address(0), the position was deleted from the tick array
        assertEq(data.posBefore.user, address(this), "The position should not have been deleted");

        vm.expectEmit();
        emit ValidatedClosePosition(
            address(this), address(this), posId, data.expectedAmountReceived, data.expectedProfit
        );
        protocol.i_validateClosePosition(address(this), data.priceData);

        /* ---------------------------- Position's state ---------------------------- */
        (data.posAfter,) = protocol.getLongPosition(posId);
        assertEq(data.posBefore.user, data.posAfter.user, "The user of the position should not have changed");
        assertEq(
            data.posBefore.timestamp, data.posAfter.timestamp, "Timestamp of the position should have stayed the same"
        );
        assertEq(
            data.posBefore.totalExpo,
            data.posAfter.totalExpo,
            "The total expo should not have changed after the validation"
        );
        assertEq(data.posBefore.amount, data.posAfter.amount, "The amount should not have changed after the validation");

        /* ----------------------------- User's Balance ----------------------------- */
        assertApproxEqAbs(
            data.assetBalanceBefore + data.amountToClose,
            wstETH.balanceOf(address(this)),
            1,
            "User should have received approximately the amount to close"
        );

        /* --------------------- Close the rest of the position --------------------- */
        protocol.initiateClosePosition(
            posId, data.pos.amount - data.amountToClose, data.priceData, EMPTY_PREVIOUS_DATA, address(this)
        );
        _waitDelay();
        data.action = protocol.i_toLongPendingAction(protocol.getUserPendingAction(address(this)));
        data.expectedAmountReceived = protocol.i_assetToRemove(
            params.initialPrice,
            protocol.i_getEffectivePriceForTick(
                protocol.i_calcTickWithoutPenalty(posId.tick, data.liquidationPenalty), data.action.closeLiqMultiplier
            ),
            data.pos.totalExpo - data.totalExpoToClose
        );
        data.expectedProfit =
            int256(data.expectedAmountReceived) - int256(uint256(data.pos.amount - data.amountToClose));

        vm.expectEmit();
        emit ValidatedClosePosition(
            address(this), address(this), posId, data.expectedAmountReceived, data.expectedProfit
        );
        protocol.i_validateClosePosition(address(this), data.priceData);

        (data.posAfter,) = protocol.getLongPosition(posId);
        assertEq(data.posAfter.user, address(0), "The address should be 0x0 (position deleted)");
        assertEq(data.posAfter.amount, 0, "The amount should be 0");
        assertApproxEqAbs(
            data.assetBalanceBefore + data.pos.amount,
            wstETH.balanceOf(address(this)),
            2,
            "User should have received approximately his full amount back"
        );
    }

    /**
     * @custom:scenario Validate a partial close of a position that is losing money
     * @custom:given A validated open position
     * @custom:and The initiate close position is already done for half of the position
     * @custom:and The price dipped below the entry price before the validation
     * @custom:when The owner of the position validates the close position action
     * @custom:then The state of the protocol is updated
     * @custom:and a ValidatedClosePosition event is emitted
     * @custom:and the user receive parts of his funds back
     */
    function test_internalValidatePartialCloseUnderwaterPosition() external {
        bytes memory priceData = abi.encode(params.initialPrice);

        /* ------------------------- Initiate Close Position ------------------------ */
        (Position memory pos, uint8 liquidationPenalty) = protocol.getLongPosition(posId);
        uint256 assetBalanceBefore = protocol.getAsset().balanceOf(address(this));

        uint128 amountToClose = pos.amount / 2;
        protocol.initiateClosePosition(posId, amountToClose, priceData, EMPTY_PREVIOUS_DATA, address(this));
        _waitDelay();

        /* ------------------------- Validate Close Position ------------------------ */
        LongPendingAction memory action = protocol.i_toLongPendingAction(protocol.getUserPendingAction(address(this)));
        uint128 priceAfterInit = params.initialPrice - 50 ether;
        uint256 vaultBalanceBefore =
            uint256(protocol.vaultAssetAvailableWithFunding(priceAfterInit, uint128(block.timestamp)));
        uint256 longBalanceBefore =
            uint256(protocol.longAssetAvailableWithFunding(priceAfterInit, uint128(block.timestamp)));
        uint256 assetToTransfer = protocol.i_assetToRemove(
            priceAfterInit,
            protocol.i_getEffectivePriceForTick(
                protocol.i_calcTickWithoutPenalty(action.tick, liquidationPenalty), action.closeLiqMultiplier
            ),
            action.closePosTotalExpo
        );
        priceData = abi.encode(priceAfterInit);
        int256 pnl = int256(assetToTransfer) - int256(uint256(action.closeAmount));

        assertLt(pnl, 0, "User should have lost money on his position");

        vm.expectEmit();
        emit ValidatedClosePosition(address(this), address(this), posId, assetToTransfer, pnl);
        protocol.i_validateClosePosition(address(this), priceData);

        assertEq(
            protocol.getAsset().balanceOf(address(this)),
            // pnl is a negative value
            assetBalanceBefore + uint256(int128(action.closeAmount) + pnl),
            "User should have received his assets minus his losses"
        );

        /* -------------------------- Balance Vault & Long -------------------------- */
        assertEq(
            protocol.getBalanceVault(),
            vaultBalanceBefore + (action.closeBoundedPositionValue - assetToTransfer),
            "Vault gets the difference"
        );
        assertEq(protocol.getBalanceLong(), longBalanceBefore, "Long balance does not change");
    }

    /**
     * @custom:scenario Validate a partial close of a position that just went in profit
     * @custom:given A validated open position
     * @custom:and The initiate close position is already done for half of the position
     * @custom:and The price increased above by 200$ before the validation
     * @custom:when The owner of the position validates the close position action
     * @custom:then The state of the protocol is updated
     * @custom:and a ValidatedClosePosition event is emitted
     * @custom:and the user receives his funds back + some profits
     */
    function test_internalValidatePartialClosePositionInProfit() external {
        bytes memory priceData = abi.encode(params.initialPrice);

        /* ------------------------- Initiate Close Position ------------------------ */
        (Position memory pos, uint8 liquidationPenalty) = protocol.getLongPosition(posId);
        uint256 assetBalanceBefore = protocol.getAsset().balanceOf(address(this));

        uint128 amountToClose = pos.amount / 2;
        protocol.initiateClosePosition(posId, amountToClose, priceData, EMPTY_PREVIOUS_DATA, address(this));
        _waitDelay();

        /* ------------------------- Validate Close Position ------------------------ */
        LongPendingAction memory action = protocol.i_toLongPendingAction(protocol.getUserPendingAction(address(this)));
        uint128 price = params.initialPrice + 200 ether;
        uint256 vaultBalanceBefore = uint256(protocol.vaultAssetAvailableWithFunding(price, uint128(block.timestamp)));
        uint256 longBalanceBefore = uint256(protocol.longAssetAvailableWithFunding(price, uint128(block.timestamp)));
        uint256 assetToTransfer = protocol.i_assetToRemove(
            price,
            protocol.i_getEffectivePriceForTick(
                protocol.i_calcTickWithoutPenalty(action.tick, liquidationPenalty), action.closeLiqMultiplier
            ),
            action.closePosTotalExpo
        );
        priceData = abi.encode(price);
        int256 profits = int256(assetToTransfer - action.closeAmount);

        assertGt(profits, 0, "User should be in profits");

        vm.expectEmit();
        emit ValidatedClosePosition(address(this), address(this), posId, assetToTransfer, profits);
        protocol.i_validateClosePosition(address(this), priceData);

        assertEq(
            protocol.getAsset().balanceOf(address(this)),
            assetBalanceBefore + action.closeAmount + uint256(profits),
            "User should have received his assets + profits"
        );

        /* -------------------------- Balance Vault & Long -------------------------- */
        assertEq(
            protocol.getBalanceVault(),
            vaultBalanceBefore - (assetToTransfer - action.closeBoundedPositionValue),
            "Balance of the vault should decrease to pay the missing profit"
        );
        assertEq(protocol.getBalanceLong(), longBalanceBefore, "Long balance should not change");
    }

    /**
     * @custom:scenario Validate a partial close of a position that should be liquidated
     * @custom:given A validated open position
     * @custom:and The initiate position is already done for half of the position
     * @custom:and The price dipped below its liquidation price before the validation
     * @custom:when The owner of the position validates the close position action
     * @custom:then The state of the protocol is updated
     * @custom:and a LiquidatedPosition event is emitted
     * @custom:and a LiquidatedTick event is emitted
     * @custom:and the user doesn't receive his funds back
     */
    function test_internalValidatePartialCloseLiquidatePosition() external {
        TestData memory data;
        data.priceData = abi.encode(params.initialPrice);

        /* ------------------------- Initiate Close Position ------------------------ */
        (data.pos, data.liquidationPenalty) = protocol.getLongPosition(posId);
        data.assetBalanceBefore = protocol.getAsset().balanceOf(address(this));
        data.longBalanceStart = protocol.getBalanceLong();

        data.amountToClose = data.pos.amount / 2;
        protocol.initiateClosePosition(posId, data.amountToClose, data.priceData, EMPTY_PREVIOUS_DATA, address(this));
        _waitDelay();

        data.action = protocol.i_toLongPendingAction(protocol.getUserPendingAction(address(this)));
        assertEq(
            protocol.getBalanceLong(),
            data.longBalanceStart - data.action.closeBoundedPositionValue,
            "long balance decreased during initiate"
        );

        /* ------------------------- Validate Close Position ------------------------ */
        // we have no funding, the liq price should not change with time
        data.liquidationPrice = protocol.getEffectivePriceForTick(posId.tick);
        data.vaultBalanceBefore =
            uint256(protocol.vaultAssetAvailableWithFunding(data.liquidationPrice, uint128(block.timestamp)));
        data.longBalanceBefore =
            uint256(protocol.longAssetAvailableWithFunding(data.liquidationPrice, uint128(block.timestamp)));
        // value of the remaining part of the position (not being closed, but will be liquidated)
        data.liqPriceWithoutPenalty = protocol.getEffectivePriceForTick(
            protocol.i_calcTickWithoutPenalty(data.action.tick, data.liquidationPenalty)
        );
        data.remainingValue = protocol.i_positionValue(
            data.liquidationPrice, data.liqPriceWithoutPenalty, data.pos.totalExpo - data.action.closePosTotalExpo
        );
        data.remainingToTransfer = protocol.i_assetToRemove(
            data.liquidationPrice, data.liqPriceWithoutPenalty, data.pos.totalExpo - data.action.closePosTotalExpo
        );

        assertGt(data.remainingValue, 0, "remaining position value should be positive");
        assertEq(data.remainingToTransfer, uint256(data.remainingValue), "asset to transfer vs position value");
        data.totalPositionsBefore = protocol.getTotalLongPositions();
        data.priceData = abi.encode(data.liquidationPrice);

        // Make sure we liquidate the tick and the position at once
        vm.expectEmit(true, true, false, false);
        emit LiquidatedTick(posId.tick, posId.tickVersion, 0, 0, 0);
        vm.expectEmit(true, false, false, false);
        emit LiquidatedPosition(address(this), PositionId(0, 0, 0), 0, 0);
        protocol.i_validateClosePosition(address(this), data.priceData);

        assertEq(
            protocol.getAsset().balanceOf(address(this)),
            data.assetBalanceBefore,
            "User should not have received any asset"
        );

        /* -------------------------- Balance Vault & Long -------------------------- */
        assertEq(
            protocol.getBalanceVault(),
            data.vaultBalanceBefore + data.action.closeBoundedPositionValue + data.remainingToTransfer,
            "Full value of the position should have been transferred to the vault"
        );
        assertEq(
            protocol.getBalanceLong(),
            data.longBalanceBefore - data.remainingToTransfer,
            "Full value of the position should have been removed from the long side"
        );
        assertEq(
            protocol.getTotalLongPositions(), data.totalPositionsBefore - 1, "The position should have been removed"
        );
    }

    /**
     * @custom:scenario Validate a close of a position that should be liquidated
     * @custom:given A validated open position where the initiate close was already done at opening price
     * @custom:and The long balance was decreased by the value of the position that is being closed
     * @custom:when The price dips below the liquidation price
     * @custom:and The `validateClosePosition` is called with a price below liquidation
     * @custom:then The position is liquidated
     * @custom:and The user doesn't receive their funds back
     * @custom:and the vault receives any remaining collateral at the time of `initiateClosePosition`
     */
    function test_internalValidateCloseLiquidatePosition() public {
        // liquidate the position in setup, leaving only the deployer position
        _waitBeforeLiquidation();
        uint256 liquidated = protocol.testLiquidate(abi.encode(7 * params.initialPrice / 10), 10);
        assertEq(liquidated, 1, "liquidated");

        bytes memory priceData = abi.encode(params.initialPrice);

        uint256 longBalanceBefore = protocol.getBalanceLong();

        /* ------------------------- Initiate Close Position ------------------------ */
        posId.tick = protocol.getEffectiveTickForPrice(params.initialPrice / 2)
            + int24(uint24(protocol.getLiquidationPenalty())) * protocol.getTickSpacing();
        posId.tickVersion = 0;
        posId.index = 0;
        (Position memory pos,) = protocol.getLongPosition(PositionId(posId.tick, 0, 0));
        vm.prank(DEPLOYER);
        protocol.initiateClosePosition(posId, pos.amount, priceData, EMPTY_PREVIOUS_DATA, address(this));

        /* ----------------- Validate close position under liq price ---------------- */

        priceData = abi.encode(800 ether);
        skip(1 hours);

        LongPendingAction memory action = protocol.i_toLongPendingAction(protocol.getUserPendingAction(DEPLOYER));
        assertEq(
            protocol.getBalanceLong(), longBalanceBefore - action.closeBoundedPositionValue, "long balance decreased"
        );

        uint256 vaultBalanceBefore = protocol.getBalanceVault();
        uint256 userBalanceBefore = wstETH.balanceOf(DEPLOYER);

        // Make sure we liquidate the position
        vm.expectEmit(true, false, false, false);
        emit LiquidatedPosition(DEPLOYER, PositionId(0, 0, 0), 0, 0);
        protocol.i_validateClosePosition(DEPLOYER, priceData);

        assertEq(
            protocol.getBalanceVault(), vaultBalanceBefore + action.closeBoundedPositionValue, "final vault balance"
        );
        assertEq(protocol.getBalanceLong(), longBalanceBefore - action.closeBoundedPositionValue, "final long balance");
        assertEq(wstETH.balanceOf(DEPLOYER), userBalanceBefore, "user balance");
    }

    /**
     * @custom:scenario The user validates a close position action with a reentrancy attempt
     * @custom:given A validated open position with an initiated close action done
     * @custom:and a user being a smart contract that calls validateClosePosition with too much ether
     * @custom:and a receive() function that calls validateClosePosition again
     * @custom:when The user calls validateClosePosition again from the callback
     * @custom:then The call reverts with InitializableReentrancyGuardReentrantCall
     */
    function test_RevertWhen_validateClosePositionCalledWithReentrancy() public {
        if (_reenter) {
            vm.expectRevert(InitializableReentrancyGuard.InitializableReentrancyGuardReentrantCall.selector);
            protocol.validateClosePosition(abi.encode(params.initialPrice), EMPTY_PREVIOUS_DATA);
            return;
        }

        setUpUserPositionInLong(
            OpenParams({
                user: address(this),
                untilAction: ProtocolAction.InitiateClosePosition,
                positionSize: positionAmount,
                desiredLiqPrice: params.initialPrice - (params.initialPrice / 5),
                price: params.initialPrice
            })
        );

        _reenter = true;
        // If a reentrancy occurred, the function should have been called 2 times
        vm.expectCall(address(protocol), abi.encodeWithSelector(protocol.validateClosePosition.selector), 2);
        // The value sent will cause a refund, which will trigger the receive() function of this contract
        protocol.validateClosePosition{ value: 1 }(abi.encode(params.initialPrice), EMPTY_PREVIOUS_DATA);
    }

    /// @dev Allow refund tests
    receive() external payable {
        // test reentrancy
        if (_reenter) {
            test_RevertWhen_validateClosePositionCalledWithReentrancy();
            _reenter = false;
        }
    }
}<|MERGE_RESOLUTION|>--- conflicted
+++ resolved
@@ -44,15 +44,9 @@
     }
 
     uint128 private positionAmount = 1 ether;
-<<<<<<< HEAD
-    int24 private tick;
-    uint256 private tickVersion;
-    uint256 private index;
+    PositionId private posId;
     /// @notice Trigger a reentrancy after receiving ether
     bool internal _reenter;
-=======
-    PositionId private posId;
->>>>>>> 9b4f5a43
 
     function setUp() public {
         super._setUp(DEFAULT_PARAMS);
