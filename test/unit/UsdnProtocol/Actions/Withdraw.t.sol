--- conflicted
+++ resolved
@@ -87,13 +87,8 @@
         uint256 protocolUsdnInitialShares = usdn.sharesOf(address(protocol));
 
         vm.expectEmit();
-<<<<<<< HEAD
         emit InitiatedWithdrawal(address(this), to, USDN_AMOUNT, block.timestamp); // expected event
-        protocol.initiateWithdrawal(USDN_AMOUNT, currentPrice, EMPTY_PREVIOUS_DATA, to);
-=======
-        emit InitiatedWithdrawal(address(this), USDN_AMOUNT, block.timestamp); // expected event
-        protocol.initiateWithdrawal(withdrawShares, currentPrice, EMPTY_PREVIOUS_DATA);
->>>>>>> 89d86641
+        protocol.initiateWithdrawal(withdrawShares, currentPrice, EMPTY_PREVIOUS_DATA, to);
 
         assertEq(usdn.sharesOf(address(this)), initialUsdnShares - withdrawShares, "usdn user balance");
         assertEq(usdn.sharesOf(address(protocol)), protocolUsdnInitialShares + withdrawShares, "usdn protocol balance");
@@ -110,13 +105,9 @@
         assertTrue(action.action == ProtocolAction.ValidateWithdrawal, "action type");
         assertEq(action.timestamp, block.timestamp, "action timestamp");
         assertEq(action.user, address(this), "action user");
-<<<<<<< HEAD
         assertEq(action.to, to, "action to");
-        assertEq(action.amount, USDN_AMOUNT, "action amount");
-=======
         uint256 shares = protocol.i_mergeWithdrawalAmountParts(action.sharesLSB, action.sharesMSB);
         assertEq(shares, withdrawShares, "action shares");
->>>>>>> 89d86641
 
         // the pending action should be actionable after the validation deadline
         skip(protocol.getValidationDeadline() + 1);
@@ -252,11 +243,7 @@
         protocol.setPositionFeeBps(0); // 0% fees
 
         bytes memory currentPrice = abi.encode(initialPrice);
-<<<<<<< HEAD
-        protocol.initiateWithdrawal(USDN_AMOUNT, currentPrice, EMPTY_PREVIOUS_DATA, to);
-=======
-        protocol.initiateWithdrawal(withdrawShares, currentPrice, EMPTY_PREVIOUS_DATA);
->>>>>>> 89d86641
+        protocol.initiateWithdrawal(withdrawShares, currentPrice, EMPTY_PREVIOUS_DATA, to);
 
         PendingAction memory pending = protocol.getUserPendingAction(address(this));
         WithdrawalPendingAction memory withdrawal = protocol.i_toWithdrawalPendingAction(pending);
