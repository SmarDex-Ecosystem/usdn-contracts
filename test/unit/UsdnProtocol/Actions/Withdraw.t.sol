// SPDX-License-Identifier: UNLICENSED
pragma solidity 0.8.20;

import { FixedPointMathLib } from "solady/src/utils/FixedPointMathLib.sol";
import { SafeCast } from "@openzeppelin/contracts/utils/math/SafeCast.sol";

import { UsdnProtocolBaseFixture } from "test/unit/UsdnProtocol/utils/Fixtures.sol";
import { ADMIN, USER_1 } from "test/utils/Constants.sol";

import {
    PendingAction, ProtocolAction, WithdrawalPendingAction
} from "src/interfaces/UsdnProtocol/IUsdnProtocolTypes.sol";
import { PriceInfo } from "src/interfaces/OracleMiddleware/IOracleMiddlewareTypes.sol";

/**
 * @custom:feature The withdraw function of the USDN Protocol
 * @custom:background Given a protocol initialized with default params
 * @custom:and A user who deposited 1 wstETH at price $2000 to get 2000 USDN
 */
contract TestUsdnProtocolWithdraw is UsdnProtocolBaseFixture {
    using SafeCast for uint256;

    uint128 internal constant DEPOSIT_AMOUNT = 1 ether;
    uint128 internal constant USDN_AMOUNT = 1000 ether;
    uint152 internal withdrawShares;
    uint256 internal initialWstETHBalance;
    uint256 internal initialUsdnBalance;
    uint256 internal initialUsdnShares;

    function setUp() public {
        super._setUp(DEFAULT_PARAMS);
        withdrawShares = USDN_AMOUNT * uint152(usdn.MAX_DIVISOR());
        usdn.approve(address(protocol), type(uint256).max);
        // user deposits wstETH at price $2000
        setUpUserPositionInVault(address(this), ProtocolAction.ValidateDeposit, DEPOSIT_AMOUNT, 2000 ether);
        initialUsdnBalance = usdn.balanceOf(address(this));
        initialUsdnShares = usdn.sharesOf(address(this));
        initialWstETHBalance = wstETH.balanceOf(address(this));
    }

    /**
     * @custom:scenario Test the setup function output
     * @custom:given The user deposited 1 wstETH at price $2000
     * @custom:then The user's USDN balance is 2000 USDN
     * @custom:and The user's wstETH balance is 9 wstETH
     */
    function test_withdrawSetUp() public {
        // Using the price computed with the default position fees
        assertEq(initialUsdnBalance, 2000 * DEPOSIT_AMOUNT, "initial usdn balance");
        assertEq(initialUsdnShares, 2000 * DEPOSIT_AMOUNT * usdn.MAX_DIVISOR(), "initial usdn shares");
        assertEq(initialWstETHBalance, 0, "initial wstETH balance");
    }

    /**
     * @custom:scenario The user initiates a withdrawal for 1000 USDN
     * @custom:given The price of the asset is $3000
     * @custom:when The user initiates a withdrawal for 1000e36 shares of USDN
     * @custom:then The user's USDN shares balance decreases by 1000e36
     * @custom:and The protocol's USDN shares balance increases by 1000e36
     * @custom:and The protocol emits an `InitiatedWithdrawal` event
     * @custom:and The USDN total supply does not change yet
     * @custom:and The protocol's wstETH balance does not change yet
     * @custom:and The user has a pending action of type `InitiateWithdrawal` with the amount of 1000 USDN
     * @custom:and The pending action is not actionable yet
     * @custom:and The pending action is actionable after the validation deadline has elapsed
     */
    function test_initiateWithdraw() public {
        _initiateWithdraw(address(this));
    }

    /**
     * @custom:scenario The user initiates a withdrawal for 1000 USDN with another address as the beneficiary
     * @custom:given The price of the asset is $3000
     * @custom:when The user initiates a withdraw for 1000 USDN with another address as the beneficiary
     * @custom:then The protocol emits an `InitiatedWithdrawal` event with the right beneficiary
     * @custom:and The user has a pending action of type `InitiateWithdrawal` with the right beneficiary
     */
    function test_initiateWithdrawForAnotherAddress() public {
        _initiateWithdraw(USER_1);
    }

    function _initiateWithdraw(address to) internal {
        skip(3600);
        bytes memory currentPrice = abi.encode(uint128(3000 ether));
        uint256 protocolUsdnInitialShares = usdn.sharesOf(address(protocol));

        vm.expectEmit();
        emit InitiatedWithdrawal(address(this), to, USDN_AMOUNT, block.timestamp); // expected event
        protocol.initiateWithdrawal(withdrawShares, currentPrice, EMPTY_PREVIOUS_DATA, to);

        assertEq(usdn.sharesOf(address(this)), initialUsdnShares - withdrawShares, "usdn user balance");
        assertEq(usdn.sharesOf(address(protocol)), protocolUsdnInitialShares + withdrawShares, "usdn protocol balance");
        // no wstETH should be given to the user yet
        assertEq(wstETH.balanceOf(address(this)), initialWstETHBalance, "wstETH user balance");
        // no USDN should be burned yet
        assertEq(usdn.totalSupply(), usdnInitialTotalSupply + initialUsdnBalance, "usdn total supply");
        // the pending action should not yet be actionable by a third party
        (PendingAction[] memory actions, uint128[] memory rawIndices) = protocol.getActionablePendingActions(address(0));
        assertEq(actions.length, 0, "no pending action");

        WithdrawalPendingAction memory action =
            protocol.i_toWithdrawalPendingAction(protocol.getUserPendingAction(address(this)));
<<<<<<< HEAD
        assertTrue(action.common.action == ProtocolAction.ValidateWithdrawal, "action type");
        assertEq(action.common.timestamp, block.timestamp, "action timestamp");
        assertEq(action.common.user, address(this), "action user");
=======
        assertTrue(action.action == ProtocolAction.ValidateWithdrawal, "action type");
        assertEq(action.timestamp, block.timestamp, "action timestamp");
        assertEq(action.user, address(this), "action user");
        assertEq(action.to, to, "action to");
>>>>>>> 257092fd
        uint256 shares = protocol.i_mergeWithdrawalAmountParts(action.sharesLSB, action.sharesMSB);
        assertEq(shares, withdrawShares, "action shares");

        // the pending action should be actionable after the validation deadline
        skip(protocol.getValidationDeadline() + 1);
        (actions, rawIndices) = protocol.getActionablePendingActions(address(0));
<<<<<<< HEAD
        assertEq(actions[0].common.user, address(this), "pending action user");
=======
        assertEq(actions[0].user, address(this), "pending action user");
        assertEq(action.to, to, "pending action user");
>>>>>>> 257092fd
        assertEq(rawIndices[0], 1, "raw index");
    }

    /**
     * @custom:scenario The user initiates a withdrawal for 0 USDN
     * @custom:when The user initiates a withdrawal for 0 USDN
     * @custom:then The protocol reverts with `UsdnProtocolZeroAmount`
     */
    function test_RevertWhen_zeroAmount() public {
        bytes memory currentPrice = abi.encode(uint128(2000 ether));
        vm.expectRevert(UsdnProtocolZeroAmount.selector);
        protocol.initiateWithdrawal(0, currentPrice, EMPTY_PREVIOUS_DATA, address(this));
    }

    /**
     * @custom:scenario The user initiates a deposit with parameter to defined at zero
     * @custom:given An initialized USDN protocol
     * @custom:when The user initiate a withdrawal with parameter to address defined at 0
     * @custom:then The protocol reverts with `UsdnProtocolInvalidAddressTo`
     */
    function test_RevertWhen_zeroAddressTo() public {
        bytes memory currentPrice = abi.encode(uint128(2000 ether));
        vm.expectRevert(UsdnProtocolInvalidAddressTo.selector);
        protocol.initiateWithdrawal(1 ether, currentPrice, EMPTY_PREVIOUS_DATA, address(0));
    }

    /**
     * @custom:scenario The user validates a withdrawal for 1000 USDN while the price increases
     * @custom:given The user initiated a withdrawal for 1000 USDN
     * @custom:and The price of the asset is $2500 at the moment of initiation
     * @custom:and The price of the asset is $3000 at the moment of validation
     * @custom:when The user validates the withdrawal
     * @custom:then The user's wstETH balance increases by 0.425409641068422497
     * @custom:and The USDN total supply decreases by 1000
     * @custom:and The protocol emits a `ValidatedWithdrawal` event with the withdrawn amount of 0.425409641068422497
     */
    function test_validateWithdrawPriceUp() public {
        skip(3600);
        _checkValidateWithdrawWithPrice(
            uint128(2500 ether), uint128(3000 ether), 0.425409641068422497 ether, address(this)
        );
    }

    /**
     * @custom:scenario The user validates a withdrawal for 1000 USDN while the price decreases
     * @custom:given The user initiated a withdrawal for 1000 USDN
     * @custom:and The price of the asset is $2500 at the moment of initiation
     * @custom:and The price of the asset is $2000 at the moment of validation
     * @custom:when The user validates the withdrawal
     * @custom:then The user's wstETH balance increases by 0.455218606057907765
     * @custom:and The USDN total supply decreases by 1000
     * @custom:and The protocol emits a `ValidatedWithdrawal` event with the withdrawn amount of 0.455218606057907765
     */
    function test_validateWithdrawPriceDown() public {
        skip(3600);
        _checkValidateWithdrawWithPrice(
            uint128(2500 ether), uint128(2000 ether), 0.455218606057907765 ether, address(this)
        );
    }

    /**
     * @custom:scenario The user sends too much ether when initiating a withdrawal
     * @custom:given The user withdraws 1 wstETH
     * @custom:when The user sends 0.5 ether as value in the `initiateWithdrawal` call
     * @custom:then The user gets refunded the excess ether (0.5 ether - validationCost)
     */
    function test_initiateWithdrawEtherRefund() public {
        oracleMiddleware.setRequireValidationCost(true); // require 1 wei per validation
        uint256 balanceBefore = address(this).balance;
        bytes memory currentPrice = abi.encode(uint128(2000 ether));
        uint256 validationCost = oracleMiddleware.validationCost(currentPrice, ProtocolAction.InitiateWithdrawal);
        protocol.initiateWithdrawal{ value: validationCost }(
            USDN_AMOUNT, currentPrice, EMPTY_PREVIOUS_DATA, address(this)
        );
        assertEq(address(this).balance, balanceBefore - validationCost, "user balance after refund");
    }

    /**
     * @custom:scenario The user sends too much ether when validating a withdrawal
     * @custom:given The user initiated a withdrawal of 1000 USDN and validates it
     * @custom:when The user sends 0.5 ether as value in the `validateWithdrawal` call
     * @custom:then The user gets refunded the excess ether (0.5 ether - validationCost)
     */
    function test_validateWithdrawEtherRefund() public {
        oracleMiddleware.setRequireValidationCost(true); // require 1 wei per validation
        // initiate
        bytes memory currentPrice = abi.encode(uint128(2000 ether));
        uint256 validationCost = oracleMiddleware.validationCost(currentPrice, ProtocolAction.InitiateWithdrawal);
        protocol.initiateWithdrawal{ value: validationCost }(
            USDN_AMOUNT, currentPrice, EMPTY_PREVIOUS_DATA, address(this)
        );

        _waitDelay();
        // validate
        validationCost = oracleMiddleware.validationCost(currentPrice, ProtocolAction.ValidateWithdrawal);
        uint256 balanceBefore = address(this).balance;
        protocol.validateWithdrawal{ value: 0.5 ether }(currentPrice, EMPTY_PREVIOUS_DATA);
        assertEq(address(this).balance, balanceBefore - validationCost, "user balance after refund");
    }

    /**
     * @custom:scenario The user validates a withdrawal for 1000 USDN with another address as the beneficiary
     * @custom:given The user initiated a withdrawal for 1000 USDN
     * @custom:and The price of the asset is $2000 at the moment of initiation and validation
     * @custom:when The user validates the withdrawal with another address as the beneficiary
     * @custom:then The protocol emits a `ValidatedWithdrawal` event with the right beneficiary
     */
    function test_validateWithdrawDifferentToAddress() public {
        skip(3600);
        _checkValidateWithdrawWithPrice(uint128(2000 ether), uint128(2000 ether), 0.499958641112900829 ether, USER_1);
    }

    /**
     * @dev Create a withdrawal at price `initialPrice`, then validate it at price `assetPrice`, then check the emitted
     * event and the resulting state.
     * @param initialPrice price of the asset at the time of withdrawal initiation
     * @param assetPrice price of the asset at the time of withdrawal validation
     * @param expectedAssetAmount expected amount of asset withdrawn
     */
    function _checkValidateWithdrawWithPrice(
        uint128 initialPrice,
        uint128 assetPrice,
        uint256 expectedAssetAmount,
        address to
    ) public {
        vm.prank(ADMIN);
        protocol.setPositionFeeBps(0); // 0% fees

        bytes memory currentPrice = abi.encode(initialPrice);
        protocol.initiateWithdrawal(withdrawShares, currentPrice, EMPTY_PREVIOUS_DATA, to);

        PendingAction memory pending = protocol.getUserPendingAction(address(this));
        WithdrawalPendingAction memory withdrawal = protocol.i_toWithdrawalPendingAction(pending);

        uint256 vaultBalance = protocol.getBalanceVault(); // save for withdrawn amount calculation in case price
            // decreases

        // wait the required delay between initiation and validation
        _waitDelay();

        currentPrice = abi.encode(assetPrice);

        // if price increases, we need to use the new balance to calculate the withdrawn amount
        if (assetPrice > initialPrice) {
            vaultBalance = uint256(protocol.i_vaultAssetAvailable(assetPrice));
        }

        PriceInfo memory withdrawalPrice = protocol.i_getOraclePrice(
            ProtocolAction.ValidateWithdrawal, withdrawal.common.timestamp, abi.encode(assetPrice)
        );

        // Apply fees on price
        uint256 withdrawalPriceWithFees =
            withdrawalPrice.price - (withdrawalPrice.price * protocol.getPositionFeeBps()) / protocol.BPS_DIVISOR();

        // We calculate the available balance of the vault side, either considering the asset price at the time of the
        // initiate action, or the current price provided for validation. We will use the lower of the two amounts to
        // redeem the underlying asset share.
        uint256 available1 = withdrawal.balanceVault;
        uint256 available2 = uint256(
            protocol.i_vaultAssetAvailable(
                withdrawal.totalExpo,
                withdrawal.balanceVault,
                withdrawal.balanceLong,
                withdrawalPriceWithFees.toUint128(), // new price
                withdrawal.assetPrice // old price
            )
        );
        uint256 available;
        if (available1 <= available2) {
            available = available1;
        } else {
            available = available2;
        }

        uint256 shares = protocol.i_mergeWithdrawalAmountParts(withdrawal.sharesLSB, withdrawal.sharesMSB);
        // assetToTransfer = amountUsdn * usdnPrice / assetPrice = amountUsdn * assetAvailable / totalSupply
        uint256 withdrawnAmount = FixedPointMathLib.fullMulDiv(shares, available, withdrawal.usdnTotalShares);
        assertEq(withdrawnAmount, expectedAssetAmount, "asset amount");

        vm.expectEmit();
<<<<<<< HEAD
        emit ValidatedWithdrawal(address(this), withdrawnAmount, USDN_AMOUNT, withdrawal.common.timestamp);
=======
        emit ValidatedWithdrawal(address(this), to, withdrawnAmount, USDN_AMOUNT, withdrawal.timestamp); // expected
            // event
>>>>>>> 257092fd
        protocol.validateWithdrawal(currentPrice, EMPTY_PREVIOUS_DATA);

        assertEq(usdn.balanceOf(address(this)), initialUsdnBalance - USDN_AMOUNT, "final usdn balance");
        if (to == address(this)) {
            assertEq(wstETH.balanceOf(to), initialWstETHBalance + withdrawnAmount, "final wstETH balance");
        } else {
            assertEq(wstETH.balanceOf(to), withdrawnAmount, "final wstETH balance");
            assertEq(wstETH.balanceOf(address(this)), initialWstETHBalance, "final wstETH balance");
        }
    }

    // test refunds
    receive() external payable { }
}<|MERGE_RESOLUTION|>--- conflicted
+++ resolved
@@ -100,28 +100,18 @@
 
         WithdrawalPendingAction memory action =
             protocol.i_toWithdrawalPendingAction(protocol.getUserPendingAction(address(this)));
-<<<<<<< HEAD
         assertTrue(action.common.action == ProtocolAction.ValidateWithdrawal, "action type");
         assertEq(action.common.timestamp, block.timestamp, "action timestamp");
         assertEq(action.common.user, address(this), "action user");
-=======
-        assertTrue(action.action == ProtocolAction.ValidateWithdrawal, "action type");
-        assertEq(action.timestamp, block.timestamp, "action timestamp");
-        assertEq(action.user, address(this), "action user");
-        assertEq(action.to, to, "action to");
->>>>>>> 257092fd
+        assertEq(action.common.to, to, "action to");
         uint256 shares = protocol.i_mergeWithdrawalAmountParts(action.sharesLSB, action.sharesMSB);
         assertEq(shares, withdrawShares, "action shares");
 
         // the pending action should be actionable after the validation deadline
         skip(protocol.getValidationDeadline() + 1);
         (actions, rawIndices) = protocol.getActionablePendingActions(address(0));
-<<<<<<< HEAD
         assertEq(actions[0].common.user, address(this), "pending action user");
-=======
-        assertEq(actions[0].user, address(this), "pending action user");
-        assertEq(action.to, to, "pending action user");
->>>>>>> 257092fd
+        assertEq(actions[0].common.to, to, "pending action user");
         assertEq(rawIndices[0], 1, "raw index");
     }
 
@@ -303,12 +293,7 @@
         assertEq(withdrawnAmount, expectedAssetAmount, "asset amount");
 
         vm.expectEmit();
-<<<<<<< HEAD
-        emit ValidatedWithdrawal(address(this), withdrawnAmount, USDN_AMOUNT, withdrawal.common.timestamp);
-=======
-        emit ValidatedWithdrawal(address(this), to, withdrawnAmount, USDN_AMOUNT, withdrawal.timestamp); // expected
-            // event
->>>>>>> 257092fd
+        emit ValidatedWithdrawal(address(this), to, withdrawnAmount, USDN_AMOUNT, withdrawal.common.timestamp);
         protocol.validateWithdrawal(currentPrice, EMPTY_PREVIOUS_DATA);
 
         assertEq(usdn.balanceOf(address(this)), initialUsdnBalance - USDN_AMOUNT, "final usdn balance");
