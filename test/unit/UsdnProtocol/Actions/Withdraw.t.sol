// SPDX-License-Identifier: UNLICENSED
pragma solidity 0.8.20;

import { FixedPointMathLib } from "solady/src/utils/FixedPointMathLib.sol";
import { SafeCast } from "@openzeppelin/contracts/utils/math/SafeCast.sol";

import { UsdnProtocolBaseFixture } from "test/unit/UsdnProtocol/utils/Fixtures.sol";
import { ADMIN, USER_1 } from "test/utils/Constants.sol";

import {
    PendingAction, ProtocolAction, WithdrawalPendingAction
} from "src/interfaces/UsdnProtocol/IUsdnProtocolTypes.sol";
import { PriceInfo } from "src/interfaces/OracleMiddleware/IOracleMiddlewareTypes.sol";

/**
 * @custom:feature The withdraw function of the USDN Protocol
 * @custom:background Given a protocol initialized with default params
 * @custom:and A user who deposited 1 wstETH at price $2000 to get 2000 USDN
 */
contract TestUsdnProtocolWithdraw is UsdnProtocolBaseFixture {
    using SafeCast for uint256;

    uint128 internal constant DEPOSIT_AMOUNT = 1 ether;
    uint128 internal constant USDN_AMOUNT = 1000 ether;
    uint152 internal withdrawShares;
    uint256 internal initialWstETHBalance;
    uint256 internal initialUsdnBalance;
    uint256 internal initialUsdnShares;

    function setUp() public {
        super._setUp(DEFAULT_PARAMS);
        withdrawShares = USDN_AMOUNT * uint152(usdn.MAX_DIVISOR());
        usdn.approve(address(protocol), type(uint256).max);
        // user deposits wstETH at price $2000
        setUpUserPositionInVault(address(this), ProtocolAction.ValidateDeposit, DEPOSIT_AMOUNT, 2000 ether);
        initialUsdnBalance = usdn.balanceOf(address(this));
        initialUsdnShares = usdn.sharesOf(address(this));
        initialWstETHBalance = wstETH.balanceOf(address(this));
    }

    /**
     * @custom:scenario Test the setup function output
     * @custom:given The user deposited 1 wstETH at price $2000
     * @custom:then The user's USDN balance is 2000 USDN
     * @custom:and The user's wstETH balance is 9 wstETH
     */
    function test_withdrawSetUp() public {
        // Using the price computed with the default position fees
        assertEq(initialUsdnBalance, 2000 * DEPOSIT_AMOUNT, "initial usdn balance");
        assertEq(initialUsdnShares, 2000 * DEPOSIT_AMOUNT * usdn.MAX_DIVISOR(), "initial usdn shares");
        assertEq(initialWstETHBalance, 0, "initial wstETH balance");
    }

    /**
     * @custom:scenario The user initiates a withdrawal for 1000 USDN
     * @custom:given The price of the asset is $3000
     * @custom:when The user initiates a withdrawal for 1000e36 shares of USDN
     * @custom:then The user's USDN shares balance decreases by 1000e36
     * @custom:and The protocol's USDN shares balance increases by 1000e36
     * @custom:and The protocol emits an `InitiatedWithdrawal` event
     * @custom:and The USDN total supply does not change yet
     * @custom:and The protocol's wstETH balance does not change yet
     * @custom:and The user has a pending action of type `InitiateWithdrawal` with the amount of 1000 USDN
     * @custom:and The pending action is not actionable yet
     * @custom:and The pending action is actionable after the validation deadline has elapsed
     */
    function test_initiateWithdraw() public {
        _initiateWithdraw(address(this));
    }

    /**
     * @custom:scenario The user initiates a withdrawal for 1000 USDN with another address as the beneficiary
     * @custom:given The price of the asset is $3000
     * @custom:when The user initiates a withdraw for 1000 USDN with another address as the beneficiary
     * @custom:then The protocol emits an `InitiatedWithdrawal` event with the right beneficiary
     * @custom:and The user has a pending action of type `InitiateWithdrawal` with the right beneficiary
     */
    function test_initiateWithdrawForAnotherAddress() public {
        _initiateWithdraw(USER_1);
    }

    function _initiateWithdraw(address to) internal {
        skip(3600);
        bytes memory currentPrice = abi.encode(uint128(3000 ether));
        uint256 protocolUsdnInitialShares = usdn.sharesOf(address(protocol));

        vm.expectEmit();
        emit InitiatedWithdrawal(address(this), to, USDN_AMOUNT, block.timestamp); // expected event
        protocol.initiateWithdrawal(withdrawShares, currentPrice, EMPTY_PREVIOUS_DATA, to);

        assertEq(usdn.sharesOf(address(this)), initialUsdnShares - withdrawShares, "usdn user balance");
        assertEq(usdn.sharesOf(address(protocol)), protocolUsdnInitialShares + withdrawShares, "usdn protocol balance");
        // no wstETH should be given to the user yet
        assertEq(wstETH.balanceOf(address(this)), initialWstETHBalance, "wstETH user balance");
        // no USDN should be burned yet
        assertEq(usdn.totalSupply(), usdnInitialTotalSupply + initialUsdnBalance, "usdn total supply");
        // the pending action should not yet be actionable by a third party
        (PendingAction[] memory actions, uint128[] memory rawIndices) = protocol.getActionablePendingActions(address(0));
        assertEq(actions.length, 0, "no pending action");

        WithdrawalPendingAction memory action =
            protocol.i_toWithdrawalPendingAction(protocol.getUserPendingAction(address(this)));
        assertTrue(action.action == ProtocolAction.ValidateWithdrawal, "action type");
        assertEq(action.timestamp, block.timestamp, "action timestamp");
        assertEq(action.user, address(this), "action user");
        assertEq(action.to, to, "action to");
        uint256 shares = protocol.i_mergeWithdrawalAmountParts(action.sharesLSB, action.sharesMSB);
        assertEq(shares, withdrawShares, "action shares");

        // the pending action should be actionable after the validation deadline
        skip(protocol.getValidationDeadline() + 1);
        (actions, rawIndices) = protocol.getActionablePendingActions(address(0));
        assertEq(actions[0].user, address(this), "pending action user");
        assertEq(action.to, to, "pending action user");
        assertEq(rawIndices[0], 1, "raw index");
    }

    /**
<<<<<<< HEAD
     * @custom:scenario The initial open position and a user open position are opened. The price drop and all positions
     * can be liquidated.
     * The first `initiateWithdrawal` liquidate the initial open position but isn't validated as a position must always
     * be liquidated.
     * The second `initiateWithdrawal` liquidate the remaining user open position and can be validated
     * @custom:given The initial open position
     * @custom:and A user open position
     * @custom:and The price drop below all position liquidation price
     * @custom:when The first `initiateWithdrawal` is called
     * @custom:and The initial open position is liquidated
     * @custom:and The user open position still need to be liquidated
     * @custom:and The user withdrawal isn't validated
     * @custom:then The transaction is completed
     * @custom:when The second `initiateWithdrawal` is called
     * @custom:and The remaining user open position is liquidated
     * @custom:and No more position needs to be liquidated
     * @custom:and The user withdrawal is validated
     * @custom:then The transaction is completed
     */
    function test_withdrawalIsPendingLiquidation() public {
        uint128 amount = 10 ether;

        // initial open position
        uint128 initialLiqPriceWithoutPenalty = (params.initialPrice / 2)
            + params.initialPrice / 2 * uint128(protocol.getProtocolFeeBps()) / uint128(protocol.BPS_DIVISOR());
        int24 initialPosTick = protocol.getEffectiveTickForPrice(initialLiqPriceWithoutPenalty)
            + int24(int8(protocol.getLiquidationPenalty())) * protocol.getTickSpacing();
        uint256 initialPosTickVersion = protocol.getTickVersion(initialPosTick);

        // user open position
        (int24 userPosTick, uint256 userPosTickVersion,) = setUpUserPositionInLong(
            USER_1, ProtocolAction.ValidateOpenPosition, amount, params.initialPrice / 4, params.initialPrice
        );

        assertTrue(initialPosTick != userPosTick, "same tick");

        // user deposit position
        setUpUserPositionInVault(USER_1, ProtocolAction.ValidateDeposit, amount, params.initialPrice);

        skip(30 minutes - oracleMiddleware.getValidationDelay());

        {
            uint256 wstethBalanceBefore = wstETH.balanceOf(USER_1);
            uint256 balanceUSDNBefore = usdn.balanceOf(USER_1);
            uint256 balanceETHBefore = USER_1.balance;

            vm.startPrank(USER_1);
            usdn.approve(address(protocol), type(uint256).max);
            protocol.initiateWithdrawal{ value: protocol.getSecurityDepositValue() }(
                uint128(balanceUSDNBefore), abi.encode(params.initialPrice / 10), EMPTY_PREVIOUS_DATA
            );

            _waitDelay();

            vm.expectRevert(UsdnProtocolNoPendingAction.selector);
            protocol.validateWithdrawal(abi.encode(params.initialPrice / 10), EMPTY_PREVIOUS_DATA);

            vm.stopPrank();

            assertEq(balanceETHBefore, USER_1.balance, "user loss eth");
            assertEq(wstethBalanceBefore, wstETH.balanceOf(USER_1), "user wsteth balance changed");
            assertEq(balanceUSDNBefore, usdn.balanceOf(USER_1), "user usdn balance changed");
            assertEq(
                initialPosTickVersion + 1, protocol.getTickVersion(initialPosTick), "initial position is not liquidated"
            );
            assertEq(userPosTickVersion, protocol.getTickVersion(userPosTick), "user position is liquidated");
        }

        skip(30 minutes - oracleMiddleware.getValidationDelay());

        {
            uint256 wstethBalanceBefore = wstETH.balanceOf(USER_1);
            uint256 balanceUSDNBefore = usdn.balanceOf(USER_1);
            uint256 balanceETHBefore = USER_1.balance;

            vm.startPrank(USER_1);

            protocol.initiateWithdrawal{ value: protocol.getSecurityDepositValue() }(
                uint128(balanceUSDNBefore), abi.encode(params.initialPrice / 10), EMPTY_PREVIOUS_DATA
            );

            _waitDelay();

            protocol.validateWithdrawal(abi.encode(params.initialPrice / 10), EMPTY_PREVIOUS_DATA);

            vm.stopPrank();

            assertEq(userPosTickVersion + 1, protocol.getTickVersion(userPosTick), "user position is not liquidated");
            assertEq(balanceETHBefore, USER_1.balance, "user loss eth");
            assertGt(balanceUSDNBefore, usdn.balanceOf(USER_1), "user usdn balance is greater or equal");
            assertLt(wstethBalanceBefore, wstETH.balanceOf(USER_1), "user wsteth balance is lower or equal");
        }
    }

    /**
     * @custom:scenario The user validates a withdrawal for 0 USDN
     * @custom:when The user validates a withdrawal for 0 USDN
=======
     * @custom:scenario The user initiates a withdrawal for 0 USDN
     * @custom:when The user initiates a withdrawal for 0 USDN
>>>>>>> be37f6f9
     * @custom:then The protocol reverts with `UsdnProtocolZeroAmount`
     */
    function test_RevertWhen_zeroAmount() public {
        bytes memory currentPrice = abi.encode(uint128(2000 ether));
        vm.expectRevert(UsdnProtocolZeroAmount.selector);
        protocol.initiateWithdrawal(0, currentPrice, EMPTY_PREVIOUS_DATA, address(this));
    }

    /**
     * @custom:scenario The user initiates a deposit with parameter to defined at zero
     * @custom:given An initialized USDN protocol
     * @custom:when The user initiate a withdrawal with parameter to address defined at 0
     * @custom:then The protocol reverts with `UsdnProtocolInvalidAddressTo`
     */
    function test_RevertWhen_zeroAddressTo() public {
        bytes memory currentPrice = abi.encode(uint128(2000 ether));
        vm.expectRevert(UsdnProtocolInvalidAddressTo.selector);
        protocol.initiateWithdrawal(1 ether, currentPrice, EMPTY_PREVIOUS_DATA, address(0));
    }

    /**
     * @custom:scenario The user validates a withdrawal for 1000 USDN while the price increases
     * @custom:given The user initiated a withdrawal for 1000 USDN
     * @custom:and The price of the asset is $2500 at the moment of initiation
     * @custom:and The price of the asset is $3000 at the moment of validation
     * @custom:when The user validates the withdrawal
     * @custom:then The user's wstETH balance increases by 0.425409641068422497
     * @custom:and The USDN total supply decreases by 1000
     * @custom:and The protocol emits a `ValidatedWithdrawal` event with the withdrawn amount of 0.425409641068422497
     */
    function test_validateWithdrawPriceUp() public {
        skip(3600);
        _checkValidateWithdrawWithPrice(
            uint128(2500 ether), uint128(3000 ether), 0.425409641068422497 ether, address(this)
        );
    }

    /**
     * @custom:scenario The user validates a withdrawal for 1000 USDN while the price decreases
     * @custom:given The user initiated a withdrawal for 1000 USDN
     * @custom:and The price of the asset is $2500 at the moment of initiation
     * @custom:and The price of the asset is $2000 at the moment of validation
     * @custom:when The user validates the withdrawal
     * @custom:then The user's wstETH balance increases by 0.455218606057907765
     * @custom:and The USDN total supply decreases by 1000
     * @custom:and The protocol emits a `ValidatedWithdrawal` event with the withdrawn amount of 0.455218606057907765
     */
    function test_validateWithdrawPriceDown() public {
        skip(3600);
        _checkValidateWithdrawWithPrice(
            uint128(2500 ether), uint128(2000 ether), 0.455218606057907765 ether, address(this)
        );
    }

    /**
     * @custom:scenario The user sends too much ether when initiating a withdrawal
     * @custom:given The user withdraws 1 wstETH
     * @custom:when The user sends 0.5 ether as value in the `initiateWithdrawal` call
     * @custom:then The user gets refunded the excess ether (0.5 ether - validationCost)
     */
    function test_initiateWithdrawEtherRefund() public {
        oracleMiddleware.setRequireValidationCost(true); // require 1 wei per validation
        uint256 balanceBefore = address(this).balance;
        bytes memory currentPrice = abi.encode(uint128(2000 ether));
        uint256 validationCost = oracleMiddleware.validationCost(currentPrice, ProtocolAction.InitiateWithdrawal);
        protocol.initiateWithdrawal{ value: validationCost }(
            USDN_AMOUNT, currentPrice, EMPTY_PREVIOUS_DATA, address(this)
        );
        assertEq(address(this).balance, balanceBefore - validationCost, "user balance after refund");
    }

    /**
     * @custom:scenario The user sends too much ether when validating a withdrawal
     * @custom:given The user initiated a withdrawal of 1000 USDN and validates it
     * @custom:when The user sends 0.5 ether as value in the `validateWithdrawal` call
     * @custom:then The user gets refunded the excess ether (0.5 ether - validationCost)
     */
    function test_validateWithdrawEtherRefund() public {
        oracleMiddleware.setRequireValidationCost(true); // require 1 wei per validation
        // initiate
        bytes memory currentPrice = abi.encode(uint128(2000 ether));
        uint256 validationCost = oracleMiddleware.validationCost(currentPrice, ProtocolAction.InitiateWithdrawal);
        protocol.initiateWithdrawal{ value: validationCost }(
            USDN_AMOUNT, currentPrice, EMPTY_PREVIOUS_DATA, address(this)
        );

        _waitDelay();
        // validate
        validationCost = oracleMiddleware.validationCost(currentPrice, ProtocolAction.ValidateWithdrawal);
        uint256 balanceBefore = address(this).balance;
        protocol.validateWithdrawal{ value: 0.5 ether }(currentPrice, EMPTY_PREVIOUS_DATA);
        assertEq(address(this).balance, balanceBefore - validationCost, "user balance after refund");
    }

    /**
     * @custom:scenario The user validates a withdrawal for 1000 USDN with another address as the beneficiary
     * @custom:given The user initiated a withdrawal for 1000 USDN
     * @custom:and The price of the asset is $2000 at the moment of initiation and validation
     * @custom:when The user validates the withdrawal with another address as the beneficiary
     * @custom:then The protocol emits a `ValidatedWithdrawal` event with the right beneficiary
     */
    function test_validateWithdrawDifferentToAddress() public {
        skip(3600);
        _checkValidateWithdrawWithPrice(uint128(2000 ether), uint128(2000 ether), 0.499958641112900829 ether, USER_1);
    }

    /**
     * @dev Create a withdrawal at price `initialPrice`, then validate it at price `assetPrice`, then check the emitted
     * event and the resulting state.
     * @param initialPrice price of the asset at the time of withdrawal initiation
     * @param assetPrice price of the asset at the time of withdrawal validation
     * @param expectedAssetAmount expected amount of asset withdrawn
     */
    function _checkValidateWithdrawWithPrice(
        uint128 initialPrice,
        uint128 assetPrice,
        uint256 expectedAssetAmount,
        address to
    ) public {
        vm.prank(ADMIN);
        protocol.setPositionFeeBps(0); // 0% fees

        bytes memory currentPrice = abi.encode(initialPrice);
        protocol.initiateWithdrawal(withdrawShares, currentPrice, EMPTY_PREVIOUS_DATA, to);

        PendingAction memory pending = protocol.getUserPendingAction(address(this));
        WithdrawalPendingAction memory withdrawal = protocol.i_toWithdrawalPendingAction(pending);

        uint256 vaultBalance = protocol.getBalanceVault(); // save for withdrawn amount calculation in case price
            // decreases

        // wait the required delay between initiation and validation
        _waitDelay();

        currentPrice = abi.encode(assetPrice);

        // if price increases, we need to use the new balance to calculate the withdrawn amount
        if (assetPrice > initialPrice) {
            vaultBalance = uint256(protocol.i_vaultAssetAvailable(assetPrice));
        }

        PriceInfo memory withdrawalPrice =
            protocol.i_getOraclePrice(ProtocolAction.ValidateWithdrawal, withdrawal.timestamp, abi.encode(assetPrice));

        // Apply fees on price
        uint256 withdrawalPriceWithFees =
            withdrawalPrice.price - (withdrawalPrice.price * protocol.getPositionFeeBps()) / protocol.BPS_DIVISOR();

        // We calculate the available balance of the vault side, either considering the asset price at the time of the
        // initiate action, or the current price provided for validation. We will use the lower of the two amounts to
        // redeem the underlying asset share.
        uint256 available1 = withdrawal.balanceVault;
        uint256 available2 = uint256(
            protocol.i_vaultAssetAvailable(
                withdrawal.totalExpo,
                withdrawal.balanceVault,
                withdrawal.balanceLong,
                withdrawalPriceWithFees.toUint128(), // new price
                withdrawal.assetPrice // old price
            )
        );
        uint256 available;
        if (available1 <= available2) {
            available = available1;
        } else {
            available = available2;
        }

        uint256 shares = protocol.i_mergeWithdrawalAmountParts(withdrawal.sharesLSB, withdrawal.sharesMSB);
        // assetToTransfer = amountUsdn * usdnPrice / assetPrice = amountUsdn * assetAvailable / totalSupply
        uint256 withdrawnAmount = FixedPointMathLib.fullMulDiv(shares, available, withdrawal.usdnTotalShares);
        assertEq(withdrawnAmount, expectedAssetAmount, "asset amount");

        vm.expectEmit();
        emit ValidatedWithdrawal(address(this), to, withdrawnAmount, USDN_AMOUNT, withdrawal.timestamp); // expected
            // event
        protocol.validateWithdrawal(currentPrice, EMPTY_PREVIOUS_DATA);

        assertEq(usdn.balanceOf(address(this)), initialUsdnBalance - USDN_AMOUNT, "final usdn balance");
        if (to == address(this)) {
            assertEq(wstETH.balanceOf(to), initialWstETHBalance + withdrawnAmount, "final wstETH balance");
        } else {
            assertEq(wstETH.balanceOf(to), withdrawnAmount, "final wstETH balance");
            assertEq(wstETH.balanceOf(address(this)), initialWstETHBalance, "final wstETH balance");
        }
    }

    // test refunds
    receive() external payable { }
}<|MERGE_RESOLUTION|>--- conflicted
+++ resolved
@@ -116,7 +116,6 @@
     }
 
     /**
-<<<<<<< HEAD
      * @custom:scenario The initial open position and a user open position are opened. The price drop and all positions
      * can be liquidated.
      * The first `initiateWithdrawal` liquidate the initial open position but isn't validated as a position must always
@@ -148,7 +147,9 @@
 
         // user open position
         (int24 userPosTick, uint256 userPosTickVersion,) = setUpUserPositionInLong(
-            USER_1, ProtocolAction.ValidateOpenPosition, amount, params.initialPrice / 4, params.initialPrice
+            OpenParams(
+                USER_1, ProtocolAction.ValidateOpenPosition, amount, params.initialPrice / 4, params.initialPrice
+            )
         );
 
         assertTrue(initialPosTick != userPosTick, "same tick");
@@ -166,7 +167,7 @@
             vm.startPrank(USER_1);
             usdn.approve(address(protocol), type(uint256).max);
             protocol.initiateWithdrawal{ value: protocol.getSecurityDepositValue() }(
-                uint128(balanceUSDNBefore), abi.encode(params.initialPrice / 10), EMPTY_PREVIOUS_DATA
+                uint128(balanceUSDNBefore), abi.encode(params.initialPrice / 10), EMPTY_PREVIOUS_DATA, USER_1
             );
 
             _waitDelay();
@@ -195,7 +196,7 @@
             vm.startPrank(USER_1);
 
             protocol.initiateWithdrawal{ value: protocol.getSecurityDepositValue() }(
-                uint128(balanceUSDNBefore), abi.encode(params.initialPrice / 10), EMPTY_PREVIOUS_DATA
+                uint128(balanceUSDNBefore), abi.encode(params.initialPrice / 10), EMPTY_PREVIOUS_DATA, USER_1
             );
 
             _waitDelay();
@@ -212,12 +213,8 @@
     }
 
     /**
-     * @custom:scenario The user validates a withdrawal for 0 USDN
-     * @custom:when The user validates a withdrawal for 0 USDN
-=======
      * @custom:scenario The user initiates a withdrawal for 0 USDN
      * @custom:when The user initiates a withdrawal for 0 USDN
->>>>>>> be37f6f9
      * @custom:then The protocol reverts with `UsdnProtocolZeroAmount`
      */
     function test_RevertWhen_zeroAmount() public {
