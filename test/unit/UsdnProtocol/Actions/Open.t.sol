--- conflicted
+++ resolved
@@ -342,15 +342,9 @@
         );
         uint128 expectedPosTotalExpo = protocol.i_calculatePositionTotalExpo(tempPos.amount, newPrice, expectedLiqPrice);
 
-<<<<<<< HEAD
-        vm.expectEmit(true, true, false, false);
-        emit ValidatedOpenPosition(to, to, 0, newPrice, posId);
-        protocol.validateOpenPosition(to, abi.encode(newPrice), EMPTY_PREVIOUS_DATA);
-=======
         vm.expectEmit();
         emit ValidatedOpenPosition(address(this), to, expectedPosTotalExpo, newPrice, posId);
         protocol.validateOpenPosition(abi.encode(newPrice), EMPTY_PREVIOUS_DATA);
->>>>>>> f1b2e825
 
         (Position memory pos,) = protocol.getLongPosition(posId);
         assertEq(pos.user, tempPos.user, "user");
@@ -381,16 +375,7 @@
         int24 liqPenalty = int24(uint24(protocol.getLiquidationPenalty())) * protocol.getTickSpacing();
         // leverage approx 10x
         PositionId memory posId = protocol.initiateOpenPosition(
-<<<<<<< HEAD
-            uint128(LONG_AMOUNT),
-            desiredLiqPrice,
-            abi.encode(CURRENT_PRICE),
-            EMPTY_PREVIOUS_DATA,
-            address(this),
-            address(this)
-=======
             uint128(LONG_AMOUNT), CURRENT_PRICE * 9 / 10, abi.encode(CURRENT_PRICE), EMPTY_PREVIOUS_DATA, address(this)
->>>>>>> f1b2e825
         );
         (Position memory tempPos,) = protocol.getLongPosition(posId);
 
@@ -437,11 +422,7 @@
             testData.validatePrice,
             PositionId(testData.validateTick, testData.validateTickVersion, testData.validateIndex)
         );
-<<<<<<< HEAD
-        protocol.validateOpenPosition(address(this), abi.encode(newPrice), EMPTY_PREVIOUS_DATA);
-=======
-        protocol.validateOpenPosition(abi.encode(testData.validatePrice), EMPTY_PREVIOUS_DATA);
->>>>>>> f1b2e825
+        protocol.validateOpenPosition(address(this), abi.encode(testData.validatePrice), EMPTY_PREVIOUS_DATA);
 
         (Position memory pos,) = protocol.getLongPosition(
             PositionId(testData.validateTick, testData.validateTickVersion, testData.validateIndex)
@@ -552,13 +533,9 @@
             data.validatePrice,
             PositionId(data.validateTick, data.validateTickVersion, data.validateIndex)
         );
-<<<<<<< HEAD
         protocol.validateOpenPosition(address(this), abi.encode(data.validatePrice), EMPTY_PREVIOUS_DATA);
-=======
-        protocol.validateOpenPosition(abi.encode(data.validatePrice), EMPTY_PREVIOUS_DATA);
         (Position memory prevPos,) = protocol.getLongPosition(data.tempPosId);
         assertEq(prevPos.user, address(0), "The previous position should have been deleted from the original tick");
->>>>>>> f1b2e825
     }
 
     /**
