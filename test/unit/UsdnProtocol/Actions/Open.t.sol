--- conflicted
+++ resolved
@@ -98,13 +98,8 @@
             CURRENT_PRICE,
             PositionId(expectedTick, 0, 0)
         ); // expected event
-<<<<<<< HEAD
-        (int24 tick, uint256 tickVersion, uint256 index) = protocol.initiateOpenPosition(
+        PositionId memory posId = protocol.initiateOpenPosition(
             uint128(LONG_AMOUNT), desiredLiqPrice, abi.encode(CURRENT_PRICE), EMPTY_PREVIOUS_DATA, to, address(this)
-=======
-        PositionId memory posId = protocol.initiateOpenPosition(
-            uint128(LONG_AMOUNT), desiredLiqPrice, abi.encode(CURRENT_PRICE), EMPTY_PREVIOUS_DATA, to
->>>>>>> d0f7ee19
         );
         uint256 tickLiqPrice = protocol.getEffectivePriceForTick(protocol.i_calcTickWithoutPenalty(posId.tick));
 
@@ -129,17 +124,10 @@
         assertEq(pendingActions.length, 0, "no pending action");
 
         LongPendingAction memory action = protocol.i_toLongPendingAction(protocol.getUserPendingAction(address(this)));
-<<<<<<< HEAD
-        assertTrue(action.common.action == ProtocolAction.ValidateOpenPosition, "action type");
-        assertEq(action.common.timestamp, block.timestamp, "action timestamp");
-        assertEq(action.common.to, to, "action to");
-        assertEq(action.common.validator, address(this), "action validator");
-=======
         assertTrue(action.action == ProtocolAction.ValidateOpenPosition, "action type");
         assertEq(action.timestamp, block.timestamp, "action timestamp");
-        assertEq(action.user, address(this), "action user");
+        assertEq(action.validator, address(this), "action validator");
         assertEq(action.to, to, "action to");
->>>>>>> d0f7ee19
         assertEq(action.tick, expectedTick, "action tick");
         assertEq(action.tickVersion, 0, "action tickVersion");
         assertEq(action.index, 0, "action index");
@@ -148,11 +136,7 @@
         skip(protocol.getValidationDeadline() + 1);
         (pendingActions,) = protocol.getActionablePendingActions(address(0));
         action = protocol.i_toLongPendingAction(pendingActions[0]);
-<<<<<<< HEAD
-        assertEq(action.common.validator, address(this), "pending action validator");
-=======
-        assertEq(action.user, address(this), "pending action user");
->>>>>>> d0f7ee19
+        assertEq(action.validator, address(this), "pending action validator");
 
         Position memory position;
         (position,) = protocol.getLongPosition(posId);
@@ -203,18 +187,13 @@
             protocol.i_calculatePositionTotalExpo(uint128(LONG_AMOUNT), CURRENT_PRICE, expectedLiqPrice);
 
         // create position which ends up in the same tick
-<<<<<<< HEAD
-        (int24 tick2, uint256 tickVersion, uint256 index) = protocol.initiateOpenPosition(
+        PositionId memory posId2 = protocol.initiateOpenPosition(
             uint128(LONG_AMOUNT),
             desiredLiqPrice,
             abi.encode(CURRENT_PRICE),
             EMPTY_PREVIOUS_DATA,
             address(this),
             address(this)
-=======
-        PositionId memory posId2 = protocol.initiateOpenPosition(
-            uint128(LONG_AMOUNT), desiredLiqPrice, abi.encode(CURRENT_PRICE), EMPTY_PREVIOUS_DATA, address(this)
->>>>>>> d0f7ee19
         );
         assertEq(posId.tick, posId2.tick, "tick is the same");
         (Position memory pos, uint8 liqPenalty) = protocol.getLongPosition(posId);
@@ -346,13 +325,8 @@
     function _validateOpenPositionScenario(address to) internal {
         uint256 initialTotalExpo = protocol.getTotalExpo();
         uint128 desiredLiqPrice = CURRENT_PRICE * 2 / 3; // leverage approx 3x
-<<<<<<< HEAD
-        (int24 tick, uint256 tickVersion, uint256 index) = protocol.initiateOpenPosition(
+        PositionId memory posId = protocol.initiateOpenPosition(
             uint128(LONG_AMOUNT), desiredLiqPrice, abi.encode(CURRENT_PRICE), EMPTY_PREVIOUS_DATA, to, address(this)
-=======
-        PositionId memory posId = protocol.initiateOpenPosition(
-            uint128(LONG_AMOUNT), desiredLiqPrice, abi.encode(CURRENT_PRICE), EMPTY_PREVIOUS_DATA, to
->>>>>>> d0f7ee19
         );
         (Position memory tempPos,) = protocol.getLongPosition(posId);
 
@@ -361,13 +335,8 @@
         uint128 newPrice = CURRENT_PRICE + 100 ether;
 
         vm.expectEmit(true, true, false, false);
-<<<<<<< HEAD
-        emit ValidatedOpenPosition(address(this), to, 0, newPrice, tick, tickVersion, index);
+        emit ValidatedOpenPosition(address(this), to, 0, newPrice, posId);
         protocol.validateOpenPosition(address(this), abi.encode(newPrice), EMPTY_PREVIOUS_DATA);
-=======
-        emit ValidatedOpenPosition(address(this), to, 0, newPrice, posId);
-        protocol.validateOpenPosition(abi.encode(newPrice), EMPTY_PREVIOUS_DATA);
->>>>>>> d0f7ee19
 
         (Position memory pos,) = protocol.getLongPosition(posId);
         assertEq(pos.user, tempPos.user, "user");
@@ -393,18 +362,13 @@
      */
     function test_validateOpenPositionAboveMaxLeverage() public {
         uint128 desiredLiqPrice = CURRENT_PRICE * 9 / 10; // leverage approx 10x
-<<<<<<< HEAD
-        (int24 tick, uint256 tickVersion, uint256 index) = protocol.initiateOpenPosition(
+        PositionId memory posId = protocol.initiateOpenPosition(
             uint128(LONG_AMOUNT),
             desiredLiqPrice,
             abi.encode(CURRENT_PRICE),
             EMPTY_PREVIOUS_DATA,
             address(this),
             address(this)
-=======
-        PositionId memory posId = protocol.initiateOpenPosition(
-            uint128(LONG_AMOUNT), desiredLiqPrice, abi.encode(CURRENT_PRICE), EMPTY_PREVIOUS_DATA, address(this)
->>>>>>> d0f7ee19
         );
         (Position memory tempPos,) = protocol.getLongPosition(posId);
 
@@ -427,15 +391,10 @@
         vm.expectEmit();
         emit LiquidationPriceUpdated(posId, PositionId(newTick, newTickVersion, newIndex));
         vm.expectEmit(true, false, false, false);
-<<<<<<< HEAD
-        emit ValidatedOpenPosition(address(this), address(this), 0, newPrice, newTick, newTickVersion, newIndex);
-        protocol.validateOpenPosition(address(this), abi.encode(newPrice), EMPTY_PREVIOUS_DATA);
-=======
         emit ValidatedOpenPosition(
             address(this), address(this), 0, newPrice, PositionId(newTick, newTickVersion, newIndex)
         );
-        protocol.validateOpenPosition(abi.encode(newPrice), EMPTY_PREVIOUS_DATA);
->>>>>>> d0f7ee19
+        protocol.validateOpenPosition(address(this), abi.encode(newPrice), EMPTY_PREVIOUS_DATA);
 
         (Position memory pos,) = protocol.getLongPosition(PositionId(newTick, newTickVersion, newIndex));
         assertEq(pos.user, tempPos.user, "user");
@@ -486,18 +445,13 @@
         protocol.setLiquidationPenalty(data.originalLiqPenalty);
 
         // initiate deposit with leverage close to 10x
-<<<<<<< HEAD
-        (data.tempTick, data.tempTickVersion, data.tempIndex) = protocol.initiateOpenPosition(
+        data.tempPosId = protocol.initiateOpenPosition(
             uint128(LONG_AMOUNT),
             CURRENT_PRICE * 9 / 10,
             abi.encode(CURRENT_PRICE),
             EMPTY_PREVIOUS_DATA,
             address(this),
             address(this)
-=======
-        data.tempPosId = protocol.initiateOpenPosition(
-            uint128(LONG_AMOUNT), CURRENT_PRICE * 9 / 10, abi.encode(CURRENT_PRICE), EMPTY_PREVIOUS_DATA, address(this)
->>>>>>> d0f7ee19
         );
 
         _waitDelay();
@@ -548,13 +502,8 @@
         bytes memory priceData = abi.encode(uint128(1500 ether));
         // we should be able to open a new position
         vm.expectEmit();
-<<<<<<< HEAD
-        emit StalePendingActionRemoved(address(this), tick, tickVersion, index);
+        emit StalePendingActionRemoved(address(this), posId);
         protocol.initiateOpenPosition(1 ether, 1000 ether, priceData, EMPTY_PREVIOUS_DATA, address(this), address(this));
-=======
-        emit StalePendingActionRemoved(address(this), posId);
-        protocol.initiateOpenPosition(1 ether, 1000 ether, priceData, EMPTY_PREVIOUS_DATA, address(this));
->>>>>>> d0f7ee19
     }
 
     /**
@@ -571,13 +520,8 @@
         bytes memory priceData = abi.encode(uint128(1500 ether));
         // validating the action emits the proper event
         vm.expectEmit();
-<<<<<<< HEAD
-        emit StalePendingActionRemoved(address(this), tick, tickVersion, index);
+        emit StalePendingActionRemoved(address(this), posId);
         protocol.validateOpenPosition(address(this), priceData, EMPTY_PREVIOUS_DATA);
-=======
-        emit StalePendingActionRemoved(address(this), posId);
-        protocol.validateOpenPosition(priceData, EMPTY_PREVIOUS_DATA);
->>>>>>> d0f7ee19
     }
 
     /**
