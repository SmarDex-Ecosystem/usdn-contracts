// SPDX-License-Identifier: UNLICENSED
pragma solidity 0.8.20;

import { ADMIN } from "test/utils/Constants.sol";
import { UsdnProtocolBaseFixture } from "test/unit/UsdnProtocol/utils/Fixtures.sol";

import {
    ProtocolAction,
    LongPendingAction,
    Position,
    PendingAction
} from "src/interfaces/UsdnProtocol/IUsdnProtocolTypes.sol";

/**
 * @custom:feature The open position function of the USDN Protocol
 * @custom:background Given a protocol initialized with default params
 * @custom:and A user with 10 wstETH in their wallet
 */
contract TestUsdnProtocolOpenPosition is UsdnProtocolBaseFixture {
    uint256 internal constant INITIAL_WSTETH_BALANCE = 10 ether;
    uint256 internal constant LONG_AMOUNT = 3 ether;
    uint128 internal constant CURRENT_PRICE = 2000 ether;

    function setUp() public {
        super._setUp(DEFAULT_PARAMS);
        wstETH.mintAndApprove(address(this), INITIAL_WSTETH_BALANCE, address(protocol), type(uint256).max);
    }

    /**
     * @custom:scenario The user initiates an open position action
     * @custom:given The amount of collateral is 1 wstETH and the current price is 2000$
     * @custom:when The user initiates an open position with 1 wstETH and a desired liquidation price of ~1333$ (approx
     * 3x leverage)
     * @custom:then The protocol creates the position and emits the InitiatedOpenPosition event
     * @custom:and the state changes are as expected
     */
    function test_initiateOpenPosition() public {
        uint128 desiredLiqPrice = CURRENT_PRICE * 2 / 3; // leverage approx 3x
        int24 expectedTick = protocol.getEffectiveTickForPrice(desiredLiqPrice);
        uint128 expectedLeverage = uint128(
            (10 ** protocol.LEVERAGE_DECIMALS() * CURRENT_PRICE)
                / (
                    CURRENT_PRICE
                        - protocol.getEffectivePriceForTick(
                            expectedTick - int24(protocol.getLiquidationPenalty()) * protocol.getTickSpacing()
                        )
                )
        );

        // state before opening the position
        uint256 balanceBefore = wstETH.balanceOf(address(this));
        uint256 protocolBalanceBefore = wstETH.balanceOf(address(protocol));
        uint256 totalPositionsBefore = protocol.getTotalLongPositions();
        uint256 totalExpoBefore = protocol.getTotalExpo();
        uint256 balanceLongBefore = uint256(protocol.i_longAssetAvailable(CURRENT_PRICE));

        vm.expectEmit();
        emit InitiatedOpenPosition(
            address(this),
            uint40(block.timestamp),
            expectedLeverage,
            uint128(LONG_AMOUNT),
            CURRENT_PRICE,
            expectedTick,
            0,
            0
        ); // expected event
        (int24 tick, uint256 tickVersion, uint256 index) = protocol.initiateOpenPosition(
            uint128(LONG_AMOUNT), desiredLiqPrice, abi.encode(CURRENT_PRICE), EMPTY_PREVIOUS_DATA
        );
        uint256 tickLiqPrice = protocol.getEffectivePriceForTick(
            tick - int24(protocol.getLiquidationPenalty()) * protocol.getTickSpacing()
        );

        // check state after opening the position
        assertEq(tick, expectedTick, "tick number");
        assertEq(tickVersion, 0, "tick version");
        assertEq(index, 0, "index");

        assertEq(wstETH.balanceOf(address(this)), balanceBefore - LONG_AMOUNT, "user wstETH balance");
        assertEq(wstETH.balanceOf(address(protocol)), protocolBalanceBefore + LONG_AMOUNT, "protocol wstETH balance");
        assertEq(protocol.getTotalLongPositions(), totalPositionsBefore + 1, "total long positions");
        uint256 positionExpo =
            protocol.i_calculatePositionTotalExpo(uint128(LONG_AMOUNT), CURRENT_PRICE, uint128(tickLiqPrice));
        assertEq(protocol.getTotalExpo(), totalExpoBefore + positionExpo, "protocol total expo");
        assertEq(protocol.getTotalExpoByTick(expectedTick), positionExpo, "total expo in tick");
        assertEq(protocol.getPositionsInTick(expectedTick), 1, "positions in tick");
        assertEq(protocol.getBalanceLong(), balanceLongBefore + LONG_AMOUNT, "balance of long side");

        // the pending action should not yet be actionable by a third party
        (PendingAction[] memory pendingActions,) = protocol.getActionablePendingActions(address(0));
        assertEq(pendingActions.length, 0, "no pending action");

        LongPendingAction memory action = protocol.i_toLongPendingAction(protocol.getUserPendingAction(address(this)));
        assertTrue(action.action == ProtocolAction.ValidateOpenPosition, "action type");
        assertEq(action.timestamp, block.timestamp, "action timestamp");
        assertEq(action.user, address(this), "action user");
        assertEq(action.tick, expectedTick, "action tick");
        assertEq(action.tickVersion, 0, "action tickVersion");
        assertEq(action.index, 0, "action index");

        // the pending action should be actionable after the validation deadline
        skip(protocol.getValidationDeadline() + 1);
        (pendingActions,) = protocol.getActionablePendingActions(address(0));
        action = protocol.i_toLongPendingAction(pendingActions[0]);
        assertEq(action.user, address(this), "pending action user");
        vm.stopPrank();
    }

    /**
     * @custom:scenario The user initiates an open position action with a zero amount
     * @custom:when The user initiates an open position with 0 wstETH
     * @custom:then The protocol reverts with UsdnProtocolZeroAmount
     */
    function test_RevertWhen_initiateOpenPositionZeroAmount() public {
        vm.expectRevert(UsdnProtocolZeroAmount.selector);
        protocol.initiateOpenPosition(0, 2000 ether, abi.encode(CURRENT_PRICE), EMPTY_PREVIOUS_DATA);
    }

    /**
     * @custom:scenario The user initiates an open position action with a leverage that's too low
     * @custom:when The user initiates an open position with a desired liquidation price of $0.0000000000001
     * @custom:then The protocol reverts with UsdnProtocolLeverageTooLow
     */
    function test_RevertWhen_initiateOpenPositionLowLeverage() public {
        vm.expectRevert(UsdnProtocolLeverageTooLow.selector);
        protocol.initiateOpenPosition(uint128(LONG_AMOUNT), 100_000, abi.encode(CURRENT_PRICE), EMPTY_PREVIOUS_DATA);
    }

    /**
     * @custom:scenario The user initiates an open position action with a leverage that's too high
     * @custom:given The maximum leverage is 10x and the current price is $2000
     * @custom:when The user initiates an open position with a desired liquidation price of $1854
     * @custom:then The protocol reverts with UsdnProtocolLeverageTooHigh
     */
    function test_RevertWhen_initiateOpenPositionHighLeverage() public {
        // max liquidation price without liquidation penalty
        uint256 maxLiquidationPrice = protocol.i_getLiquidationPrice(CURRENT_PRICE, uint128(protocol.getMaxLeverage()));
        // add 3% to be above max liquidation price including penalty
        uint128 desiredLiqPrice = uint128(maxLiquidationPrice * 1.03 ether / 1 ether);

        vm.expectRevert(UsdnProtocolLeverageTooHigh.selector);
        protocol.initiateOpenPosition(
            uint128(LONG_AMOUNT), desiredLiqPrice, abi.encode(CURRENT_PRICE), EMPTY_PREVIOUS_DATA
        );
    }

    /**
     * @custom:scenario The user initiates an open position action with not enough safety margin
     * @custom:given The safety margin is 2% and the current price is $2000
     * @custom:and The maximum leverage is 100x
     * @custom:when The user initiates an open position with a desired liquidation price of $2000
     * @custom:then The protocol reverts with UsdnProtocolLiquidationPriceSafetyMargin
     */
    function test_RevertWhen_initiateOpenPositionSafetyMargin() public {
        // set the max leverage very high to allow for such a case
        uint8 leverageDecimals = protocol.LEVERAGE_DECIMALS();
        vm.prank(ADMIN);
        protocol.setMaxLeverage(uint128(100 * 10 ** leverageDecimals));

        // calculate expected error values
        uint128 expectedMaxLiqPrice =
            uint128(CURRENT_PRICE * (protocol.BPS_DIVISOR() - protocol.getSafetyMarginBps()) / protocol.BPS_DIVISOR());

        int24 expectedTick = protocol.getEffectiveTickForPrice(CURRENT_PRICE, protocol.getLiquidationMultiplier());
        uint128 expectedLiqPrice = protocol.getEffectivePriceForTick(expectedTick, protocol.getLiquidationMultiplier());

        vm.expectRevert(
            abi.encodeWithSelector(
                UsdnProtocolLiquidationPriceSafetyMargin.selector, expectedLiqPrice, expectedMaxLiqPrice
            )
        );
        protocol.initiateOpenPosition(
            uint128(LONG_AMOUNT), CURRENT_PRICE, abi.encode(CURRENT_PRICE), EMPTY_PREVIOUS_DATA
        );
    }

    /**
     * @custom:scenario The user validates an open position action
     * @custom:given The user has initiated an open position with 1 wstETH and a desired liquidation price of ~1333$
     * @custom:and the price was 2000$ at the moment of initiation
     * @custom:and the price has increased to 2100$
     * @custom:when The user validates the open position with the new price
     * @custom:then The protocol validates the position and emits the ValidatedOpenPosition event
     * @custom:and the position's leverage decreases
     * @custom:and the rest of the state changes as expected
     */
    function test_validateOpenPosition() public {
        uint256 initialTotalExpo = protocol.getTotalExpo();
        uint128 desiredLiqPrice = CURRENT_PRICE * 2 / 3; // leverage approx 3x
        (int24 tick, uint256 tickVersion, uint256 index) = protocol.initiateOpenPosition(
            uint128(LONG_AMOUNT), desiredLiqPrice, abi.encode(CURRENT_PRICE), EMPTY_PREVIOUS_DATA
        );
        Position memory tempPos = protocol.getLongPosition(tick, tickVersion, index);

        _waitDelay();

        uint128 newPrice = CURRENT_PRICE + 100 ether;

        vm.expectEmit(true, false, false, false);
        emit ValidatedOpenPosition(address(this), 0, newPrice, tick, tickVersion, index);
        protocol.validateOpenPosition(abi.encode(newPrice), EMPTY_PREVIOUS_DATA);

        Position memory pos = protocol.getLongPosition(tick, tickVersion, index);
        assertEq(pos.user, tempPos.user, "user");
        assertEq(pos.timestamp, tempPos.timestamp, "timestamp");
        // price increased -> total expo decreased
        assertLt(pos.totalExpo, tempPos.totalExpo, "totalExpo");

        assertEq(protocol.getTotalExpoByTick(tick), pos.totalExpo, "total expo in tick");
        assertEq(protocol.getTotalExpo(), initialTotalExpo + pos.totalExpo, "total expo");
    }

    /**
     * @custom:scenario The user validates an open position action with a price that would increase the leverage above
     * the maximum allowed leverage
     * @custom:given The user has initiated an open position with 1 wstETH and a desired liquidation price of ~1800$
     * @custom:and the price was 2000$ at the moment of initiation
     * @custom:and the price has decreased to 1900$
     * @custom:when The user validates the open position with the new price
     * @custom:then The protocol validates the position and emits the ValidatedOpenPosition event
     * @custom:and the position is moved to another lower tick (to avoid exceeding the max leverage)
     * @custom:and the position's leverage stays below the max leverage
     */
    function test_validateOpenPositionAboveMaxLeverage() public {
        uint128 desiredLiqPrice = CURRENT_PRICE * 9 / 10; // leverage approx 10x
        (int24 tick, uint256 tickVersion, uint256 index) = protocol.initiateOpenPosition(
            uint128(LONG_AMOUNT), desiredLiqPrice, abi.encode(CURRENT_PRICE), EMPTY_PREVIOUS_DATA
        );
        Position memory tempPos = protocol.getLongPosition(tick, tickVersion, index);

        _waitDelay();

        uint128 newPrice = CURRENT_PRICE - 100 ether;
        uint128 newLiqPrice = protocol.i_getLiquidationPrice(newPrice, uint128(protocol.getMaxLeverage()));
        int24 newTick = protocol.getEffectiveTickForPrice(newLiqPrice)
            + int24(protocol.getLiquidationPenalty()) * protocol.getTickSpacing();
        uint256 newTickVersion = protocol.getTickVersion(newTick);
        uint256 newIndex = protocol.getPositionsInTick(newTick);

        vm.expectEmit();
        emit LiquidationPriceUpdated(tick, tickVersion, index, newTick, newTickVersion, newIndex);
        vm.expectEmit(true, false, false, false);
        emit ValidatedOpenPosition(address(this), 0, newPrice, newTick, newTickVersion, newIndex);
        protocol.validateOpenPosition(abi.encode(newPrice), EMPTY_PREVIOUS_DATA);

        Position memory pos = protocol.getLongPosition(newTick, newTickVersion, newIndex);
        assertEq(pos.user, tempPos.user, "user");
        assertEq(pos.timestamp, tempPos.timestamp, "timestamp");
        assertEq(pos.amount, tempPos.amount, "amount");
        assertLt(newTick, tick, "tick");
        assertGt(pos.totalExpo, tempPos.totalExpo, "totalExpo");
    }

    /**
     * @custom:scenario A pending new long position gets liquidated
     * @custom:given A pending new position was liquidated before being validated
     * @custom:and The pending action is stale (tick version mismatch)
     * @custom:when The user opens another position
     * @custom:then The protocol emits a `StalePendingActionRemoved` event
     * @custom:and The transaction does not revert
     */
    function test_stalePendingActionReInit() public {
        (int24 tick, uint256 tickVersion, uint256 index) = _createStalePendingActionHelper();

        wstETH.approve(address(protocol), 4 ether);
        bytes memory priceData = abi.encode(uint128(1500 ether));
        // we should be able to open a new position
        vm.expectEmit();
        emit StalePendingActionRemoved(address(this), tick, tickVersion, index);
        protocol.initiateOpenPosition(4 ether, 1000 ether, priceData, EMPTY_PREVIOUS_DATA);
    }

    /**
     * @custom:scenario A pending new long position gets liquidated and then validated
     * @custom:given A pending new position was liquidated before being validated
     * @custom:and The pending action is stale (tick version mismatch)
     * @custom:when The user tries to validate the pending action
     * @custom:then The protocol emits a `StalePendingActionRemoved` event
     * @custom:and The transaction does not revert
     */
    function test_stalePendingActionValidate() public {
        (int24 tick, uint256 tickVersion, uint256 index) = _createStalePendingActionHelper();

        bytes memory priceData = abi.encode(uint128(1500 ether));
        // validating the action emits the proper event
        vm.expectEmit();
        emit StalePendingActionRemoved(address(this), tick, tickVersion, index);
        protocol.validateOpenPosition(priceData, EMPTY_PREVIOUS_DATA);
    }

    /**
     * @custom:scenario The user sends too much ether when initiating a position opening
     * @custom:given The user opens a position
     * @custom:when The user sends 0.5 ether as value in the `initiateOpenPosition` call
     * @custom:then The user gets refunded the excess ether (0.5 ether - validationCost)
     */
    function test_initiateOpenPositionEtherRefund() public {
        oracleMiddleware.setRequireValidationCost(true); // require 1 wei per validation
        uint256 balanceBefore = address(this).balance;
        bytes memory priceData = abi.encode(uint128(2000 ether));
        uint256 validationCost = oracleMiddleware.validationCost(priceData, ProtocolAction.InitiateOpenPosition);
        protocol.initiateOpenPosition{ value: 0.5 ether }(
            uint128(LONG_AMOUNT), 1000 ether, priceData, EMPTY_PREVIOUS_DATA
        );
        assertEq(address(this).balance, balanceBefore - validationCost, "user balance after refund");
    }

    /**
     * @custom:scenario The user sends too much ether when validate a position opening
     * @custom:given The user has initiated an open position
     * @custom:when The user sends 0.5 ether as value in the `validateOpenPosition` call
     * @custom:then The user gets refunded the excess ether (0.5 ether - validationCost)
     */
    function test_validateOpenPositionEtherRefund() public {
        oracleMiddleware.setRequireValidationCost(true); // require 1 wei per validation

        bytes memory priceData = abi.encode(CURRENT_PRICE);
        uint128 desiredLiqPrice = CURRENT_PRICE * 2 / 3; // leverage approx 3x
        protocol.initiateOpenPosition{
            value: oracleMiddleware.validationCost(priceData, ProtocolAction.InitiateOpenPosition)
        }(uint128(LONG_AMOUNT), desiredLiqPrice, priceData, EMPTY_PREVIOUS_DATA);
        _waitDelay();
        uint256 balanceBefore = address(this).balance;
        uint256 validationCost = oracleMiddleware.validationCost(priceData, ProtocolAction.ValidateOpenPosition);
        protocol.validateOpenPosition{ value: 0.5 ether }(priceData, EMPTY_PREVIOUS_DATA);

        assertEq(address(this).balance, balanceBefore - validationCost, "user balance after refund");
    }

<<<<<<< HEAD
    /**
     * @dev Helper function to initiate a new position and liquidate it before it gets validated
     * @return tick_ The tick of the new position
     * @return tickVersion_ The tick version of the new position
     * @return index_ The index of the new position
     */
    function _createStalePendingActionHelper() internal returns (int24 tick_, uint256 tickVersion_, uint256 index_) {
        // create a pending action with a liquidation price around $1700
        (tick_, tickVersion_, index_) =
            setUpUserPositionInLong(address(this), ProtocolAction.InitiateOpenPosition, 5 ether, 1700 ether, 2000 ether);

        // the price drops to $1500 and the position gets liquidated
        skip(30);
        protocol.liquidate(abi.encode(uint128(1500 ether)), 10);

        // the pending action is stale
        uint256 currentTickVersion = protocol.getTickVersion(tick_);
        PendingAction memory action = protocol.getUserPendingAction(address(this));
        assertEq(action.var3, tickVersion_, "tick version");
        assertTrue(action.var3 != currentTickVersion, "current tick version");
    }

=======
>>>>>>> 27a9ccde
    // test refunds
    receive() external payable { }
}<|MERGE_RESOLUTION|>--- conflicted
+++ resolved
@@ -18,7 +18,7 @@
  */
 contract TestUsdnProtocolOpenPosition is UsdnProtocolBaseFixture {
     uint256 internal constant INITIAL_WSTETH_BALANCE = 10 ether;
-    uint256 internal constant LONG_AMOUNT = 3 ether;
+    uint256 internal constant LONG_AMOUNT = 1 ether;
     uint128 internal constant CURRENT_PRICE = 2000 ether;
 
     function setUp() public {
@@ -263,12 +263,12 @@
     function test_stalePendingActionReInit() public {
         (int24 tick, uint256 tickVersion, uint256 index) = _createStalePendingActionHelper();
 
-        wstETH.approve(address(protocol), 4 ether);
+        wstETH.approve(address(protocol), 1 ether);
         bytes memory priceData = abi.encode(uint128(1500 ether));
         // we should be able to open a new position
         vm.expectEmit();
         emit StalePendingActionRemoved(address(this), tick, tickVersion, index);
-        protocol.initiateOpenPosition(4 ether, 1000 ether, priceData, EMPTY_PREVIOUS_DATA);
+        protocol.initiateOpenPosition(1 ether, 1000 ether, priceData, EMPTY_PREVIOUS_DATA);
     }
 
     /**
@@ -328,31 +328,6 @@
         assertEq(address(this).balance, balanceBefore - validationCost, "user balance after refund");
     }
 
-<<<<<<< HEAD
-    /**
-     * @dev Helper function to initiate a new position and liquidate it before it gets validated
-     * @return tick_ The tick of the new position
-     * @return tickVersion_ The tick version of the new position
-     * @return index_ The index of the new position
-     */
-    function _createStalePendingActionHelper() internal returns (int24 tick_, uint256 tickVersion_, uint256 index_) {
-        // create a pending action with a liquidation price around $1700
-        (tick_, tickVersion_, index_) =
-            setUpUserPositionInLong(address(this), ProtocolAction.InitiateOpenPosition, 5 ether, 1700 ether, 2000 ether);
-
-        // the price drops to $1500 and the position gets liquidated
-        skip(30);
-        protocol.liquidate(abi.encode(uint128(1500 ether)), 10);
-
-        // the pending action is stale
-        uint256 currentTickVersion = protocol.getTickVersion(tick_);
-        PendingAction memory action = protocol.getUserPendingAction(address(this));
-        assertEq(action.var3, tickVersion_, "tick version");
-        assertTrue(action.var3 != currentTickVersion, "current tick version");
-    }
-
-=======
->>>>>>> 27a9ccde
     // test refunds
     receive() external payable { }
 }