--- conflicted
+++ resolved
@@ -74,15 +74,8 @@
     function _initiateOpenPositionScenario(address to) internal {
         uint128 desiredLiqPrice = CURRENT_PRICE * 2 / 3; // leverage approx 3x
         int24 expectedTick = protocol.getEffectiveTickForPrice(desiredLiqPrice);
-<<<<<<< HEAD
-        uint128 liqPriceWithoutPenalty = protocol.getEffectivePriceForTick(
-            expectedTick - int24(uint24(protocol.getLiquidationPenalty())) * protocol.getTickSpacing()
-=======
-        uint128 expectedLeverage = uint128(
-            (10 ** protocol.LEVERAGE_DECIMALS() * CURRENT_PRICE)
-                / (CURRENT_PRICE - protocol.getEffectivePriceForTick(protocol.i_calcTickWithoutPenalty(expectedTick)))
->>>>>>> d0f7ee19
-        );
+        uint128 liqPriceWithoutPenalty =
+            protocol.getEffectivePriceForTick(protocol.i_calcTickWithoutPenalty(expectedTick));
         uint128 expectedPosTotalExpo =
             protocol.i_calculatePositionTotalExpo(uint128(LONG_AMOUNT), CURRENT_PRICE, liqPriceWithoutPenalty);
 
@@ -103,22 +96,11 @@
             expectedPosTotalExpo,
             uint128(LONG_AMOUNT),
             CURRENT_PRICE,
-<<<<<<< HEAD
-            expectedTick,
-            0,
-            0
-        );
-        (int24 tick, uint256 tickVersion, uint256 index) = protocol.initiateOpenPosition(
-            uint128(LONG_AMOUNT), desiredLiqPrice, abi.encode(CURRENT_PRICE), EMPTY_PREVIOUS_DATA, to
-        );
-=======
             PositionId(expectedTick, 0, 0)
-        ); // expected event
+        );
         PositionId memory posId = protocol.initiateOpenPosition(
             uint128(LONG_AMOUNT), desiredLiqPrice, abi.encode(CURRENT_PRICE), EMPTY_PREVIOUS_DATA, to
         );
-        uint256 tickLiqPrice = protocol.getEffectivePriceForTick(protocol.i_calcTickWithoutPenalty(posId.tick));
->>>>>>> d0f7ee19
 
         // check state after opening the position
         assertEq(posId.tick, expectedTick, "tick number");
@@ -320,7 +302,6 @@
 
     function _validateOpenPositionScenario(address to) internal {
         uint256 initialTotalExpo = protocol.getTotalExpo();
-        int24 liqPenalty = int24(uint24(protocol.getLiquidationPenalty())) * protocol.getTickSpacing();
         uint128 desiredLiqPrice = CURRENT_PRICE * 2 / 3; // leverage approx 3x
         PositionId memory posId = protocol.initiateOpenPosition(
             uint128(LONG_AMOUNT), desiredLiqPrice, abi.encode(CURRENT_PRICE), EMPTY_PREVIOUS_DATA, to
@@ -331,7 +312,7 @@
 
         uint128 newPrice = CURRENT_PRICE + 100 ether;
         uint128 expectedLiqPrice = protocol.getEffectivePriceForTick(
-            tick - liqPenalty,
+            protocol.i_calcTickWithoutPenalty(posId.tick),
             uint256(newPrice),
             uint256(
                 protocol.longTradingExpoWithFunding(
@@ -342,13 +323,8 @@
         );
         uint128 expectedPosTotalExpo = protocol.i_calculatePositionTotalExpo(tempPos.amount, newPrice, expectedLiqPrice);
 
-<<<<<<< HEAD
-        vm.expectEmit();
-        emit ValidatedOpenPosition(address(this), to, expectedPosTotalExpo, newPrice, tick, tickVersion, index);
-=======
-        vm.expectEmit(true, true, false, false);
-        emit ValidatedOpenPosition(address(this), to, 0, newPrice, posId);
->>>>>>> d0f7ee19
+        vm.expectEmit();
+        emit ValidatedOpenPosition(address(this), to, expectedPosTotalExpo, newPrice, posId);
         protocol.validateOpenPosition(abi.encode(newPrice), EMPTY_PREVIOUS_DATA);
 
         (Position memory pos,) = protocol.getLongPosition(posId);
@@ -376,22 +352,13 @@
      * @custom:and the position's leverage stays below the max leverage
      */
     function test_validateOpenPositionAboveMaxLeverage() public {
-<<<<<<< HEAD
         TestData memory testData;
         int24 liqPenalty = int24(uint24(protocol.getLiquidationPenalty())) * protocol.getTickSpacing();
         // leverage approx 10x
-        (testData.tempTick, testData.tempTickVersion, testData.tempIndex) = protocol.initiateOpenPosition(
+        PositionId memory posId = protocol.initiateOpenPosition(
             uint128(LONG_AMOUNT), CURRENT_PRICE * 9 / 10, abi.encode(CURRENT_PRICE), EMPTY_PREVIOUS_DATA, address(this)
         );
-        (Position memory tempPos,) =
-            protocol.getLongPosition(testData.tempTick, testData.tempTickVersion, testData.tempIndex);
-=======
-        uint128 desiredLiqPrice = CURRENT_PRICE * 9 / 10; // leverage approx 10x
-        PositionId memory posId = protocol.initiateOpenPosition(
-            uint128(LONG_AMOUNT), desiredLiqPrice, abi.encode(CURRENT_PRICE), EMPTY_PREVIOUS_DATA, address(this)
-        );
         (Position memory tempPos,) = protocol.getLongPosition(posId);
->>>>>>> d0f7ee19
 
         _waitDelay();
 
@@ -425,14 +392,8 @@
             protocol.i_calculatePositionTotalExpo(tempPos.amount, testData.validatePrice, expectedLiqPrice);
 
         vm.expectEmit();
-<<<<<<< HEAD
         emit LiquidationPriceUpdated(
-            testData.tempTick,
-            testData.tempTickVersion,
-            testData.tempIndex,
-            testData.validateTick,
-            testData.validateTickVersion,
-            testData.validateIndex
+            posId, PositionId(testData.validateTick, testData.validateTickVersion, testData.validateIndex)
         );
         vm.expectEmit();
         emit ValidatedOpenPosition(
@@ -440,32 +401,17 @@
             address(this),
             expectedPosTotalExpo,
             testData.validatePrice,
-            testData.validateTick,
-            testData.validateTickVersion,
-            testData.validateIndex
+            PositionId(testData.validateTick, testData.validateTickVersion, testData.validateIndex)
         );
         protocol.validateOpenPosition(abi.encode(testData.validatePrice), EMPTY_PREVIOUS_DATA);
 
-        (Position memory pos,) =
-            protocol.getLongPosition(testData.validateTick, testData.validateTickVersion, testData.validateIndex);
+        (Position memory pos,) = protocol.getLongPosition(
+            PositionId(testData.validateTick, testData.validateTickVersion, testData.validateIndex)
+        );
         assertEq(pos.user, tempPos.user, "user");
         assertEq(pos.timestamp, tempPos.timestamp, "timestamp");
         assertEq(pos.amount, tempPos.amount, "amount");
-        assertLt(testData.validateTick, testData.tempTick, "tick");
-=======
-        emit LiquidationPriceUpdated(posId, PositionId(newTick, newTickVersion, newIndex));
-        vm.expectEmit(true, false, false, false);
-        emit ValidatedOpenPosition(
-            address(this), address(this), 0, newPrice, PositionId(newTick, newTickVersion, newIndex)
-        );
-        protocol.validateOpenPosition(abi.encode(newPrice), EMPTY_PREVIOUS_DATA);
-
-        (Position memory pos,) = protocol.getLongPosition(PositionId(newTick, newTickVersion, newIndex));
-        assertEq(pos.user, tempPos.user, "user");
-        assertEq(pos.timestamp, tempPos.timestamp, "timestamp");
-        assertEq(pos.amount, tempPos.amount, "amount");
-        assertLt(newTick, posId.tick, "tick");
->>>>>>> d0f7ee19
+        assertLt(testData.validateTick, posId.tick, "tick");
         assertGt(pos.totalExpo, tempPos.totalExpo, "totalExpo");
         assertEq(protocol.getBalanceLong(), uint256(longBalanceBefore), "balance of long side unchanged");
     }
@@ -564,7 +510,7 @@
             PositionId(data.validateTick, data.validateTickVersion, data.validateIndex)
         );
         protocol.validateOpenPosition(abi.encode(data.validatePrice), EMPTY_PREVIOUS_DATA);
-        (Position memory prevPos,) = protocol.getLongPosition(data.tempTick, data.tempTickVersion, data.tempIndex);
+        (Position memory prevPos,) = protocol.getLongPosition(data.tempPosId);
         assertEq(prevPos.user, address(0), "The previous position should have been deleted from the original tick");
     }
 
