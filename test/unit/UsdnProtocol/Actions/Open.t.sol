--- conflicted
+++ resolved
@@ -109,30 +109,16 @@
         assertEq(tickVersion, 0, "tick version");
         assertEq(index, 0, "index");
 
-<<<<<<< HEAD
         assertEq(wstETH.balanceOf(address(this)), before.balance - LONG_AMOUNT, "user wstETH balance");
         assertEq(wstETH.balanceOf(address(protocol)), before.protocolBalance + LONG_AMOUNT, "protocol wstETH balance");
         assertEq(protocol.getTotalLongPositions(), before.totalPositions + 1, "total long positions");
         uint256 positionExpo =
             protocol.i_calculatePositionTotalExpo(uint128(LONG_AMOUNT), CURRENT_PRICE, uint128(tickLiqPrice));
         assertEq(protocol.getTotalExpo(), before.totalExpo + positionExpo, "protocol total expo");
-        assertEq(protocol.getTotalExpoByTick(expectedTick), positionExpo, "total expo in tick");
-        assertEq(protocol.getPositionsInTick(expectedTick), 1, "positions in tick");
+        TickData memory tickData = protocol.getTickData(expectedTick);
+        assertEq(tickData.totalExpo, positionExpo, "total expo in tick");
+        assertEq(tickData.totalPos, 1, "positions in tick");
         assertEq(protocol.getBalanceLong(), before.balanceLong + LONG_AMOUNT, "balance of long side");
-=======
-        assertEq(wstETH.balanceOf(address(this)), balanceBefore - LONG_AMOUNT, "user wstETH balance");
-        assertEq(wstETH.balanceOf(address(protocol)), protocolBalanceBefore + LONG_AMOUNT, "protocol wstETH balance");
-        assertEq(protocol.getTotalLongPositions(), totalPositionsBefore + 1, "total long positions");
-        {
-            uint256 positionExpo =
-                protocol.i_calculatePositionTotalExpo(uint128(LONG_AMOUNT), CURRENT_PRICE, uint128(tickLiqPrice));
-            assertEq(protocol.getTotalExpo(), totalExpoBefore + positionExpo, "protocol total expo");
-            TickData memory tickData = protocol.getTickData(expectedTick);
-            assertEq(tickData.totalExpo, positionExpo, "total expo in tick");
-            assertEq(tickData.totalPos, 1, "positions in tick");
-        }
-        assertEq(protocol.getBalanceLong(), balanceLongBefore + LONG_AMOUNT, "balance of long side");
->>>>>>> ed0d4d6e
 
         // the pending action should not yet be actionable by a third party
         (PendingAction[] memory pendingActions,) = protocol.getActionablePendingActions(address(0));
@@ -153,7 +139,8 @@
         action = protocol.i_toLongPendingAction(pendingActions[0]);
         assertEq(action.user, address(this), "pending action user");
 
-        Position memory position = protocol.getLongPosition(tick, tickVersion, index);
+        Position memory position;
+        (position,) = protocol.getLongPosition(tick, tickVersion, index);
         assertEq(position.user, to, "user position");
         assertEq(position.timestamp, action.timestamp, "timestamp position");
         assertEq(position.amount, uint128(LONG_AMOUNT), "amount position");
@@ -178,7 +165,9 @@
         protocol.setLiquidationPenalty(storedLiqPenalty); // set a different liquidation penalty
         // this position is opened to set the liquidation penalty of the tick
         (int24 tick,,) = setUpUserPositionInLong(
-            USER_1, ProtocolAction.ValidateOpenPosition, uint128(LONG_AMOUNT), desiredLiqPrice, CURRENT_PRICE
+            OpenParams(
+                USER_1, ProtocolAction.ValidateOpenPosition, uint128(LONG_AMOUNT), desiredLiqPrice, CURRENT_PRICE
+            )
         );
 
         vm.prank(ADMIN);
@@ -194,7 +183,7 @@
 
         // create position which ends up in the same tick
         (int24 tick2, uint256 tickVersion, uint256 index) = protocol.initiateOpenPosition(
-            uint128(LONG_AMOUNT), desiredLiqPrice, abi.encode(CURRENT_PRICE), EMPTY_PREVIOUS_DATA
+            uint128(LONG_AMOUNT), desiredLiqPrice, abi.encode(CURRENT_PRICE), EMPTY_PREVIOUS_DATA, address(this)
         );
         assertEq(tick2, tick, "tick is the same");
         (Position memory pos, uint8 liqPenalty) = protocol.getLongPosition(tick2, tickVersion, index);
@@ -400,11 +389,13 @@
         vm.prank(ADMIN);
         protocol.setLiquidationPenalty(storedLiqPenalty);
         (int24 otherTick,,) = setUpUserPositionInLong(
-            USER_1,
-            ProtocolAction.ValidateOpenPosition,
-            uint128(LONG_AMOUNT),
-            protocol.getEffectivePriceForTick(validateTick),
-            CURRENT_PRICE
+            OpenParams(
+                USER_1,
+                ProtocolAction.ValidateOpenPosition,
+                uint128(LONG_AMOUNT),
+                protocol.getEffectivePriceForTick(validateTick),
+                CURRENT_PRICE
+            )
         );
         assertEq(otherTick, validateTick, "both positions in same tick");
 
@@ -414,7 +405,7 @@
 
         // initiate deposit with leverage close to 10x
         (int24 tempTick, uint256 tempTickVersion, uint256 tempIndex) = protocol.initiateOpenPosition(
-            uint128(LONG_AMOUNT), desiredLiqPrice, abi.encode(CURRENT_PRICE), EMPTY_PREVIOUS_DATA
+            uint128(LONG_AMOUNT), desiredLiqPrice, abi.encode(CURRENT_PRICE), EMPTY_PREVIOUS_DATA, address(this)
         );
 
         _waitDelay();
@@ -437,7 +428,13 @@
         );
         vm.expectEmit();
         emit ValidatedOpenPosition(
-            address(this), expectedLeverage, validatePrice, validateTick, validateTickVersion, validateIndex
+            address(this),
+            address(this),
+            expectedLeverage,
+            validatePrice,
+            validateTick,
+            validateTickVersion,
+            validateIndex
         );
         protocol.validateOpenPosition(abi.encode(validatePrice), EMPTY_PREVIOUS_DATA);
     }
