--- conflicted
+++ resolved
@@ -63,11 +63,8 @@
         skip(1 weeks);
         // liquidate the default position
         protocol.mockLiquidate(abi.encode(price), 10);
-<<<<<<< HEAD
-=======
 
         uint256 balanceLong = protocol.getBalanceLong();
->>>>>>> ef17cb87
 
         assertEq(protocol.getTotalLongPositions(), 0, "total long positions");
         assertEq(protocol.getLongTradingExpo(price), 0, "long trading expo with funding");
