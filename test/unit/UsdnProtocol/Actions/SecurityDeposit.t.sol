// SPDX-License-Identifier: UNLICENSED
pragma solidity 0.8.26;

import { ADMIN, USER_1, USER_2 } from "../../../utils/Constants.sol";
import { UsdnProtocolBaseFixture } from "../utils/Fixtures.sol";

import { IUsdnProtocolImpl } from "../../../../src/interfaces/UsdnProtocol/IUsdnProtocolImpl.sol";
import { IUsdnProtocolTypes } from "../../../../src/interfaces/UsdnProtocol/IUsdnProtocolTypes.sol";

/**
 * @custom:feature The security deposit of the USDN Protocol
 * @custom:background Given a protocol initialized with default params
 * @custom:and A security deposit of 0.5 ether
 */
contract TestUsdnProtocolSecurityDeposit is UsdnProtocolBaseFixture {
    DummyContract receiverContract = new DummyContract();
    uint64 internal SECURITY_DEPOSIT_VALUE;
    bytes priceData;
    uint256 balanceUser0Before;
    uint256 balanceUser1Before;
    uint256 balanceProtocolBefore;
    uint256 balanceReceiverContractBefore;

    function setUp() public {
        params = DEFAULT_PARAMS;
        params.flags.enableSecurityDeposit = true;
        super._setUp(params);
        wstETH.mintAndApprove(address(this), 1000 ether, address(protocol), type(uint256).max);
        wstETH.mintAndApprove(USER_1, 1000 ether, address(protocol), type(uint256).max);

        priceData = abi.encode(params.initialPrice);

        SECURITY_DEPOSIT_VALUE = protocol.getSecurityDepositValue();
    }

    /* -------------------------------------------------------------------------- */
    /*                             Simple usage tests                             */
    /* -------------------------------------------------------------------------- */

    /**
     * @custom:scenario The user initiates and validates a `deposit` action
     * @custom:given The value of the security deposit is `SECURITY_DEPOSIT_VALUE`
     * @custom:then The protocol takes the security deposit from the user at the initialization of the deposit
     * @custom:and The protocol returns the security deposit to the user at the validation of the deposit
     */
    function test_deposit() public {
        (balanceUser0Before, balanceProtocolBefore,,) = _getBalances();

        protocol.initiateDeposit{ value: SECURITY_DEPOSIT_VALUE }(
<<<<<<< HEAD
            1 ether, address(this), payable(address(this)), priceData, EMPTY_PREVIOUS_DATA
=======
            1 ether,
            DISABLE_SHARES_OUT_MIN,
            address(this),
            payable(address(this)),
            NO_PERMIT2,
            priceData,
            EMPTY_PREVIOUS_DATA
>>>>>>> 4da907db
        );
        _waitDelay();

        assertSecurityDepositPaid();

        protocol.validateDeposit(payable(address(this)), priceData, EMPTY_PREVIOUS_DATA);

        assertBalancesEnd();
    }

    /**
     * @custom:scenario The user initiates and validates a `withdraw` action
     * @custom:given The value of the security deposit is `SECURITY_DEPOSIT_VALUE`
     * @custom:then The protocol takes the security deposit from the user at the initialization of the withdrawal
     * @custom:and The protocol returns the security deposit to the user at the validation of the withdrawal
     */
    function test_withdrawal() public {
        // we create a position to be able to withdraw
        setUpUserPositionInVault(address(this), ProtocolAction.ValidateDeposit, 1 ether, params.initialPrice);
        (balanceUser0Before, balanceProtocolBefore,,) = _getBalances();

        // we initiate a 1 wei withdrawal
        usdn.approve(address(protocol), 1);
        protocol.initiateWithdrawal{ value: SECURITY_DEPOSIT_VALUE }(
            1, DISABLE_AMOUNT_OUT_MIN, address(this), payable(address(this)), priceData, EMPTY_PREVIOUS_DATA
        );
        _waitDelay();

        assertSecurityDepositPaid();

        protocol.validateWithdrawal(payable(address(this)), priceData, EMPTY_PREVIOUS_DATA);

        assertBalancesEnd();
    }

    /**
     * @custom:scenario The user initiates and validates a `close` position action
     * @custom:given The value of the security deposit is `SECURITY_DEPOSIT_VALUE`
     * @custom:then The protocol takes the security deposit from the user at the initialization of the close position
     * @custom:and The protocol returns the security deposit to the user at the validation of the close position
     */
    function test_closePosition() public {
        PositionId memory posId = setUpUserPositionInLong(
            OpenParams({
                user: address(this),
                untilAction: ProtocolAction.ValidateOpenPosition,
                positionSize: 1 ether,
                desiredLiqPrice: params.initialPrice / 2,
                price: params.initialPrice
            })
        );

        (balanceUser0Before, balanceProtocolBefore,,) = _getBalances();

        protocol.initiateClosePosition{ value: SECURITY_DEPOSIT_VALUE }(
            posId, 1 ether, DISABLE_MIN_PRICE, address(this), payable(address(this)), priceData, EMPTY_PREVIOUS_DATA
        );
        _waitDelay();

        assertSecurityDepositPaid();

        protocol.validateClosePosition(payable(address(this)), priceData, EMPTY_PREVIOUS_DATA);

        assertBalancesEnd();
    }

    /**
     * @custom:scenario The user initiates and validates an `open` position action
     * @custom:given The value of the security deposit is `SECURITY_DEPOSIT_VALUE`
     * @custom:then The protocol takes the security deposit from the user at the initialization of the open position
     * @custom:and The protocol returns the security deposit to the user at the validation of the open position
     */
    function test_openPosition() public {
        (balanceUser0Before, balanceProtocolBefore,,) = _getBalances();

        protocol.initiateOpenPosition{ value: SECURITY_DEPOSIT_VALUE }(
            1 ether,
            params.initialPrice / 2,
            type(uint128).max,
            protocol.getMaxLeverage(),
            address(this),
            payable(address(this)),
            priceData,
            EMPTY_PREVIOUS_DATA
        );
        _waitDelay();

        assertSecurityDepositPaid();

        protocol.validateOpenPosition(payable(address(this)), priceData, EMPTY_PREVIOUS_DATA);

        assertBalancesEnd();
    }

    /**
     * @custom:scenario Two users initiate an `open` position and `deposit` actions, and a third user validates both
     * @custom:given The value of the security deposit is `SECURITY_DEPOSIT_VALUE`
     * @custom:then The protocol takes the security deposit from both users at their initializations
     * @custom:then We skip validation deadline + 1
     * @custom:and The protocol returns both security deposits to the third user when
     * validateActionablePendingActions is called
     */
    function test_validateActionablePendingActions() public {
        (balanceUser0Before, balanceProtocolBefore, balanceUser1Before,) = _getBalances();
        uint256 balanceUser2Before = USER_2.balance;

        setUpUserPositionInVault(USER_1, ProtocolAction.InitiateDeposit, 1 ether, params.initialPrice);
        setUpUserPositionInLong(
            OpenParams({
                user: USER_2,
                untilAction: ProtocolAction.InitiateOpenPosition,
                positionSize: 1 ether,
                desiredLiqPrice: params.initialPrice / 2,
                price: params.initialPrice
            })
        );
        _waitBeforeActionablePendingAction();

        assertEq(
            address(protocol).balance,
            balanceProtocolBefore + 2 * SECURITY_DEPOSIT_VALUE,
            "the protocol should have two security deposits"
        );
        assertEq(
            USER_1.balance,
            balanceUser1Before - SECURITY_DEPOSIT_VALUE,
            "the user1 should have paid the security deposit"
        );
        assertEq(
            USER_2.balance,
            balanceUser1Before - SECURITY_DEPOSIT_VALUE,
            "the user2 should have paid the security deposit"
        );

        (, uint128[] memory rawIndices) = protocol.getActionablePendingActions(address(this));
        bytes[] memory previousPriceData = new bytes[](rawIndices.length);
        previousPriceData[0] = priceData;
        previousPriceData[1] = priceData;
        PreviousActionsData memory previousActionsData =
            PreviousActionsData({ priceData: previousPriceData, rawIndices: rawIndices });

        vm.expectEmit();
        emit SecurityDepositRefunded(USER_1, address(this), SECURITY_DEPOSIT_VALUE);
        vm.expectEmit();
        emit SecurityDepositRefunded(USER_2, address(this), SECURITY_DEPOSIT_VALUE);
        protocol.validateActionablePendingActions(previousActionsData, 10);

        assertEq(
            address(this).balance,
            balanceUser0Before + 2 * SECURITY_DEPOSIT_VALUE,
            "the user0 should have retrieved both security deposits from the protocol"
        );
        assertEq(
            address(protocol).balance,
            balanceProtocolBefore,
            "protocol balance after all actions should be the same than at the beginning"
        );
        assertEq(
            USER_1.balance,
            balanceUser1Before - SECURITY_DEPOSIT_VALUE,
            "the user1 should not have retrieved his security deposit"
        );
        assertEq(
            USER_2.balance,
            balanceUser2Before - SECURITY_DEPOSIT_VALUE,
            "the user2 should not have retrieved his security deposit"
        );
    }

    /* -------------------------------------------------------------------------- */
    /*                   Less than security deposit value tests                   */
    /* -------------------------------------------------------------------------- */

    /**
     * @custom:scenario The user initiates a `deposit` action with less than the security deposit value
     * @custom:when The user initiates a deposit with `SECURITY_DEPOSIT_VALUE` - 1 value
     * @custom:then The protocol reverts with {UsdnProtocolSecurityDepositTooLow}
     */
    function test_RevertWhen_securityDeposit_lt_deposit() public {
        vm.expectRevert(UsdnProtocolSecurityDepositTooLow.selector);
        protocol.initiateDeposit{ value: SECURITY_DEPOSIT_VALUE - 1 }(
<<<<<<< HEAD
            1 ether, address(this), payable(address(this)), priceData, EMPTY_PREVIOUS_DATA
=======
            1 ether,
            DISABLE_SHARES_OUT_MIN,
            address(this),
            payable(address(this)),
            NO_PERMIT2,
            priceData,
            EMPTY_PREVIOUS_DATA
>>>>>>> 4da907db
        );
    }

    /**
     * @custom:scenario The user initiates a `withdraw` action with less than the security deposit value
     * @custom:when The user initiates a withdrawal with `SECURITY_DEPOSIT_VALUE` - 1 value
     * @custom:then The protocol reverts with {UsdnProtocolSecurityDepositTooLow}
     */
    function test_RevertWhen_securityDeposit_lt_withdrawal() public {
        setUpUserPositionInVault(address(this), ProtocolAction.ValidateDeposit, 1 ether, params.initialPrice);

        vm.expectRevert(UsdnProtocolSecurityDepositTooLow.selector);
        protocol.initiateWithdrawal{ value: SECURITY_DEPOSIT_VALUE - 1 }(
            1, DISABLE_AMOUNT_OUT_MIN, address(this), payable(address(this)), priceData, EMPTY_PREVIOUS_DATA
        );
    }

    /**
     * @custom:scenario The user initiates an `open` position action with less than the security deposit value
     * @custom:when The user initiates an `open` position with `SECURITY_DEPOSIT_VALUE` - 1 value
     * @custom:then The protocol reverts with {UsdnProtocolSecurityDepositTooLow}
     */
    function test_RevertWhen_securityDeposit_lt_openPosition() public {
        uint256 leverage = protocol.getMaxLeverage();
        vm.expectRevert(UsdnProtocolSecurityDepositTooLow.selector);
        protocol.initiateOpenPosition{ value: SECURITY_DEPOSIT_VALUE - 1 }(
            1 ether,
            params.initialPrice / 2,
            type(uint128).max,
            leverage,
            address(this),
            payable(address(this)),
            priceData,
            EMPTY_PREVIOUS_DATA
        );
    }

    /**
     * @custom:scenario The user initiates a close position action with less than the security deposit value
     * @custom:when The user initiates a close position with `SECURITY_DEPOSIT_VALUE` - 1 value
     * @custom:then The protocol reverts with {UsdnProtocolSecurityDepositTooLow}
     */
    function test_RevertWhen_securityDeposit_lt_closePosition() public {
        PositionId memory posId = setUpUserPositionInLong(
            OpenParams({
                user: address(this),
                untilAction: ProtocolAction.ValidateOpenPosition,
                positionSize: 1 ether,
                desiredLiqPrice: params.initialPrice / 2,
                price: params.initialPrice
            })
        );

        vm.expectRevert(UsdnProtocolSecurityDepositTooLow.selector);
        protocol.initiateClosePosition{ value: SECURITY_DEPOSIT_VALUE - 1 }(
            posId, 1 ether, DISABLE_MIN_PRICE, address(this), payable(address(this)), priceData, EMPTY_PREVIOUS_DATA
        );
    }

    /* -------------------------------------------------------------------------- */
    /*                   More than security deposit value tests                   */
    /* -------------------------------------------------------------------------- */

    /**
     * @custom:scenario The user initiates a `deposit` action with more than the security deposit value
     * @custom:when The user initiates a deposit with `SECURITY_DEPOSIT_VALUE` + 100 value
     * @custom:then The protocol refunds the excess to the user
     */
    function test_gt_deposit() public {
        (balanceUser0Before, balanceProtocolBefore,,) = _getBalances();

        protocol.initiateDeposit{ value: SECURITY_DEPOSIT_VALUE + 100 }(
<<<<<<< HEAD
            1 ether, address(this), payable(address(this)), priceData, EMPTY_PREVIOUS_DATA
=======
            1 ether,
            DISABLE_SHARES_OUT_MIN,
            address(this),
            payable(address(this)),
            NO_PERMIT2,
            priceData,
            EMPTY_PREVIOUS_DATA
>>>>>>> 4da907db
        );
        _waitDelay();

        assertSecurityDepositPaid();
    }

    /**
     * @custom:scenario The user initiates a `withdraw` action with more than the security deposit value
     * @custom:when The user initiates a withdrawal with `SECURITY_DEPOSIT_VALUE` + 100 value
     * @custom:then The protocol refunds the excess to the user
     */
    function test_gt_withdrawal() public {
        setUpUserPositionInVault(address(this), ProtocolAction.ValidateDeposit, 1 ether, params.initialPrice);
        (balanceUser0Before, balanceProtocolBefore,,) = _getBalances();

        usdn.approve(address(protocol), 1);
        protocol.initiateWithdrawal{ value: SECURITY_DEPOSIT_VALUE + 100 }(
            1, DISABLE_AMOUNT_OUT_MIN, address(this), payable(address(this)), priceData, EMPTY_PREVIOUS_DATA
        );
        _waitDelay();

        assertSecurityDepositPaid();
    }

    /**
     * @custom:scenario The user initiates an `open` position action with more than the security deposit value
     * @custom:when The user initiates a deposit with `SECURITY_DEPOSIT_VALUE` + 100 value
     * @custom:then The protocol refunds the excess to the user
     */
    function test_gt_openPosition() public {
        (balanceUser0Before, balanceProtocolBefore,,) = _getBalances();

        protocol.initiateOpenPosition{ value: SECURITY_DEPOSIT_VALUE + 100 }(
            1 ether,
            params.initialPrice / 2,
            type(uint128).max,
            protocol.getMaxLeverage(),
            address(this),
            payable(address(this)),
            priceData,
            EMPTY_PREVIOUS_DATA
        );

        assertSecurityDepositPaid();
    }

    /**
     * @custom:scenario The user initiates a close position action with more than the security deposit value
     * @custom:when The user initiates a close position with `SECURITY_DEPOSIT_VALUE` + 100 value
     * @custom:then The protocol refunds the excess to the user
     */
    function test_gt_closePosition() public {
        PositionId memory posId = setUpUserPositionInLong(
            OpenParams({
                user: address(this),
                untilAction: ProtocolAction.ValidateOpenPosition,
                positionSize: 1 ether,
                desiredLiqPrice: params.initialPrice / 2,
                price: params.initialPrice
            })
        );
        (balanceUser0Before, balanceProtocolBefore,,) = _getBalances();

        protocol.initiateClosePosition{ value: SECURITY_DEPOSIT_VALUE + 100 }(
            posId, 1 ether, DISABLE_MIN_PRICE, address(this), payable(address(this)), priceData, EMPTY_PREVIOUS_DATA
        );
        _waitDelay();

        assertSecurityDepositPaid();
    }

    /* -------------------------------------------------------------------------- */
    /*                            Multiple users tests                            */
    /* -------------------------------------------------------------------------- */

    /**
     * @custom:scenario The user0 initiates a `deposit` action and user1 validates user0 action with a {initiateDeposit}
     * @custom:given The value of the security deposit is `SECURITY_DEPOSIT_VALUE`
     * @custom:when The protocol takes the security deposit from the user0 at the initialization of the deposit
     * @custom:then We skip validation deadline + 1
     * @custom:and The protocol returns the security deposit to the user1 at the initialization of his deposit
     */
    function test_initiateDeposit_multipleUsers() public {
        (balanceUser0Before, balanceProtocolBefore, balanceUser1Before,) = _getBalances();
        uint256 usdnBalanceUser0Before = usdn.balanceOf(address(this));
        uint256 usdnBalanceUser1Before = usdn.balanceOf(USER_1);

        protocol.initiateDeposit{ value: SECURITY_DEPOSIT_VALUE }(
<<<<<<< HEAD
            1 ether, address(this), payable(address(this)), priceData, EMPTY_PREVIOUS_DATA
=======
            1 ether,
            DISABLE_SHARES_OUT_MIN,
            address(this),
            payable(address(this)),
            NO_PERMIT2,
            priceData,
            EMPTY_PREVIOUS_DATA
>>>>>>> 4da907db
        );
        _waitBeforeActionablePendingAction();

        assertSecurityDepositPaid();

        PreviousActionsData memory previousActionsData = _createPrevActionDataStruct(USER_1, false);

        vm.expectEmit();
        emit SecurityDepositRefunded(address(this), USER_1, SECURITY_DEPOSIT_VALUE);
        vm.prank(USER_1);
        protocol.initiateDeposit{ value: SECURITY_DEPOSIT_VALUE }(
<<<<<<< HEAD
            1 ether, USER_1, USER_1, priceData, previousActionsData
=======
            1 ether, DISABLE_SHARES_OUT_MIN, USER_1, USER_1, NO_PERMIT2, priceData, previousActionsData
>>>>>>> 4da907db
        );
        _waitDelay();

        assertRefundEthToUser1();

        vm.prank(USER_1);
        protocol.validateDeposit(USER_1, priceData, EMPTY_PREVIOUS_DATA);

        assertBalancesEndTwoUsers();

        // we assert that both deposits went through
        assertGt(usdn.balanceOf(address(this)), usdnBalanceUser0Before, "user0 should have received usdn");
        assertGt(usdn.balanceOf(USER_1), usdnBalanceUser1Before, "user1 should have received usdn");
    }

    /**
     * @custom:scenario The user0 initiates a `deposit` action and user1 validates user0 action with a {validateDeposit}
     * @custom:given The value of the security deposit is `SECURITY_DEPOSIT_VALUE`
     * @custom:when The protocol takes the security deposit from the user0 at the initialization of the deposit
     * @custom:then We skip validation deadline + 1
     * @custom:and The protocol returns the security deposit to the user1 at the validation of his deposit
     */
    function test_validateDeposit_multipleUsers() public {
        (balanceUser0Before, balanceProtocolBefore, balanceUser1Before,) = _getBalances();
        uint256 usdnBalanceUser0Before = usdn.balanceOf(address(this));
        uint256 usdnBalanceUser1Before = usdn.balanceOf(USER_1);

        protocol.initiateDeposit{ value: SECURITY_DEPOSIT_VALUE }(
<<<<<<< HEAD
            1 ether, address(this), payable(address(this)), priceData, EMPTY_PREVIOUS_DATA
=======
            1 ether,
            DISABLE_SHARES_OUT_MIN,
            address(this),
            payable(address(this)),
            NO_PERMIT2,
            priceData,
            EMPTY_PREVIOUS_DATA
>>>>>>> 4da907db
        );

        assertSecurityDepositPaid();

        vm.prank(USER_1);
        protocol.initiateDeposit{ value: SECURITY_DEPOSIT_VALUE }(
<<<<<<< HEAD
            1 ether, USER_1, USER_1, priceData, EMPTY_PREVIOUS_DATA
=======
            1 ether, DISABLE_SHARES_OUT_MIN, USER_1, USER_1, NO_PERMIT2, priceData, EMPTY_PREVIOUS_DATA
>>>>>>> 4da907db
        );
        _waitBeforeActionablePendingAction();

        assertSecurityDepositPaidTwoUsers();

        PreviousActionsData memory previousActionsData = _createPrevActionDataStruct(USER_1, false);

        vm.expectEmit();
        emit SecurityDepositRefunded(address(this), USER_1, SECURITY_DEPOSIT_VALUE);
        vm.prank(USER_1);
        protocol.validateDeposit(USER_1, priceData, previousActionsData);

        assertBalancesEndTwoUsers();

        // we assert that both deposits went through
        assertGt(usdn.balanceOf(address(this)), usdnBalanceUser0Before, "user0 should have received usdn");
        assertGt(usdn.balanceOf(USER_1), usdnBalanceUser1Before, "user1 should have received usdn");
    }

    /**
     * @custom:scenario The user0 initiates a `withdraw` action and user1 validates user0 action with a
     * {initiateWithdrawal}
     * @custom:given The value of the security deposit is `SECURITY_DEPOSIT_VALUE`
     * @custom:when The protocol takes the security deposit from the user0 at the initialization of the withdrawal
     * @custom:then We skip validation deadline + 1
     * @custom:and The protocol returns the security deposit to the user1 at the initialization of his withdrawal
     */
    function test_initiateWithdrawal_multipleUsers() public {
        (balanceUser0Before, balanceProtocolBefore, balanceUser1Before,) = _getBalances();

        setUpUserPositionInVault(address(this), ProtocolAction.ValidateDeposit, 1 ether, params.initialPrice);
        setUpUserPositionInVault(USER_1, ProtocolAction.ValidateDeposit, 1 ether, params.initialPrice);
        uint256 usdnBalanceUser0Before = usdn.balanceOf(address(this));
        uint256 usdnBalanceUser1Before = usdn.balanceOf(USER_1);

        // we initiate a withdrawal for 1e18 shares of USDN
        usdn.approve(address(protocol), 2);
        protocol.initiateWithdrawal{ value: SECURITY_DEPOSIT_VALUE }(
            1e18, DISABLE_AMOUNT_OUT_MIN, address(this), payable(address(this)), priceData, EMPTY_PREVIOUS_DATA
        );
        _waitBeforeActionablePendingAction();

        assertSecurityDepositPaid();

        PreviousActionsData memory previousActionsData = _createPrevActionDataStruct(USER_1, false);

        vm.startPrank(USER_1);
        usdn.approve(address(protocol), 2);

        vm.expectEmit();
        emit SecurityDepositRefunded(address(this), USER_1, SECURITY_DEPOSIT_VALUE);
        protocol.initiateWithdrawal{ value: SECURITY_DEPOSIT_VALUE }(
            1e18, DISABLE_AMOUNT_OUT_MIN, USER_1, USER_1, priceData, previousActionsData
        );

        _waitDelay();

        assertRefundEthToUser1();

        protocol.validateWithdrawal(USER_1, priceData, EMPTY_PREVIOUS_DATA);
        vm.stopPrank();

        assertBalancesEndTwoUsers();

        // we assert that both withdrawals went through
        assertLt(usdn.balanceOf(address(this)), usdnBalanceUser0Before, "user0 should have received usdn");
        assertLt(usdn.balanceOf(USER_1), usdnBalanceUser1Before, "user1 should have received usdn");
    }

    /**
     * @custom:scenario The user0 initiates a `withdraw` action and user1 validates user0 action with a
     * {validateWithdrawal}
     * @custom:given The value of the security deposit is `SECURITY_DEPOSIT_VALUE`
     * @custom:when The protocol takes the security deposit from the user0 at the initialization of the withdrawal
     * @custom:then We skip validation deadline + 1
     * @custom:and The protocol returns the security deposit to the user1 at the validation of his withdrawal
     */
    function test_validateWithdrawal_multipleUsers() public {
        (balanceUser0Before, balanceProtocolBefore, balanceUser1Before,) = _getBalances();

        setUpUserPositionInVault(address(this), ProtocolAction.ValidateDeposit, 1 ether, params.initialPrice);
        setUpUserPositionInVault(USER_1, ProtocolAction.ValidateDeposit, 1 ether, params.initialPrice);
        uint256 usdnBalanceUser0Before = usdn.balanceOf(address(this));
        uint256 usdnBalanceUser1Before = usdn.balanceOf(USER_1);

        // we initiate a withdrawal for 1e18 shares of USDN
        usdn.approve(address(protocol), 2);
        protocol.initiateWithdrawal{ value: SECURITY_DEPOSIT_VALUE }(
            1e18, DISABLE_AMOUNT_OUT_MIN, address(this), payable(address(this)), priceData, EMPTY_PREVIOUS_DATA
        );
        _waitDelay();

        assertSecurityDepositPaid();

        vm.startPrank(USER_1);
        usdn.approve(address(protocol), 2);
        protocol.initiateWithdrawal{ value: SECURITY_DEPOSIT_VALUE }(
            1e18, DISABLE_AMOUNT_OUT_MIN, USER_1, USER_1, priceData, EMPTY_PREVIOUS_DATA
        );
        _waitBeforeActionablePendingAction();

        assertSecurityDepositPaidTwoUsers();

        PreviousActionsData memory previousActionsData = _createPrevActionDataStruct(USER_1, false);

        vm.expectEmit();
        emit SecurityDepositRefunded(address(this), USER_1, SECURITY_DEPOSIT_VALUE);
        protocol.validateWithdrawal(USER_1, priceData, previousActionsData);
        vm.stopPrank();

        assertBalancesEndTwoUsers();

        // we assert that both withdrawals went through
        assertLt(usdn.balanceOf(address(this)), usdnBalanceUser0Before, "user0 should have received usdn");
        assertLt(usdn.balanceOf(USER_1), usdnBalanceUser1Before, "user1 should have received usdn");
    }

    /**
     * @custom:scenario The user0 initiates a open position action and user1 validates user0 action with a
     * {initiateOpenPosition}
     * @custom:given The value of the security deposit is `SECURITY_DEPOSIT_VALUE`
     * @custom:when The protocol takes the security deposit from the user0 at the initialization of the open position
     * @custom:then We skip validation deadline + 1
     * @custom:and The protocol returns the security deposit to the user1 at the initialization of his open position
     */
    function test_initiateOpenPosition_multipleUsers() public {
        (balanceUser0Before, balanceProtocolBefore, balanceUser1Before,) = _getBalances();

        protocol.initiateOpenPosition{ value: SECURITY_DEPOSIT_VALUE }(
            1 ether,
            params.initialPrice / 2,
            type(uint128).max,
            protocol.getMaxLeverage(),
            address(this),
            payable(address(this)),
            priceData,
            EMPTY_PREVIOUS_DATA
        );
        _waitBeforeActionablePendingAction();

        assertSecurityDepositPaid();

        PreviousActionsData memory previousActionsData = _createPrevActionDataStruct(USER_1, false);

        uint256 leverage = protocol.getMaxLeverage();
        vm.expectEmit();
        emit SecurityDepositRefunded(address(this), USER_1, SECURITY_DEPOSIT_VALUE);
        vm.prank(USER_1);
        protocol.initiateOpenPosition{ value: SECURITY_DEPOSIT_VALUE }(
            1 ether,
            params.initialPrice / 2,
            type(uint128).max,
            leverage,
            USER_1,
            USER_1,
            priceData,
            previousActionsData
        );
        _waitDelay();

        assertRefundEthToUser1();

        vm.prank(USER_1);
        protocol.validateOpenPosition(USER_1, priceData, EMPTY_PREVIOUS_DATA);

        assertBalancesEndTwoUsers();
    }

    /**
     * @custom:scenario The user0 initiates an `open` position action and user1 validates user0 action with a
     * {validateOpenPosition}
     * @custom:given The value of the security deposit is `SECURITY_DEPOSIT_VALUE`
     * @custom:when The protocol takes the security deposit from the user0 at the initialization of the open position
     * @custom:then We skip validation deadline + 1
     * @custom:and The protocol returns the security deposit to the user1 at the validation of his open position
     */
    function test_validateOpenPosition_multipleUsers() public {
        (balanceUser0Before, balanceProtocolBefore, balanceUser1Before,) = _getBalances();

        protocol.initiateOpenPosition{ value: SECURITY_DEPOSIT_VALUE }(
            1 ether,
            params.initialPrice / 2,
            type(uint128).max,
            protocol.getMaxLeverage(),
            address(this),
            payable(address(this)),
            priceData,
            EMPTY_PREVIOUS_DATA
        );

        assertSecurityDepositPaid();
        uint256 leverage = protocol.getMaxLeverage();
        vm.prank(USER_1);
        protocol.initiateOpenPosition{ value: SECURITY_DEPOSIT_VALUE }(
            1 ether,
            params.initialPrice / 2,
            type(uint128).max,
            leverage,
            address(this),
            USER_1,
            priceData,
            EMPTY_PREVIOUS_DATA
        );
        _waitBeforeActionablePendingAction();

        assertSecurityDepositPaidTwoUsers();

        PreviousActionsData memory previousActionsData = _createPrevActionDataStruct(USER_1, false);

        vm.expectEmit();
        emit SecurityDepositRefunded(address(this), USER_1, SECURITY_DEPOSIT_VALUE);
        vm.prank(USER_1);
        protocol.validateOpenPosition(USER_1, priceData, previousActionsData);

        assertBalancesEndTwoUsers();
    }

    /**
     * @custom:scenario The user0 initiates a close position action and user1 validates user0 action
     * @custom:given The value of the security deposit is `SECURITY_DEPOSIT_VALUE`
     * @custom:when The protocol takes the security deposit from the user0 at the initialization of the close position
     * @custom:then We skip validation deadline + 1
     * @custom:and The protocol returns the security deposit to the user1 at the initialization of his close position
     */
    function test_initiateClosePosition_multipleUsers() public {
        (balanceUser0Before, balanceProtocolBefore, balanceUser1Before,) = _getBalances();

        PositionId memory posId = setUpUserPositionInLong(
            OpenParams({
                user: address(this),
                untilAction: ProtocolAction.ValidateOpenPosition,
                positionSize: 1 ether,
                desiredLiqPrice: params.initialPrice / 2,
                price: params.initialPrice
            })
        );
        PositionId memory posId1 = setUpUserPositionInLong(
            OpenParams({
                user: USER_1,
                untilAction: ProtocolAction.ValidateOpenPosition,
                positionSize: 1 ether,
                desiredLiqPrice: params.initialPrice / 2,
                price: params.initialPrice
            })
        );

        protocol.initiateClosePosition{ value: SECURITY_DEPOSIT_VALUE }(
            posId, 1 ether, DISABLE_MIN_PRICE, address(this), payable(address(this)), priceData, EMPTY_PREVIOUS_DATA
        );
        _waitBeforeActionablePendingAction();

        assertSecurityDepositPaid();

        PreviousActionsData memory previousActionsData = _createPrevActionDataStruct(USER_1, false);

        vm.expectEmit();
        emit SecurityDepositRefunded(address(this), USER_1, SECURITY_DEPOSIT_VALUE);
        vm.prank(USER_1);
        protocol.initiateClosePosition{ value: SECURITY_DEPOSIT_VALUE }(
            posId1, 1 ether, DISABLE_MIN_PRICE, USER_1, USER_1, priceData, previousActionsData
        );
        _waitDelay();

        assertRefundEthToUser1();

        vm.prank(USER_1);
        protocol.validateClosePosition(USER_1, priceData, EMPTY_PREVIOUS_DATA);

        assertBalancesEndTwoUsers();
    }

    /**
     * @custom:scenario The user0 initiates a close position action and user1 validates user0 action
     * @custom:given The value of the security deposit is `SECURITY_DEPOSIT_VALUE`
     * @custom:when The protocol takes the security deposit from the user0 at the initialization of the close position
     * @custom:then We skip validation deadline + 1
     * @custom:and The protocol returns the security deposit to the user1 at the validation of his close position
     */
    function test_validateClosePosition_multipleUsers() public {
        (balanceUser0Before, balanceProtocolBefore, balanceUser1Before,) = _getBalances();

        PositionId memory posId = setUpUserPositionInLong(
            OpenParams({
                user: address(this),
                untilAction: ProtocolAction.ValidateOpenPosition,
                positionSize: 1 ether,
                desiredLiqPrice: params.initialPrice / 2,
                price: params.initialPrice
            })
        );
        PositionId memory posId1 = setUpUserPositionInLong(
            OpenParams({
                user: USER_1,
                untilAction: ProtocolAction.ValidateOpenPosition,
                positionSize: 1 ether,
                desiredLiqPrice: params.initialPrice / 2,
                price: params.initialPrice
            })
        );

        protocol.initiateClosePosition{ value: SECURITY_DEPOSIT_VALUE }(
            posId, 1 ether, DISABLE_MIN_PRICE, address(this), payable(address(this)), priceData, EMPTY_PREVIOUS_DATA
        );
        _waitDelay();

        assertSecurityDepositPaid();

        vm.startPrank(USER_1);
        protocol.initiateClosePosition{ value: SECURITY_DEPOSIT_VALUE }(
            posId1, 1 ether, DISABLE_MIN_PRICE, USER_1, USER_1, priceData, EMPTY_PREVIOUS_DATA
        );
        _waitBeforeActionablePendingAction();

        assertSecurityDepositPaidTwoUsers();

        PreviousActionsData memory previousActionsData = _createPrevActionDataStruct(USER_1, false);

        vm.expectEmit();
        emit SecurityDepositRefunded(address(this), USER_1, SECURITY_DEPOSIT_VALUE);
        protocol.validateClosePosition(USER_1, priceData, previousActionsData);
        vm.stopPrank();

        assertBalancesEndTwoUsers();
    }

    /* -------------------------------------------------------------------------- */
    /*                 Change of the security deposit value tests                 */
    /* -------------------------------------------------------------------------- */

    /**
     * @custom:scenario The user initiates and validates a `deposit` action with a change in the security deposit value
     * @custom:given The value of the security deposit is `SECURITY_DEPOSIT_VALUE`
     * @custom:when The protocol takes the security deposit from the user at the initialization of the deposit
     * @custom:then We change the value of the security deposit to SECURITY_DEPOSIT_VALUE / 2
     * @custom:and The protocol returns the security deposit to the user at the validation of the deposit
     * @custom:and The user initiates a `withdraw` action with the new security deposit value
     */
    function test_changeValue() public {
        (balanceUser0Before, balanceProtocolBefore,,) = _getBalances();
        uint64 newSecurityDepositValue = SECURITY_DEPOSIT_VALUE / 2;

        protocol.initiateDeposit{ value: SECURITY_DEPOSIT_VALUE }(
<<<<<<< HEAD
            1 ether, address(this), payable(address(this)), priceData, EMPTY_PREVIOUS_DATA
=======
            1 ether,
            DISABLE_SHARES_OUT_MIN,
            address(this),
            payable(address(this)),
            NO_PERMIT2,
            priceData,
            EMPTY_PREVIOUS_DATA
>>>>>>> 4da907db
        );
        _waitDelay();

        assertSecurityDepositPaid();

        vm.prank(ADMIN);
        protocol.setSecurityDepositValue(newSecurityDepositValue);
        assertEq(
            protocol.getSecurityDepositValue(),
            newSecurityDepositValue,
            "the security deposit value should have changed"
        );

        protocol.validateDeposit(payable(address(this)), priceData, EMPTY_PREVIOUS_DATA);

        assertEq(
            address(this).balance,
            balanceUser0Before,
            "balance of the user after validation should be the same than before all actions"
        );
        assertEq(
            address(protocol).balance,
            balanceProtocolBefore,
            "balance of the protocol after validation should be the same than before all actions"
        );

        usdn.approve(address(protocol), 1);
        protocol.initiateWithdrawal{ value: newSecurityDepositValue }(
            1, DISABLE_AMOUNT_OUT_MIN, address(this), payable(address(this)), priceData, EMPTY_PREVIOUS_DATA
        );
        _waitDelay();

        assertEq(
            address(this).balance,
            balanceUser0Before - newSecurityDepositValue,
            "the user should have paid the new security deposit"
        );
        assertEq(
            address(protocol).balance,
            balanceProtocolBefore + newSecurityDepositValue,
            "the protocol should have the user's new security deposit value"
        );

        protocol.validateWithdrawal(payable(address(this)), priceData, EMPTY_PREVIOUS_DATA);

        assertEq(
            address(this).balance,
            balanceUser0Before,
            "the user should have retrieved his deposit from the protocol at the end"
        );
        assertEq(
            address(protocol).balance,
            balanceProtocolBefore,
            "protocol balance after all actions should be the same than a the beginning"
        );
    }

    /**
     * @custom:scenario The user0 initiates a `deposit` action and user1 validates user0 action after a change of
     * the security deposit value
     * @custom:given The value of the security deposit is `SECURITY_DEPOSIT_VALUE`
     * @custom:when The protocol takes the security deposit from the user0 at the initialization of the deposit
     * @custom:then We skip validation deadline + 1
     * @custom:and We change the value of the security deposit to SECURITY_DEPOSIT_VALUE / 2
     * @custom:and The protocol returns `SECURITY_DEPOSIT_VALUE` the user1 at the initialization of his deposit
     */
    function test_changeValue_multipleUsers() public {
        (balanceUser0Before, balanceProtocolBefore, balanceUser1Before,) = _getBalances();
        uint256 usdnBalanceUser0Before = usdn.balanceOf(address(this));
        uint256 usdnBalanceUser1Before = usdn.balanceOf(USER_1);
        uint64 newSecurityDepositValue = SECURITY_DEPOSIT_VALUE / 2;

        protocol.initiateDeposit{ value: SECURITY_DEPOSIT_VALUE }(
<<<<<<< HEAD
            1 ether, address(this), payable(address(this)), priceData, EMPTY_PREVIOUS_DATA
=======
            1 ether,
            DISABLE_SHARES_OUT_MIN,
            address(this),
            payable(address(this)),
            NO_PERMIT2,
            priceData,
            EMPTY_PREVIOUS_DATA
>>>>>>> 4da907db
        );
        _waitBeforeActionablePendingAction();

        assertSecurityDepositPaid();

        vm.prank(ADMIN);
        protocol.setSecurityDepositValue(newSecurityDepositValue);
        assertEq(
            protocol.getSecurityDepositValue(),
            newSecurityDepositValue,
            "the security deposit value should have changed"
        );

        PreviousActionsData memory previousActionsData = _createPrevActionDataStruct(USER_1, false);

        vm.expectEmit();
        emit SecurityDepositRefunded(address(this), USER_1, SECURITY_DEPOSIT_VALUE);
        vm.prank(USER_1);
        protocol.initiateDeposit{ value: newSecurityDepositValue }(
<<<<<<< HEAD
            1 ether, USER_1, USER_1, priceData, previousActionsData
=======
            1 ether, DISABLE_SHARES_OUT_MIN, USER_1, USER_1, NO_PERMIT2, priceData, previousActionsData
>>>>>>> 4da907db
        );
        _waitDelay();

        assertEq(
            USER_1.balance,
            balanceUser1Before - newSecurityDepositValue + SECURITY_DEPOSIT_VALUE,
            "user1 should have taken user0 SECURITY_DEPOSIT_VALUE with his initiate close deposit action"
        );
        assertEq(
            address(this).balance,
            balanceUser0Before - SECURITY_DEPOSIT_VALUE,
            "user0 should have paid the security deposit"
        );
        assertEq(
            address(protocol).balance,
            balanceProtocolBefore + newSecurityDepositValue,
            "the protocol should have newSecurityDepositValue"
        );

        vm.prank(USER_1);
        protocol.validateDeposit(USER_1, priceData, EMPTY_PREVIOUS_DATA);

        assertBalancesEndTwoUsers();

        // we assert that both deposits went through
        assertGt(usdn.balanceOf(address(this)), usdnBalanceUser0Before, "user0 should have received usdn");
        assertGt(usdn.balanceOf(USER_1), usdnBalanceUser1Before, "user1 should have received usdn");
    }

    /* -------------------------------------------------------------------------- */
    /*                         stale pending actions tests                        */
    /* -------------------------------------------------------------------------- */

    /**
     * @custom:scenario The user initiates and validates a `deposit` action
     * @custom:given The value of the security deposit is `SECURITY_DEPOSIT_VALUE`
     * @custom:when The protocol takes the security deposit from the user at the initialization of the deposit
     * @custom:then The protocol returns the security deposit to the user at the validation of the deposit
     */
    function test_refundStaleTransaction() public {
        (balanceUser0Before, balanceProtocolBefore,,) = _getBalances();

        PositionId memory posId = _createStalePendingActionHelper();

        assertSecurityDepositPaid();

        wstETH.approve(address(protocol), 1 ether);
        vm.expectEmit();
        emit StalePendingActionRemoved(address(this), posId);
        protocol.initiateDeposit{ value: SECURITY_DEPOSIT_VALUE }(
<<<<<<< HEAD
            1 ether, address(this), payable(address(this)), priceData, EMPTY_PREVIOUS_DATA
=======
            1 ether,
            DISABLE_SHARES_OUT_MIN,
            address(this),
            payable(address(this)),
            NO_PERMIT2,
            priceData,
            EMPTY_PREVIOUS_DATA
>>>>>>> 4da907db
        );
        _waitDelay();

        assertEq(
            address(this).balance,
            balanceUser0Before - SECURITY_DEPOSIT_VALUE,
            "the user should have retrieved his first security deposit from the stale pending action"
        );
        assertEq(
            address(protocol).balance,
            balanceProtocolBefore + SECURITY_DEPOSIT_VALUE,
            "the balance of the protocol after the second initialization should have only one security deposit"
        );

        protocol.validateDeposit(payable(address(this)), priceData, EMPTY_PREVIOUS_DATA);

        assertBalancesEnd();
    }

    /**
     * @custom:scenario The user initiates a `deposit` with a stale pending action
     * @custom:given The validator is different than the user
     * @custom:when The action is initiated
     * @custom:then The protocol takes the security deposit from the user
     * @custom:and The protocol returns the security deposit of the stale pending action to the validator
     */
    function test_refundStaleToValidatorInDeposit() public {
        PositionId memory posId = _createStalePendingActionHelper();

        (balanceUser0Before, balanceProtocolBefore, balanceUser1Before,) = _getBalances();

        vm.prank(USER_1);
        vm.expectEmit();
        emit StalePendingActionRemoved(address(this), posId);
        protocol.initiateDeposit{ value: SECURITY_DEPOSIT_VALUE }(
<<<<<<< HEAD
            1 ether, USER_1, payable(this), priceData, EMPTY_PREVIOUS_DATA
=======
            1 ether, DISABLE_SHARES_OUT_MIN, USER_1, payable(this), NO_PERMIT2, priceData, EMPTY_PREVIOUS_DATA
>>>>>>> 4da907db
        );

        assertStaleRefundValues();
    }

    /**
     * @custom:scenario The user initiates a `open` with a stale pending action
     * @custom:given The validator is different than the user
     * @custom:when The action is initiated
     * @custom:then The protocol takes the security deposit from the user
     * @custom:and The protocol returns the security deposit of the stale pending action to the validator
     */
    function test_refundStaleToValidatorInOpen() public {
        PositionId memory posId = _createStalePendingActionHelper();
        (balanceUser0Before, balanceProtocolBefore, balanceUser1Before,) = _getBalances();

        vm.startPrank(USER_1);
        vm.expectEmit();
        emit StalePendingActionRemoved(address(this), posId);
        protocol.initiateOpenPosition{ value: SECURITY_DEPOSIT_VALUE }(
            1 ether,
            params.initialPrice / 2,
            type(uint128).max,
            protocol.getMaxLeverage(),
            USER_1,
            payable(this),
            priceData,
            EMPTY_PREVIOUS_DATA
        );
        vm.stopPrank();

        assertStaleRefundValues();
    }

    /**
     * @custom:scenario The user initiates a `withdrawal` with a stale pending action
     * @custom:given The validator is different than the user
     * @custom:when The action is initiated
     * @custom:then The protocol takes the security deposit from the user
     * @custom:and The protocol returns the security deposit of the stale pending action to the validator
     */
    function test_refundStaleToValidatorInWithdrawal() public {
        PositionId memory posId = _createStalePendingActionHelper();
        vm.startPrank(USER_1);

        protocol.initiateDeposit{ value: SECURITY_DEPOSIT_VALUE }(
<<<<<<< HEAD
            1 ether, USER_1, USER_1, priceData, EMPTY_PREVIOUS_DATA
=======
            1 ether, DISABLE_SHARES_OUT_MIN, USER_1, USER_1, NO_PERMIT2, priceData, EMPTY_PREVIOUS_DATA
>>>>>>> 4da907db
        );
        _waitDelay();
        protocol.validateDeposit(payable(USER_1), priceData, EMPTY_PREVIOUS_DATA);
        _waitDelay();

        (balanceUser0Before, balanceProtocolBefore, balanceUser1Before,) = _getBalances();

        usdn.approve(address(protocol), type(uint256).max);
        vm.expectEmit();
        emit StalePendingActionRemoved(address(this), posId);
        protocol.initiateWithdrawal{ value: SECURITY_DEPOSIT_VALUE }(
            uint128(usdn.balanceOf(USER_1)),
            DISABLE_AMOUNT_OUT_MIN,
            USER_1,
            payable(this),
            priceData,
            EMPTY_PREVIOUS_DATA
        );

        vm.stopPrank();

        assertStaleRefundValues();
    }

    /**
     * @custom:scenario The user initiates a `close` with a stale pending action
     * @custom:given The validator is different than the user
     * @custom:when The action is initiated
     * @custom:then The protocol takes the security deposit from the user
     * @custom:and The protocol returns the security deposit of the stale pending action to the validator
     */
    function test_refundStaleToValidatorInClose() public {
        PositionId memory posId = _createStalePendingActionHelper();

        vm.startPrank(USER_1);

        (, PositionId memory user1PosId) = protocol.initiateOpenPosition{ value: SECURITY_DEPOSIT_VALUE }(
            1 ether,
            params.initialPrice / 2,
            type(uint128).max,
            protocol.getMaxLeverage(),
            USER_1,
            USER_1,
            priceData,
            EMPTY_PREVIOUS_DATA
        );

        _waitDelay();

        protocol.validateOpenPosition(payable(USER_1), priceData, EMPTY_PREVIOUS_DATA);

        _waitDelay();

        (balanceUser0Before, balanceProtocolBefore, balanceUser1Before,) = _getBalances();

        vm.expectEmit();
        emit StalePendingActionRemoved(address(this), posId);
        protocol.initiateClosePosition{ value: SECURITY_DEPOSIT_VALUE }(
            user1PosId, 1 ether, DISABLE_MIN_PRICE, USER_1, payable(this), priceData, EMPTY_PREVIOUS_DATA
        );

        vm.stopPrank();

        assertStaleRefundValues();
    }

    /* -------------------------------------------------------------------------- */
    /*           validator is a contract with no receive function tests           */
    /* -------------------------------------------------------------------------- */

    /**
     * @custom:scenario A smart contract with no {receive} function is the validator of a deposit
     * @custom:given The value of the security deposit is `SECURITY_DEPOSIT_VALUE`
     * @custom:when The validator tries to validate the deposit
     * @custom:then The transaction reverts with the error `UsdnProtocolEtherRefundFailed`
     */
    function test_RevertWhen_refundSmartContract_noReceive() public {
        (balanceUser0Before, balanceProtocolBefore,,) = _getBalances();

        protocol.initiateDeposit{ value: SECURITY_DEPOSIT_VALUE }(
<<<<<<< HEAD
            1 ether, address(this), payable(address(receiverContract)), priceData, EMPTY_PREVIOUS_DATA
=======
            1 ether,
            DISABLE_SHARES_OUT_MIN,
            address(this),
            payable(address(receiverContract)),
            NO_PERMIT2,
            priceData,
            EMPTY_PREVIOUS_DATA
>>>>>>> 4da907db
        );
        _waitDelay();

        assertSecurityDepositPaid();

        vm.expectRevert(UsdnProtocolEtherRefundFailed.selector);
        receiverContract.validateDeposit(address(protocol), priceData, EMPTY_PREVIOUS_DATA);
    }

    /**
     * @custom:scenario A smart contract with no {receive} function is the validator of a `deposit` action
     * @custom:given The value of the security deposit is `SECURITY_DEPOSIT_VALUE`
     * @custom:when The validator tries to validate the deposit
     * @custom:then The transaction reverts with the error `UsdnProtocolEtherRefundFailed`
     * @custom:and We skip the validation deadline + 1
     * @custom:when A user tries to validate the pending action
     * @custom:then The security deposit is refunded to the user and not to the receiver contract
     */
    function test_deposit_refundSmartContract_noReceive() public {
        (balanceUser0Before, balanceProtocolBefore, balanceUser1Before, balanceReceiverContractBefore) = _getBalances();

        protocol.initiateDeposit{ value: SECURITY_DEPOSIT_VALUE }(
<<<<<<< HEAD
            1 ether, USER_1, payable(address(receiverContract)), priceData, EMPTY_PREVIOUS_DATA
=======
            1 ether,
            DISABLE_SHARES_OUT_MIN,
            USER_1,
            payable(address(receiverContract)),
            NO_PERMIT2,
            priceData,
            EMPTY_PREVIOUS_DATA
>>>>>>> 4da907db
        );

        _waitDelay();
        assertSecurityDepositPaidDummyContract();

        // the dummy contract (validator) does not implement a receive function so we expect a revert
        vm.expectRevert(UsdnProtocolEtherRefundFailed.selector);
        receiverContract.validateDeposit(address(protocol), priceData, EMPTY_PREVIOUS_DATA);

        _waitBeforeActionablePendingAction();

        PreviousActionsData memory prevActionsData = _createPrevActionDataStruct(address(this), true);

        // we validate the pending action with the user when the validation deadline has passed
        vm.prank(USER_1);
        protocol.validateActionablePendingActions(prevActionsData, 1);

        // we assert that the security deposit has been refunded to the user1 and not to the receiver contract
        assertBalancesEndDummyContract();
    }

    /**
     * @custom:scenario A smart contract with no {receive} function is the validator of a `withdraw` action
     * @custom:given The value of the security deposit is `SECURITY_DEPOSIT_VALUE`
     * @custom:when The validator tries to validate the deposit
     * @custom:then The transaction reverts with the error `UsdnProtocolEtherRefundFailed`
     * @custom:and We skip the validation deadline + 1
     * @custom:when A user tries to validate the pending action
     * @custom:then The security deposit is refunded to the user and not to the receiver contract
     */
    function test_withdraw_refundSmartContract_noReceive() public {
        (balanceUser0Before, balanceProtocolBefore, balanceUser1Before, balanceReceiverContractBefore) = _getBalances();

        setUpUserPositionInVault(address(this), ProtocolAction.ValidateDeposit, 1 ether, params.initialPrice);

        usdn.approve(address(protocol), 1);
        protocol.initiateWithdrawal{ value: SECURITY_DEPOSIT_VALUE }(
            1, DISABLE_AMOUNT_OUT_MIN, USER_1, payable(address(receiverContract)), priceData, EMPTY_PREVIOUS_DATA
        );
        _waitDelay();

        assertSecurityDepositPaidDummyContract();

        // the dummy contract (validator) does not implement a receive function so we expect a revert
        vm.expectRevert(UsdnProtocolEtherRefundFailed.selector);
        receiverContract.validateWithdrawal(address(protocol), priceData, EMPTY_PREVIOUS_DATA);

        _waitBeforeActionablePendingAction();

        PreviousActionsData memory prevActionsData = _createPrevActionDataStruct(address(this), true);

        // we validate the pending action with the user when the validation deadline has passed
        vm.prank(USER_1);
        protocol.validateActionablePendingActions(prevActionsData, 1);

        // we assert that the security deposit has been refunded to the user1 and not to the receiver contract
        assertBalancesEndDummyContract();
    }

    /**
     * @custom:scenario A smart contract with no {receive} function is the validator of a `openPosition` action
     * @custom:given The value of the security deposit is `SECURITY_DEPOSIT_VALUE`
     * @custom:when The validator tries to validate the deposit
     * @custom:then The transaction reverts with the error `UsdnProtocolEtherRefundFailed`
     * @custom:and We skip the validation deadline + 1
     * @custom:when A user tries to validate the pending action
     * @custom:then The security deposit is refunded to the user and not to the receiver contract
     */
    function test_openPosition_refundSmartContract_noReceive() public {
        (balanceUser0Before, balanceProtocolBefore, balanceUser1Before, balanceReceiverContractBefore) = _getBalances();

        protocol.initiateOpenPosition{ value: SECURITY_DEPOSIT_VALUE }(
            1 ether,
            params.initialPrice / 2,
            type(uint128).max,
            protocol.getMaxLeverage(),
            USER_1,
            payable(address(receiverContract)),
            priceData,
            EMPTY_PREVIOUS_DATA
        );

        _waitDelay();
        assertSecurityDepositPaidDummyContract();

        // the dummy contract (validator) does not implement a receive function so we expect a revert
        vm.expectRevert(UsdnProtocolEtherRefundFailed.selector);
        receiverContract.validateOpenPosition(address(protocol), priceData, EMPTY_PREVIOUS_DATA);

        _waitBeforeActionablePendingAction();

        PreviousActionsData memory prevActionsData = _createPrevActionDataStruct(address(this), true);

        // we validate the pending action with the user when the validation deadline has passed
        vm.prank(USER_1);
        protocol.validateActionablePendingActions(prevActionsData, 1);

        // we assert that the security deposit has been refunded to the user1 and not to the receiver contract
        assertBalancesEndDummyContract();
    }

    /**
     * @custom:scenario A smart contract with no {receive} function is the validator of a `closePosition` action
     * @custom:given The value of the security deposit is `SECURITY_DEPOSIT_VALUE`
     * @custom:when The validator tries to validate the deposit
     * @custom:then The transaction reverts with the error `UsdnProtocolEtherRefundFailed`
     * @custom:and We skip the validation deadline + 1
     * @custom:when A user tries to validate the pending action
     * @custom:then The security deposit is refunded to the user and not to the receiver contract
     */
    function test_closePosition_refundSmartContract_noReceive() public {
        PositionId memory posId = setUpUserPositionInLong(
            OpenParams({
                user: address(this),
                untilAction: ProtocolAction.ValidateOpenPosition,
                positionSize: 1 ether,
                desiredLiqPrice: params.initialPrice / 2,
                price: params.initialPrice
            })
        );

        (balanceUser0Before, balanceProtocolBefore, balanceUser1Before, balanceReceiverContractBefore) = _getBalances();

        setUpUserPositionInVault(address(this), ProtocolAction.ValidateDeposit, 1 ether, params.initialPrice);

        protocol.initiateClosePosition{ value: SECURITY_DEPOSIT_VALUE }(
            posId,
            1 ether,
            DISABLE_MIN_PRICE,
            USER_1,
            payable(address(receiverContract)),
            priceData,
            EMPTY_PREVIOUS_DATA
        );

        _waitDelay();

        assertSecurityDepositPaidDummyContract();

        // the dummy contract (validator) does not implement a receive function so we expect a revert
        vm.expectRevert(UsdnProtocolEtherRefundFailed.selector);
        receiverContract.validateClosePosition(address(protocol), priceData, EMPTY_PREVIOUS_DATA);

        _waitBeforeActionablePendingAction();

        PreviousActionsData memory prevActionsData = _createPrevActionDataStruct(address(this), true);

        // we validate the pending action with the user when the validation deadline has passed
        vm.prank(USER_1);
        protocol.validateActionablePendingActions(prevActionsData, 1);

        // we assert that the security deposit has been refunded to the user1 and not to the receiver contract
        assertBalancesEndDummyContract();
    }

    /* -------------------------------------------------------------------------- */
    /*                                test helpers                                */
    /* -------------------------------------------------------------------------- */

    function assertStaleRefundValues() public view {
        assertEq(
            address(this).balance,
            balanceUser0Before + SECURITY_DEPOSIT_VALUE,
            "the user 0 should have retrieved his first security deposit from the stale pending action"
        );

        assertEq(
            USER_1.balance,
            balanceUser1Before - SECURITY_DEPOSIT_VALUE,
            "the user 1 shouldn't have retrieved the security deposit from the stale pending action"
        );
        assertEq(
            address(protocol).balance,
            balanceProtocolBefore,
            "the balance of the protocol after the second initialization should be equal"
        );
    }

    function assertSecurityDepositPaid() public view {
        assertEq(
            address(this).balance,
            balanceUser0Before - SECURITY_DEPOSIT_VALUE,
            "the balance of the user after initialization should have SECURITY_DEPOSIT_VALUE less"
        );
        assertEq(
            address(protocol).balance,
            balanceProtocolBefore + SECURITY_DEPOSIT_VALUE,
            "the balance of the protocol after initialization should have SECURITY_DEPOSIT_VALUE more"
        );
    }

    function assertSecurityDepositPaidDummyContract() public view {
        assertEq(
            address(this).balance,
            balanceUser0Before - SECURITY_DEPOSIT_VALUE,
            "the balance of the user0 after initialization should have SECURITY_DEPOSIT_VALUE less"
        );
        assertEq(
            address(protocol).balance,
            balanceProtocolBefore + SECURITY_DEPOSIT_VALUE,
            "the balance of the protocol after initialization should have SECURITY_DEPOSIT_VALUE more"
        );
        assertEq(
            address(USER_1).balance,
            balanceUser1Before,
            "the balance of the user1 after initialization should be the same than before all actions"
        );
        assertEq(
            address(receiverContract).balance,
            balanceReceiverContractBefore,
            "the balance of the `receiverContract` after initialization should be the same than before all actions"
        );
    }

    function assertBalancesEnd() public view {
        assertEq(
            address(this).balance,
            balanceUser0Before,
            "the balance of the user after all actions should be the same than before all actions"
        );
        assertEq(
            address(protocol).balance,
            balanceProtocolBefore,
            "the balance of the protocol after all actions should be the same than before all actions"
        );
    }

    function assertBalancesEndDummyContract() public view {
        assertEq(
            address(this).balance,
            balanceUser0Before - SECURITY_DEPOSIT_VALUE,
            "the balance of the user0 after all actions should have SECURITY_DEPOSIT_VALUE less"
        );
        assertEq(
            address(protocol).balance,
            balanceProtocolBefore,
            "the balance of the protocol after all actions should be the same as before"
        );
        assertEq(
            address(USER_1).balance,
            balanceUser1Before + SECURITY_DEPOSIT_VALUE,
            "the balance of the user1 after all actions should have `SECURITY_DEPOSIT_VALUE` more"
        );
        assertEq(
            address(receiverContract).balance,
            balanceReceiverContractBefore,
            "the balance of the `receiverContract` after all actions should be the same than before"
        );
    }

    function assertBalancesEndTwoUsers() public view {
        assertEq(
            address(this).balance,
            balanceUser0Before - SECURITY_DEPOSIT_VALUE,
            "the user0 should not have retrieved his security deposit"
        );
        assertEq(
            USER_1.balance,
            balanceUser1Before + SECURITY_DEPOSIT_VALUE,
            "the user1 should have retrieved his security deposit in addition to user0's"
        );
        assertEq(
            address(protocol).balance,
            balanceProtocolBefore,
            "the protocol balance after all actions should be the same as a the beginning"
        );
    }

    function assertRefundEthToUser1() public view {
        assertEq(
            USER_1.balance,
            balanceUser1Before,
            "the balance of user1 after his action should have user0 security deposit"
        );
        assertEq(
            address(this).balance,
            balanceUser0Before - SECURITY_DEPOSIT_VALUE,
            "the balance of user0 should have SECURITY_DEPOSIT_VALUE less than at the beginning"
        );
        assertEq(
            address(protocol).balance,
            balanceProtocolBefore + SECURITY_DEPOSIT_VALUE,
            "the balance of the protocol after user1 action should have SECURITY_DEPOSIT_VALUE more"
        );
    }

    function assertSecurityDepositPaidTwoUsers() public view {
        assertEq(
            USER_1.balance,
            balanceUser1Before - SECURITY_DEPOSIT_VALUE,
            "the user1 should have paid the security deposit to the protocol"
        );
        assertEq(
            address(this).balance,
            balanceUser0Before - SECURITY_DEPOSIT_VALUE,
            "the user0 should have paid the security deposit to the protocol"
        );
        assertEq(
            address(protocol).balance,
            balanceProtocolBefore + 2 * SECURITY_DEPOSIT_VALUE,
            "the protocol should have two security deposits in balance"
        );
    }

    function _getBalances()
        public
        view
        returns (
            uint256 balanceUser0Before_,
            uint256 balanceProtocolBefore_,
            uint256 balanceUser1Before_,
            uint256 balanceReceiverContractBefore_
        )
    {
        return (address(this).balance, address(protocol).balance, USER_1.balance, address(receiverContract).balance);
    }

    function _createPrevActionDataStruct(address user, bool assertValidatorContract)
        internal
        view
        returns (PreviousActionsData memory prevActionsData_)
    {
        (PendingAction[] memory pendingAction, uint128[] memory rawIndices) = protocol.getActionablePendingActions(user);
        bytes[] memory prevPriceData = new bytes[](rawIndices.length);
        prevPriceData[0] = priceData;

        if (assertValidatorContract) {
            assertEq(pendingAction.length, 1, "actions length");
            assertEq(pendingAction[0].to, USER_1, "action `to`");
            assertEq(pendingAction[0].validator, address(receiverContract), "action `validator`");
        }

        prevActionsData_ = PreviousActionsData({ priceData: prevPriceData, rawIndices: rawIndices });
    }

    receive() external payable { }
}

/**
 * @title DummyContract
 * @dev This contract is used to interact with the USDN protocol and does not have a `receive()` function.
 */
contract DummyContract is IUsdnProtocolTypes {
    function validateDeposit(
        address usdnProtocolAddr,
        bytes calldata priceData,
        PreviousActionsData calldata previousData
    ) external {
        IUsdnProtocolImpl(usdnProtocolAddr).validateDeposit(payable(address(this)), priceData, previousData);
    }

    function validateWithdrawal(
        address usdnProtocolAddr,
        bytes calldata priceData,
        PreviousActionsData calldata previousData
    ) external {
        IUsdnProtocolImpl(usdnProtocolAddr).validateWithdrawal(payable(address(this)), priceData, previousData);
    }

    function validateOpenPosition(
        address usdnProtocolAddr,
        bytes calldata priceData,
        PreviousActionsData calldata previousData
    ) external {
        IUsdnProtocolImpl(usdnProtocolAddr).validateOpenPosition(payable(address(this)), priceData, previousData);
    }

    function validateClosePosition(
        address usdnProtocolAddr,
        bytes calldata priceData,
        PreviousActionsData calldata previousData
    ) external {
        IUsdnProtocolImpl(usdnProtocolAddr).validateClosePosition(payable(address(this)), priceData, previousData);
    }
}<|MERGE_RESOLUTION|>--- conflicted
+++ resolved
@@ -47,17 +47,7 @@
         (balanceUser0Before, balanceProtocolBefore,,) = _getBalances();
 
         protocol.initiateDeposit{ value: SECURITY_DEPOSIT_VALUE }(
-<<<<<<< HEAD
-            1 ether, address(this), payable(address(this)), priceData, EMPTY_PREVIOUS_DATA
-=======
-            1 ether,
-            DISABLE_SHARES_OUT_MIN,
-            address(this),
-            payable(address(this)),
-            NO_PERMIT2,
-            priceData,
-            EMPTY_PREVIOUS_DATA
->>>>>>> 4da907db
+            1 ether, DISABLE_SHARES_OUT_MIN, address(this), payable(address(this)), priceData, EMPTY_PREVIOUS_DATA
         );
         _waitDelay();
 
@@ -239,17 +229,7 @@
     function test_RevertWhen_securityDeposit_lt_deposit() public {
         vm.expectRevert(UsdnProtocolSecurityDepositTooLow.selector);
         protocol.initiateDeposit{ value: SECURITY_DEPOSIT_VALUE - 1 }(
-<<<<<<< HEAD
-            1 ether, address(this), payable(address(this)), priceData, EMPTY_PREVIOUS_DATA
-=======
-            1 ether,
-            DISABLE_SHARES_OUT_MIN,
-            address(this),
-            payable(address(this)),
-            NO_PERMIT2,
-            priceData,
-            EMPTY_PREVIOUS_DATA
->>>>>>> 4da907db
+            1 ether, DISABLE_SHARES_OUT_MIN, address(this), payable(address(this)), priceData, EMPTY_PREVIOUS_DATA
         );
     }
 
@@ -322,17 +302,7 @@
         (balanceUser0Before, balanceProtocolBefore,,) = _getBalances();
 
         protocol.initiateDeposit{ value: SECURITY_DEPOSIT_VALUE + 100 }(
-<<<<<<< HEAD
-            1 ether, address(this), payable(address(this)), priceData, EMPTY_PREVIOUS_DATA
-=======
-            1 ether,
-            DISABLE_SHARES_OUT_MIN,
-            address(this),
-            payable(address(this)),
-            NO_PERMIT2,
-            priceData,
-            EMPTY_PREVIOUS_DATA
->>>>>>> 4da907db
+            1 ether, DISABLE_SHARES_OUT_MIN, address(this), payable(address(this)), priceData, EMPTY_PREVIOUS_DATA
         );
         _waitDelay();
 
@@ -421,17 +391,7 @@
         uint256 usdnBalanceUser1Before = usdn.balanceOf(USER_1);
 
         protocol.initiateDeposit{ value: SECURITY_DEPOSIT_VALUE }(
-<<<<<<< HEAD
-            1 ether, address(this), payable(address(this)), priceData, EMPTY_PREVIOUS_DATA
-=======
-            1 ether,
-            DISABLE_SHARES_OUT_MIN,
-            address(this),
-            payable(address(this)),
-            NO_PERMIT2,
-            priceData,
-            EMPTY_PREVIOUS_DATA
->>>>>>> 4da907db
+            1 ether, DISABLE_SHARES_OUT_MIN, address(this), payable(address(this)), priceData, EMPTY_PREVIOUS_DATA
         );
         _waitBeforeActionablePendingAction();
 
@@ -443,11 +403,7 @@
         emit SecurityDepositRefunded(address(this), USER_1, SECURITY_DEPOSIT_VALUE);
         vm.prank(USER_1);
         protocol.initiateDeposit{ value: SECURITY_DEPOSIT_VALUE }(
-<<<<<<< HEAD
-            1 ether, USER_1, USER_1, priceData, previousActionsData
-=======
-            1 ether, DISABLE_SHARES_OUT_MIN, USER_1, USER_1, NO_PERMIT2, priceData, previousActionsData
->>>>>>> 4da907db
+            1 ether, DISABLE_SHARES_OUT_MIN, USER_1, USER_1, priceData, previousActionsData
         );
         _waitDelay();
 
@@ -476,28 +432,14 @@
         uint256 usdnBalanceUser1Before = usdn.balanceOf(USER_1);
 
         protocol.initiateDeposit{ value: SECURITY_DEPOSIT_VALUE }(
-<<<<<<< HEAD
-            1 ether, address(this), payable(address(this)), priceData, EMPTY_PREVIOUS_DATA
-=======
-            1 ether,
-            DISABLE_SHARES_OUT_MIN,
-            address(this),
-            payable(address(this)),
-            NO_PERMIT2,
-            priceData,
-            EMPTY_PREVIOUS_DATA
->>>>>>> 4da907db
+            1 ether, DISABLE_SHARES_OUT_MIN, address(this), payable(address(this)), priceData, EMPTY_PREVIOUS_DATA
         );
 
         assertSecurityDepositPaid();
 
         vm.prank(USER_1);
         protocol.initiateDeposit{ value: SECURITY_DEPOSIT_VALUE }(
-<<<<<<< HEAD
-            1 ether, USER_1, USER_1, priceData, EMPTY_PREVIOUS_DATA
-=======
-            1 ether, DISABLE_SHARES_OUT_MIN, USER_1, USER_1, NO_PERMIT2, priceData, EMPTY_PREVIOUS_DATA
->>>>>>> 4da907db
+            1 ether, DISABLE_SHARES_OUT_MIN, USER_1, USER_1, priceData, EMPTY_PREVIOUS_DATA
         );
         _waitBeforeActionablePendingAction();
 
@@ -840,17 +782,7 @@
         uint64 newSecurityDepositValue = SECURITY_DEPOSIT_VALUE / 2;
 
         protocol.initiateDeposit{ value: SECURITY_DEPOSIT_VALUE }(
-<<<<<<< HEAD
-            1 ether, address(this), payable(address(this)), priceData, EMPTY_PREVIOUS_DATA
-=======
-            1 ether,
-            DISABLE_SHARES_OUT_MIN,
-            address(this),
-            payable(address(this)),
-            NO_PERMIT2,
-            priceData,
-            EMPTY_PREVIOUS_DATA
->>>>>>> 4da907db
+            1 ether, DISABLE_SHARES_OUT_MIN, address(this), payable(address(this)), priceData, EMPTY_PREVIOUS_DATA
         );
         _waitDelay();
 
@@ -924,17 +856,7 @@
         uint64 newSecurityDepositValue = SECURITY_DEPOSIT_VALUE / 2;
 
         protocol.initiateDeposit{ value: SECURITY_DEPOSIT_VALUE }(
-<<<<<<< HEAD
-            1 ether, address(this), payable(address(this)), priceData, EMPTY_PREVIOUS_DATA
-=======
-            1 ether,
-            DISABLE_SHARES_OUT_MIN,
-            address(this),
-            payable(address(this)),
-            NO_PERMIT2,
-            priceData,
-            EMPTY_PREVIOUS_DATA
->>>>>>> 4da907db
+            1 ether, DISABLE_SHARES_OUT_MIN, address(this), payable(address(this)), priceData, EMPTY_PREVIOUS_DATA
         );
         _waitBeforeActionablePendingAction();
 
@@ -954,11 +876,7 @@
         emit SecurityDepositRefunded(address(this), USER_1, SECURITY_DEPOSIT_VALUE);
         vm.prank(USER_1);
         protocol.initiateDeposit{ value: newSecurityDepositValue }(
-<<<<<<< HEAD
-            1 ether, USER_1, USER_1, priceData, previousActionsData
-=======
-            1 ether, DISABLE_SHARES_OUT_MIN, USER_1, USER_1, NO_PERMIT2, priceData, previousActionsData
->>>>>>> 4da907db
+            1 ether, DISABLE_SHARES_OUT_MIN, USER_1, USER_1, priceData, previousActionsData
         );
         _waitDelay();
 
@@ -1009,17 +927,7 @@
         vm.expectEmit();
         emit StalePendingActionRemoved(address(this), posId);
         protocol.initiateDeposit{ value: SECURITY_DEPOSIT_VALUE }(
-<<<<<<< HEAD
-            1 ether, address(this), payable(address(this)), priceData, EMPTY_PREVIOUS_DATA
-=======
-            1 ether,
-            DISABLE_SHARES_OUT_MIN,
-            address(this),
-            payable(address(this)),
-            NO_PERMIT2,
-            priceData,
-            EMPTY_PREVIOUS_DATA
->>>>>>> 4da907db
+            1 ether, DISABLE_SHARES_OUT_MIN, address(this), payable(address(this)), priceData, EMPTY_PREVIOUS_DATA
         );
         _waitDelay();
 
@@ -1055,11 +963,7 @@
         vm.expectEmit();
         emit StalePendingActionRemoved(address(this), posId);
         protocol.initiateDeposit{ value: SECURITY_DEPOSIT_VALUE }(
-<<<<<<< HEAD
-            1 ether, USER_1, payable(this), priceData, EMPTY_PREVIOUS_DATA
-=======
-            1 ether, DISABLE_SHARES_OUT_MIN, USER_1, payable(this), NO_PERMIT2, priceData, EMPTY_PREVIOUS_DATA
->>>>>>> 4da907db
+            1 ether, DISABLE_SHARES_OUT_MIN, USER_1, payable(this), priceData, EMPTY_PREVIOUS_DATA
         );
 
         assertStaleRefundValues();
@@ -1106,11 +1010,7 @@
         vm.startPrank(USER_1);
 
         protocol.initiateDeposit{ value: SECURITY_DEPOSIT_VALUE }(
-<<<<<<< HEAD
-            1 ether, USER_1, USER_1, priceData, EMPTY_PREVIOUS_DATA
-=======
-            1 ether, DISABLE_SHARES_OUT_MIN, USER_1, USER_1, NO_PERMIT2, priceData, EMPTY_PREVIOUS_DATA
->>>>>>> 4da907db
+            1 ether, DISABLE_SHARES_OUT_MIN, USER_1, USER_1, priceData, EMPTY_PREVIOUS_DATA
         );
         _waitDelay();
         protocol.validateDeposit(payable(USER_1), priceData, EMPTY_PREVIOUS_DATA);
@@ -1191,17 +1091,12 @@
         (balanceUser0Before, balanceProtocolBefore,,) = _getBalances();
 
         protocol.initiateDeposit{ value: SECURITY_DEPOSIT_VALUE }(
-<<<<<<< HEAD
-            1 ether, address(this), payable(address(receiverContract)), priceData, EMPTY_PREVIOUS_DATA
-=======
             1 ether,
             DISABLE_SHARES_OUT_MIN,
             address(this),
             payable(address(receiverContract)),
-            NO_PERMIT2,
             priceData,
             EMPTY_PREVIOUS_DATA
->>>>>>> 4da907db
         );
         _waitDelay();
 
@@ -1224,17 +1119,7 @@
         (balanceUser0Before, balanceProtocolBefore, balanceUser1Before, balanceReceiverContractBefore) = _getBalances();
 
         protocol.initiateDeposit{ value: SECURITY_DEPOSIT_VALUE }(
-<<<<<<< HEAD
-            1 ether, USER_1, payable(address(receiverContract)), priceData, EMPTY_PREVIOUS_DATA
-=======
-            1 ether,
-            DISABLE_SHARES_OUT_MIN,
-            USER_1,
-            payable(address(receiverContract)),
-            NO_PERMIT2,
-            priceData,
-            EMPTY_PREVIOUS_DATA
->>>>>>> 4da907db
+            1 ether, DISABLE_SHARES_OUT_MIN, USER_1, payable(address(receiverContract)), priceData, EMPTY_PREVIOUS_DATA
         );
 
         _waitDelay();
