--- conflicted
+++ resolved
@@ -124,11 +124,8 @@
         protocol.initiateOpenPosition{ value: SECURITY_DEPOSIT_VALUE }(
             1 ether,
             params.initialPrice / 2,
-<<<<<<< HEAD
             type(uint128).max,
-=======
             protocol.getMaxLeverage(),
->>>>>>> 9e132cd8
             address(this),
             payable(address(this)),
             NO_PERMIT2,
@@ -260,11 +257,8 @@
         protocol.initiateOpenPosition{ value: SECURITY_DEPOSIT_VALUE - 1 }(
             1 ether,
             params.initialPrice / 2,
-<<<<<<< HEAD
             type(uint128).max,
-=======
             leverage,
->>>>>>> 9e132cd8
             address(this),
             payable(address(this)),
             NO_PERMIT2,
@@ -344,11 +338,8 @@
         protocol.initiateOpenPosition{ value: SECURITY_DEPOSIT_VALUE + 100 }(
             1 ether,
             params.initialPrice / 2,
-<<<<<<< HEAD
             type(uint128).max,
-=======
             protocol.getMaxLeverage(),
->>>>>>> 9e132cd8
             address(this),
             payable(address(this)),
             NO_PERMIT2,
@@ -586,11 +577,8 @@
         protocol.initiateOpenPosition{ value: SECURITY_DEPOSIT_VALUE }(
             1 ether,
             params.initialPrice / 2,
-<<<<<<< HEAD
             type(uint128).max,
-=======
             protocol.getMaxLeverage(),
->>>>>>> 9e132cd8
             address(this),
             payable(address(this)),
             NO_PERMIT2,
@@ -608,18 +596,15 @@
         emit SecurityDepositRefunded(address(this), USER_1, SECURITY_DEPOSIT_VALUE);
         vm.prank(USER_1);
         protocol.initiateOpenPosition{ value: SECURITY_DEPOSIT_VALUE }(
-<<<<<<< HEAD
             1 ether,
             params.initialPrice / 2,
             type(uint128).max,
+            leverage,
             USER_1,
             USER_1,
             NO_PERMIT2,
             priceData,
             previousActionsData
-=======
-            1 ether, params.initialPrice / 2, leverage, USER_1, USER_1, NO_PERMIT2, priceData, previousActionsData
->>>>>>> 9e132cd8
         );
         _waitDelay();
 
@@ -646,11 +631,8 @@
         protocol.initiateOpenPosition{ value: SECURITY_DEPOSIT_VALUE }(
             1 ether,
             params.initialPrice / 2,
-<<<<<<< HEAD
             type(uint128).max,
-=======
             protocol.getMaxLeverage(),
->>>>>>> 9e132cd8
             address(this),
             payable(address(this)),
             NO_PERMIT2,
@@ -664,11 +646,8 @@
         protocol.initiateOpenPosition{ value: SECURITY_DEPOSIT_VALUE }(
             1 ether,
             params.initialPrice / 2,
-<<<<<<< HEAD
             type(uint128).max,
-=======
             leverage,
->>>>>>> 9e132cd8
             address(this),
             USER_1,
             NO_PERMIT2,
@@ -1094,11 +1073,8 @@
         protocol.initiateOpenPosition{ value: SECURITY_DEPOSIT_VALUE }(
             1 ether,
             params.initialPrice / 2,
-<<<<<<< HEAD
             type(uint128).max,
-=======
             protocol.getMaxLeverage(),
->>>>>>> 9e132cd8
             USER_1,
             payable(address(receiverContract)),
             NO_PERMIT2,
