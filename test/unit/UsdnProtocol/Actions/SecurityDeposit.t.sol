// SPDX-License-Identifier: UNLICENSED
pragma solidity 0.8.26;

import { ADMIN, USER_1, USER_2 } from "../../../utils/Constants.sol";
import { UsdnProtocolBaseFixture } from "../utils/Fixtures.sol";

import { IUsdnProtocolImpl } from "../../../../src/interfaces/UsdnProtocol/IUsdnProtocolImpl.sol";
import { IUsdnProtocolTypes } from "../../../../src/interfaces/UsdnProtocol/IUsdnProtocolTypes.sol";

/**
 * @custom:feature The security deposit of the USDN Protocol
 * @custom:background Given a protocol initialized with default params
 * @custom:and A security deposit of 0.5 ether
 */
contract TestUsdnProtocolSecurityDeposit is UsdnProtocolBaseFixture {
    DummyContract receiverContract = new DummyContract();
    uint64 internal SECURITY_DEPOSIT_VALUE;
    bytes priceData;
    uint256 balanceUser0Before;
    uint256 balanceUser1Before;
    uint256 balanceProtocolBefore;
    uint256 balanceReceiverContractBefore;

    function setUp() public {
        params = DEFAULT_PARAMS;
        params.flags.enableSecurityDeposit = true;
        super._setUp(params);
        wstETH.mintAndApprove(address(this), 1000 ether, address(protocol), type(uint256).max);
        wstETH.mintAndApprove(USER_1, 1000 ether, address(protocol), type(uint256).max);

        priceData = abi.encode(params.initialPrice);

        SECURITY_DEPOSIT_VALUE = protocol.getSecurityDepositValue();
    }

    /* -------------------------------------------------------------------------- */
    /*                             Simple usage tests                             */
    /* -------------------------------------------------------------------------- */

    /**
     * @custom:scenario The user initiates and validates a `deposit` action
     * @custom:given The value of the security deposit is `SECURITY_DEPOSIT_VALUE`
     * @custom:then The protocol takes the security deposit from the user at the initialization of the deposit
     * @custom:and The protocol returns the security deposit to the user at the validation of the deposit
     */
    function test_deposit() public {
        (balanceUser0Before, balanceProtocolBefore,,) = _getBalances();

        protocol.initiateDeposit{ value: SECURITY_DEPOSIT_VALUE }(
<<<<<<< HEAD
            1 ether,
            DISABLE_SHARES_OUT_MIN,
            address(this),
            payable(address(this)),
            type(uint256).max,
            NO_PERMIT2,
            priceData,
            EMPTY_PREVIOUS_DATA
=======
            1 ether, DISABLE_SHARES_OUT_MIN, address(this), payable(address(this)), priceData, EMPTY_PREVIOUS_DATA
>>>>>>> 9342aba9
        );
        _waitDelay();

        assertSecurityDepositPaid();

        protocol.validateDeposit(payable(address(this)), priceData, EMPTY_PREVIOUS_DATA);

        assertBalancesEnd();
    }

    /**
     * @custom:scenario The user initiates and validates a `withdraw` action
     * @custom:given The value of the security deposit is `SECURITY_DEPOSIT_VALUE`
     * @custom:then The protocol takes the security deposit from the user at the initialization of the withdrawal
     * @custom:and The protocol returns the security deposit to the user at the validation of the withdrawal
     */
    function test_withdrawal() public {
        // we create a position to be able to withdraw
        setUpUserPositionInVault(address(this), ProtocolAction.ValidateDeposit, 1 ether, params.initialPrice);
        (balanceUser0Before, balanceProtocolBefore,,) = _getBalances();

        // we initiate a 1 wei withdrawal
        usdn.approve(address(protocol), 1);
        protocol.initiateWithdrawal{ value: SECURITY_DEPOSIT_VALUE }(
            1, DISABLE_AMOUNT_OUT_MIN, address(this), payable(address(this)), priceData, EMPTY_PREVIOUS_DATA
        );
        _waitDelay();

        assertSecurityDepositPaid();

        protocol.validateWithdrawal(payable(address(this)), priceData, EMPTY_PREVIOUS_DATA);

        assertBalancesEnd();
    }

    /**
     * @custom:scenario The user initiates and validates a `close` position action
     * @custom:given The value of the security deposit is `SECURITY_DEPOSIT_VALUE`
     * @custom:then The protocol takes the security deposit from the user at the initialization of the close position
     * @custom:and The protocol returns the security deposit to the user at the validation of the close position
     */
    function test_closePosition() public {
        PositionId memory posId = setUpUserPositionInLong(
            OpenParams({
                user: address(this),
                untilAction: ProtocolAction.ValidateOpenPosition,
                positionSize: 1 ether,
                desiredLiqPrice: params.initialPrice / 2,
                price: params.initialPrice
            })
        );

        (balanceUser0Before, balanceProtocolBefore,,) = _getBalances();

        protocol.initiateClosePosition{ value: SECURITY_DEPOSIT_VALUE }(
            posId, 1 ether, DISABLE_MIN_PRICE, address(this), payable(address(this)), priceData, EMPTY_PREVIOUS_DATA
        );
        _waitDelay();

        assertSecurityDepositPaid();

        protocol.validateClosePosition(payable(address(this)), priceData, EMPTY_PREVIOUS_DATA);

        assertBalancesEnd();
    }

    /**
     * @custom:scenario The user initiates and validates an `open` position action
     * @custom:given The value of the security deposit is `SECURITY_DEPOSIT_VALUE`
     * @custom:then The protocol takes the security deposit from the user at the initialization of the open position
     * @custom:and The protocol returns the security deposit to the user at the validation of the open position
     */
    function test_openPosition() public {
        (balanceUser0Before, balanceProtocolBefore,,) = _getBalances();

        protocol.initiateOpenPosition{ value: SECURITY_DEPOSIT_VALUE }(
            1 ether,
            params.initialPrice / 2,
            type(uint128).max,
            protocol.getMaxLeverage(),
            address(this),
            payable(address(this)),
            priceData,
            EMPTY_PREVIOUS_DATA
        );
        _waitDelay();

        assertSecurityDepositPaid();

        protocol.validateOpenPosition(payable(address(this)), priceData, EMPTY_PREVIOUS_DATA);

        assertBalancesEnd();
    }

    /**
     * @custom:scenario Two users initiate an `open` position and `deposit` actions, and a third user validates both
     * @custom:given The value of the security deposit is `SECURITY_DEPOSIT_VALUE`
     * @custom:then The protocol takes the security deposit from both users at their initializations
     * @custom:then We skip validation deadline + 1
     * @custom:and The protocol returns both security deposits to the third user when
     * validateActionablePendingActions is called
     */
    function test_validateActionablePendingActions() public {
        (balanceUser0Before, balanceProtocolBefore, balanceUser1Before,) = _getBalances();
        uint256 balanceUser2Before = USER_2.balance;

        setUpUserPositionInVault(USER_1, ProtocolAction.InitiateDeposit, 1 ether, params.initialPrice);
        setUpUserPositionInLong(
            OpenParams({
                user: USER_2,
                untilAction: ProtocolAction.InitiateOpenPosition,
                positionSize: 1 ether,
                desiredLiqPrice: params.initialPrice / 2,
                price: params.initialPrice
            })
        );
        _waitBeforeActionablePendingAction();

        assertEq(
            address(protocol).balance,
            balanceProtocolBefore + 2 * SECURITY_DEPOSIT_VALUE,
            "the protocol should have two security deposits"
        );
        assertEq(
            USER_1.balance,
            balanceUser1Before - SECURITY_DEPOSIT_VALUE,
            "the user1 should have paid the security deposit"
        );
        assertEq(
            USER_2.balance,
            balanceUser1Before - SECURITY_DEPOSIT_VALUE,
            "the user2 should have paid the security deposit"
        );

        (, uint128[] memory rawIndices) = protocol.getActionablePendingActions(address(this));
        bytes[] memory previousPriceData = new bytes[](rawIndices.length);
        previousPriceData[0] = priceData;
        previousPriceData[1] = priceData;
        PreviousActionsData memory previousActionsData =
            PreviousActionsData({ priceData: previousPriceData, rawIndices: rawIndices });

        vm.expectEmit();
        emit SecurityDepositRefunded(USER_1, address(this), SECURITY_DEPOSIT_VALUE);
        vm.expectEmit();
        emit SecurityDepositRefunded(USER_2, address(this), SECURITY_DEPOSIT_VALUE);
        protocol.validateActionablePendingActions(previousActionsData, 10);

        assertEq(
            address(this).balance,
            balanceUser0Before + 2 * SECURITY_DEPOSIT_VALUE,
            "the user0 should have retrieved both security deposits from the protocol"
        );
        assertEq(
            address(protocol).balance,
            balanceProtocolBefore,
            "protocol balance after all actions should be the same than at the beginning"
        );
        assertEq(
            USER_1.balance,
            balanceUser1Before - SECURITY_DEPOSIT_VALUE,
            "the user1 should not have retrieved his security deposit"
        );
        assertEq(
            USER_2.balance,
            balanceUser2Before - SECURITY_DEPOSIT_VALUE,
            "the user2 should not have retrieved his security deposit"
        );
    }

    /* -------------------------------------------------------------------------- */
    /*                   Less than security deposit value tests                   */
    /* -------------------------------------------------------------------------- */

    /**
     * @custom:scenario The user initiates a `deposit` action with less than the security deposit value
     * @custom:when The user initiates a deposit with `SECURITY_DEPOSIT_VALUE` - 1 value
     * @custom:then The protocol reverts with {UsdnProtocolSecurityDepositTooLow}
     */
    function test_RevertWhen_securityDeposit_lt_deposit() public {
        vm.expectRevert(UsdnProtocolSecurityDepositTooLow.selector);
        protocol.initiateDeposit{ value: SECURITY_DEPOSIT_VALUE - 1 }(
<<<<<<< HEAD
            1 ether,
            DISABLE_SHARES_OUT_MIN,
            address(this),
            payable(address(this)),
            type(uint256).max,
            NO_PERMIT2,
            priceData,
            EMPTY_PREVIOUS_DATA
=======
            1 ether, DISABLE_SHARES_OUT_MIN, address(this), payable(address(this)), priceData, EMPTY_PREVIOUS_DATA
>>>>>>> 9342aba9
        );
    }

    /**
     * @custom:scenario The user initiates a `withdraw` action with less than the security deposit value
     * @custom:when The user initiates a withdrawal with `SECURITY_DEPOSIT_VALUE` - 1 value
     * @custom:then The protocol reverts with {UsdnProtocolSecurityDepositTooLow}
     */
    function test_RevertWhen_securityDeposit_lt_withdrawal() public {
        setUpUserPositionInVault(address(this), ProtocolAction.ValidateDeposit, 1 ether, params.initialPrice);

        vm.expectRevert(UsdnProtocolSecurityDepositTooLow.selector);
        protocol.initiateWithdrawal{ value: SECURITY_DEPOSIT_VALUE - 1 }(
            1, DISABLE_AMOUNT_OUT_MIN, address(this), payable(address(this)), priceData, EMPTY_PREVIOUS_DATA
        );
    }

    /**
     * @custom:scenario The user initiates an `open` position action with less than the security deposit value
     * @custom:when The user initiates an `open` position with `SECURITY_DEPOSIT_VALUE` - 1 value
     * @custom:then The protocol reverts with {UsdnProtocolSecurityDepositTooLow}
     */
    function test_RevertWhen_securityDeposit_lt_openPosition() public {
        uint256 leverage = protocol.getMaxLeverage();
        vm.expectRevert(UsdnProtocolSecurityDepositTooLow.selector);
        protocol.initiateOpenPosition{ value: SECURITY_DEPOSIT_VALUE - 1 }(
            1 ether,
            params.initialPrice / 2,
            type(uint128).max,
            leverage,
            address(this),
            payable(address(this)),
            priceData,
            EMPTY_PREVIOUS_DATA
        );
    }

    /**
     * @custom:scenario The user initiates a close position action with less than the security deposit value
     * @custom:when The user initiates a close position with `SECURITY_DEPOSIT_VALUE` - 1 value
     * @custom:then The protocol reverts with {UsdnProtocolSecurityDepositTooLow}
     */
    function test_RevertWhen_securityDeposit_lt_closePosition() public {
        PositionId memory posId = setUpUserPositionInLong(
            OpenParams({
                user: address(this),
                untilAction: ProtocolAction.ValidateOpenPosition,
                positionSize: 1 ether,
                desiredLiqPrice: params.initialPrice / 2,
                price: params.initialPrice
            })
        );

        vm.expectRevert(UsdnProtocolSecurityDepositTooLow.selector);
        protocol.initiateClosePosition{ value: SECURITY_DEPOSIT_VALUE - 1 }(
            posId, 1 ether, DISABLE_MIN_PRICE, address(this), payable(address(this)), priceData, EMPTY_PREVIOUS_DATA
        );
    }

    /* -------------------------------------------------------------------------- */
    /*                   More than security deposit value tests                   */
    /* -------------------------------------------------------------------------- */

    /**
     * @custom:scenario The user initiates a `deposit` action with more than the security deposit value
     * @custom:when The user initiates a deposit with `SECURITY_DEPOSIT_VALUE` + 100 value
     * @custom:then The protocol refunds the excess to the user
     */
    function test_gt_deposit() public {
        (balanceUser0Before, balanceProtocolBefore,,) = _getBalances();

        protocol.initiateDeposit{ value: SECURITY_DEPOSIT_VALUE + 100 }(
<<<<<<< HEAD
            1 ether,
            DISABLE_SHARES_OUT_MIN,
            address(this),
            payable(address(this)),
            type(uint256).max,
            NO_PERMIT2,
            priceData,
            EMPTY_PREVIOUS_DATA
=======
            1 ether, DISABLE_SHARES_OUT_MIN, address(this), payable(address(this)), priceData, EMPTY_PREVIOUS_DATA
>>>>>>> 9342aba9
        );
        _waitDelay();

        assertSecurityDepositPaid();
    }

    /**
     * @custom:scenario The user initiates a `withdraw` action with more than the security deposit value
     * @custom:when The user initiates a withdrawal with `SECURITY_DEPOSIT_VALUE` + 100 value
     * @custom:then The protocol refunds the excess to the user
     */
    function test_gt_withdrawal() public {
        setUpUserPositionInVault(address(this), ProtocolAction.ValidateDeposit, 1 ether, params.initialPrice);
        (balanceUser0Before, balanceProtocolBefore,,) = _getBalances();

        usdn.approve(address(protocol), 1);
        protocol.initiateWithdrawal{ value: SECURITY_DEPOSIT_VALUE + 100 }(
            1, DISABLE_AMOUNT_OUT_MIN, address(this), payable(address(this)), priceData, EMPTY_PREVIOUS_DATA
        );
        _waitDelay();

        assertSecurityDepositPaid();
    }

    /**
     * @custom:scenario The user initiates an `open` position action with more than the security deposit value
     * @custom:when The user initiates a deposit with `SECURITY_DEPOSIT_VALUE` + 100 value
     * @custom:then The protocol refunds the excess to the user
     */
    function test_gt_openPosition() public {
        (balanceUser0Before, balanceProtocolBefore,,) = _getBalances();

        protocol.initiateOpenPosition{ value: SECURITY_DEPOSIT_VALUE + 100 }(
            1 ether,
            params.initialPrice / 2,
            type(uint128).max,
            protocol.getMaxLeverage(),
            address(this),
            payable(address(this)),
            priceData,
            EMPTY_PREVIOUS_DATA
        );

        assertSecurityDepositPaid();
    }

    /**
     * @custom:scenario The user initiates a close position action with more than the security deposit value
     * @custom:when The user initiates a close position with `SECURITY_DEPOSIT_VALUE` + 100 value
     * @custom:then The protocol refunds the excess to the user
     */
    function test_gt_closePosition() public {
        PositionId memory posId = setUpUserPositionInLong(
            OpenParams({
                user: address(this),
                untilAction: ProtocolAction.ValidateOpenPosition,
                positionSize: 1 ether,
                desiredLiqPrice: params.initialPrice / 2,
                price: params.initialPrice
            })
        );
        (balanceUser0Before, balanceProtocolBefore,,) = _getBalances();

        protocol.initiateClosePosition{ value: SECURITY_DEPOSIT_VALUE + 100 }(
            posId, 1 ether, DISABLE_MIN_PRICE, address(this), payable(address(this)), priceData, EMPTY_PREVIOUS_DATA
        );
        _waitDelay();

        assertSecurityDepositPaid();
    }

    /* -------------------------------------------------------------------------- */
    /*                            Multiple users tests                            */
    /* -------------------------------------------------------------------------- */

    /**
     * @custom:scenario The user0 initiates a `deposit` action and user1 validates user0 action with a {initiateDeposit}
     * @custom:given The value of the security deposit is `SECURITY_DEPOSIT_VALUE`
     * @custom:when The protocol takes the security deposit from the user0 at the initialization of the deposit
     * @custom:then We skip validation deadline + 1
     * @custom:and The protocol returns the security deposit to the user1 at the initialization of his deposit
     */
    function test_initiateDeposit_multipleUsers() public {
        (balanceUser0Before, balanceProtocolBefore, balanceUser1Before,) = _getBalances();
        uint256 usdnBalanceUser0Before = usdn.balanceOf(address(this));
        uint256 usdnBalanceUser1Before = usdn.balanceOf(USER_1);

        protocol.initiateDeposit{ value: SECURITY_DEPOSIT_VALUE }(
<<<<<<< HEAD
            1 ether,
            DISABLE_SHARES_OUT_MIN,
            address(this),
            payable(address(this)),
            type(uint256).max,
            NO_PERMIT2,
            priceData,
            EMPTY_PREVIOUS_DATA
=======
            1 ether, DISABLE_SHARES_OUT_MIN, address(this), payable(address(this)), priceData, EMPTY_PREVIOUS_DATA
>>>>>>> 9342aba9
        );
        _waitBeforeActionablePendingAction();

        assertSecurityDepositPaid();

        PreviousActionsData memory previousActionsData = _createPrevActionDataStruct(USER_1, false);

        vm.expectEmit();
        emit SecurityDepositRefunded(address(this), USER_1, SECURITY_DEPOSIT_VALUE);
        vm.prank(USER_1);
        protocol.initiateDeposit{ value: SECURITY_DEPOSIT_VALUE }(
<<<<<<< HEAD
            1 ether,
            DISABLE_SHARES_OUT_MIN,
            USER_1,
            USER_1,
            type(uint256).max,
            NO_PERMIT2,
            priceData,
            previousActionsData
=======
            1 ether, DISABLE_SHARES_OUT_MIN, USER_1, USER_1, priceData, previousActionsData
>>>>>>> 9342aba9
        );
        _waitDelay();

        assertRefundEthToUser1();

        vm.prank(USER_1);
        protocol.validateDeposit(USER_1, priceData, EMPTY_PREVIOUS_DATA);

        assertBalancesEndTwoUsers();

        // we assert that both deposits went through
        assertGt(usdn.balanceOf(address(this)), usdnBalanceUser0Before, "user0 should have received usdn");
        assertGt(usdn.balanceOf(USER_1), usdnBalanceUser1Before, "user1 should have received usdn");
    }

    /**
     * @custom:scenario The user0 initiates a `deposit` action and user1 validates user0 action with a {validateDeposit}
     * @custom:given The value of the security deposit is `SECURITY_DEPOSIT_VALUE`
     * @custom:when The protocol takes the security deposit from the user0 at the initialization of the deposit
     * @custom:then We skip validation deadline + 1
     * @custom:and The protocol returns the security deposit to the user1 at the validation of his deposit
     */
    function test_validateDeposit_multipleUsers() public {
        (balanceUser0Before, balanceProtocolBefore, balanceUser1Before,) = _getBalances();
        uint256 usdnBalanceUser0Before = usdn.balanceOf(address(this));
        uint256 usdnBalanceUser1Before = usdn.balanceOf(USER_1);

        protocol.initiateDeposit{ value: SECURITY_DEPOSIT_VALUE }(
<<<<<<< HEAD
            1 ether,
            DISABLE_SHARES_OUT_MIN,
            address(this),
            payable(address(this)),
            type(uint256).max,
            NO_PERMIT2,
            priceData,
            EMPTY_PREVIOUS_DATA
=======
            1 ether, DISABLE_SHARES_OUT_MIN, address(this), payable(address(this)), priceData, EMPTY_PREVIOUS_DATA
>>>>>>> 9342aba9
        );

        assertSecurityDepositPaid();

        vm.prank(USER_1);
        protocol.initiateDeposit{ value: SECURITY_DEPOSIT_VALUE }(
<<<<<<< HEAD
            1 ether,
            DISABLE_SHARES_OUT_MIN,
            USER_1,
            USER_1,
            type(uint256).max,
            NO_PERMIT2,
            priceData,
            EMPTY_PREVIOUS_DATA
=======
            1 ether, DISABLE_SHARES_OUT_MIN, USER_1, USER_1, priceData, EMPTY_PREVIOUS_DATA
>>>>>>> 9342aba9
        );
        _waitBeforeActionablePendingAction();

        assertSecurityDepositPaidTwoUsers();

        PreviousActionsData memory previousActionsData = _createPrevActionDataStruct(USER_1, false);

        vm.expectEmit();
        emit SecurityDepositRefunded(address(this), USER_1, SECURITY_DEPOSIT_VALUE);
        vm.prank(USER_1);
        protocol.validateDeposit(USER_1, priceData, previousActionsData);

        assertBalancesEndTwoUsers();

        // we assert that both deposits went through
        assertGt(usdn.balanceOf(address(this)), usdnBalanceUser0Before, "user0 should have received usdn");
        assertGt(usdn.balanceOf(USER_1), usdnBalanceUser1Before, "user1 should have received usdn");
    }

    /**
     * @custom:scenario The user0 initiates a `withdraw` action and user1 validates user0 action with a
     * {initiateWithdrawal}
     * @custom:given The value of the security deposit is `SECURITY_DEPOSIT_VALUE`
     * @custom:when The protocol takes the security deposit from the user0 at the initialization of the withdrawal
     * @custom:then We skip validation deadline + 1
     * @custom:and The protocol returns the security deposit to the user1 at the initialization of his withdrawal
     */
    function test_initiateWithdrawal_multipleUsers() public {
        (balanceUser0Before, balanceProtocolBefore, balanceUser1Before,) = _getBalances();

        setUpUserPositionInVault(address(this), ProtocolAction.ValidateDeposit, 1 ether, params.initialPrice);
        setUpUserPositionInVault(USER_1, ProtocolAction.ValidateDeposit, 1 ether, params.initialPrice);
        uint256 usdnBalanceUser0Before = usdn.balanceOf(address(this));
        uint256 usdnBalanceUser1Before = usdn.balanceOf(USER_1);

        // we initiate a withdrawal for 1e18 shares of USDN
        usdn.approve(address(protocol), 2);
        protocol.initiateWithdrawal{ value: SECURITY_DEPOSIT_VALUE }(
            1e18, DISABLE_AMOUNT_OUT_MIN, address(this), payable(address(this)), priceData, EMPTY_PREVIOUS_DATA
        );
        _waitBeforeActionablePendingAction();

        assertSecurityDepositPaid();

        PreviousActionsData memory previousActionsData = _createPrevActionDataStruct(USER_1, false);

        vm.startPrank(USER_1);
        usdn.approve(address(protocol), 2);

        vm.expectEmit();
        emit SecurityDepositRefunded(address(this), USER_1, SECURITY_DEPOSIT_VALUE);
        protocol.initiateWithdrawal{ value: SECURITY_DEPOSIT_VALUE }(
            1e18, DISABLE_AMOUNT_OUT_MIN, USER_1, USER_1, priceData, previousActionsData
        );

        _waitDelay();

        assertRefundEthToUser1();

        protocol.validateWithdrawal(USER_1, priceData, EMPTY_PREVIOUS_DATA);
        vm.stopPrank();

        assertBalancesEndTwoUsers();

        // we assert that both withdrawals went through
        assertLt(usdn.balanceOf(address(this)), usdnBalanceUser0Before, "user0 should have received usdn");
        assertLt(usdn.balanceOf(USER_1), usdnBalanceUser1Before, "user1 should have received usdn");
    }

    /**
     * @custom:scenario The user0 initiates a `withdraw` action and user1 validates user0 action with a
     * {validateWithdrawal}
     * @custom:given The value of the security deposit is `SECURITY_DEPOSIT_VALUE`
     * @custom:when The protocol takes the security deposit from the user0 at the initialization of the withdrawal
     * @custom:then We skip validation deadline + 1
     * @custom:and The protocol returns the security deposit to the user1 at the validation of his withdrawal
     */
    function test_validateWithdrawal_multipleUsers() public {
        (balanceUser0Before, balanceProtocolBefore, balanceUser1Before,) = _getBalances();

        setUpUserPositionInVault(address(this), ProtocolAction.ValidateDeposit, 1 ether, params.initialPrice);
        setUpUserPositionInVault(USER_1, ProtocolAction.ValidateDeposit, 1 ether, params.initialPrice);
        uint256 usdnBalanceUser0Before = usdn.balanceOf(address(this));
        uint256 usdnBalanceUser1Before = usdn.balanceOf(USER_1);

        // we initiate a withdrawal for 1e18 shares of USDN
        usdn.approve(address(protocol), 2);
        protocol.initiateWithdrawal{ value: SECURITY_DEPOSIT_VALUE }(
            1e18, DISABLE_AMOUNT_OUT_MIN, address(this), payable(address(this)), priceData, EMPTY_PREVIOUS_DATA
        );
        _waitDelay();

        assertSecurityDepositPaid();

        vm.startPrank(USER_1);
        usdn.approve(address(protocol), 2);
        protocol.initiateWithdrawal{ value: SECURITY_DEPOSIT_VALUE }(
            1e18, DISABLE_AMOUNT_OUT_MIN, USER_1, USER_1, priceData, EMPTY_PREVIOUS_DATA
        );
        _waitBeforeActionablePendingAction();

        assertSecurityDepositPaidTwoUsers();

        PreviousActionsData memory previousActionsData = _createPrevActionDataStruct(USER_1, false);

        vm.expectEmit();
        emit SecurityDepositRefunded(address(this), USER_1, SECURITY_DEPOSIT_VALUE);
        protocol.validateWithdrawal(USER_1, priceData, previousActionsData);
        vm.stopPrank();

        assertBalancesEndTwoUsers();

        // we assert that both withdrawals went through
        assertLt(usdn.balanceOf(address(this)), usdnBalanceUser0Before, "user0 should have received usdn");
        assertLt(usdn.balanceOf(USER_1), usdnBalanceUser1Before, "user1 should have received usdn");
    }

    /**
     * @custom:scenario The user0 initiates a open position action and user1 validates user0 action with a
     * {initiateOpenPosition}
     * @custom:given The value of the security deposit is `SECURITY_DEPOSIT_VALUE`
     * @custom:when The protocol takes the security deposit from the user0 at the initialization of the open position
     * @custom:then We skip validation deadline + 1
     * @custom:and The protocol returns the security deposit to the user1 at the initialization of his open position
     */
    function test_initiateOpenPosition_multipleUsers() public {
        (balanceUser0Before, balanceProtocolBefore, balanceUser1Before,) = _getBalances();

        protocol.initiateOpenPosition{ value: SECURITY_DEPOSIT_VALUE }(
            1 ether,
            params.initialPrice / 2,
            type(uint128).max,
            protocol.getMaxLeverage(),
            address(this),
            payable(address(this)),
            priceData,
            EMPTY_PREVIOUS_DATA
        );
        _waitBeforeActionablePendingAction();

        assertSecurityDepositPaid();

        PreviousActionsData memory previousActionsData = _createPrevActionDataStruct(USER_1, false);

        uint256 leverage = protocol.getMaxLeverage();
        vm.expectEmit();
        emit SecurityDepositRefunded(address(this), USER_1, SECURITY_DEPOSIT_VALUE);
        vm.prank(USER_1);
        protocol.initiateOpenPosition{ value: SECURITY_DEPOSIT_VALUE }(
            1 ether,
            params.initialPrice / 2,
            type(uint128).max,
            leverage,
            USER_1,
            USER_1,
            priceData,
            previousActionsData
        );
        _waitDelay();

        assertRefundEthToUser1();

        vm.prank(USER_1);
        protocol.validateOpenPosition(USER_1, priceData, EMPTY_PREVIOUS_DATA);

        assertBalancesEndTwoUsers();
    }

    /**
     * @custom:scenario The user0 initiates an `open` position action and user1 validates user0 action with a
     * {validateOpenPosition}
     * @custom:given The value of the security deposit is `SECURITY_DEPOSIT_VALUE`
     * @custom:when The protocol takes the security deposit from the user0 at the initialization of the open position
     * @custom:then We skip validation deadline + 1
     * @custom:and The protocol returns the security deposit to the user1 at the validation of his open position
     */
    function test_validateOpenPosition_multipleUsers() public {
        (balanceUser0Before, balanceProtocolBefore, balanceUser1Before,) = _getBalances();

        protocol.initiateOpenPosition{ value: SECURITY_DEPOSIT_VALUE }(
            1 ether,
            params.initialPrice / 2,
            type(uint128).max,
            protocol.getMaxLeverage(),
            address(this),
            payable(address(this)),
            priceData,
            EMPTY_PREVIOUS_DATA
        );

        assertSecurityDepositPaid();
        uint256 leverage = protocol.getMaxLeverage();
        vm.prank(USER_1);
        protocol.initiateOpenPosition{ value: SECURITY_DEPOSIT_VALUE }(
            1 ether,
            params.initialPrice / 2,
            type(uint128).max,
            leverage,
            address(this),
            USER_1,
            priceData,
            EMPTY_PREVIOUS_DATA
        );
        _waitBeforeActionablePendingAction();

        assertSecurityDepositPaidTwoUsers();

        PreviousActionsData memory previousActionsData = _createPrevActionDataStruct(USER_1, false);

        vm.expectEmit();
        emit SecurityDepositRefunded(address(this), USER_1, SECURITY_DEPOSIT_VALUE);
        vm.prank(USER_1);
        protocol.validateOpenPosition(USER_1, priceData, previousActionsData);

        assertBalancesEndTwoUsers();
    }

    /**
     * @custom:scenario The user0 initiates a close position action and user1 validates user0 action
     * @custom:given The value of the security deposit is `SECURITY_DEPOSIT_VALUE`
     * @custom:when The protocol takes the security deposit from the user0 at the initialization of the close position
     * @custom:then We skip validation deadline + 1
     * @custom:and The protocol returns the security deposit to the user1 at the initialization of his close position
     */
    function test_initiateClosePosition_multipleUsers() public {
        (balanceUser0Before, balanceProtocolBefore, balanceUser1Before,) = _getBalances();

        PositionId memory posId = setUpUserPositionInLong(
            OpenParams({
                user: address(this),
                untilAction: ProtocolAction.ValidateOpenPosition,
                positionSize: 1 ether,
                desiredLiqPrice: params.initialPrice / 2,
                price: params.initialPrice
            })
        );
        PositionId memory posId1 = setUpUserPositionInLong(
            OpenParams({
                user: USER_1,
                untilAction: ProtocolAction.ValidateOpenPosition,
                positionSize: 1 ether,
                desiredLiqPrice: params.initialPrice / 2,
                price: params.initialPrice
            })
        );

        protocol.initiateClosePosition{ value: SECURITY_DEPOSIT_VALUE }(
            posId, 1 ether, DISABLE_MIN_PRICE, address(this), payable(address(this)), priceData, EMPTY_PREVIOUS_DATA
        );
        _waitBeforeActionablePendingAction();

        assertSecurityDepositPaid();

        PreviousActionsData memory previousActionsData = _createPrevActionDataStruct(USER_1, false);

        vm.expectEmit();
        emit SecurityDepositRefunded(address(this), USER_1, SECURITY_DEPOSIT_VALUE);
        vm.prank(USER_1);
        protocol.initiateClosePosition{ value: SECURITY_DEPOSIT_VALUE }(
            posId1, 1 ether, DISABLE_MIN_PRICE, USER_1, USER_1, priceData, previousActionsData
        );
        _waitDelay();

        assertRefundEthToUser1();

        vm.prank(USER_1);
        protocol.validateClosePosition(USER_1, priceData, EMPTY_PREVIOUS_DATA);

        assertBalancesEndTwoUsers();
    }

    /**
     * @custom:scenario The user0 initiates a close position action and user1 validates user0 action
     * @custom:given The value of the security deposit is `SECURITY_DEPOSIT_VALUE`
     * @custom:when The protocol takes the security deposit from the user0 at the initialization of the close position
     * @custom:then We skip validation deadline + 1
     * @custom:and The protocol returns the security deposit to the user1 at the validation of his close position
     */
    function test_validateClosePosition_multipleUsers() public {
        (balanceUser0Before, balanceProtocolBefore, balanceUser1Before,) = _getBalances();

        PositionId memory posId = setUpUserPositionInLong(
            OpenParams({
                user: address(this),
                untilAction: ProtocolAction.ValidateOpenPosition,
                positionSize: 1 ether,
                desiredLiqPrice: params.initialPrice / 2,
                price: params.initialPrice
            })
        );
        PositionId memory posId1 = setUpUserPositionInLong(
            OpenParams({
                user: USER_1,
                untilAction: ProtocolAction.ValidateOpenPosition,
                positionSize: 1 ether,
                desiredLiqPrice: params.initialPrice / 2,
                price: params.initialPrice
            })
        );

        protocol.initiateClosePosition{ value: SECURITY_DEPOSIT_VALUE }(
            posId, 1 ether, DISABLE_MIN_PRICE, address(this), payable(address(this)), priceData, EMPTY_PREVIOUS_DATA
        );
        _waitDelay();

        assertSecurityDepositPaid();

        vm.startPrank(USER_1);
        protocol.initiateClosePosition{ value: SECURITY_DEPOSIT_VALUE }(
            posId1, 1 ether, DISABLE_MIN_PRICE, USER_1, USER_1, priceData, EMPTY_PREVIOUS_DATA
        );
        _waitBeforeActionablePendingAction();

        assertSecurityDepositPaidTwoUsers();

        PreviousActionsData memory previousActionsData = _createPrevActionDataStruct(USER_1, false);

        vm.expectEmit();
        emit SecurityDepositRefunded(address(this), USER_1, SECURITY_DEPOSIT_VALUE);
        protocol.validateClosePosition(USER_1, priceData, previousActionsData);
        vm.stopPrank();

        assertBalancesEndTwoUsers();
    }

    /* -------------------------------------------------------------------------- */
    /*                 Change of the security deposit value tests                 */
    /* -------------------------------------------------------------------------- */

    /**
     * @custom:scenario The user initiates and validates a `deposit` action with a change in the security deposit value
     * @custom:given The value of the security deposit is `SECURITY_DEPOSIT_VALUE`
     * @custom:when The protocol takes the security deposit from the user at the initialization of the deposit
     * @custom:then We change the value of the security deposit to SECURITY_DEPOSIT_VALUE / 2
     * @custom:and The protocol returns the security deposit to the user at the validation of the deposit
     * @custom:and The user initiates a `withdraw` action with the new security deposit value
     */
    function test_changeValue() public {
        (balanceUser0Before, balanceProtocolBefore,,) = _getBalances();
        uint64 newSecurityDepositValue = SECURITY_DEPOSIT_VALUE / 2;

        protocol.initiateDeposit{ value: SECURITY_DEPOSIT_VALUE }(
<<<<<<< HEAD
            1 ether,
            DISABLE_SHARES_OUT_MIN,
            address(this),
            payable(address(this)),
            type(uint256).max,
            NO_PERMIT2,
            priceData,
            EMPTY_PREVIOUS_DATA
=======
            1 ether, DISABLE_SHARES_OUT_MIN, address(this), payable(address(this)), priceData, EMPTY_PREVIOUS_DATA
>>>>>>> 9342aba9
        );
        _waitDelay();

        assertSecurityDepositPaid();

        vm.prank(ADMIN);
        protocol.setSecurityDepositValue(newSecurityDepositValue);
        assertEq(
            protocol.getSecurityDepositValue(),
            newSecurityDepositValue,
            "the security deposit value should have changed"
        );

        protocol.validateDeposit(payable(address(this)), priceData, EMPTY_PREVIOUS_DATA);

        assertEq(
            address(this).balance,
            balanceUser0Before,
            "balance of the user after validation should be the same than before all actions"
        );
        assertEq(
            address(protocol).balance,
            balanceProtocolBefore,
            "balance of the protocol after validation should be the same than before all actions"
        );

        usdn.approve(address(protocol), 1);
        protocol.initiateWithdrawal{ value: newSecurityDepositValue }(
            1, DISABLE_AMOUNT_OUT_MIN, address(this), payable(address(this)), priceData, EMPTY_PREVIOUS_DATA
        );
        _waitDelay();

        assertEq(
            address(this).balance,
            balanceUser0Before - newSecurityDepositValue,
            "the user should have paid the new security deposit"
        );
        assertEq(
            address(protocol).balance,
            balanceProtocolBefore + newSecurityDepositValue,
            "the protocol should have the user's new security deposit value"
        );

        protocol.validateWithdrawal(payable(address(this)), priceData, EMPTY_PREVIOUS_DATA);

        assertEq(
            address(this).balance,
            balanceUser0Before,
            "the user should have retrieved his deposit from the protocol at the end"
        );
        assertEq(
            address(protocol).balance,
            balanceProtocolBefore,
            "protocol balance after all actions should be the same than a the beginning"
        );
    }

    /**
     * @custom:scenario The user0 initiates a `deposit` action and user1 validates user0 action after a change of
     * the security deposit value
     * @custom:given The value of the security deposit is `SECURITY_DEPOSIT_VALUE`
     * @custom:when The protocol takes the security deposit from the user0 at the initialization of the deposit
     * @custom:then We skip validation deadline + 1
     * @custom:and We change the value of the security deposit to SECURITY_DEPOSIT_VALUE / 2
     * @custom:and The protocol returns `SECURITY_DEPOSIT_VALUE` the user1 at the initialization of his deposit
     */
    function test_changeValue_multipleUsers() public {
        (balanceUser0Before, balanceProtocolBefore, balanceUser1Before,) = _getBalances();
        uint256 usdnBalanceUser0Before = usdn.balanceOf(address(this));
        uint256 usdnBalanceUser1Before = usdn.balanceOf(USER_1);
        uint64 newSecurityDepositValue = SECURITY_DEPOSIT_VALUE / 2;

        protocol.initiateDeposit{ value: SECURITY_DEPOSIT_VALUE }(
<<<<<<< HEAD
            1 ether,
            DISABLE_SHARES_OUT_MIN,
            address(this),
            payable(address(this)),
            type(uint256).max,
            NO_PERMIT2,
            priceData,
            EMPTY_PREVIOUS_DATA
=======
            1 ether, DISABLE_SHARES_OUT_MIN, address(this), payable(address(this)), priceData, EMPTY_PREVIOUS_DATA
>>>>>>> 9342aba9
        );
        _waitBeforeActionablePendingAction();

        assertSecurityDepositPaid();

        vm.prank(ADMIN);
        protocol.setSecurityDepositValue(newSecurityDepositValue);
        assertEq(
            protocol.getSecurityDepositValue(),
            newSecurityDepositValue,
            "the security deposit value should have changed"
        );

        PreviousActionsData memory previousActionsData = _createPrevActionDataStruct(USER_1, false);

        vm.expectEmit();
        emit SecurityDepositRefunded(address(this), USER_1, SECURITY_DEPOSIT_VALUE);
        vm.prank(USER_1);
        protocol.initiateDeposit{ value: newSecurityDepositValue }(
<<<<<<< HEAD
            1 ether,
            DISABLE_SHARES_OUT_MIN,
            USER_1,
            USER_1,
            type(uint256).max,
            NO_PERMIT2,
            priceData,
            previousActionsData
=======
            1 ether, DISABLE_SHARES_OUT_MIN, USER_1, USER_1, priceData, previousActionsData
>>>>>>> 9342aba9
        );
        _waitDelay();

        assertEq(
            USER_1.balance,
            balanceUser1Before - newSecurityDepositValue + SECURITY_DEPOSIT_VALUE,
            "user1 should have taken user0 SECURITY_DEPOSIT_VALUE with his initiate close deposit action"
        );
        assertEq(
            address(this).balance,
            balanceUser0Before - SECURITY_DEPOSIT_VALUE,
            "user0 should have paid the security deposit"
        );
        assertEq(
            address(protocol).balance,
            balanceProtocolBefore + newSecurityDepositValue,
            "the protocol should have newSecurityDepositValue"
        );

        vm.prank(USER_1);
        protocol.validateDeposit(USER_1, priceData, EMPTY_PREVIOUS_DATA);

        assertBalancesEndTwoUsers();

        // we assert that both deposits went through
        assertGt(usdn.balanceOf(address(this)), usdnBalanceUser0Before, "user0 should have received usdn");
        assertGt(usdn.balanceOf(USER_1), usdnBalanceUser1Before, "user1 should have received usdn");
    }

    /* -------------------------------------------------------------------------- */
    /*                         stale pending actions tests                        */
    /* -------------------------------------------------------------------------- */

    /**
     * @custom:scenario The user initiates and validates a `deposit` action
     * @custom:given The value of the security deposit is `SECURITY_DEPOSIT_VALUE`
     * @custom:when The protocol takes the security deposit from the user at the initialization of the deposit
     * @custom:then The protocol returns the security deposit to the user at the validation of the deposit
     */
    function test_refundStaleTransaction() public {
        (balanceUser0Before, balanceProtocolBefore,,) = _getBalances();

        PositionId memory posId = _createStalePendingActionHelper();

        assertSecurityDepositPaid();

        wstETH.approve(address(protocol), 1 ether);
        vm.expectEmit();
        emit StalePendingActionRemoved(address(this), posId);
        protocol.initiateDeposit{ value: SECURITY_DEPOSIT_VALUE }(
<<<<<<< HEAD
            1 ether,
            DISABLE_SHARES_OUT_MIN,
            address(this),
            payable(address(this)),
            type(uint256).max,
            NO_PERMIT2,
            priceData,
            EMPTY_PREVIOUS_DATA
=======
            1 ether, DISABLE_SHARES_OUT_MIN, address(this), payable(address(this)), priceData, EMPTY_PREVIOUS_DATA
>>>>>>> 9342aba9
        );
        _waitDelay();

        assertEq(
            address(this).balance,
            balanceUser0Before - SECURITY_DEPOSIT_VALUE,
            "the user should have retrieved his first security deposit from the stale pending action"
        );
        assertEq(
            address(protocol).balance,
            balanceProtocolBefore + SECURITY_DEPOSIT_VALUE,
            "the balance of the protocol after the second initialization should have only one security deposit"
        );

        protocol.validateDeposit(payable(address(this)), priceData, EMPTY_PREVIOUS_DATA);

        assertBalancesEnd();
    }

    /**
     * @custom:scenario The user initiates a `deposit` with a stale pending action
     * @custom:given The validator is different than the user
     * @custom:when The action is initiated
     * @custom:then The protocol takes the security deposit from the user
     * @custom:and The protocol returns the security deposit of the stale pending action to the validator
     */
    function test_refundStaleToValidatorInDeposit() public {
        PositionId memory posId = _createStalePendingActionHelper();

        (balanceUser0Before, balanceProtocolBefore, balanceUser1Before,) = _getBalances();

        vm.prank(USER_1);
        vm.expectEmit();
        emit StalePendingActionRemoved(address(this), posId);
        protocol.initiateDeposit{ value: SECURITY_DEPOSIT_VALUE }(
<<<<<<< HEAD
            1 ether,
            DISABLE_SHARES_OUT_MIN,
            USER_1,
            payable(this),
            type(uint256).max,
            NO_PERMIT2,
            priceData,
            EMPTY_PREVIOUS_DATA
=======
            1 ether, DISABLE_SHARES_OUT_MIN, USER_1, payable(this), priceData, EMPTY_PREVIOUS_DATA
>>>>>>> 9342aba9
        );

        assertStaleRefundValues();
    }

    /**
     * @custom:scenario The user initiates a `open` with a stale pending action
     * @custom:given The validator is different than the user
     * @custom:when The action is initiated
     * @custom:then The protocol takes the security deposit from the user
     * @custom:and The protocol returns the security deposit of the stale pending action to the validator
     */
    function test_refundStaleToValidatorInOpen() public {
        PositionId memory posId = _createStalePendingActionHelper();
        (balanceUser0Before, balanceProtocolBefore, balanceUser1Before,) = _getBalances();

        vm.startPrank(USER_1);
        vm.expectEmit();
        emit StalePendingActionRemoved(address(this), posId);
        protocol.initiateOpenPosition{ value: SECURITY_DEPOSIT_VALUE }(
            1 ether,
            params.initialPrice / 2,
            type(uint128).max,
            protocol.getMaxLeverage(),
            USER_1,
            payable(this),
            priceData,
            EMPTY_PREVIOUS_DATA
        );
        vm.stopPrank();

        assertStaleRefundValues();
    }

    /**
     * @custom:scenario The user initiates a `withdrawal` with a stale pending action
     * @custom:given The validator is different than the user
     * @custom:when The action is initiated
     * @custom:then The protocol takes the security deposit from the user
     * @custom:and The protocol returns the security deposit of the stale pending action to the validator
     */
    function test_refundStaleToValidatorInWithdrawal() public {
        PositionId memory posId = _createStalePendingActionHelper();
        vm.startPrank(USER_1);

        protocol.initiateDeposit{ value: SECURITY_DEPOSIT_VALUE }(
<<<<<<< HEAD
            1 ether,
            DISABLE_SHARES_OUT_MIN,
            USER_1,
            USER_1,
            type(uint256).max,
            NO_PERMIT2,
            priceData,
            EMPTY_PREVIOUS_DATA
=======
            1 ether, DISABLE_SHARES_OUT_MIN, USER_1, USER_1, priceData, EMPTY_PREVIOUS_DATA
>>>>>>> 9342aba9
        );
        _waitDelay();
        protocol.validateDeposit(payable(USER_1), priceData, EMPTY_PREVIOUS_DATA);
        _waitDelay();

        (balanceUser0Before, balanceProtocolBefore, balanceUser1Before,) = _getBalances();

        usdn.approve(address(protocol), type(uint256).max);
        vm.expectEmit();
        emit StalePendingActionRemoved(address(this), posId);
        protocol.initiateWithdrawal{ value: SECURITY_DEPOSIT_VALUE }(
            uint128(usdn.balanceOf(USER_1)),
            DISABLE_AMOUNT_OUT_MIN,
            USER_1,
            payable(this),
            priceData,
            EMPTY_PREVIOUS_DATA
        );

        vm.stopPrank();

        assertStaleRefundValues();
    }

    /**
     * @custom:scenario The user initiates a `close` with a stale pending action
     * @custom:given The validator is different than the user
     * @custom:when The action is initiated
     * @custom:then The protocol takes the security deposit from the user
     * @custom:and The protocol returns the security deposit of the stale pending action to the validator
     */
    function test_refundStaleToValidatorInClose() public {
        PositionId memory posId = _createStalePendingActionHelper();

        vm.startPrank(USER_1);

        (, PositionId memory user1PosId) = protocol.initiateOpenPosition{ value: SECURITY_DEPOSIT_VALUE }(
            1 ether,
            params.initialPrice / 2,
            type(uint128).max,
            protocol.getMaxLeverage(),
            USER_1,
            USER_1,
            priceData,
            EMPTY_PREVIOUS_DATA
        );

        _waitDelay();

        protocol.validateOpenPosition(payable(USER_1), priceData, EMPTY_PREVIOUS_DATA);

        _waitDelay();

        (balanceUser0Before, balanceProtocolBefore, balanceUser1Before,) = _getBalances();

        vm.expectEmit();
        emit StalePendingActionRemoved(address(this), posId);
        protocol.initiateClosePosition{ value: SECURITY_DEPOSIT_VALUE }(
            user1PosId, 1 ether, DISABLE_MIN_PRICE, USER_1, payable(this), priceData, EMPTY_PREVIOUS_DATA
        );

        vm.stopPrank();

        assertStaleRefundValues();
    }

    /* -------------------------------------------------------------------------- */
    /*           validator is a contract with no receive function tests           */
    /* -------------------------------------------------------------------------- */

    /**
     * @custom:scenario A smart contract with no {receive} function is the validator of a deposit
     * @custom:given The value of the security deposit is `SECURITY_DEPOSIT_VALUE`
     * @custom:when The validator tries to validate the deposit
     * @custom:then The transaction reverts with the error `UsdnProtocolEtherRefundFailed`
     */
    function test_RevertWhen_refundSmartContract_noReceive() public {
        (balanceUser0Before, balanceProtocolBefore,,) = _getBalances();

        protocol.initiateDeposit{ value: SECURITY_DEPOSIT_VALUE }(
            1 ether,
            DISABLE_SHARES_OUT_MIN,
            address(this),
            payable(address(receiverContract)),
<<<<<<< HEAD
            type(uint256).max,
            NO_PERMIT2,
=======
>>>>>>> 9342aba9
            priceData,
            EMPTY_PREVIOUS_DATA
        );
        _waitDelay();

        assertSecurityDepositPaid();

        vm.expectRevert(UsdnProtocolEtherRefundFailed.selector);
        receiverContract.validateDeposit(address(protocol), priceData, EMPTY_PREVIOUS_DATA);
    }

    /**
     * @custom:scenario A smart contract with no {receive} function is the validator of a `deposit` action
     * @custom:given The value of the security deposit is `SECURITY_DEPOSIT_VALUE`
     * @custom:when The validator tries to validate the deposit
     * @custom:then The transaction reverts with the error `UsdnProtocolEtherRefundFailed`
     * @custom:and We skip the validation deadline + 1
     * @custom:when A user tries to validate the pending action
     * @custom:then The security deposit is refunded to the user and not to the receiver contract
     */
    function test_deposit_refundSmartContract_noReceive() public {
        (balanceUser0Before, balanceProtocolBefore, balanceUser1Before, balanceReceiverContractBefore) = _getBalances();

        protocol.initiateDeposit{ value: SECURITY_DEPOSIT_VALUE }(
<<<<<<< HEAD
            1 ether,
            DISABLE_SHARES_OUT_MIN,
            USER_1,
            payable(address(receiverContract)),
            type(uint256).max,
            NO_PERMIT2,
            priceData,
            EMPTY_PREVIOUS_DATA
=======
            1 ether, DISABLE_SHARES_OUT_MIN, USER_1, payable(address(receiverContract)), priceData, EMPTY_PREVIOUS_DATA
>>>>>>> 9342aba9
        );

        _waitDelay();
        assertSecurityDepositPaidDummyContract();

        // the dummy contract (validator) does not implement a receive function so we expect a revert
        vm.expectRevert(UsdnProtocolEtherRefundFailed.selector);
        receiverContract.validateDeposit(address(protocol), priceData, EMPTY_PREVIOUS_DATA);

        _waitBeforeActionablePendingAction();

        PreviousActionsData memory prevActionsData = _createPrevActionDataStruct(address(this), true);

        // we validate the pending action with the user when the validation deadline has passed
        vm.prank(USER_1);
        protocol.validateActionablePendingActions(prevActionsData, 1);

        // we assert that the security deposit has been refunded to the user1 and not to the receiver contract
        assertBalancesEndDummyContract();
    }

    /**
     * @custom:scenario A smart contract with no {receive} function is the validator of a `withdraw` action
     * @custom:given The value of the security deposit is `SECURITY_DEPOSIT_VALUE`
     * @custom:when The validator tries to validate the deposit
     * @custom:then The transaction reverts with the error `UsdnProtocolEtherRefundFailed`
     * @custom:and We skip the validation deadline + 1
     * @custom:when A user tries to validate the pending action
     * @custom:then The security deposit is refunded to the user and not to the receiver contract
     */
    function test_withdraw_refundSmartContract_noReceive() public {
        (balanceUser0Before, balanceProtocolBefore, balanceUser1Before, balanceReceiverContractBefore) = _getBalances();

        setUpUserPositionInVault(address(this), ProtocolAction.ValidateDeposit, 1 ether, params.initialPrice);

        usdn.approve(address(protocol), 1);
        protocol.initiateWithdrawal{ value: SECURITY_DEPOSIT_VALUE }(
            1, DISABLE_AMOUNT_OUT_MIN, USER_1, payable(address(receiverContract)), priceData, EMPTY_PREVIOUS_DATA
        );
        _waitDelay();

        assertSecurityDepositPaidDummyContract();

        // the dummy contract (validator) does not implement a receive function so we expect a revert
        vm.expectRevert(UsdnProtocolEtherRefundFailed.selector);
        receiverContract.validateWithdrawal(address(protocol), priceData, EMPTY_PREVIOUS_DATA);

        _waitBeforeActionablePendingAction();

        PreviousActionsData memory prevActionsData = _createPrevActionDataStruct(address(this), true);

        // we validate the pending action with the user when the validation deadline has passed
        vm.prank(USER_1);
        protocol.validateActionablePendingActions(prevActionsData, 1);

        // we assert that the security deposit has been refunded to the user1 and not to the receiver contract
        assertBalancesEndDummyContract();
    }

    /**
     * @custom:scenario A smart contract with no {receive} function is the validator of a `openPosition` action
     * @custom:given The value of the security deposit is `SECURITY_DEPOSIT_VALUE`
     * @custom:when The validator tries to validate the deposit
     * @custom:then The transaction reverts with the error `UsdnProtocolEtherRefundFailed`
     * @custom:and We skip the validation deadline + 1
     * @custom:when A user tries to validate the pending action
     * @custom:then The security deposit is refunded to the user and not to the receiver contract
     */
    function test_openPosition_refundSmartContract_noReceive() public {
        (balanceUser0Before, balanceProtocolBefore, balanceUser1Before, balanceReceiverContractBefore) = _getBalances();

        protocol.initiateOpenPosition{ value: SECURITY_DEPOSIT_VALUE }(
            1 ether,
            params.initialPrice / 2,
            type(uint128).max,
            protocol.getMaxLeverage(),
            USER_1,
            payable(address(receiverContract)),
            priceData,
            EMPTY_PREVIOUS_DATA
        );

        _waitDelay();
        assertSecurityDepositPaidDummyContract();

        // the dummy contract (validator) does not implement a receive function so we expect a revert
        vm.expectRevert(UsdnProtocolEtherRefundFailed.selector);
        receiverContract.validateOpenPosition(address(protocol), priceData, EMPTY_PREVIOUS_DATA);

        _waitBeforeActionablePendingAction();

        PreviousActionsData memory prevActionsData = _createPrevActionDataStruct(address(this), true);

        // we validate the pending action with the user when the validation deadline has passed
        vm.prank(USER_1);
        protocol.validateActionablePendingActions(prevActionsData, 1);

        // we assert that the security deposit has been refunded to the user1 and not to the receiver contract
        assertBalancesEndDummyContract();
    }

    /**
     * @custom:scenario A smart contract with no {receive} function is the validator of a `closePosition` action
     * @custom:given The value of the security deposit is `SECURITY_DEPOSIT_VALUE`
     * @custom:when The validator tries to validate the deposit
     * @custom:then The transaction reverts with the error `UsdnProtocolEtherRefundFailed`
     * @custom:and We skip the validation deadline + 1
     * @custom:when A user tries to validate the pending action
     * @custom:then The security deposit is refunded to the user and not to the receiver contract
     */
    function test_closePosition_refundSmartContract_noReceive() public {
        PositionId memory posId = setUpUserPositionInLong(
            OpenParams({
                user: address(this),
                untilAction: ProtocolAction.ValidateOpenPosition,
                positionSize: 1 ether,
                desiredLiqPrice: params.initialPrice / 2,
                price: params.initialPrice
            })
        );

        (balanceUser0Before, balanceProtocolBefore, balanceUser1Before, balanceReceiverContractBefore) = _getBalances();

        setUpUserPositionInVault(address(this), ProtocolAction.ValidateDeposit, 1 ether, params.initialPrice);

        protocol.initiateClosePosition{ value: SECURITY_DEPOSIT_VALUE }(
            posId,
            1 ether,
            DISABLE_MIN_PRICE,
            USER_1,
            payable(address(receiverContract)),
            priceData,
            EMPTY_PREVIOUS_DATA
        );

        _waitDelay();

        assertSecurityDepositPaidDummyContract();

        // the dummy contract (validator) does not implement a receive function so we expect a revert
        vm.expectRevert(UsdnProtocolEtherRefundFailed.selector);
        receiverContract.validateClosePosition(address(protocol), priceData, EMPTY_PREVIOUS_DATA);

        _waitBeforeActionablePendingAction();

        PreviousActionsData memory prevActionsData = _createPrevActionDataStruct(address(this), true);

        // we validate the pending action with the user when the validation deadline has passed
        vm.prank(USER_1);
        protocol.validateActionablePendingActions(prevActionsData, 1);

        // we assert that the security deposit has been refunded to the user1 and not to the receiver contract
        assertBalancesEndDummyContract();
    }

    /* -------------------------------------------------------------------------- */
    /*                                test helpers                                */
    /* -------------------------------------------------------------------------- */

    function assertStaleRefundValues() public view {
        assertEq(
            address(this).balance,
            balanceUser0Before + SECURITY_DEPOSIT_VALUE,
            "the user 0 should have retrieved his first security deposit from the stale pending action"
        );

        assertEq(
            USER_1.balance,
            balanceUser1Before - SECURITY_DEPOSIT_VALUE,
            "the user 1 shouldn't have retrieved the security deposit from the stale pending action"
        );
        assertEq(
            address(protocol).balance,
            balanceProtocolBefore,
            "the balance of the protocol after the second initialization should be equal"
        );
    }

    function assertSecurityDepositPaid() public view {
        assertEq(
            address(this).balance,
            balanceUser0Before - SECURITY_DEPOSIT_VALUE,
            "the balance of the user after initialization should have SECURITY_DEPOSIT_VALUE less"
        );
        assertEq(
            address(protocol).balance,
            balanceProtocolBefore + SECURITY_DEPOSIT_VALUE,
            "the balance of the protocol after initialization should have SECURITY_DEPOSIT_VALUE more"
        );
    }

    function assertSecurityDepositPaidDummyContract() public view {
        assertEq(
            address(this).balance,
            balanceUser0Before - SECURITY_DEPOSIT_VALUE,
            "the balance of the user0 after initialization should have SECURITY_DEPOSIT_VALUE less"
        );
        assertEq(
            address(protocol).balance,
            balanceProtocolBefore + SECURITY_DEPOSIT_VALUE,
            "the balance of the protocol after initialization should have SECURITY_DEPOSIT_VALUE more"
        );
        assertEq(
            address(USER_1).balance,
            balanceUser1Before,
            "the balance of the user1 after initialization should be the same than before all actions"
        );
        assertEq(
            address(receiverContract).balance,
            balanceReceiverContractBefore,
            "the balance of the `receiverContract` after initialization should be the same than before all actions"
        );
    }

    function assertBalancesEnd() public view {
        assertEq(
            address(this).balance,
            balanceUser0Before,
            "the balance of the user after all actions should be the same than before all actions"
        );
        assertEq(
            address(protocol).balance,
            balanceProtocolBefore,
            "the balance of the protocol after all actions should be the same than before all actions"
        );
    }

    function assertBalancesEndDummyContract() public view {
        assertEq(
            address(this).balance,
            balanceUser0Before - SECURITY_DEPOSIT_VALUE,
            "the balance of the user0 after all actions should have SECURITY_DEPOSIT_VALUE less"
        );
        assertEq(
            address(protocol).balance,
            balanceProtocolBefore,
            "the balance of the protocol after all actions should be the same as before"
        );
        assertEq(
            address(USER_1).balance,
            balanceUser1Before + SECURITY_DEPOSIT_VALUE,
            "the balance of the user1 after all actions should have `SECURITY_DEPOSIT_VALUE` more"
        );
        assertEq(
            address(receiverContract).balance,
            balanceReceiverContractBefore,
            "the balance of the `receiverContract` after all actions should be the same than before"
        );
    }

    function assertBalancesEndTwoUsers() public view {
        assertEq(
            address(this).balance,
            balanceUser0Before - SECURITY_DEPOSIT_VALUE,
            "the user0 should not have retrieved his security deposit"
        );
        assertEq(
            USER_1.balance,
            balanceUser1Before + SECURITY_DEPOSIT_VALUE,
            "the user1 should have retrieved his security deposit in addition to user0's"
        );
        assertEq(
            address(protocol).balance,
            balanceProtocolBefore,
            "the protocol balance after all actions should be the same as a the beginning"
        );
    }

    function assertRefundEthToUser1() public view {
        assertEq(
            USER_1.balance,
            balanceUser1Before,
            "the balance of user1 after his action should have user0 security deposit"
        );
        assertEq(
            address(this).balance,
            balanceUser0Before - SECURITY_DEPOSIT_VALUE,
            "the balance of user0 should have SECURITY_DEPOSIT_VALUE less than at the beginning"
        );
        assertEq(
            address(protocol).balance,
            balanceProtocolBefore + SECURITY_DEPOSIT_VALUE,
            "the balance of the protocol after user1 action should have SECURITY_DEPOSIT_VALUE more"
        );
    }

    function assertSecurityDepositPaidTwoUsers() public view {
        assertEq(
            USER_1.balance,
            balanceUser1Before - SECURITY_DEPOSIT_VALUE,
            "the user1 should have paid the security deposit to the protocol"
        );
        assertEq(
            address(this).balance,
            balanceUser0Before - SECURITY_DEPOSIT_VALUE,
            "the user0 should have paid the security deposit to the protocol"
        );
        assertEq(
            address(protocol).balance,
            balanceProtocolBefore + 2 * SECURITY_DEPOSIT_VALUE,
            "the protocol should have two security deposits in balance"
        );
    }

    function _getBalances()
        public
        view
        returns (
            uint256 balanceUser0Before_,
            uint256 balanceProtocolBefore_,
            uint256 balanceUser1Before_,
            uint256 balanceReceiverContractBefore_
        )
    {
        return (address(this).balance, address(protocol).balance, USER_1.balance, address(receiverContract).balance);
    }

    function _createPrevActionDataStruct(address user, bool assertValidatorContract)
        internal
        view
        returns (PreviousActionsData memory prevActionsData_)
    {
        (PendingAction[] memory pendingAction, uint128[] memory rawIndices) = protocol.getActionablePendingActions(user);
        bytes[] memory prevPriceData = new bytes[](rawIndices.length);
        prevPriceData[0] = priceData;

        if (assertValidatorContract) {
            assertEq(pendingAction.length, 1, "actions length");
            assertEq(pendingAction[0].to, USER_1, "action `to`");
            assertEq(pendingAction[0].validator, address(receiverContract), "action `validator`");
        }

        prevActionsData_ = PreviousActionsData({ priceData: prevPriceData, rawIndices: rawIndices });
    }

    receive() external payable { }
}

/**
 * @title DummyContract
 * @dev This contract is used to interact with the USDN protocol and does not have a `receive()` function.
 */
contract DummyContract is IUsdnProtocolTypes {
    function validateDeposit(
        address usdnProtocolAddr,
        bytes calldata priceData,
        PreviousActionsData calldata previousData
    ) external {
        IUsdnProtocolImpl(usdnProtocolAddr).validateDeposit(payable(address(this)), priceData, previousData);
    }

    function validateWithdrawal(
        address usdnProtocolAddr,
        bytes calldata priceData,
        PreviousActionsData calldata previousData
    ) external {
        IUsdnProtocolImpl(usdnProtocolAddr).validateWithdrawal(payable(address(this)), priceData, previousData);
    }

    function validateOpenPosition(
        address usdnProtocolAddr,
        bytes calldata priceData,
        PreviousActionsData calldata previousData
    ) external {
        IUsdnProtocolImpl(usdnProtocolAddr).validateOpenPosition(payable(address(this)), priceData, previousData);
    }

    function validateClosePosition(
        address usdnProtocolAddr,
        bytes calldata priceData,
        PreviousActionsData calldata previousData
    ) external {
        IUsdnProtocolImpl(usdnProtocolAddr).validateClosePosition(payable(address(this)), priceData, previousData);
    }
}<|MERGE_RESOLUTION|>--- conflicted
+++ resolved
@@ -47,18 +47,13 @@
         (balanceUser0Before, balanceProtocolBefore,,) = _getBalances();
 
         protocol.initiateDeposit{ value: SECURITY_DEPOSIT_VALUE }(
-<<<<<<< HEAD
             1 ether,
             DISABLE_SHARES_OUT_MIN,
             address(this),
             payable(address(this)),
             type(uint256).max,
-            NO_PERMIT2,
-            priceData,
-            EMPTY_PREVIOUS_DATA
-=======
-            1 ether, DISABLE_SHARES_OUT_MIN, address(this), payable(address(this)), priceData, EMPTY_PREVIOUS_DATA
->>>>>>> 9342aba9
+            priceData,
+            EMPTY_PREVIOUS_DATA
         );
         _waitDelay();
 
@@ -240,18 +235,13 @@
     function test_RevertWhen_securityDeposit_lt_deposit() public {
         vm.expectRevert(UsdnProtocolSecurityDepositTooLow.selector);
         protocol.initiateDeposit{ value: SECURITY_DEPOSIT_VALUE - 1 }(
-<<<<<<< HEAD
             1 ether,
             DISABLE_SHARES_OUT_MIN,
             address(this),
             payable(address(this)),
             type(uint256).max,
-            NO_PERMIT2,
-            priceData,
-            EMPTY_PREVIOUS_DATA
-=======
-            1 ether, DISABLE_SHARES_OUT_MIN, address(this), payable(address(this)), priceData, EMPTY_PREVIOUS_DATA
->>>>>>> 9342aba9
+            priceData,
+            EMPTY_PREVIOUS_DATA
         );
     }
 
@@ -324,18 +314,13 @@
         (balanceUser0Before, balanceProtocolBefore,,) = _getBalances();
 
         protocol.initiateDeposit{ value: SECURITY_DEPOSIT_VALUE + 100 }(
-<<<<<<< HEAD
             1 ether,
             DISABLE_SHARES_OUT_MIN,
             address(this),
             payable(address(this)),
             type(uint256).max,
-            NO_PERMIT2,
-            priceData,
-            EMPTY_PREVIOUS_DATA
-=======
-            1 ether, DISABLE_SHARES_OUT_MIN, address(this), payable(address(this)), priceData, EMPTY_PREVIOUS_DATA
->>>>>>> 9342aba9
+            priceData,
+            EMPTY_PREVIOUS_DATA
         );
         _waitDelay();
 
@@ -424,18 +409,13 @@
         uint256 usdnBalanceUser1Before = usdn.balanceOf(USER_1);
 
         protocol.initiateDeposit{ value: SECURITY_DEPOSIT_VALUE }(
-<<<<<<< HEAD
             1 ether,
             DISABLE_SHARES_OUT_MIN,
             address(this),
             payable(address(this)),
             type(uint256).max,
-            NO_PERMIT2,
-            priceData,
-            EMPTY_PREVIOUS_DATA
-=======
-            1 ether, DISABLE_SHARES_OUT_MIN, address(this), payable(address(this)), priceData, EMPTY_PREVIOUS_DATA
->>>>>>> 9342aba9
+            priceData,
+            EMPTY_PREVIOUS_DATA
         );
         _waitBeforeActionablePendingAction();
 
@@ -447,18 +427,7 @@
         emit SecurityDepositRefunded(address(this), USER_1, SECURITY_DEPOSIT_VALUE);
         vm.prank(USER_1);
         protocol.initiateDeposit{ value: SECURITY_DEPOSIT_VALUE }(
-<<<<<<< HEAD
-            1 ether,
-            DISABLE_SHARES_OUT_MIN,
-            USER_1,
-            USER_1,
-            type(uint256).max,
-            NO_PERMIT2,
-            priceData,
-            previousActionsData
-=======
-            1 ether, DISABLE_SHARES_OUT_MIN, USER_1, USER_1, priceData, previousActionsData
->>>>>>> 9342aba9
+            1 ether, DISABLE_SHARES_OUT_MIN, USER_1, USER_1, type(uint256).max, priceData, previousActionsData
         );
         _waitDelay();
 
@@ -487,36 +456,20 @@
         uint256 usdnBalanceUser1Before = usdn.balanceOf(USER_1);
 
         protocol.initiateDeposit{ value: SECURITY_DEPOSIT_VALUE }(
-<<<<<<< HEAD
             1 ether,
             DISABLE_SHARES_OUT_MIN,
             address(this),
             payable(address(this)),
             type(uint256).max,
-            NO_PERMIT2,
-            priceData,
-            EMPTY_PREVIOUS_DATA
-=======
-            1 ether, DISABLE_SHARES_OUT_MIN, address(this), payable(address(this)), priceData, EMPTY_PREVIOUS_DATA
->>>>>>> 9342aba9
+            priceData,
+            EMPTY_PREVIOUS_DATA
         );
 
         assertSecurityDepositPaid();
 
         vm.prank(USER_1);
         protocol.initiateDeposit{ value: SECURITY_DEPOSIT_VALUE }(
-<<<<<<< HEAD
-            1 ether,
-            DISABLE_SHARES_OUT_MIN,
-            USER_1,
-            USER_1,
-            type(uint256).max,
-            NO_PERMIT2,
-            priceData,
-            EMPTY_PREVIOUS_DATA
-=======
-            1 ether, DISABLE_SHARES_OUT_MIN, USER_1, USER_1, priceData, EMPTY_PREVIOUS_DATA
->>>>>>> 9342aba9
+            1 ether, DISABLE_SHARES_OUT_MIN, USER_1, USER_1, type(uint256).max, priceData, EMPTY_PREVIOUS_DATA
         );
         _waitBeforeActionablePendingAction();
 
@@ -859,18 +812,13 @@
         uint64 newSecurityDepositValue = SECURITY_DEPOSIT_VALUE / 2;
 
         protocol.initiateDeposit{ value: SECURITY_DEPOSIT_VALUE }(
-<<<<<<< HEAD
             1 ether,
             DISABLE_SHARES_OUT_MIN,
             address(this),
             payable(address(this)),
             type(uint256).max,
-            NO_PERMIT2,
-            priceData,
-            EMPTY_PREVIOUS_DATA
-=======
-            1 ether, DISABLE_SHARES_OUT_MIN, address(this), payable(address(this)), priceData, EMPTY_PREVIOUS_DATA
->>>>>>> 9342aba9
+            priceData,
+            EMPTY_PREVIOUS_DATA
         );
         _waitDelay();
 
@@ -944,18 +892,13 @@
         uint64 newSecurityDepositValue = SECURITY_DEPOSIT_VALUE / 2;
 
         protocol.initiateDeposit{ value: SECURITY_DEPOSIT_VALUE }(
-<<<<<<< HEAD
             1 ether,
             DISABLE_SHARES_OUT_MIN,
             address(this),
             payable(address(this)),
             type(uint256).max,
-            NO_PERMIT2,
-            priceData,
-            EMPTY_PREVIOUS_DATA
-=======
-            1 ether, DISABLE_SHARES_OUT_MIN, address(this), payable(address(this)), priceData, EMPTY_PREVIOUS_DATA
->>>>>>> 9342aba9
+            priceData,
+            EMPTY_PREVIOUS_DATA
         );
         _waitBeforeActionablePendingAction();
 
@@ -975,18 +918,7 @@
         emit SecurityDepositRefunded(address(this), USER_1, SECURITY_DEPOSIT_VALUE);
         vm.prank(USER_1);
         protocol.initiateDeposit{ value: newSecurityDepositValue }(
-<<<<<<< HEAD
-            1 ether,
-            DISABLE_SHARES_OUT_MIN,
-            USER_1,
-            USER_1,
-            type(uint256).max,
-            NO_PERMIT2,
-            priceData,
-            previousActionsData
-=======
-            1 ether, DISABLE_SHARES_OUT_MIN, USER_1, USER_1, priceData, previousActionsData
->>>>>>> 9342aba9
+            1 ether, DISABLE_SHARES_OUT_MIN, USER_1, USER_1, type(uint256).max, priceData, previousActionsData
         );
         _waitDelay();
 
@@ -1037,18 +969,13 @@
         vm.expectEmit();
         emit StalePendingActionRemoved(address(this), posId);
         protocol.initiateDeposit{ value: SECURITY_DEPOSIT_VALUE }(
-<<<<<<< HEAD
             1 ether,
             DISABLE_SHARES_OUT_MIN,
             address(this),
             payable(address(this)),
             type(uint256).max,
-            NO_PERMIT2,
-            priceData,
-            EMPTY_PREVIOUS_DATA
-=======
-            1 ether, DISABLE_SHARES_OUT_MIN, address(this), payable(address(this)), priceData, EMPTY_PREVIOUS_DATA
->>>>>>> 9342aba9
+            priceData,
+            EMPTY_PREVIOUS_DATA
         );
         _waitDelay();
 
@@ -1084,18 +1011,7 @@
         vm.expectEmit();
         emit StalePendingActionRemoved(address(this), posId);
         protocol.initiateDeposit{ value: SECURITY_DEPOSIT_VALUE }(
-<<<<<<< HEAD
-            1 ether,
-            DISABLE_SHARES_OUT_MIN,
-            USER_1,
-            payable(this),
-            type(uint256).max,
-            NO_PERMIT2,
-            priceData,
-            EMPTY_PREVIOUS_DATA
-=======
-            1 ether, DISABLE_SHARES_OUT_MIN, USER_1, payable(this), priceData, EMPTY_PREVIOUS_DATA
->>>>>>> 9342aba9
+            1 ether, DISABLE_SHARES_OUT_MIN, USER_1, payable(this), type(uint256).max, priceData, EMPTY_PREVIOUS_DATA
         );
 
         assertStaleRefundValues();
@@ -1142,18 +1058,7 @@
         vm.startPrank(USER_1);
 
         protocol.initiateDeposit{ value: SECURITY_DEPOSIT_VALUE }(
-<<<<<<< HEAD
-            1 ether,
-            DISABLE_SHARES_OUT_MIN,
-            USER_1,
-            USER_1,
-            type(uint256).max,
-            NO_PERMIT2,
-            priceData,
-            EMPTY_PREVIOUS_DATA
-=======
-            1 ether, DISABLE_SHARES_OUT_MIN, USER_1, USER_1, priceData, EMPTY_PREVIOUS_DATA
->>>>>>> 9342aba9
+            1 ether, DISABLE_SHARES_OUT_MIN, USER_1, USER_1, type(uint256).max, priceData, EMPTY_PREVIOUS_DATA
         );
         _waitDelay();
         protocol.validateDeposit(payable(USER_1), priceData, EMPTY_PREVIOUS_DATA);
@@ -1238,11 +1143,7 @@
             DISABLE_SHARES_OUT_MIN,
             address(this),
             payable(address(receiverContract)),
-<<<<<<< HEAD
             type(uint256).max,
-            NO_PERMIT2,
-=======
->>>>>>> 9342aba9
             priceData,
             EMPTY_PREVIOUS_DATA
         );
@@ -1267,18 +1168,13 @@
         (balanceUser0Before, balanceProtocolBefore, balanceUser1Before, balanceReceiverContractBefore) = _getBalances();
 
         protocol.initiateDeposit{ value: SECURITY_DEPOSIT_VALUE }(
-<<<<<<< HEAD
             1 ether,
             DISABLE_SHARES_OUT_MIN,
             USER_1,
             payable(address(receiverContract)),
             type(uint256).max,
-            NO_PERMIT2,
-            priceData,
-            EMPTY_PREVIOUS_DATA
-=======
-            1 ether, DISABLE_SHARES_OUT_MIN, USER_1, payable(address(receiverContract)), priceData, EMPTY_PREVIOUS_DATA
->>>>>>> 9342aba9
+            priceData,
+            EMPTY_PREVIOUS_DATA
         );
 
         _waitDelay();
