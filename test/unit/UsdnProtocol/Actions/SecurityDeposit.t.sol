--- conflicted
+++ resolved
@@ -589,19 +589,14 @@
         emit SecurityDepositRefunded(address(this), USER_1, SECURITY_DEPOSIT_VALUE);
         vm.prank(USER_1);
         protocol.initiateOpenPosition{ value: SECURITY_DEPOSIT_VALUE }(
-<<<<<<< HEAD
-            1 ether, params.initialPrice / 2, leverage, USER_1, USER_1, priceData, previousActionsData
-=======
             1 ether,
             params.initialPrice / 2,
             type(uint128).max,
             leverage,
             USER_1,
             USER_1,
-            NO_PERMIT2,
             priceData,
             previousActionsData
->>>>>>> 6c8fa111
         );
         _waitDelay();
 
@@ -639,19 +634,14 @@
         uint256 leverage = protocol.getMaxLeverage();
         vm.prank(USER_1);
         protocol.initiateOpenPosition{ value: SECURITY_DEPOSIT_VALUE }(
-<<<<<<< HEAD
-            1 ether, params.initialPrice / 2, leverage, address(this), USER_1, priceData, EMPTY_PREVIOUS_DATA
-=======
             1 ether,
             params.initialPrice / 2,
             type(uint128).max,
             leverage,
             address(this),
             USER_1,
-            NO_PERMIT2,
             priceData,
             EMPTY_PREVIOUS_DATA
->>>>>>> 6c8fa111
         );
         _waitBeforeActionablePendingAction();
 
@@ -1053,19 +1043,14 @@
         vm.startPrank(USER_1);
 
         (, PositionId memory user1PosId) = protocol.initiateOpenPosition{ value: SECURITY_DEPOSIT_VALUE }(
-<<<<<<< HEAD
-            1 ether, params.initialPrice / 2, protocol.getMaxLeverage(), USER_1, USER_1, priceData, EMPTY_PREVIOUS_DATA
-=======
             1 ether,
             params.initialPrice / 2,
             type(uint128).max,
             protocol.getMaxLeverage(),
             USER_1,
             USER_1,
-            NO_PERMIT2,
             priceData,
             EMPTY_PREVIOUS_DATA
->>>>>>> 6c8fa111
         );
 
         _waitDelay();
