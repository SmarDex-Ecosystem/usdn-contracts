--- conflicted
+++ resolved
@@ -13,14 +13,7 @@
  */
 contract TestImbalanceLimitClose is UsdnProtocolBaseFixture {
     function setUp() public {
-<<<<<<< HEAD
         super._setUp(DEFAULT_PARAMS);
-=======
-        SetUpParams memory params = DEFAULT_PARAMS;
-        params.initialDeposit = 49.199702697034631562 ether;
-        params.initialLong = 50 ether;
-        super._setUp(params);
->>>>>>> 5ea29751
 
         // we enable only close limit
         vm.prank(ADMIN);
