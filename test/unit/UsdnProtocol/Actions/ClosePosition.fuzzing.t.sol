// SPDX-License-Identifier: UNLICENSED
pragma solidity 0.8.20;

import { SafeCast } from "@openzeppelin/contracts/utils/math/SafeCast.sol";

import { Position, ProtocolAction, PositionId } from "src/interfaces/UsdnProtocol/IUsdnProtocolTypes.sol";

import { UsdnProtocolBaseFixture } from "test/unit/UsdnProtocol/utils/Fixtures.sol";

/**
 * @custom:feature Fuzzing tests for the "close position" part of the protocol
 * @custom:background Given a protocol initialized with 10 wstETH in the vault and 5 wstETH in a long position with a
 * leverage of ~2x.
 * @custom:and A user with 100_000 wstETH in their wallet
 */
contract TestUsdnProtocolActionsClosePositionFuzzing is UsdnProtocolBaseFixture {
    using SafeCast for uint256;

    struct TestData {
        uint256 protocolTotalExpo;
        uint256 initialPosCount;
        uint256 userBalanceBefore;
    }

    function setUp() public {
        super._setUp(DEFAULT_PARAMS);
    }

    /**
     * @custom:scenario Initiate and validate a partial close of a position until the position is fully closed
     * @custom:given A user with 100_000 wsteth
     * @custom:when The owner of the position close the position partially n times
     * @custom:and and fully close the position if there is any leftover
     * @custom:then The state of the protocol is updated
     * @custom:and the user receives all of his funds back with less than 0.000000000000001% error
     * @param iterations The amount of time we want to close the position
     * @param amountToOpen The amount of assets in the position
     * @param amountToClose The amount to close per iteration
     */
    function testFuzz_closePositionWithAmount(uint256 iterations, uint256 amountToOpen, uint256 amountToClose)
        external
    {
        TestData memory data;
        // Bound values
        iterations = bound(iterations, 1, 10);
        amountToOpen = bound(amountToOpen, 1 ether, 100_000 ether);

        data.protocolTotalExpo = protocol.getTotalExpo();
        data.initialPosCount = protocol.getTotalLongPositions();
        data.userBalanceBefore = amountToOpen;

        assertEq(wstETH.balanceOf(address(this)), 0, "User should have no wstETH");

        bytes memory priceData = abi.encode(params.initialPrice);
        PositionId memory posId = setUpUserPositionInLong(
            OpenParams({
                user: address(this),
                untilAction: ProtocolAction.ValidateOpenPosition,
                positionSize: uint128(amountToOpen),
                desiredLiqPrice: params.initialPrice - (params.initialPrice / 5),
                price: params.initialPrice
            })
        );

        uint256 amountClosed;
        for (uint256 i = 0; i < iterations; ++i) {
            (Position memory posBefore,) = protocol.getLongPosition(posId);
            amountToClose = bound(amountToClose, 1, posBefore.amount);
            amountClosed += amountToClose;

<<<<<<< HEAD
            protocol.initiateClosePosition(
                tick,
                tickVersion,
                index,
                uint128(amountToClose),
                priceData,
                EMPTY_PREVIOUS_DATA,
                address(this),
                address(this)
            );
=======
            protocol.initiateClosePosition(posId, uint128(amountToClose), priceData, EMPTY_PREVIOUS_DATA, address(this));
>>>>>>> d0f7ee19
            _waitDelay();
            protocol.i_validateClosePosition(address(this), priceData);

            (Position memory posAfter,) = protocol.getLongPosition(posId);
            assertEq(
                posAfter.amount,
                posBefore.amount - amountToClose,
                "Amount to close should have been subtracted from position amount"
            );

            if (posAfter.amount == 0) {
                break;
            }
        }

        // Close the what's left of the position
        if (amountClosed != amountToOpen) {
            protocol.initiateClosePosition(
<<<<<<< HEAD
                tick,
                tickVersion,
                index,
                uint128(amountToOpen - amountClosed),
                priceData,
                EMPTY_PREVIOUS_DATA,
                address(this),
                address(this)
=======
                posId, uint128(amountToOpen - amountClosed), priceData, EMPTY_PREVIOUS_DATA, address(this)
>>>>>>> d0f7ee19
            );
            _waitDelay();
            protocol.i_validateClosePosition(address(this), priceData);
        }

        (Position memory pos,) = protocol.getLongPosition(posId);
        assertEq(pos.amount, 0, "Amount left should be 0");
        assertEq(pos.user, address(0), "Position should have been deleted from the tick array");

        assertEq(data.protocolTotalExpo, protocol.getTotalExpo(), "Total expo should be the same");
        assertEq(data.initialPosCount, protocol.getTotalLongPositions(), "Amount of positions should be the same");
        assertApproxEqRel(
            data.userBalanceBefore,
            wstETH.balanceOf(address(this)),
            1e1, // 0.000000000000001%
            "The user should have gotten back approximately all of his assets"
        );
    }
}<|MERGE_RESOLUTION|>--- conflicted
+++ resolved
@@ -68,20 +68,9 @@
             amountToClose = bound(amountToClose, 1, posBefore.amount);
             amountClosed += amountToClose;
 
-<<<<<<< HEAD
             protocol.initiateClosePosition(
-                tick,
-                tickVersion,
-                index,
-                uint128(amountToClose),
-                priceData,
-                EMPTY_PREVIOUS_DATA,
-                address(this),
-                address(this)
+                posId, uint128(amountToClose), priceData, EMPTY_PREVIOUS_DATA, address(this), address(this)
             );
-=======
-            protocol.initiateClosePosition(posId, uint128(amountToClose), priceData, EMPTY_PREVIOUS_DATA, address(this));
->>>>>>> d0f7ee19
             _waitDelay();
             protocol.i_validateClosePosition(address(this), priceData);
 
@@ -100,18 +89,12 @@
         // Close the what's left of the position
         if (amountClosed != amountToOpen) {
             protocol.initiateClosePosition(
-<<<<<<< HEAD
-                tick,
-                tickVersion,
-                index,
+                posId,
                 uint128(amountToOpen - amountClosed),
                 priceData,
                 EMPTY_PREVIOUS_DATA,
                 address(this),
                 address(this)
-=======
-                posId, uint128(amountToOpen - amountClosed), priceData, EMPTY_PREVIOUS_DATA, address(this)
->>>>>>> d0f7ee19
             );
             _waitDelay();
             protocol.i_validateClosePosition(address(this), priceData);
