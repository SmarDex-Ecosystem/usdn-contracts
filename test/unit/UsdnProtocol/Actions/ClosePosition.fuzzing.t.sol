--- conflicted
+++ resolved
@@ -23,12 +23,7 @@
     }
 
     function setUp() public {
-<<<<<<< HEAD
-        params = DEFAULT_PARAMS;
-        super._setUp(params);
-=======
         super._setUp(DEFAULT_PARAMS);
->>>>>>> fbd7d537
     }
 
     /**
