// SPDX-License-Identifier: UNLICENSED
pragma solidity 0.8.20;

import { UsdnProtocolBaseFixture } from "test/unit/UsdnProtocol/utils/Fixtures.sol";
import { ADMIN } from "test/utils/Constants.sol";

import { PendingAction, ProtocolAction } from "src/interfaces/UsdnProtocol/IUsdnProtocolTypes.sol";

/**
 * @custom:feature The deposit function of the USDN Protocol
 * @custom:background Given a protocol initialized at equilibrium.
 * @custom:and A user with 10 wstETH in their wallet
 */
contract TestUsdnProtocolDeposit is UsdnProtocolBaseFixture {
    uint256 internal constant INITIAL_WSTETH_BALANCE = 10 ether;

    function setUp() public {
        params = DEFAULT_PARAMS;
        params.initialDeposit = 4.919970269703463156 ether; // same as long trading expo
        super._setUp(params);
        wstETH.mintAndApprove(address(this), INITIAL_WSTETH_BALANCE, address(protocol), type(uint256).max);
    }

    /**
     * @custom:scenario The user initiates a deposit of 1 wstETH
     * @custom:given The price of the asset is $2000
     * @custom:when The user initiates a deposit of 1 wstETH
     * @custom:then The user's wstETH balance decreases by 1 wstETH
     * @custom:and The protocol's wstETH balance increases by 1 wstETH
     * @custom:and The protocol emits an `InitiatedDeposit` event
     * @custom:and The USDN total supply does not change yet
     * @custom:and The user has a pending action of type `ValidateDeposit` with the amount of 1 wstETH
     * @custom:and The pending action is not actionable yet
     * @custom:and The pending action is actionable after the validation deadline has elapsed
     */
    function test_initiateDeposit() public {
        uint128 depositAmount = 1 ether;
        bytes memory currentPrice = abi.encode(uint128(2000 ether)); // only used to apply PnL + funding

        vm.expectEmit();
        emit InitiatedDeposit(address(this), depositAmount); // expected event
        protocol.initiateDeposit(depositAmount, currentPrice, EMPTY_PREVIOUS_DATA);

        assertEq(wstETH.balanceOf(address(this)), INITIAL_WSTETH_BALANCE - depositAmount, "wstETH user balance");
        assertEq(
            wstETH.balanceOf(address(protocol)),
            params.initialDeposit + params.initialLong + depositAmount,
            "wstETH protocol balance"
        );
        // no USDN should be minted yet
        assertEq(usdn.totalSupply(), usdnInitialTotalSupply, "usdn total supply");
        // the pending action should not yet be actionable by a third party
        (PendingAction[] memory actions,) = protocol.getActionablePendingActions(address(0));
        assertEq(actions.length, 0, "no pending action");

        PendingAction memory action = protocol.getUserPendingAction(address(this));
        assertTrue(action.action == ProtocolAction.ValidateDeposit, "action type");
        assertEq(action.timestamp, block.timestamp, "action timestamp");
        assertEq(action.user, address(this), "action user");
        assertEq(action.amount, depositAmount, "action amount");

        // the pending action should be actionable after the validation deadline
        skip(protocol.getValidationDeadline() + 1);
        (actions,) = protocol.getActionablePendingActions(address(0));
<<<<<<< HEAD
        emit log_named_uint("array length", actions.length);
=======
>>>>>>> efaea43f
        assertEq(actions[0].user, address(this), "pending action user");
    }

    /**
     * @custom:scenario The user initiates a deposit of 0 wstETH
     * @custom:when The user initiates a deposit of 0 wstETH
     * @custom:then The protocol reverts with `UsdnProtocolZeroAmount`
     */
    function test_RevertWhen_zeroAmount() public {
        bytes memory priceData = abi.encode(uint128(2000 ether));
        vm.expectRevert(UsdnProtocolZeroAmount.selector);
        protocol.initiateDeposit(0, priceData, EMPTY_PREVIOUS_DATA);
    }

    /**
     * @custom:scenario The user initiates and validates a deposit while the price of the asset increases
     * @custom:given The user deposits 1 wstETH
     * @custom:and The price of the asset is $2000 at the moment of initiation
     * @custom:and The price of the asset is $2100 at the moment of validation
     * @custom:when The user validates the deposit
     * @custom:then The user's USDN balance increases by 2000 USDN
     * @custom:and The USDN total supply increases by 2000 USDN
     * @custom:and The protocol emits a `ValidatedDeposit` event with the minted amount of 2000 USDN
     */
    function test_validateDepositPriceIncrease() public {
        _checkValidateDepositWithPrice(2000 ether, 2100 ether, 2000 ether);
    }

    /**
     * @custom:scenario The user initiates and validates a deposit while the price of the asset decreases
     * @custom:given The user deposits 1 wstETH
     * @custom:and The price of the asset is $2000 at the moment of initiation
     * @custom:and The price of the asset is $1900 at the moment of validation
     * @custom:when The user validates the deposit
     * @custom:then The user's USDN balance increases by 1900 USDN
     * @custom:and The USDN total supply increases by 1900 USDN
     * @custom:and The protocol emits a `ValidatedDeposit` event with the minted amount of 1900 USDN
     */
    function test_validateDepositPriceDecrease() public {
        _checkValidateDepositWithPrice(2000 ether, 1900 ether, 1900 ether);
    }

    /**
     * @custom:scenario The user sends too much ether when initiating a deposit
     * @custom:given The user deposits 1 wstETH
     * @custom:when The user sends 0.5 ether as value in the `initiateDeposit` call
     * @custom:then The user gets refunded the excess ether (0.5 ether - validationCost)
     */
    function test_initiateDepositEtherRefund() public {
        oracleMiddleware.setRequireValidationCost(true); // require 1 wei per validation
        uint256 balanceBefore = address(this).balance;
        bytes memory currentPrice = abi.encode(uint128(2000 ether));
        uint256 validationCost = oracleMiddleware.validationCost(currentPrice, ProtocolAction.InitiateDeposit);
        protocol.initiateDeposit{ value: 0.5 ether }(1 ether, currentPrice, EMPTY_PREVIOUS_DATA);
        assertEq(address(this).balance, balanceBefore - validationCost, "user balance after refund");
    }

    /**
     * @custom:scenario The user sends too much ether when validating a deposit
     * @custom:given The user initiated a deposit of 1 wstETH and validates it
     * @custom:when The user sends 0.5 ether as value in the `validateDeposit` call
     * @custom:then The user gets refunded the excess ether (0.5 ether - validationCost)
     */
    function test_validateDepositEtherRefund() public {
        oracleMiddleware.setRequireValidationCost(true); // require 1 wei per validation
        // initiate
        bytes memory currentPrice = abi.encode(uint128(2000 ether));
        uint256 validationCost = oracleMiddleware.validationCost(currentPrice, ProtocolAction.InitiateDeposit);
        assertEq(validationCost, 1);
        protocol.initiateDeposit{ value: validationCost }(1 ether, currentPrice, EMPTY_PREVIOUS_DATA);

        _waitDelay();
        // validate
        validationCost = oracleMiddleware.validationCost(currentPrice, ProtocolAction.ValidateDeposit);
        assertEq(validationCost, 1);
        uint256 balanceBefore = address(this).balance;
        protocol.validateDeposit{ value: 0.5 ether }(currentPrice, EMPTY_PREVIOUS_DATA);
        assertEq(address(this).balance, balanceBefore - validationCost, "user balance after refund");
    }

    /**
     * @dev Create a deposit at price `initialPrice`, then validate it at price `assetPrice`, then check the emitted
     * event and the resulting state.
     * @param initialPrice price of the asset at the time of deposit initiation
     * @param assetPrice price of the asset at the time of deposit validation
     * @param expectedUsdnAmount expected amount of USDN minted
     */
    function _checkValidateDepositWithPrice(uint128 initialPrice, uint128 assetPrice, uint256 expectedUsdnAmount)
        internal
    {
        vm.prank(ADMIN);
        protocol.setPositionFeeBps(0); // 0% fees

        uint128 depositAmount = 1 ether;
        bytes memory currentPrice = abi.encode(initialPrice); // only used to apply PnL + funding

        protocol.initiateDeposit(depositAmount, currentPrice, EMPTY_PREVIOUS_DATA);
        uint256 vaultBalance = protocol.getBalanceVault(); // save for mint amount calculation in case price increases

        // wait the required delay between initiation and validation
        _waitDelay();

        // set the effective price used for minting USDN
        currentPrice = abi.encode(assetPrice);

        // if price decreases, we need to use the new balance to calculate the minted amount
        if (assetPrice < initialPrice) {
            vaultBalance = uint256(protocol.i_vaultAssetAvailable(assetPrice));
        }

        // theoretical minted amount
        uint256 mintedAmount = uint256(depositAmount) * usdn.totalSupply() / vaultBalance;
        assertEq(mintedAmount, expectedUsdnAmount, "minted amount");

        vm.expectEmit();
        emit ValidatedDeposit(address(this), depositAmount, mintedAmount); // expected event
        protocol.validateDeposit(currentPrice, EMPTY_PREVIOUS_DATA);

        assertEq(usdn.balanceOf(address(this)), mintedAmount, "USDN user balance");
        assertEq(usdn.totalSupply(), usdnInitialTotalSupply + mintedAmount, "USDN total supply");
    }

    // test refunds
    receive() external payable { }
}<|MERGE_RESOLUTION|>--- conflicted
+++ resolved
@@ -62,10 +62,6 @@
         // the pending action should be actionable after the validation deadline
         skip(protocol.getValidationDeadline() + 1);
         (actions,) = protocol.getActionablePendingActions(address(0));
-<<<<<<< HEAD
-        emit log_named_uint("array length", actions.length);
-=======
->>>>>>> efaea43f
         assertEq(actions[0].user, address(this), "pending action user");
     }
 
