// SPDX-License-Identifier: UNLICENSED
pragma solidity 0.8.20;

import { UsdnProtocolBaseFixture } from "test/unit/UsdnProtocol/utils/Fixtures.sol";
import { ADMIN, USER_1 } from "test/utils/Constants.sol";

import { PendingAction, ProtocolAction } from "src/interfaces/UsdnProtocol/IUsdnProtocolTypes.sol";

/**
 * @custom:feature The deposit function of the USDN Protocol
 * @custom:background Given a protocol initialized at equilibrium.
 * @custom:and A user with 10 wstETH in their wallet
 */
contract TestUsdnProtocolDeposit is UsdnProtocolBaseFixture {
    uint256 internal constant INITIAL_WSTETH_BALANCE = 10 ether;

    function setUp() public {
        params = DEFAULT_PARAMS;
        params.initialDeposit = 4.919970269703463156 ether; // same as long trading expo
        params.flags.enableSdexBurnOnDeposit = true;
        super._setUp(params);

        // Sanity check
        assertGt(protocol.getSdexBurnOnDepositRatio(), 0, "USDN to SDEX burn ratio should not be 0");

        wstETH.mintAndApprove(address(this), INITIAL_WSTETH_BALANCE, address(protocol), type(uint256).max);
        sdex.mintAndApprove(address(this), 200_000_000 ether, address(protocol), type(uint256).max);
    }

    /**
     * @custom:scenario The user initiates a deposit of 1 wstETH
     * @custom:given The price of the asset is $2000
     * @custom:when The user initiates a deposit of 1 wstETH
     * @custom:then The user's wstETH balance decreases by 1 wstETH
     * @custom:and The user's SDEX balance decreases by 20 SDEX
     * @custom:and The dead address's SDEX balance increases by 20 SDEX
     * @custom:and The protocol's wstETH balance increases by 1 wstETH
     * @custom:and The protocol emits an `InitiatedDeposit` event
     * @custom:and The USDN total supply does not change yet
     * @custom:and The user has a pending action of type `ValidateDeposit` with the amount of 1 wstETH
     * @custom:and The pending action is not actionable yet
     * @custom:and The pending action is actionable after the validation deadline has elapsed
     */
    function test_initiateDeposit() public {
        _initiateDepositScenario(address(this));
    }

    /**
     * @custom:scenario The user initiates a deposit of 1 wstETH with another user as the beneficiary
     * @custom:given The to parameter is different from the sender of the transaction
     * @custom:when initiateDeposit function is called
     * @custom:then The protocol emits an `InitiatedDeposit` event with the right beneficiary
     * @custom:and The user has a pending action of type `InitiateDeposit` with the right beneficiary
     */
    function test_initiateDepositForAnotherUser() public {
        _initiateDepositScenario(USER_1);
    }

    function _initiateDepositScenario(address to) internal {
        uint128 depositAmount = 1 ether;
        uint128 price = 2000 ether;
        bytes memory currentPrice = abi.encode(price); // only used to apply PnL + funding
        uint256 usdnToMint =
            protocol.i_calcMintUsdn(depositAmount, protocol.getBalanceVault(), protocol.getUsdn().totalSupply(), price);
        uint256 expectedSdexBurnAmount = protocol.i_calcSdexToBurn(usdnToMint, protocol.getSdexBurnOnDepositRatio());
        uint256 sdexBalanceBefore = sdex.balanceOf(address(this));
        address deadAddress = protocol.DEAD_ADDRESS();

        vm.expectEmit(address(sdex));
        emit Transfer(address(this), deadAddress, expectedSdexBurnAmount); // SDEX transfer
        vm.expectEmit();
        emit InitiatedDeposit(address(this), to, depositAmount, block.timestamp);
        protocol.initiateDeposit(depositAmount, currentPrice, EMPTY_PREVIOUS_DATA, to);

        assertEq(wstETH.balanceOf(address(this)), INITIAL_WSTETH_BALANCE - depositAmount, "wstETH user balance");
        assertEq(
            sdexBalanceBefore - expectedSdexBurnAmount,
            sdex.balanceOf(address(this)),
            "The amount of SDEX tokens to be burned should have been subtracted from the balance of the user"
        );
        assertEq(
            sdex.balanceOf(deadAddress),
            expectedSdexBurnAmount,
            "The amount of SDEX tokens to be burned should have been sent to the dead address"
        );
        assertEq(
            wstETH.balanceOf(address(protocol)),
            params.initialDeposit + params.initialLong + depositAmount,
            "wstETH protocol balance"
        );
        // no USDN should be minted yet
        assertEq(usdn.totalSupply(), usdnInitialTotalSupply, "usdn total supply");
        // the pending action should not yet be actionable by a third party
        (PendingAction[] memory actions,) = protocol.getActionablePendingActions(address(0));
        assertEq(actions.length, 0, "no pending action");

        PendingAction memory action = protocol.getUserPendingAction(address(this));
<<<<<<< HEAD
        assertTrue(action.common.action == ProtocolAction.ValidateDeposit, "action type");
        assertEq(action.common.timestamp, block.timestamp, "action timestamp");
        assertEq(action.common.user, address(this), "action user");
        assertEq(action.var2, depositAmount, "action amount");
=======
        assertTrue(action.action == ProtocolAction.ValidateDeposit, "action type");
        assertEq(action.timestamp, block.timestamp, "action timestamp");
        assertEq(action.user, address(this), "action user");
        assertEq(action.to, to, "action to");
        assertEq(action.amount, depositAmount, "action amount");
>>>>>>> 257092fd

        // the pending action should be actionable after the validation deadline
        skip(protocol.getValidationDeadline() + 1);
        (actions,) = protocol.getActionablePendingActions(address(0));
        assertEq(actions[0].common.user, address(this), "pending action user");
    }

    /**
     * @custom:scenario The user initiates a deposit with parameter to defined at zero
     * @custom:given An initialized USDN protocol
     * @custom:when The user initiates a deposit with parameter to defined at zero
     * @custom:then The protocol reverts with `UsdnProtocolInvalidAddressTo`
     */
    function test_RevertWhen_zeroAddressTo() public {
        vm.expectRevert(UsdnProtocolInvalidAddressTo.selector);
        protocol.initiateDeposit(1 ether, abi.encode(uint128(2000 ether)), EMPTY_PREVIOUS_DATA, address(0));
    }

    /**
     * @custom:scenario The user initiates a deposit of 0 wstETH
     * @custom:when The user initiates a deposit of 0 wstETH
     * @custom:then The protocol reverts with `UsdnProtocolZeroAmount`
     */
    function test_RevertWhen_zeroAmount() public {
        bytes memory priceData = abi.encode(uint128(2000 ether));
        vm.expectRevert(UsdnProtocolZeroAmount.selector);
        protocol.initiateDeposit(0, priceData, EMPTY_PREVIOUS_DATA, address(this));
    }

    /**
     * @custom:scenario The user initiates a small deposit and no USDN would be minted
     * @custom:given The price of wstETH is $0.1
     * @custom:when The user initiates a deposit of 9 wei of wstETH
     * @custom:then The protocol reverts with `UsdnProtocolDepositTooSmall`
     */
    function test_RevertWhen_depositTooSmallNoUSDN() public {
        params = DEFAULT_PARAMS;
        params.initialPrice = 0.1 ether;
        params.flags.enableSdexBurnOnDeposit = true;
        super._setUp(params);
        wstETH.mintAndApprove(address(this), INITIAL_WSTETH_BALANCE, address(protocol), type(uint256).max);
        sdex.mintAndApprove(address(this), 200_000_000 ether, address(protocol), type(uint256).max);

        uint128 deposited = 9;

        uint256 usdnToMintEstimated =
            protocol.i_calcMintUsdn(deposited, protocol.getBalanceVault(), usdn.totalSupply(), params.initialPrice);
        assertEq(usdnToMintEstimated, 0, "usdn minted");

        vm.expectRevert(UsdnProtocolDepositTooSmall.selector);
        protocol.initiateDeposit(deposited, abi.encode(params.initialPrice), EMPTY_PREVIOUS_DATA, address(this));
    }

    /**
     * @custom:scenario The user initiates a small deposit and no SDEX would be burned
     * @custom:given The price of wstETH is $1
     * @custom:and The SDEX burn on deposit is enabled at 1% of the minted USDN
     * @custom:when The user initiates a deposit of 99 wei of wstETH
     * @custom:then The protocol would mint more than 0 USDN
     * @custom:and The protocol would burn 0 SDEX
     * @custom:and The protocol reverts with `UsdnProtocolDepositTooSmall`
     */
    function test_RevertWhen_depositTooSmallNoSDEXBurned() public {
        params = DEFAULT_PARAMS;
        params.initialPrice = 1 ether;
        params.flags.enableSdexBurnOnDeposit = true;
        super._setUp(params);
        wstETH.mintAndApprove(address(this), INITIAL_WSTETH_BALANCE, address(protocol), type(uint256).max);
        sdex.mintAndApprove(address(this), 200_000_000 ether, address(protocol), type(uint256).max);

        uint128 deposited = 99;

        uint256 usdnToMintEstimated =
            protocol.i_calcMintUsdn(deposited, protocol.getBalanceVault(), usdn.totalSupply(), params.initialPrice);
        assertGt(usdnToMintEstimated, 0, "usdn minted");

        uint256 sdexToBurn = protocol.i_calcSdexToBurn(usdnToMintEstimated, protocol.getSdexBurnOnDepositRatio());
        assertEq(sdexToBurn, 0, "sdex burned");

        vm.expectRevert(UsdnProtocolDepositTooSmall.selector);
        protocol.initiateDeposit(deposited, abi.encode(params.initialPrice), EMPTY_PREVIOUS_DATA, address(this));
    }

    /**
     * @custom:scenario The user initiates a small deposit and SDEX burn is disabled
     * @custom:given The price of wstETH is $1
     * @custom:and The SDEX burn on deposit is disabled
     * @custom:when The user initiates a deposit of 99 wei of wstETH
     * @custom:then The protocol would mint more than 0 USDN
     * @custom:and The transaction does not revert
     */
    function test_smallDepositSDEXBurnDisabled() public {
        params = DEFAULT_PARAMS;
        params.initialPrice = 1 ether;
        params.flags.enableSdexBurnOnDeposit = false;
        super._setUp(params);
        wstETH.mintAndApprove(address(this), INITIAL_WSTETH_BALANCE, address(protocol), type(uint256).max);

        uint128 deposited = 99;

        uint256 usdnToMintEstimated =
            protocol.i_calcMintUsdn(deposited, protocol.getBalanceVault(), usdn.totalSupply(), params.initialPrice);
        assertGt(usdnToMintEstimated, 0, "usdn minted");

        protocol.initiateDeposit(deposited, abi.encode(params.initialPrice), EMPTY_PREVIOUS_DATA, address(this));
    }

    /**
     * @custom:scenario The user initiates and validates a deposit while the price of the asset increases
     * @custom:given The user deposits 1 wstETH
     * @custom:and The price of the asset is $2000 at the moment of initiation
     * @custom:and The price of the asset is $2100 at the moment of validation
     * @custom:when The user validates the deposit
     * @custom:then The user's USDN balance increases by 2000 USDN
     * @custom:and The USDN total supply increases by 2000 USDN
     * @custom:and The protocol emits a `ValidatedDeposit` event with the minted amount of 2000 USDN
     */
    function test_validateDepositPriceIncrease() public {
        _checkValidateDepositWithPrice(2000 ether, 2100 ether, 2000 ether, address(this));
    }

    /**
     * @custom:scenario The user initiates and validates a deposit while the price of the asset decreases
     * @custom:given The user deposits 1 wstETH
     * @custom:and The price of the asset is $2000 at the moment of initiation
     * @custom:and The price of the asset is $1900 at the moment of validation
     * @custom:when The user validates the deposit
     * @custom:then The user's USDN balance increases by 1900 USDN
     * @custom:and The USDN total supply increases by 1900 USDN
     * @custom:and The protocol emits a `ValidatedDeposit` event with the minted amount of 1900 USDN
     */
    function test_validateDepositPriceDecrease() public {
        _checkValidateDepositWithPrice(2000 ether, 1900 ether, 1900 ether, address(this));
    }

    /**
     * @custom:scenario The user initiates and validates a deposit while to parameter is different from the user
     * @custom:given The user deposits 1 wstETH
     * @custom:and The price of the asset is $2000 at the moment of initiation and validation
     * @custom:when The user validates the deposit
     * @custom:and The USDN total supply increases by 2000 USDN
     * @custom:and The USDN balance increases by 2000 USDN for the address to
     * @custom:and The protocol emits a `ValidatedDeposit` event with the minted amount of 2000 USDN
     */
    function test_validateDepositForAnotherUser() public {
        _checkValidateDepositWithPrice(2000 ether, 2000 ether, 2000 ether, USER_1);
    }

    /**
     * @custom:scenario The user sends too much ether when initiating a deposit
     * @custom:given The user deposits 1 wstETH
     * @custom:when The user sends 0.5 ether as value in the `initiateDeposit` call
     * @custom:then The user gets refunded the excess ether (0.5 ether - validationCost)
     */
    function test_initiateDepositEtherRefund() public {
        oracleMiddleware.setRequireValidationCost(true); // require 1 wei per validation
        uint256 balanceBefore = address(this).balance;
        bytes memory currentPrice = abi.encode(uint128(2000 ether));
        uint256 validationCost = oracleMiddleware.validationCost(currentPrice, ProtocolAction.InitiateDeposit);
        protocol.initiateDeposit{ value: 0.5 ether }(1 ether, currentPrice, EMPTY_PREVIOUS_DATA, address(this));
        assertEq(address(this).balance, balanceBefore - validationCost, "user balance after refund");
    }

    /**
     * @custom:scenario The user sends too much ether when validating a deposit
     * @custom:given The user initiated a deposit of 1 wstETH and validates it
     * @custom:when The user sends 0.5 ether as value in the `validateDeposit` call
     * @custom:then The user gets refunded the excess ether (0.5 ether - validationCost)
     */
    function test_validateDepositEtherRefund() public {
        oracleMiddleware.setRequireValidationCost(true); // require 1 wei per validation
        // initiate
        bytes memory currentPrice = abi.encode(uint128(2000 ether));
        uint256 validationCost = oracleMiddleware.validationCost(currentPrice, ProtocolAction.InitiateDeposit);
        assertEq(validationCost, 1);
        protocol.initiateDeposit{ value: validationCost }(1 ether, currentPrice, EMPTY_PREVIOUS_DATA, address(this));

        _waitDelay();
        // validate
        validationCost = oracleMiddleware.validationCost(currentPrice, ProtocolAction.ValidateDeposit);
        assertEq(validationCost, 1);
        uint256 balanceBefore = address(this).balance;
        protocol.validateDeposit{ value: 0.5 ether }(currentPrice, EMPTY_PREVIOUS_DATA);
        assertEq(address(this).balance, balanceBefore - validationCost, "user balance after refund");
    }

    /**
     * @dev Create a deposit at price `initialPrice`, then validate it at price `assetPrice`, then check the emitted
     * event and the resulting state.
     * @param initialPrice price of the asset at the time of deposit initiation
     * @param assetPrice price of the asset at the time of deposit validation
     * @param expectedUsdnAmount expected amount of USDN minted
     * @param to address the minted USDN will be sent to
     */
    function _checkValidateDepositWithPrice(
        uint128 initialPrice,
        uint128 assetPrice,
        uint256 expectedUsdnAmount,
        address to
    ) internal {
        vm.prank(ADMIN);
        protocol.setPositionFeeBps(0); // 0% fees

        uint128 depositAmount = 1 ether;
        bytes memory currentPrice = abi.encode(initialPrice); // only used to apply PnL + funding

        uint256 initiateDepositTimestamp = block.timestamp;
        vm.expectEmit();
        emit InitiatedDeposit(address(this), to, depositAmount, initiateDepositTimestamp); // expected event
        protocol.initiateDeposit(depositAmount, currentPrice, EMPTY_PREVIOUS_DATA, to);
        uint256 vaultBalance = protocol.getBalanceVault(); // save for mint amount calculation in case price increases

        // wait the required delay between initiation and validation
        _waitDelay();

        // set the effective price used for minting USDN
        currentPrice = abi.encode(assetPrice);

        // if price decreases, we need to use the new balance to calculate the minted amount
        if (assetPrice < initialPrice) {
            vaultBalance = uint256(protocol.i_vaultAssetAvailable(assetPrice));
        }

        // theoretical minted amount
        uint256 mintedAmount = uint256(depositAmount) * usdn.totalSupply() / vaultBalance;
        assertEq(mintedAmount, expectedUsdnAmount, "minted amount");

        vm.expectEmit();
        emit ValidatedDeposit(address(this), to, depositAmount, mintedAmount, initiateDepositTimestamp); // expected
            // event
        protocol.validateDeposit(currentPrice, EMPTY_PREVIOUS_DATA);

        assertEq(usdn.balanceOf(to), mintedAmount, "USDN to balance");
        if (address(this) != to) {
            assertEq(usdn.balanceOf(address(this)), 0, "USDN user balance");
        }
        assertEq(usdn.totalSupply(), usdnInitialTotalSupply + mintedAmount, "USDN total supply");
    }

    // test refunds
    receive() external payable { }
}<|MERGE_RESOLUTION|>--- conflicted
+++ resolved
@@ -95,18 +95,11 @@
         assertEq(actions.length, 0, "no pending action");
 
         PendingAction memory action = protocol.getUserPendingAction(address(this));
-<<<<<<< HEAD
         assertTrue(action.common.action == ProtocolAction.ValidateDeposit, "action type");
         assertEq(action.common.timestamp, block.timestamp, "action timestamp");
         assertEq(action.common.user, address(this), "action user");
+        assertEq(action.common.to, to, "action to");
         assertEq(action.var2, depositAmount, "action amount");
-=======
-        assertTrue(action.action == ProtocolAction.ValidateDeposit, "action type");
-        assertEq(action.timestamp, block.timestamp, "action timestamp");
-        assertEq(action.user, address(this), "action user");
-        assertEq(action.to, to, "action to");
-        assertEq(action.amount, depositAmount, "action amount");
->>>>>>> 257092fd
 
         // the pending action should be actionable after the validation deadline
         skip(protocol.getValidationDeadline() + 1);
