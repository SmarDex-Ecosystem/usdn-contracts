--- conflicted
+++ resolved
@@ -74,11 +74,7 @@
             DISABLE_SHARES_OUT_MIN,
             address(this),
             payable(address(this)),
-<<<<<<< HEAD
             type(uint256).max,
-            NO_PERMIT2,
-=======
->>>>>>> 9342aba9
             liquidationPriceData,
             EMPTY_PREVIOUS_DATA
         );
@@ -107,11 +103,7 @@
             DISABLE_SHARES_OUT_MIN,
             address(this),
             payable(address(this)),
-<<<<<<< HEAD
             type(uint256).max,
-            NO_PERMIT2,
-=======
->>>>>>> 9342aba9
             initialPriceData,
             EMPTY_PREVIOUS_DATA
         );
