--- conflicted
+++ resolved
@@ -53,22 +53,12 @@
      * @custom:then The call reverts
      */
     function test_RevertWhen_closePartialPositionWithAmountHigherThanPositionAmount() external {
-<<<<<<< HEAD
-        bytes memory priceData = abi.encode(DEFAULT_PARAMS.initialPrice);
+        bytes memory priceData = abi.encode(params.initialPrice);
         uint128 amountToClose = positionAmount + 1;
 
         vm.expectRevert(
             abi.encodeWithSelector(
-                UsdnProtocolAmountToCloseHigherThanPositionAmount.selector, positionAmount, amountToClose
-=======
-        bytes memory priceData = abi.encode(params.initialPrice);
-        Position memory pos = protocol.getLongPosition(tick, tickVersion, index);
-        uint128 amountToClose = pos.amount + 1;
-
-        vm.expectRevert(
-            abi.encodeWithSelector(
-                UsdnProtocolAmountToCloseHigherThanPositionAmount.selector, amountToClose, pos.amount
->>>>>>> 034988b9
+                UsdnProtocolAmountToCloseHigherThanPositionAmount.selector, amountToClose, positionAmount
             )
         );
         protocol.initiateClosePosition(tick, tickVersion, index, amountToClose, priceData, "");
@@ -80,7 +70,7 @@
      * @custom:then The protocol reverts with `UsdnProtocolUnauthorized`
      */
     function test_RevertWhen_notUser() public {
-        bytes memory priceData = abi.encode(DEFAULT_PARAMS.initialPrice);
+        bytes memory priceData = abi.encode(params.initialPrice);
         vm.prank(USER_1);
         vm.expectRevert(UsdnProtocolUnauthorized.selector);
         protocol.initiateClosePosition(tick, tickVersion, index, positionAmount, priceData, "");
@@ -164,28 +154,59 @@
      * @custom:and an InitiatedClosePosition event is emitted
      * @custom:and the position still exists
      */
-<<<<<<< HEAD
     function test_initiateClosePositionPartially() external {
-=======
-    function test_initiatePartialClosePosition() external {
-        uint128 price = params.initialPrice;
-        bytes memory priceData = abi.encode(price);
-
-        Position memory posBefore = protocol.getLongPosition(tick, tickVersion, index);
->>>>>>> 034988b9
         uint128 amountToClose = positionAmount / 2;
         uint256 totalLongPositionBefore = protocol.getTotalLongPositions();
         uint256 longPositionLengthBefore = protocol.getLongPositionsLength(tick);
         Position memory posBefore = protocol.getLongPosition(tick, tickVersion, index);
         uint128 totalExpoToClose =
             FixedPointMathLib.fullMulDiv(posBefore.totalExpo, amountToClose, posBefore.amount).toUint128();
-<<<<<<< HEAD
         _initiateCloseAPositionHelper(amountToClose);
-=======
+
+        /* ---------------------------- Position's state ---------------------------- */
+        Position memory posAfter = protocol.getLongPosition(tick, tickVersion, index);
+        assertEq(posBefore.user, posAfter.user, "The user of the position should not have changed");
+        assertEq(posBefore.timestamp, posAfter.timestamp, "Timestamp of the position should have stayed the same");
+        assertEq(
+            posBefore.totalExpo - totalExpoToClose,
+            posAfter.totalExpo,
+            "The total expo to close should have been subtracted from the original total expo of the position"
+        );
+        assertEq(
+            posBefore.amount - amountToClose,
+            posAfter.amount,
+            "The amount to close should have been subtracted from the original amount of the position"
+        );
+
+        /* ---------------------------- Protocol's State ---------------------------- */
+        assertEq(
+            totalLongPositionBefore,
+            protocol.getTotalLongPositions(),
+            "The amount of long positions should not have changed"
+        );
+        assertEq(
+            longPositionLengthBefore,
+            protocol.getLongPositionsLength(tick),
+            "The amount of long positions on the tick should not have changed"
+        );
+    }
+
+    /**
+     * @notice Helper function to avoid duplicating code between the partial and full close position tests
+     * @param amountToClose Amount of the position to close
+     */
+    function _initiateCloseAPositionHelper(uint128 amountToClose) internal {
+        uint256 liquidationMultiplier = protocol.getLiquidationMultiplier();
+
+        Position memory posBefore = protocol.getLongPosition(tick, tickVersion, index);
+        uint128 totalExpoToClose =
+            FixedPointMathLib.fullMulDiv(posBefore.totalExpo, amountToClose, posBefore.amount).toUint128();
+        uint256 assetToTransfer =
+            protocol.i_assetToTransfer(params.initialPrice, tick, totalExpoToClose, liquidationMultiplier, 0);
+
         uint256 totalExpoBefore = protocol.getTotalExpo();
         uint256 totalExpoByTickBefore = protocol.getTotalExpoByTick(tick, tickVersion);
         uint256 balanceLongBefore = protocol.getBalanceLong();
-        uint256 longPositionsAmountBefore = protocol.getTotalLongPositions();
 
         /* ------------------------ Initiate the close action ----------------------- */
         vm.expectEmit();
@@ -197,67 +218,7 @@
             posBefore.amount - amountToClose,
             posBefore.totalExpo - totalExpoToClose
         );
-        protocol.initiateClosePosition(tick, tickVersion, index, amountToClose, priceData, "");
->>>>>>> 034988b9
-
-        /* ---------------------------- Position's state ---------------------------- */
-        Position memory posAfter = protocol.getLongPosition(tick, tickVersion, index);
-        assertEq(posBefore.user, posAfter.user, "The user of the position should not have changed");
-        assertEq(posBefore.timestamp, posAfter.timestamp, "Timestamp of the position should have stayed the same");
-        assertEq(
-            posBefore.totalExpo - totalExpoToClose,
-            posAfter.totalExpo,
-            "The total expo to close should have been subtracted from the original total expo of the position"
-        );
-        assertEq(
-            posBefore.amount - amountToClose,
-            posAfter.amount,
-            "The amount to close should have been subtracted from the original amount of the position"
-        );
-
-        /* ---------------------------- Protocol's State ---------------------------- */
-        assertEq(
-            totalLongPositionBefore,
-            protocol.getTotalLongPositions(),
-            "The amount of long positions should not have changed"
-        );
-        assertEq(
-            longPositionLengthBefore,
-            protocol.getLongPositionsLength(tick),
-            "The amount of long positions on the tick should not have changed"
-        );
-    }
-
-    /**
-     * @notice Helper function to avoid duplicating code between the partial and full close position tests
-     * @param amountToClose Amount of the position to close
-     */
-    function _initiateCloseAPositionHelper(uint128 amountToClose) internal {
-        uint256 liquidationMultiplier = protocol.getLiquidationMultiplier();
-
-        Position memory posBefore = protocol.getLongPosition(tick, tickVersion, index);
-        uint128 totalExpoToClose =
-            FixedPointMathLib.fullMulDiv(posBefore.totalExpo, amountToClose, posBefore.amount).toUint128();
-        uint256 assetToTransfer =
-            protocol.i_assetToTransfer(DEFAULT_PARAMS.initialPrice, tick, totalExpoToClose, liquidationMultiplier);
-
-        uint256 totalExpoBefore = protocol.getTotalExpo();
-        uint256 totalExpoByTickBefore = protocol.getTotalExpoByTick(tick, tickVersion);
-        uint256 balanceLongBefore = protocol.getBalanceLong();
-
-        /* ------------------------ Initiate the close action ----------------------- */
-        vm.expectEmit();
-        emit InitiatedClosePosition(
-            address(this),
-            tick,
-            tickVersion,
-            index,
-            posBefore.amount - amountToClose,
-            posBefore.totalExpo - totalExpoToClose
-        );
-        protocol.initiateClosePosition(
-            tick, tickVersion, index, amountToClose, abi.encode(DEFAULT_PARAMS.initialPrice), ""
-        );
+        protocol.initiateClosePosition(tick, tickVersion, index, amountToClose, abi.encode(params.initialPrice), "");
 
         /* ------------------------- Pending action's state ------------------------- */
         LongPendingAction memory action = protocol.i_toLongPendingAction(protocol.getUserPendingAction(address(this)));
@@ -285,14 +246,7 @@
         assertEq(
             totalExpoByTickBefore - totalExpoToClose,
             protocol.getTotalExpoByTick(tick, tickVersion),
-<<<<<<< HEAD
             "totalExpoToClose should have been subtracted to the total expo on the tick"
-=======
-            "totalExpoToClose should have been subtracted from the total expo of the tick"
-        );
-        uint256 assetToTransfer = protocol.i_assetToTransfer(
-            price, tick, totalExpoToClose, action.closeLiqMultiplier, action.closeTempTransfer
->>>>>>> 034988b9
         );
         assertEq(
             balanceLongBefore - assetToTransfer,
@@ -314,19 +268,21 @@
      * @custom:and the user receives half of the position amount
      */
     function test_validateClosePosition() public {
-        uint128 price = DEFAULT_PARAMS.initialPrice;
+        uint128 price = params.initialPrice;
         bytes memory priceData = abi.encode(price);
 
         /* ------------------------- Initiate Close Position ------------------------ */
         Position memory pos = protocol.getLongPosition(tick, tickVersion, index);
         uint256 assetBalanceBefore = protocol.getAsset().balanceOf(address(this));
         protocol.initiateClosePosition(tick, tickVersion, index, positionAmount, priceData, "");
-        skip(oracleMiddleware.getValidationDelay() + 1);
+        _waitDelay();
 
         /* ------------------------- Validate Close Position ------------------------ */
+        LongPendingAction memory action = protocol.i_toLongPendingAction(protocol.getUserPendingAction(address(this)));
         uint128 totalExpoToClose = FixedPointMathLib.fullMulDiv(pos.totalExpo, positionAmount, pos.amount).toUint128();
         uint256 liqMultiplier = protocol.getLiquidationMultiplier();
-        uint256 expectedAmountReceived = protocol.i_assetToTransfer(price, tick, totalExpoToClose, liqMultiplier);
+        uint256 expectedAmountReceived =
+            protocol.i_assetToTransfer(price, tick, totalExpoToClose, liqMultiplier, action.closeTempTransfer);
 
         vm.expectEmit();
         emit ValidatedClosePosition(address(this), tick, tickVersion, index, expectedAmountReceived, -1);
@@ -359,7 +315,7 @@
         uint256 assetBalanceBefore = protocol.getAsset().balanceOf(address(this));
         uint128 amountToClose = 100_000;
         protocol.initiateClosePosition(tick, tickVersion, index, amountToClose, priceData, "");
-        skip(oracleMiddleware.getValidationDelay() + 1);
+        _waitDelay();
 
         /* ------------------------- Validate Close Position ------------------------ */
         Position memory posBefore = protocol.getLongPosition(tick, tickVersion, index);
@@ -394,9 +350,11 @@
 
         /* --------------------- Close the rest of the position --------------------- */
         protocol.initiateClosePosition(tick, tickVersion, index, pos.amount - amountToClose, priceData, "");
-        skip(oracleMiddleware.getValidationDelay() + 1);
-        expectedAmountReceived =
-            protocol.i_assetToTransfer(price, tick, pos.totalExpo - totalExpoToClose, liqMultiplier);
+        _waitDelay();
+        action = protocol.i_toLongPendingAction(protocol.getUserPendingAction(address(this)));
+        expectedAmountReceived = protocol.i_assetToTransfer(
+            price, tick, pos.totalExpo - totalExpoToClose, liqMultiplier, action.closeTempTransfer
+        );
 
         vm.expectEmit();
         emit ValidatedClosePosition(address(this), tick, tickVersion, index, expectedAmountReceived, -1);
@@ -423,13 +381,8 @@
      * @custom:and a ValidatedClosePosition event is emitted
      * @custom:and the user receive parts of his funds back
      */
-<<<<<<< HEAD
-    function test_validatePartialClosePositionThatShouldBeLiquidated() external {
-        bytes memory priceData = abi.encode(DEFAULT_PARAMS.initialPrice);
-=======
     function test_validatePartialCloseUnderwaterPosition() external {
         bytes memory priceData = abi.encode(params.initialPrice);
->>>>>>> 034988b9
 
         /* ------------------------- Initiate Close Position ------------------------ */
         Position memory pos = protocol.getLongPosition(tick, tickVersion, index);
@@ -437,7 +390,7 @@
 
         uint128 amountToClose = pos.amount / 2;
         protocol.initiateClosePosition(tick, tickVersion, index, amountToClose, priceData, "");
-        skip(oracleMiddleware.getValidationDelay() + 1);
+        _waitDelay();
 
         /* ------------------------- Validate Close Position ------------------------ */
         LongPendingAction memory action = protocol.i_toLongPendingAction(protocol.getUserPendingAction(address(this)));
@@ -493,7 +446,7 @@
 
         uint128 amountToClose = pos.amount / 2;
         protocol.initiateClosePosition(tick, tickVersion, index, amountToClose, priceData, "");
-        skip(oracleMiddleware.getValidationDelay() + 1);
+        _waitDelay();
 
         /* ------------------------- Validate Close Position ------------------------ */
         LongPendingAction memory action = protocol.i_toLongPendingAction(protocol.getUserPendingAction(address(this)));
@@ -547,7 +500,7 @@
 
         uint128 amountToClose = pos.amount / 2;
         protocol.initiateClosePosition(tick, tickVersion, index, amountToClose, priceData, "");
-        skip(oracleMiddleware.getValidationDelay() + 1);
+        _waitDelay();
 
         Position memory remainingPos = protocol.getLongPosition(tick, tickVersion, index);
 
