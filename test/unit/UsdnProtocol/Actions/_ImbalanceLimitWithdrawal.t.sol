--- conflicted
+++ resolved
@@ -1,10 +1,5 @@
 // SPDX-License-Identifier: UNLICENSED
 pragma solidity 0.8.26;
-<<<<<<< HEAD
-
-import { FixedPointMathLib } from "solady/src/utils/FixedPointMathLib.sol";
-=======
->>>>>>> ef17cb87
 
 import { ADMIN, DEPLOYER } from "../../../utils/Constants.sol";
 import { UsdnProtocolBaseFixture } from "../utils/Fixtures.sol";
@@ -72,11 +67,7 @@
         (, uint256 withdrawalValueToLimit) = _getWithdrawalLimitValues();
 
         // disable withdrawal limit
-<<<<<<< HEAD
-        protocol.setExpoImbalanceLimits(200, 200, 0, 600, 300);
-=======
         protocol.setExpoImbalanceLimits(200, 200, 0, 600, 500, 300);
->>>>>>> ef17cb87
 
         protocol.i_checkImbalanceLimitWithdrawal(withdrawalValueToLimit + 1, protocol.getTotalExpo());
     }
