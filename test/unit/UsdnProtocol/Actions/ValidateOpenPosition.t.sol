// SPDX-License-Identifier: UNLICENSED
pragma solidity 0.8.26;

import { ADMIN, USER_1 } from "../../../utils/Constants.sol";
import { UsdnProtocolBaseFixture } from "../utils/Fixtures.sol";

import { InitializableReentrancyGuard } from "../../../../src/utils/InitializableReentrancyGuard.sol";

/**
 * @custom:feature The validateOpenPosition function of the UsdnProtocolActions contract
 * @custom:background Given a protocol initialized with default params
 * @custom:and A user with 10 wstETH in their wallet
 */
contract TestUsdnProtocolActionsValidateOpenPosition is UsdnProtocolBaseFixture {
    uint256 internal constant INITIAL_WSTETH_BALANCE = 10 ether;
    uint256 internal constant LONG_AMOUNT = 1 ether;
    uint128 internal constant CURRENT_PRICE = 2000 ether;

    /// @notice Trigger a reentrancy after receiving ether
    bool internal _reenter;

    struct TestData {
        uint256 initialLongBalance;
        uint256 initialVaultBalance;
        int256 longBalanceWithoutPos;
        uint128 validatePrice;
        int24 validateTick;
        uint24 originalLiqPenalty;
        PositionId tempPosId;
        uint256 validateTickVersion;
        uint256 validateIndex;
        uint256 expectedLeverage;
        uint256 expectedPosValue;
        LongPendingAction pendingAction;
    }

    struct InitialData {
        uint256 initialLongBalance;
        uint256 initialVaultBalance;
        uint256 initialTotalExpo;
    }

    struct ExpectedData {
        int256 expectedLongBalanceWithoutPos;
        uint128 expectedLiqPrice;
        uint128 expectedPosTotalExpo;
        uint256 expectedPosValue;
    }

    function setUp() public {
        params = DEFAULT_PARAMS;
        params.flags.enableProtocolFees = false;
        params.flags.enableFunding = false;
        super._setUp(params);
        wstETH.mintAndApprove(address(this), INITIAL_WSTETH_BALANCE, address(protocol), type(uint256).max);
    }

    /**
     * @custom:scenario The user validates an open position action
     * @custom:given The user has initiated an open position with 1 wstETH and a desired liquidation price of ~1333$
     * @custom:and the price was 2000$ at the moment of initiation
     * @custom:and the price has increased to 2100$
     * @custom:when The user validates the open position with the new price
     * @custom:then The protocol validates the position and emits the ValidatedOpenPosition event
     * @custom:and the position's leverage decreases
     * @custom:and the rest of the state changes as expected
     */
    function test_validateOpenPosition() public {
        _validateOpenPositionScenario(address(this), address(this));
    }

    /**
     * @custom:scenario The user validates an open position action for another user
     * @custom:given The user has initiated an open position with 1 wstETH and a desired liquidation price of ~1333$
     * @custom:and the price was 2000$ at the moment of initiation
     * @custom:and the price has increased to 2100$
     * @custom:when The user validates the open position with the new price
     * @custom:then The owner of the position is the previously defined user
     */
    function test_validateOpenPositionForAnotherUser() public {
        _validateOpenPositionScenario(USER_1, USER_1);
    }

    /**
     * @custom:scenario The user validates an open position action with a different validator
     * @custom:given The user has initiated an open position with 1 wstETH and a desired liquidation price of ~1333$
     * @custom:and the price was 2000$ at the moment of initiation
     * @custom:and the price has increased to 2100$
     * @custom:when The user validates the open position with the new price
     * @custom:then The owner of the position is the previously defined user
     */
    function test_validateOpenPositionDifferentValidator() public {
        _validateOpenPositionScenario(address(this), USER_1);
    }

    /**
     * @custom:scenario A validate open position liquidates a tick but is not validated because another tick still
     * needs to be liquidated
     * @custom:given The deployer position and another user position which was only initiated
     * @custom:when The `validateOpenPosition` function is called by the user with a price below the liq price of both
     * positions
     * @custom:then The deployer's tick is liquidated
     * @custom:and The open action isn't validated because the user's position still needs to be liquidated
     */
    function test_validateOpenPositionWithPendingLiquidation() public {
        setUpUserPositionInLong(
            OpenParams({
                user: address(this),
                untilAction: ProtocolAction.InitiateOpenPosition,
                positionSize: uint128(LONG_AMOUNT),
                desiredLiqPrice: params.initialPrice / 3,
                price: params.initialPrice
            })
        );

        _waitMockMiddlewarePriceDelay();

        bool success = protocol.validateOpenPosition(
            payable(address(this)), abi.encode(params.initialPrice / 4), EMPTY_PREVIOUS_DATA
        );
        assertFalse(success, "success");

        PendingAction memory pending = protocol.getUserPendingAction(address(this));
        assertEq(
            uint256(pending.action),
            uint256(ProtocolAction.ValidateOpenPosition),
            "user 0 pending action should not have been cleared"
        );

        assertEq(
            initialPosition.tickVersion + 1,
            protocol.getTickVersion(initialPosition.tick),
            "deployer position should have been liquidated"
        );
    }

    /**
     * @custom:scenario A validate open position liquidates itself
     * @custom:given The user has initiated an open position
     * @custom:when The `validateOpenPosition` function is called with a price below the liq price
     * @custom:then The position is liquidated
     * @custom:and The pending action is cleared
     */
    function test_validateOpenPositionWasLiquidated() public {
        PositionId memory posId = setUpUserPositionInLong(
            OpenParams({
                user: address(this),
                untilAction: ProtocolAction.InitiateOpenPosition,
                positionSize: uint128(LONG_AMOUNT),
                desiredLiqPrice: params.initialPrice * 4 / 5,
                price: params.initialPrice
            })
        );

        _waitMockMiddlewarePriceDelay();

        protocol.validateOpenPosition(
            payable(address(this)), abi.encode(params.initialPrice * 2 / 3), EMPTY_PREVIOUS_DATA
        );

        PendingAction memory pending = protocol.getUserPendingAction(address(this));
        assertEq(
            uint256(pending.action), uint256(ProtocolAction.None), "user 0 pending action should have been cleared"
        );
        assertEq(
            posId.tickVersion + 1, protocol.getTickVersion(posId.tick), "user 0 position should have been liquidated"
        );
    }

    function _validateOpenPositionScenario(address to, address validator) internal {
        InitialData memory initialData = InitialData({
            initialLongBalance: protocol.getBalanceLong(),
            initialVaultBalance: protocol.getBalanceVault(),
            initialTotalExpo: protocol.getTotalExpo()
        });
        uint128 newPrice = CURRENT_PRICE + 100 ether;
        ExpectedData memory expected;
        expected.expectedLongBalanceWithoutPos = protocol.i_longAssetAvailable(newPrice);

        uint128 desiredLiqPrice = CURRENT_PRICE * 2 / 3; // leverage approx 3x
        (, PositionId memory posId) = protocol.initiateOpenPosition(
            uint128(LONG_AMOUNT),
            desiredLiqPrice,
            to,
            payable(validator),
            NO_PERMIT2,
            abi.encode(CURRENT_PRICE),
            EMPTY_PREVIOUS_DATA
        );
        (Position memory tempPos,) = protocol.getLongPosition(posId);
        bytes32 actionId = oracleMiddleware.lastActionId();

        _waitDelay();

        expected.expectedLiqPrice = protocol.getEffectivePriceForTick(
            protocol.i_calcTickWithoutPenalty(posId.tick),
            uint256(newPrice),
            uint256(
                protocol.longTradingExpoWithFunding(
                    newPrice, tempPos.timestamp + uint128(oracleMiddleware.getValidationDelay())
                )
            ),
            protocol.getLiqMultiplierAccumulator()
        );
        expected.expectedPosTotalExpo =
            protocol.i_calcPositionTotalExpo(tempPos.amount, newPrice, expected.expectedLiqPrice);
        expected.expectedPosValue =
            uint256(expected.expectedPosTotalExpo) * (newPrice - expected.expectedLiqPrice) / newPrice;

        vm.expectEmit();
        emit ValidatedOpenPosition(to, validator, expected.expectedPosTotalExpo, newPrice, posId);
        bool success = protocol.validateOpenPosition(payable(validator), abi.encode(newPrice), EMPTY_PREVIOUS_DATA);
        assertTrue(success, "success");
        int256 posValue = protocol.getPositionValue(posId, newPrice, uint128(block.timestamp));
        assertEq(uint256(posValue), expected.expectedPosValue, "pos value");

        (Position memory pos,) = protocol.getLongPosition(posId);
        assertTrue(pos.validated, "validated");
        assertEq(pos.user, tempPos.user, "user");
        assertEq(pos.amount, tempPos.amount, "amount");
        assertEq(pos.timestamp, tempPos.timestamp, "timestamp");
        // price increased -> total expo decreased
        assertLt(pos.totalExpo, tempPos.totalExpo, "totalExpo should have decreased");
        assertEq(pos.totalExpo, expected.expectedPosTotalExpo, "totalExpo");

        TickData memory tickData = protocol.getTickData(posId.tick);
        assertEq(tickData.totalExpo, pos.totalExpo, "total expo in tick");
        assertEq(protocol.getTotalExpo(), initialData.initialTotalExpo + pos.totalExpo, "total expo");
        assertEq(oracleMiddleware.lastActionId(), actionId, "middleware action ID");
        assertEq(
            protocol.getBalanceLong() + protocol.getBalanceVault(),
            initialData.initialLongBalance + initialData.initialVaultBalance + LONG_AMOUNT,
            "total balance"
        );
        assertEq(
            protocol.getBalanceLong(),
            uint256(expected.expectedLongBalanceWithoutPos) + uint256(posValue),
            "long balance"
        );
    }

    /**
     * @custom:scenario The user validates an open position action with a price that would increase the leverage above
     * the maximum allowed leverage
     * @custom:given The user has initiated an open position with 1 wstETH and a desired liquidation price of ~1800$
     * @custom:and the price was 2000$ at the moment of initiation
     * @custom:and the price has decreased to 1900$
     * @custom:when The user validates the open position with the new price
     * @custom:then The protocol validates the position and emits the ValidatedOpenPosition event
     * @custom:and the position is moved to another lower tick (to avoid exceeding the max leverage)
     * @custom:and the position's leverage stays below the max leverage
     */
    function test_validateOpenPositionAboveMaxLeverage() public {
        TestData memory testData;
        testData.initialLongBalance = protocol.getBalanceLong();
        testData.initialVaultBalance = protocol.getBalanceVault();
        testData.validatePrice = CURRENT_PRICE - 100 ether;
        testData.longBalanceWithoutPos = protocol.i_longAssetAvailable(testData.validatePrice);

        uint24 liqPenalty = protocol.getLiquidationPenalty();
        // leverage approx 10x
        (, PositionId memory posId) = protocol.initiateOpenPosition(
            uint128(LONG_AMOUNT),
            CURRENT_PRICE * 9 / 10,
            address(this),
            payable(address(this)),
            NO_PERMIT2,
            abi.encode(CURRENT_PRICE),
            EMPTY_PREVIOUS_DATA
        );
        (Position memory tempPos,) = protocol.getLongPosition(posId);
        (PendingAction memory pendingAction,) = protocol.i_getPendingAction(address(this));
        testData.pendingAction = protocol.i_toLongPendingAction(pendingAction);

        _waitDelay();

        uint128 newLiqPrice = protocol.i_getLiquidationPrice(testData.validatePrice, uint128(protocol.getMaxLeverage()));
<<<<<<< HEAD
        testData.validateTick = protocol.i_getEffectiveTickForPrice(
            newLiqPrice, testData.pendingAction.liqMultiplier, protocol.getTickSpacing()
        ) + liqPenalty;
=======
        uint128 expectedLiqPrice;
        (testData.validateTick, expectedLiqPrice) = protocol.i_getTickFromDesiredLiqPrice(
            newLiqPrice,
            testData.validatePrice,
            uint256(protocol.getLongTradingExpo(testData.validatePrice)),
            protocol.getLiqMultiplierAccumulator(),
            protocol.getTickSpacing(),
            liqPenalty
        );
>>>>>>> 5957adf0
        testData.validateTickVersion = protocol.getTickVersion(testData.validateTick);

        TickData memory tickData = protocol.getTickData(testData.validateTick);
        testData.validateIndex = tickData.totalPos;

<<<<<<< HEAD
        uint128 expectedLiqPrice = protocol.i_getEffectivePriceForTick(
            testData.validateTick - liqPenalty, testData.pendingAction.liqMultiplier
        );
=======
>>>>>>> 5957adf0
        uint128 expectedPosTotalExpo =
            protocol.i_calcPositionTotalExpo(tempPos.amount, testData.validatePrice, expectedLiqPrice);
        testData.expectedPosValue =
            uint256(expectedPosTotalExpo) * (testData.validatePrice - expectedLiqPrice) / testData.validatePrice;

        vm.expectEmit();
        emit LiquidationPriceUpdated(
            posId, PositionId(testData.validateTick, testData.validateTickVersion, testData.validateIndex)
        );
        vm.expectEmit();
        emit ValidatedOpenPosition(
            address(this),
            address(this),
            expectedPosTotalExpo,
            testData.validatePrice,
            PositionId(testData.validateTick, testData.validateTickVersion, testData.validateIndex)
        );
        protocol.validateOpenPosition(payable(address(this)), abi.encode(testData.validatePrice), EMPTY_PREVIOUS_DATA);

        PositionId memory newPosId =
            PositionId(testData.validateTick, testData.validateTickVersion, testData.validateIndex);
        int256 posValue = protocol.getPositionValue(newPosId, testData.validatePrice, uint128(block.timestamp));
        assertEq(uint256(posValue), testData.expectedPosValue, "pos value");
        (Position memory pos,) = protocol.getLongPosition(newPosId);
        assertEq(pos.user, tempPos.user, "user");
        assertEq(pos.timestamp, tempPos.timestamp, "timestamp");
        assertEq(pos.amount, tempPos.amount, "amount");
        assertLt(testData.validateTick, posId.tick, "tick");
        assertGt(pos.totalExpo, tempPos.totalExpo, "totalExpo");
        assertEq(
            protocol.getBalanceLong() + protocol.getBalanceVault(),
            testData.initialLongBalance + testData.initialVaultBalance + LONG_AMOUNT,
            "total balance"
        );
        assertEq(protocol.getBalanceLong(), uint256(testData.longBalanceWithoutPos) + uint256(posValue), "long balance");
    }

    /**
     * @custom:scenario The user validates an open position action with a price that increases the leverage above the
     * max leverage, but the target tick's penalty makes it remain above the max leverage
     * @custom:given The user will validate a position with a price that would increase the leverage above the max
     * leverage, in a tick which has a liquidation penalty lower than the current setting
     * @custom:when The user validates the open position with the new price
     * @custom:then The protocol validates the position in a new tick, but the leverage remains above the max leverage
     */
    function test_validateOpenPositionAboveMaxLeverageDifferentPenalty() public {
        TestData memory data;
        // calculate the future expected tick for the position we will validate later
        data.validatePrice = CURRENT_PRICE - 100 ether;
        data.originalLiqPenalty = protocol.getLiquidationPenalty();
        (data.validateTick,) = protocol.i_getTickFromDesiredLiqPrice(
            protocol.i_getLiquidationPrice(data.validatePrice, uint128(protocol.getMaxLeverage())),
            data.validatePrice,
            uint256(protocol.getLongTradingExpo(data.validatePrice)),
            protocol.getLiqMultiplierAccumulator(),
            protocol.getTickSpacing(),
            data.originalLiqPenalty
        );

        // open another user position to set the tick's penalty to a lower value in storage
        vm.prank(ADMIN);
        protocol.setLiquidationPenalty(data.originalLiqPenalty - 100);
        PositionId memory otherPosId = setUpUserPositionInLong(
            OpenParams({
                user: USER_1,
                untilAction: ProtocolAction.ValidateOpenPosition,
                positionSize: uint128(LONG_AMOUNT),
                desiredLiqPrice: protocol.getEffectivePriceForTick(data.validateTick),
                price: CURRENT_PRICE
            })
        );
        assertEq(otherPosId.tick, data.validateTick, "both positions in same tick");

        // restore liquidation penalty to original value
        vm.prank(ADMIN);
        protocol.setLiquidationPenalty(data.originalLiqPenalty);

        // initiate deposit with leverage close to 10x
        (, data.tempPosId) = protocol.initiateOpenPosition(
            uint128(LONG_AMOUNT),
            CURRENT_PRICE * 9 / 10,
            address(this),
            payable(address(this)),
            NO_PERMIT2,
            abi.encode(CURRENT_PRICE),
            EMPTY_PREVIOUS_DATA
        );
        (PendingAction memory pendingAction,) = protocol.i_getPendingAction(address(this));
        data.pendingAction = protocol.i_toLongPendingAction(pendingAction);

        _waitDelay();

        // expected values
        data.validateTickVersion = protocol.getTickVersion(data.validateTick);
        data.validateIndex = protocol.getTickData(data.validateTick).totalPos;
        data.expectedLeverage = protocol.i_getLeverage(
            data.validatePrice,
<<<<<<< HEAD
            protocol.i_getEffectivePriceForTick(
                protocol.i_calcTickWithoutPenalty(data.validateTick, data.originalLiqPenalty - 1),
                data.pendingAction.liqMultiplier
            )
        );

        uint128 expectedLiqPrice = protocol.i_getEffectivePriceForTick(
            data.validateTick - int24(uint24(data.originalLiqPenalty - 1)) * protocol.getTickSpacing(),
            data.pendingAction.liqMultiplier
=======
            protocol.getEffectivePriceForTick(
                protocol.i_calcTickWithoutPenalty(data.validateTick, data.originalLiqPenalty - 100),
                data.validatePrice,
                uint256(protocol.getLongTradingExpo(data.validatePrice)),
                protocol.getLiqMultiplierAccumulator()
            )
        );

        uint128 expectedLiqPrice = protocol.getEffectivePriceForTick(
            protocol.i_calcTickWithoutPenalty(data.validateTick, data.originalLiqPenalty - 100),
            uint256(data.validatePrice),
            uint256(
                protocol.longTradingExpoWithFunding(
                    data.validatePrice, initiateTimeStamp + uint128(oracleMiddleware.getValidationDelay())
                )
            ),
            protocol.getLiqMultiplierAccumulator()
>>>>>>> 5957adf0
        );
        uint128 expectedPosTotalExpo =
            protocol.i_calcPositionTotalExpo(uint128(LONG_AMOUNT), data.validatePrice, expectedLiqPrice);

        {
            // Sanity check
            uint256 expectedLeverage = protocol.i_getLeverage(data.validatePrice, expectedLiqPrice);
            // final leverage should be above 10x because of the stored liquidation penalty of the target tick
            assertGt(expectedLeverage, uint128(10 * 10 ** protocol.LEVERAGE_DECIMALS()), "final leverage");
        }

        // validate deposit with a lower entry price
        vm.expectEmit();
        emit LiquidationPriceUpdated(
            data.tempPosId, PositionId(data.validateTick, data.validateTickVersion, data.validateIndex)
        );
        vm.expectEmit();
        emit ValidatedOpenPosition(
            address(this),
            address(this),
            expectedPosTotalExpo,
            data.validatePrice,
            PositionId(data.validateTick, data.validateTickVersion, data.validateIndex)
        );
        protocol.validateOpenPosition(payable(address(this)), abi.encode(data.validatePrice), EMPTY_PREVIOUS_DATA);
        (Position memory prevPos,) = protocol.getLongPosition(data.tempPosId);
        assertEq(prevPos.user, address(0), "The previous position should have been deleted from the original tick");
    }

    /**
     * @custom:scenario A pending new long position gets liquidated and then validated
     * @custom:given A pending new position was liquidated before being validated
     * @custom:and The pending action is stale (tick version mismatch)
     * @custom:when The user tries to validate the pending action
     * @custom:then The protocol emits a `StalePendingActionRemoved` event
     * @custom:and The transaction does not revert
     */
    function test_stalePendingActionValidate() public {
        PositionId memory posId = _createStalePendingActionHelper();

        bytes memory priceData = abi.encode(uint128(1500 ether));
        // validating the action emits the proper event
        vm.expectEmit();
        emit StalePendingActionRemoved(address(this), posId);
        protocol.validateOpenPosition(payable(address(this)), priceData, EMPTY_PREVIOUS_DATA);
    }

    /**
     * @custom:scenario The user validates an open position action with reentrancy attempt
     * @custom:given A user being a smart contract that calls validateOpenPosition when receiving ether
     * @custom:and A receive() function that calls validateOpenPosition again
     * @custom:when The user calls validateOpenPosition with some ether to trigger a refund
     * @custom:then The protocol reverts with InitializableReentrancyGuardReentrantCall
     */
    function test_RevertWhen_validateOpenPositionCalledWithReentrancy() public {
        if (_reenter) {
            vm.expectRevert(InitializableReentrancyGuard.InitializableReentrancyGuardReentrantCall.selector);
            protocol.validateOpenPosition(payable(address(this)), abi.encode(CURRENT_PRICE), EMPTY_PREVIOUS_DATA);
            return;
        }

        setUpUserPositionInLong(
            OpenParams({
                user: address(this),
                untilAction: ProtocolAction.InitiateOpenPosition,
                positionSize: uint128(LONG_AMOUNT),
                desiredLiqPrice: CURRENT_PRICE * 2 / 3,
                price: CURRENT_PRICE
            })
        );

        _reenter = true;
        // If a reentrancy occurred, the function should have been called 2 times
        vm.expectCall(address(protocol), abi.encodeWithSelector(protocol.validateOpenPosition.selector), 2);
        // The value sent will cause a refund, which will trigger the receive() function of this contract
        protocol.validateOpenPosition{ value: 1 }(
            payable(address(this)), abi.encode(CURRENT_PRICE), EMPTY_PREVIOUS_DATA
        );
    }

    /**
     * @custom:scenario A user tries to validate an open position action with the wrong pending action
     * @custom:given An initiated close position action
     * @custom:when The owner of the position calls validateOpenPosition
     * @custom:then The call reverts because the pending action is not of type ValidateOpenPosition
     */
    function test_RevertWhen_validateOpenPositionWithTheWrongPendingAction() public {
        // Setup an initiate action to have a pending validate action for this user
        setUpUserPositionInLong(
            OpenParams({
                user: address(this),
                untilAction: ProtocolAction.InitiateClosePosition,
                positionSize: 1 ether,
                desiredLiqPrice: DEFAULT_PARAMS.initialPrice / 2,
                price: DEFAULT_PARAMS.initialPrice
            })
        );

        vm.expectRevert(abi.encodeWithSelector(UsdnProtocolInvalidPendingAction.selector));
        protocol.i_validateOpenPosition(payable(address(this)), abi.encode(CURRENT_PRICE));
    }

    /**
     * @custom:scenario The user validates an open position pending action that has a different validator
     * @custom:given A pending action that of type ValidateOpenPosition
     * @custom:and With a validator that is not the caller saved at the caller's address
     * @custom:when The user calls validateOpenPosition
     * @custom:then The protocol reverts with a UsdnProtocolInvalidPendingAction error
     */
    function test_RevertWhen_validateOpenPositionWithWrongValidator() public {
        setUpUserPositionInLong(
            OpenParams({
                user: address(this),
                untilAction: ProtocolAction.InitiateOpenPosition,
                positionSize: uint128(LONG_AMOUNT),
                desiredLiqPrice: CURRENT_PRICE * 2 / 3,
                price: CURRENT_PRICE
            })
        );

        // update the pending action to put another validator
        (PendingAction memory pendingAction, uint128 rawIndex) = protocol.i_getPendingAction(address(this));
        pendingAction.validator = address(1);

        protocol.i_clearPendingAction(address(this), rawIndex);
        protocol.i_addPendingAction(address(this), pendingAction);

        vm.expectRevert(UsdnProtocolInvalidPendingAction.selector);
        protocol.i_validateOpenPosition(payable(address(this)), abi.encode(CURRENT_PRICE));
    }

    /**
     * @custom:scenario The user initiates and validates (after the validationDeadline)
     * an openPosition action with another validator
     * @custom:given The user initiated an openPosition with 1 wstETH and a desired liquidation price of ~1333$
     * @custom:and we wait until the validation deadline is passed
     * @custom:when The user validates the openPosition
     * @custom:then The security deposit is refunded to the validator
     */
    function test_validateOpenPositionEtherRefundToValidator() public {
        vm.startPrank(ADMIN);
        protocol.setPositionFeeBps(0); // 0% fees
        protocol.setSecurityDepositValue(0.5 ether);
        vm.stopPrank();

        uint128 desiredLiqPrice = CURRENT_PRICE * 2 / 3; // leverage approx 3x

        uint64 securityDepositValue = protocol.getSecurityDepositValue();
        uint256 balanceUserBefore = USER_1.balance;
        uint256 balanceContractBefore = address(this).balance;

        protocol.initiateOpenPosition{ value: 0.5 ether }(
            uint128(LONG_AMOUNT),
            desiredLiqPrice,
            address(this),
            USER_1,
            NO_PERMIT2,
            abi.encode(CURRENT_PRICE),
            EMPTY_PREVIOUS_DATA
        );
        _waitBeforeActionablePendingAction();
        protocol.validateOpenPosition(USER_1, abi.encode(CURRENT_PRICE), EMPTY_PREVIOUS_DATA);

        assertEq(USER_1.balance, balanceUserBefore + securityDepositValue, "validator balance after refund");
        assertEq(address(this).balance, balanceContractBefore - securityDepositValue, "contract balance after refund");
    }

    // test refunds
    receive() external payable {
        // test reentrancy
        if (_reenter) {
            test_RevertWhen_validateOpenPositionCalledWithReentrancy();
            _reenter = false;
        }
    }
}<|MERGE_RESOLUTION|>--- conflicted
+++ resolved
@@ -49,8 +49,6 @@
 
     function setUp() public {
         params = DEFAULT_PARAMS;
-        params.flags.enableProtocolFees = false;
-        params.flags.enableFunding = false;
         super._setUp(params);
         wstETH.mintAndApprove(address(this), INITIAL_WSTETH_BALANCE, address(protocol), type(uint256).max);
     }
@@ -275,32 +273,15 @@
         _waitDelay();
 
         uint128 newLiqPrice = protocol.i_getLiquidationPrice(testData.validatePrice, uint128(protocol.getMaxLeverage()));
-<<<<<<< HEAD
-        testData.validateTick = protocol.i_getEffectiveTickForPrice(
-            newLiqPrice, testData.pendingAction.liqMultiplier, protocol.getTickSpacing()
-        ) + liqPenalty;
-=======
         uint128 expectedLiqPrice;
         (testData.validateTick, expectedLiqPrice) = protocol.i_getTickFromDesiredLiqPrice(
-            newLiqPrice,
-            testData.validatePrice,
-            uint256(protocol.getLongTradingExpo(testData.validatePrice)),
-            protocol.getLiqMultiplierAccumulator(),
-            protocol.getTickSpacing(),
-            liqPenalty
-        );
->>>>>>> 5957adf0
+            newLiqPrice, testData.pendingAction.liqMultiplier, protocol.getTickSpacing(), liqPenalty
+        );
         testData.validateTickVersion = protocol.getTickVersion(testData.validateTick);
 
         TickData memory tickData = protocol.getTickData(testData.validateTick);
         testData.validateIndex = tickData.totalPos;
 
-<<<<<<< HEAD
-        uint128 expectedLiqPrice = protocol.i_getEffectivePriceForTick(
-            testData.validateTick - liqPenalty, testData.pendingAction.liqMultiplier
-        );
-=======
->>>>>>> 5957adf0
         uint128 expectedPosTotalExpo =
             protocol.i_calcPositionTotalExpo(tempPos.amount, testData.validatePrice, expectedLiqPrice);
         testData.expectedPosValue =
@@ -362,7 +343,8 @@
 
         // open another user position to set the tick's penalty to a lower value in storage
         vm.prank(ADMIN);
-        protocol.setLiquidationPenalty(data.originalLiqPenalty - 100);
+        uint24 newPenalty = data.originalLiqPenalty - 100;
+        protocol.setLiquidationPenalty(newPenalty);
         PositionId memory otherPosId = setUpUserPositionInLong(
             OpenParams({
                 user: USER_1,
@@ -372,7 +354,6 @@
                 price: CURRENT_PRICE
             })
         );
-        assertEq(otherPosId.tick, data.validateTick, "both positions in same tick");
 
         // restore liquidation penalty to original value
         vm.prank(ADMIN);
@@ -394,40 +375,20 @@
         _waitDelay();
 
         // expected values
+        (data.validateTick,) = protocol.i_getTickFromDesiredLiqPrice(
+            protocol.i_getLiquidationPrice(data.validatePrice, uint128(protocol.getMaxLeverage())),
+            data.pendingAction.liqMultiplier,
+            protocol.getTickSpacing(),
+            data.originalLiqPenalty
+        );
+        assertEq(data.validateTick, otherPosId.tick, "same tick");
+        uint128 expectedLiqPrice = protocol.i_getEffectivePriceForTick(
+            protocol.i_calcTickWithoutPenalty(data.validateTick, newPenalty), data.pendingAction.liqMultiplier
+        );
         data.validateTickVersion = protocol.getTickVersion(data.validateTick);
         data.validateIndex = protocol.getTickData(data.validateTick).totalPos;
-        data.expectedLeverage = protocol.i_getLeverage(
-            data.validatePrice,
-<<<<<<< HEAD
-            protocol.i_getEffectivePriceForTick(
-                protocol.i_calcTickWithoutPenalty(data.validateTick, data.originalLiqPenalty - 1),
-                data.pendingAction.liqMultiplier
-            )
-        );
-
-        uint128 expectedLiqPrice = protocol.i_getEffectivePriceForTick(
-            data.validateTick - int24(uint24(data.originalLiqPenalty - 1)) * protocol.getTickSpacing(),
-            data.pendingAction.liqMultiplier
-=======
-            protocol.getEffectivePriceForTick(
-                protocol.i_calcTickWithoutPenalty(data.validateTick, data.originalLiqPenalty - 100),
-                data.validatePrice,
-                uint256(protocol.getLongTradingExpo(data.validatePrice)),
-                protocol.getLiqMultiplierAccumulator()
-            )
-        );
-
-        uint128 expectedLiqPrice = protocol.getEffectivePriceForTick(
-            protocol.i_calcTickWithoutPenalty(data.validateTick, data.originalLiqPenalty - 100),
-            uint256(data.validatePrice),
-            uint256(
-                protocol.longTradingExpoWithFunding(
-                    data.validatePrice, initiateTimeStamp + uint128(oracleMiddleware.getValidationDelay())
-                )
-            ),
-            protocol.getLiqMultiplierAccumulator()
->>>>>>> 5957adf0
-        );
+        data.expectedLeverage = protocol.i_getLeverage(data.validatePrice, expectedLiqPrice);
+
         uint128 expectedPosTotalExpo =
             protocol.i_calcPositionTotalExpo(uint128(LONG_AMOUNT), data.validatePrice, expectedLiqPrice);
 
