// SPDX-License-Identifier: UNLICENSED
pragma solidity 0.8.26;

import { ADMIN, USER_1 } from "../../../utils/Constants.sol";
import { UsdnProtocolBaseFixture } from "../utils/Fixtures.sol";

import { UsdnProtocolConstantsLibrary as Constants } from
    "../../../../src/UsdnProtocol/libraries/UsdnProtocolConstantsLibrary.sol";
import { InitializableReentrancyGuard } from "../../../../src/utils/InitializableReentrancyGuard.sol";

/**
 * @custom:feature The validateOpenPosition function of the UsdnProtocolActions contract
 * @custom:background Given a protocol initialized with default params
 * @custom:and A user with 10 wstETH in their wallet
 */
contract TestUsdnProtocolActionsValidateOpenPosition is UsdnProtocolBaseFixture {
    uint256 internal constant INITIAL_WSTETH_BALANCE = 10 ether;
    uint256 internal constant LONG_AMOUNT = 1 ether;
    uint128 internal constant CURRENT_PRICE = 2000 ether;

    /// @notice Trigger a reentrancy after receiving ether
    bool internal _reenter;

    struct TestData {
        uint256 initialLongBalance;
        uint256 initialVaultBalance;
        int256 longBalanceWithoutPos;
        uint128 validatePrice;
        int24 validateTick;
        uint24 originalLiqPenalty;
        PositionId tempPosId;
        uint256 validateTickVersion;
        uint256 validateIndex;
        uint256 expectedLeverage;
        uint256 expectedPosValue;
<<<<<<< HEAD
=======
        LongPendingAction pendingAction;
>>>>>>> ef17cb87
    }

    struct InitialData {
        uint256 initialLongBalance;
        uint256 initialVaultBalance;
        uint256 initialTotalExpo;
    }

    struct ExpectedData {
        int256 expectedLongBalanceWithoutPos;
        uint128 expectedLiqPrice;
        uint128 expectedPosTotalExpo;
        uint256 expectedPosValue;
    }

    function setUp() public {
        params = DEFAULT_PARAMS;
        super._setUp(params);
        wstETH.mintAndApprove(address(this), INITIAL_WSTETH_BALANCE, address(protocol), type(uint256).max);
    }

    /**
     * @custom:scenario The user validates an open position action
     * @custom:given The user has initiated an open position with 1 wstETH and a desired liquidation price of ~1333$
     * @custom:and the price was 2000$ at the moment of initiation
     * @custom:and the price has increased to 2100$
     * @custom:when The user validates the open position with the new price
     * @custom:then The protocol validates the position and emits the ValidatedOpenPosition event
     * @custom:and the position's leverage decreases
     * @custom:and the rest of the state changes as expected
     */
    function test_validateOpenPosition() public {
        _validateOpenPositionScenario(address(this), address(this));
    }

    /**
     * @custom:scenario The user validates an open position action for another user
     * @custom:given The user has initiated an open position with 1 wstETH and a desired liquidation price of ~1333$
     * @custom:and the price was 2000$ at the moment of initiation
     * @custom:and the price has increased to 2100$
     * @custom:when The user validates the open position with the new price
     * @custom:then The owner of the position is the previously defined user
     */
    function test_validateOpenPositionForAnotherUser() public {
        _validateOpenPositionScenario(USER_1, USER_1);
    }

    /**
     * @custom:scenario The user validates an open position action with a different validator
     * @custom:given The user has initiated an open position with 1 wstETH and a desired liquidation price of ~1333$
     * @custom:and the price was 2000$ at the moment of initiation
     * @custom:and the price has increased to 2100$
     * @custom:when The user validates the open position with the new price
     * @custom:then The owner of the position is the previously defined user
     */
    function test_validateOpenPositionDifferentValidator() public {
        _validateOpenPositionScenario(address(this), USER_1);
    }

    /**
     * @custom:scenario A validate open position liquidates a tick but is not validated because another tick still
     * needs to be liquidated
     * @custom:given The deployer position and another user position which was only initiated
     * @custom:when The `validateOpenPosition` function is called by the user with a price below the liq price of both
     * positions
     * @custom:then The deployer's tick is liquidated
     * @custom:and The open action isn't validated because the user's position still needs to be liquidated
     */
    function test_validateOpenPositionWithPendingLiquidation() public {
        setUpUserPositionInLong(
            OpenParams({
                user: address(this),
                untilAction: ProtocolAction.InitiateOpenPosition,
                positionSize: uint128(LONG_AMOUNT),
                desiredLiqPrice: params.initialPrice / 3,
                price: params.initialPrice
            })
        );

        _waitMockMiddlewarePriceDelay();

        bool success =
            protocol.validateOpenPosition(payable(this), abi.encode(params.initialPrice / 4), EMPTY_PREVIOUS_DATA);
        assertFalse(success, "success");

        PendingAction memory pending = protocol.getUserPendingAction(address(this));
        assertEq(
            uint256(pending.action),
            uint256(ProtocolAction.ValidateOpenPosition),
            "user 0 pending action should not have been cleared"
        );

        assertEq(
            initialPosition.tickVersion + 1,
            protocol.getTickVersion(initialPosition.tick),
            "deployer position should have been liquidated"
        );
    }

    /**
     * @custom:scenario A validate open position liquidates itself
     * @custom:given The user has initiated an open position
     * @custom:when The `validateOpenPosition` function is called with a price below the liq price
     * @custom:then The position is liquidated
     * @custom:and The pending action is cleared
     */
    function test_validateOpenPositionWasLiquidated() public {
        PositionId memory posId = setUpUserPositionInLong(
            OpenParams({
                user: address(this),
                untilAction: ProtocolAction.InitiateOpenPosition,
                positionSize: uint128(LONG_AMOUNT),
                desiredLiqPrice: params.initialPrice * 4 / 5,
                price: params.initialPrice
            })
        );

        _waitMockMiddlewarePriceDelay();

        protocol.validateOpenPosition(payable(this), abi.encode(params.initialPrice * 2 / 3), EMPTY_PREVIOUS_DATA);

        PendingAction memory pending = protocol.getUserPendingAction(address(this));
        assertEq(
            uint256(pending.action), uint256(ProtocolAction.None), "user 0 pending action should have been cleared"
        );
        assertEq(
            posId.tickVersion + 1, protocol.getTickVersion(posId.tick), "user 0 position should have been liquidated"
        );
    }

    function _validateOpenPositionScenario(address to, address validator) internal {
        InitialData memory initialData = InitialData({
            initialLongBalance: protocol.getBalanceLong(),
            initialVaultBalance: protocol.getBalanceVault(),
            initialTotalExpo: protocol.getTotalExpo()
        });
        uint128 newPrice = CURRENT_PRICE + 100 ether;
        ExpectedData memory expected;
        expected.expectedLongBalanceWithoutPos = protocol.i_longAssetAvailable(newPrice);

        uint128 desiredLiqPrice = CURRENT_PRICE * 2 / 3; // leverage approx 3x
        (, PositionId memory posId) = protocol.initiateOpenPosition(
            uint128(LONG_AMOUNT),
            desiredLiqPrice,
            type(uint128).max,
            protocol.getMaxLeverage(),
            to,
            payable(validator),
            abi.encode(CURRENT_PRICE),
            EMPTY_PREVIOUS_DATA
        );
        (Position memory tempPos,) = protocol.getLongPosition(posId);
        bytes32 actionId = oracleMiddleware.lastActionId();

        _waitDelay();

        expected.expectedLiqPrice = protocol.getEffectivePriceForTick(
            protocol.i_calcTickWithoutPenalty(posId.tick),
            uint256(newPrice),
            protocol.longTradingExpoWithFunding(
                newPrice, tempPos.timestamp + uint128(oracleMiddleware.getValidationDelay())
            ),
            protocol.getLiqMultiplierAccumulator()
        );
        expected.expectedPosTotalExpo =
            protocol.i_calcPositionTotalExpo(tempPos.amount, newPrice, expected.expectedLiqPrice);
        expected.expectedPosValue =
            uint256(expected.expectedPosTotalExpo) * (newPrice - expected.expectedLiqPrice) / newPrice;

        vm.expectEmit();
        emit ValidatedOpenPosition(to, validator, expected.expectedPosTotalExpo, newPrice, posId);
        bool success = protocol.validateOpenPosition(payable(validator), abi.encode(newPrice), EMPTY_PREVIOUS_DATA);
        assertTrue(success, "success");
        int256 posValue = protocol.getPositionValue(posId, newPrice, uint128(block.timestamp));
        assertEq(uint256(posValue), expected.expectedPosValue, "pos value");

        (Position memory pos,) = protocol.getLongPosition(posId);
        assertTrue(pos.validated, "validated");
        assertEq(pos.user, tempPos.user, "user");
        assertEq(pos.amount, tempPos.amount, "amount");
        assertEq(pos.timestamp, tempPos.timestamp, "timestamp");
        // price increased -> total expo decreased
        assertLt(pos.totalExpo, tempPos.totalExpo, "totalExpo should have decreased");
        assertEq(pos.totalExpo, expected.expectedPosTotalExpo, "totalExpo");

        TickData memory tickData = protocol.getTickData(posId.tick);
        assertEq(tickData.totalExpo, pos.totalExpo, "total expo in tick");
        assertEq(protocol.getTotalExpo(), initialData.initialTotalExpo + pos.totalExpo, "total expo");
        assertEq(oracleMiddleware.lastActionId(), actionId, "middleware action ID");
        assertEq(
            protocol.getBalanceLong() + protocol.getBalanceVault(),
            initialData.initialLongBalance + initialData.initialVaultBalance + LONG_AMOUNT,
            "total balance"
        );
        assertEq(
            protocol.getBalanceLong(),
            uint256(expected.expectedLongBalanceWithoutPos) + uint256(posValue),
            "long balance"
        );
    }

    /**
     * @custom:scenario The user validates an open position action with a price that would increase the leverage above
     * the maximum allowed leverage
     * @custom:given The user has initiated an open position with 1 wstETH and a desired liquidation price of ~1800$
     * @custom:and the price was 2000$ at the moment of initiation
     * @custom:and the price has decreased to 1900$
     * @custom:when The user validates the open position with the new price
     * @custom:then The protocol validates the position and emits the ValidatedOpenPosition event
     * @custom:and the position is moved to another lower tick (to avoid exceeding the max leverage)
     * @custom:and the position's leverage stays below the max leverage
     */
    function test_validateOpenPositionAboveMaxLeverage() public {
        TestData memory testData;
        testData.initialLongBalance = protocol.getBalanceLong();
        testData.initialVaultBalance = protocol.getBalanceVault();
        testData.validatePrice = CURRENT_PRICE - 100 ether;
        testData.longBalanceWithoutPos = protocol.i_longAssetAvailable(testData.validatePrice);

<<<<<<< HEAD
        int24 liqPenalty = int24(uint24(protocol.getLiquidationPenalty())) * protocol.getTickSpacing();
=======
        uint24 liqPenalty = protocol.getLiquidationPenalty();
>>>>>>> ef17cb87
        // leverage approx 10x
        (, PositionId memory posId) = protocol.initiateOpenPosition(
            uint128(LONG_AMOUNT),
            CURRENT_PRICE * 9 / 10,
            type(uint128).max,
            protocol.getMaxLeverage(),
            address(this),
            payable(this),
            abi.encode(CURRENT_PRICE),
            EMPTY_PREVIOUS_DATA
        );
        (Position memory tempPos,) = protocol.getLongPosition(posId);
        (PendingAction memory pendingAction,) = protocol.i_getPendingAction(address(this));
        testData.pendingAction = protocol.i_toLongPendingAction(pendingAction);

        _waitDelay();

        uint128 newLiqPrice = protocol.i_getLiquidationPrice(testData.validatePrice, uint128(protocol.getMaxLeverage()));
        uint128 expectedLiqPrice;
        (testData.validateTick, expectedLiqPrice) = protocol.i_getTickFromDesiredLiqPrice(
            newLiqPrice, testData.pendingAction.liqMultiplier, protocol.getTickSpacing(), liqPenalty
        );
        testData.validateTickVersion = protocol.getTickVersion(testData.validateTick);

        TickData memory tickData = protocol.getTickData(testData.validateTick);
        testData.validateIndex = tickData.totalPos;

<<<<<<< HEAD
        uint128 expectedLiqPrice = protocol.getEffectivePriceForTick(
            testData.validateTick - liqPenalty,
            uint256(testData.validatePrice),
            uint256(
                protocol.longTradingExpoWithFunding(
                    testData.validatePrice, tempPos.timestamp + uint128(oracleMiddleware.getValidationDelay())
                )
            ),
            protocol.getLiqMultiplierAccumulator()
        );
=======
>>>>>>> ef17cb87
        uint128 expectedPosTotalExpo =
            protocol.i_calcPositionTotalExpo(tempPos.amount, testData.validatePrice, expectedLiqPrice);
        testData.expectedPosValue =
            uint256(expectedPosTotalExpo) * (testData.validatePrice - expectedLiqPrice) / testData.validatePrice;

        vm.expectEmit();
        emit LiquidationPriceUpdated(
            posId, PositionId(testData.validateTick, testData.validateTickVersion, testData.validateIndex)
        );
        vm.expectEmit();
        emit ValidatedOpenPosition(
            address(this),
            address(this),
            expectedPosTotalExpo,
            testData.validatePrice,
            PositionId(testData.validateTick, testData.validateTickVersion, testData.validateIndex)
        );
        protocol.validateOpenPosition(payable(this), abi.encode(testData.validatePrice), EMPTY_PREVIOUS_DATA);

        PositionId memory newPosId =
            PositionId(testData.validateTick, testData.validateTickVersion, testData.validateIndex);
        int256 posValue = protocol.getPositionValue(newPosId, testData.validatePrice, uint128(block.timestamp));
        assertEq(uint256(posValue), testData.expectedPosValue, "pos value");
        (Position memory pos,) = protocol.getLongPosition(newPosId);
        assertEq(pos.user, tempPos.user, "user");
        assertEq(pos.timestamp, tempPos.timestamp, "timestamp");
        assertEq(pos.amount, tempPos.amount, "amount");
        assertLt(testData.validateTick, posId.tick, "tick");
        assertGt(pos.totalExpo, tempPos.totalExpo, "totalExpo");
        assertEq(
            protocol.getBalanceLong() + protocol.getBalanceVault(),
            testData.initialLongBalance + testData.initialVaultBalance + LONG_AMOUNT,
            "total balance"
        );
        assertEq(protocol.getBalanceLong(), uint256(testData.longBalanceWithoutPos) + uint256(posValue), "long balance");
<<<<<<< HEAD
=======
    }

    /**
     * @custom:scenario When max leverage bounding is triggered, the position still suffers funding since the initiate
     * @custom:given Funding is enabled
     * @custom:and The user has initiated a position with a leverage close to the max
     * @custom:and The price drops down between the initiation and the validation
     * @custom:when The user validates the position
     * @custom:then The position is moved to a lower tick
     * @custom:and That tick has a higher price than after the initiate
     */
    function test_validateOpenPositionMaxLeverageFunding() public {
        // set aggressive funding
        vm.prank(ADMIN);
        protocol.setFundingSF(10 ** Constants.FUNDING_SF_DECIMALS);
        // leverage approx 10x
        (, PositionId memory posId) = protocol.initiateOpenPosition(
            uint128(LONG_AMOUNT),
            CURRENT_PRICE * 9 / 10,
            type(uint128).max,
            protocol.getMaxLeverage(),
            address(this),
            payable(this),
            abi.encode(CURRENT_PRICE),
            EMPTY_PREVIOUS_DATA
        );
        (PendingAction memory pendingAction,) = protocol.i_getPendingAction(address(this));
        LongPendingAction memory longPendingAction = protocol.i_toLongPendingAction(pendingAction);
        uint128 firstTickPrice = protocol.getEffectivePriceForTick(posId.tick);
        uint128 validationPrice = CURRENT_PRICE - 100 ether;
        uint128 newLiqPrice = protocol.i_getLiquidationPrice(validationPrice, uint128(protocol.getMaxLeverage()));
        (int24 validationTick,) = protocol.i_getTickFromDesiredLiqPrice(
            newLiqPrice, longPendingAction.liqMultiplier, protocol.getTickSpacing(), protocol.getLiquidationPenalty()
        );
        assertLt(validationTick, posId.tick, "tick");
        PositionId memory newPos = PositionId(validationTick, 0, 0);
        uint128 newTickPriceBefore = protocol.getEffectivePriceForTick(validationTick);

        _waitDelay();
        vm.expectEmit();
        emit LiquidationPriceUpdated(posId, newPos);
        protocol.validateOpenPosition(payable(this), abi.encode(validationPrice), EMPTY_PREVIOUS_DATA);

        // check that all ticks have now a higher price
        assertGt(protocol.getEffectivePriceForTick(validationTick), newTickPriceBefore, "new tick price");
        assertGt(protocol.getEffectivePriceForTick(posId.tick), firstTickPrice, "first tick price");
>>>>>>> ef17cb87
    }

    /**
     * @custom:scenario The user validates an open position action with a price that increases the leverage above the
     * max leverage, but the target tick's penalty makes it remain above the max leverage
     * @custom:given The user will validate a position with a price that would increase the leverage above the max
     * leverage, in a tick which has a liquidation penalty lower than the current setting
     * @custom:when The user validates the open position with the new price
     * @custom:then The protocol validates the position in a new tick, but the leverage remains above the max leverage
     */
    function test_validateOpenPositionAboveMaxLeverageDifferentPenalty() public {
        TestData memory data;
        // calculate the future expected tick for the position we will validate later
        data.validatePrice = CURRENT_PRICE - 100 ether;
        data.originalLiqPenalty = protocol.getLiquidationPenalty();
        (data.validateTick,) = protocol.i_getTickFromDesiredLiqPrice(
            protocol.i_getLiquidationPrice(data.validatePrice, uint128(protocol.getMaxLeverage())),
            data.validatePrice,
            protocol.getLongTradingExpo(data.validatePrice),
            protocol.getLiqMultiplierAccumulator(),
            protocol.getTickSpacing(),
            data.originalLiqPenalty
        );

        // open another user position to set the tick's penalty to a lower value in storage
        vm.prank(ADMIN);
        uint24 newPenalty = data.originalLiqPenalty - 100;
        protocol.setLiquidationPenalty(newPenalty);
        PositionId memory otherPosId = setUpUserPositionInLong(
            OpenParams({
                user: USER_1,
                untilAction: ProtocolAction.ValidateOpenPosition,
                positionSize: uint128(LONG_AMOUNT),
                desiredLiqPrice: protocol.getEffectivePriceForTick(data.validateTick),
                price: CURRENT_PRICE
            })
        );

        // restore liquidation penalty to original value
        vm.prank(ADMIN);
        protocol.setLiquidationPenalty(data.originalLiqPenalty);

        // initiate deposit with leverage close to 10x
        (, data.tempPosId) = protocol.initiateOpenPosition(
            uint128(LONG_AMOUNT),
            CURRENT_PRICE * 9 / 10,
            type(uint128).max,
            protocol.getMaxLeverage(),
            address(this),
            payable(this),
            abi.encode(CURRENT_PRICE),
            EMPTY_PREVIOUS_DATA
        );
        (PendingAction memory pendingAction,) = protocol.i_getPendingAction(address(this));
        data.pendingAction = protocol.i_toLongPendingAction(pendingAction);

        _waitDelay();

        // expected values
        (data.validateTick,) = protocol.i_getTickFromDesiredLiqPrice(
            protocol.i_getLiquidationPrice(data.validatePrice, uint128(protocol.getMaxLeverage())),
            data.pendingAction.liqMultiplier,
            protocol.getTickSpacing(),
            data.originalLiqPenalty
        );
        assertEq(data.validateTick, otherPosId.tick, "same tick");
        uint128 expectedLiqPrice = protocol.i_getEffectivePriceForTick(
            protocol.i_calcTickWithoutPenalty(data.validateTick, newPenalty), data.pendingAction.liqMultiplier
        );
        data.validateTickVersion = protocol.getTickVersion(data.validateTick);
        data.validateIndex = protocol.getTickData(data.validateTick).totalPos;
        data.expectedLeverage = protocol.i_getLeverage(data.validatePrice, expectedLiqPrice);

        uint128 expectedPosTotalExpo =
            protocol.i_calcPositionTotalExpo(uint128(LONG_AMOUNT), data.validatePrice, expectedLiqPrice);

        {
            // Sanity check
            uint256 expectedLeverage = protocol.i_getLeverage(data.validatePrice, expectedLiqPrice);
            // final leverage should be above 10x because of the stored liquidation penalty of the target tick
            assertGt(expectedLeverage, uint128(10 * 10 ** protocol.LEVERAGE_DECIMALS()), "final leverage");
        }

        // validate deposit with a lower entry price
        vm.expectEmit();
        emit LiquidationPriceUpdated(
            data.tempPosId, PositionId(data.validateTick, data.validateTickVersion, data.validateIndex)
        );
        vm.expectEmit();
        emit ValidatedOpenPosition(
            address(this),
            address(this),
            expectedPosTotalExpo,
            data.validatePrice,
            PositionId(data.validateTick, data.validateTickVersion, data.validateIndex)
        );
        protocol.validateOpenPosition(payable(this), abi.encode(data.validatePrice), EMPTY_PREVIOUS_DATA);
        (Position memory prevPos,) = protocol.getLongPosition(data.tempPosId);
        assertEq(prevPos.user, address(0), "The previous position should have been deleted from the original tick");
    }

    /**
     * @custom:scenario A pending new long position gets liquidated and then validated
     * @custom:given A pending new position was liquidated before being validated
     * @custom:and The pending action is stale (tick version mismatch)
     * @custom:when The user tries to validate the pending action
     * @custom:then The protocol emits a `StalePendingActionRemoved` event
     * @custom:and The transaction does not revert
     */
    function test_stalePendingActionValidate() public {
        PositionId memory posId = _createStalePendingActionHelper();

        bytes memory priceData = abi.encode(uint128(1500 ether));
        // validating the action emits the proper event
        vm.expectEmit();
        emit StalePendingActionRemoved(address(this), posId);
        protocol.validateOpenPosition(payable(this), priceData, EMPTY_PREVIOUS_DATA);
    }

    /**
     * @custom:scenario The user validates an open position action with reentrancy attempt
     * @custom:given A user being a smart contract that calls validateOpenPosition when receiving ether
     * @custom:and A receive() function that calls validateOpenPosition again
     * @custom:when The user calls validateOpenPosition with some ether to trigger a refund
     * @custom:then The protocol reverts with InitializableReentrancyGuardReentrantCall
     */
    function test_RevertWhen_validateOpenPositionCalledWithReentrancy() public {
        if (_reenter) {
            vm.expectRevert(InitializableReentrancyGuard.InitializableReentrancyGuardReentrantCall.selector);
            protocol.validateOpenPosition(payable(this), abi.encode(CURRENT_PRICE), EMPTY_PREVIOUS_DATA);
            return;
        }

        setUpUserPositionInLong(
            OpenParams({
                user: address(this),
                untilAction: ProtocolAction.InitiateOpenPosition,
                positionSize: uint128(LONG_AMOUNT),
                desiredLiqPrice: CURRENT_PRICE * 2 / 3,
                price: CURRENT_PRICE
            })
        );

        _reenter = true;
        // If a reentrancy occurred, the function should have been called 2 times
        vm.expectCall(address(protocol), abi.encodeWithSelector(protocol.validateOpenPosition.selector), 2);
        // The value sent will cause a refund, which will trigger the receive() function of this contract
        protocol.validateOpenPosition{ value: 1 }(payable(this), abi.encode(CURRENT_PRICE), EMPTY_PREVIOUS_DATA);
    }

    /**
     * @custom:scenario A user tries to validate an open position action with the wrong pending action
     * @custom:given An initiated close position action
     * @custom:when The owner of the position calls validateOpenPosition
     * @custom:then The call reverts because the pending action is not of type ValidateOpenPosition
     */
    function test_RevertWhen_validateOpenPositionWithTheWrongPendingAction() public {
        // Setup an initiate action to have a pending validate action for this user
        setUpUserPositionInLong(
            OpenParams({
                user: address(this),
                untilAction: ProtocolAction.InitiateClosePosition,
                positionSize: 1 ether,
                desiredLiqPrice: DEFAULT_PARAMS.initialPrice / 2,
                price: DEFAULT_PARAMS.initialPrice
            })
        );

        vm.expectRevert(abi.encodeWithSelector(UsdnProtocolInvalidPendingAction.selector));
        protocol.i_validateOpenPosition(payable(this), abi.encode(CURRENT_PRICE));
    }

    /**
     * @custom:scenario The user validates an open position pending action that has a different validator
     * @custom:given A pending action that of type ValidateOpenPosition
     * @custom:and With a validator that is not the caller saved at the caller's address
     * @custom:when The user calls validateOpenPosition
     * @custom:then The protocol reverts with a UsdnProtocolInvalidPendingAction error
     */
    function test_RevertWhen_validateOpenPositionWithWrongValidator() public {
        setUpUserPositionInLong(
            OpenParams({
                user: address(this),
                untilAction: ProtocolAction.InitiateOpenPosition,
                positionSize: uint128(LONG_AMOUNT),
                desiredLiqPrice: CURRENT_PRICE * 2 / 3,
                price: CURRENT_PRICE
            })
        );

        // update the pending action to put another validator
        (PendingAction memory pendingAction, uint128 rawIndex) = protocol.i_getPendingAction(address(this));
        pendingAction.validator = address(1);

        protocol.i_clearPendingAction(address(this), rawIndex);
        protocol.i_addPendingAction(address(this), pendingAction);

        vm.expectRevert(UsdnProtocolInvalidPendingAction.selector);
        protocol.i_validateOpenPosition(payable(this), abi.encode(CURRENT_PRICE));
    }

    /**
<<<<<<< HEAD
     * @custom:scenario A user tries to validate an open position action with the wrong pending action
     * @custom:given An initiated close position action
     * @custom:when The owner of the position calls validateOpenPosition
     * @custom:then The call reverts because the pending action is not of type ValidateOpenPosition
     */
    function test_RevertWhen_validateOpenPositionWithTheWrongPendingAction() public {
        // Setup an initiate action to have a pending validate action for this user
        setUpUserPositionInLong(
            OpenParams({
                user: address(this),
                untilAction: ProtocolAction.InitiateClosePosition,
                positionSize: 1 ether,
                desiredLiqPrice: DEFAULT_PARAMS.initialPrice / 2,
                price: DEFAULT_PARAMS.initialPrice
            })
        );

        vm.expectRevert(abi.encodeWithSelector(UsdnProtocolInvalidPendingAction.selector));
        protocol.i_validateOpenPosition(payable(address(this)), abi.encode(CURRENT_PRICE));
    }

    /**
     * @custom:scenario The user validates an open position pending action that has a different validator
     * @custom:given A pending action that of type ValidateOpenPosition
     * @custom:and With a validator that is not the caller saved at the caller's address
     * @custom:when The user calls validateOpenPosition
     * @custom:then The protocol reverts with a UsdnProtocolInvalidPendingAction error
     */
    function test_RevertWhen_validateOpenPositionWithWrongValidator() public {
        setUpUserPositionInLong(
            OpenParams({
                user: address(this),
                untilAction: ProtocolAction.InitiateOpenPosition,
                positionSize: uint128(LONG_AMOUNT),
                desiredLiqPrice: CURRENT_PRICE * 2 / 3,
                price: CURRENT_PRICE
            })
        );

        // update the pending action to put another validator
        (PendingAction memory pendingAction, uint128 rawIndex) = protocol.i_getPendingAction(address(this));
        pendingAction.validator = address(1);

        protocol.i_clearPendingAction(address(this), rawIndex);
        protocol.i_addPendingAction(address(this), pendingAction);

        vm.expectRevert(UsdnProtocolInvalidPendingAction.selector);
        protocol.i_validateOpenPosition(payable(address(this)), abi.encode(CURRENT_PRICE));
    }

    /**
     * @custom:scenario The user initiates and validates (after the validationDeadline)
=======
     * @custom:scenario The user initiates and validates (after the validator deadline)
>>>>>>> ef17cb87
     * an openPosition action with another validator
     * @custom:given The user initiated an openPosition with 1 wstETH and a desired liquidation price of ~1333$
     * @custom:and we wait until the validation deadline is passed
     * @custom:when The user validates the openPosition
     * @custom:then The security deposit is refunded to the validator
     */
    function test_validateOpenPositionEtherRefundToValidator() public {
        vm.startPrank(ADMIN);
        protocol.setPositionFeeBps(0); // 0% fees
        protocol.setSecurityDepositValue(0.5 ether);
        vm.stopPrank();

        uint128 desiredLiqPrice = CURRENT_PRICE * 2 / 3; // leverage approx 3x

        uint64 securityDepositValue = protocol.getSecurityDepositValue();
        uint256 balanceUserBefore = USER_1.balance;
        uint256 balanceContractBefore = address(this).balance;

        protocol.initiateOpenPosition{ value: 0.5 ether }(
            uint128(LONG_AMOUNT),
            desiredLiqPrice,
            type(uint128).max,
            protocol.getMaxLeverage(),
            address(this),
            USER_1,
            abi.encode(CURRENT_PRICE),
            EMPTY_PREVIOUS_DATA
        );
        _waitBeforeActionablePendingAction();
        protocol.validateOpenPosition(USER_1, abi.encode(CURRENT_PRICE), EMPTY_PREVIOUS_DATA);

        assertEq(USER_1.balance, balanceUserBefore + securityDepositValue, "validator balance after refund");
        assertEq(address(this).balance, balanceContractBefore - securityDepositValue, "contract balance after refund");
    }

    // test refunds
    receive() external payable {
        // test reentrancy
        if (_reenter) {
            test_RevertWhen_validateOpenPositionCalledWithReentrancy();
            _reenter = false;
        }
    }
}<|MERGE_RESOLUTION|>--- conflicted
+++ resolved
@@ -33,10 +33,7 @@
         uint256 validateIndex;
         uint256 expectedLeverage;
         uint256 expectedPosValue;
-<<<<<<< HEAD
-=======
         LongPendingAction pendingAction;
->>>>>>> ef17cb87
     }
 
     struct InitialData {
@@ -256,11 +253,7 @@
         testData.validatePrice = CURRENT_PRICE - 100 ether;
         testData.longBalanceWithoutPos = protocol.i_longAssetAvailable(testData.validatePrice);
 
-<<<<<<< HEAD
-        int24 liqPenalty = int24(uint24(protocol.getLiquidationPenalty())) * protocol.getTickSpacing();
-=======
         uint24 liqPenalty = protocol.getLiquidationPenalty();
->>>>>>> ef17cb87
         // leverage approx 10x
         (, PositionId memory posId) = protocol.initiateOpenPosition(
             uint128(LONG_AMOUNT),
@@ -288,19 +281,6 @@
         TickData memory tickData = protocol.getTickData(testData.validateTick);
         testData.validateIndex = tickData.totalPos;
 
-<<<<<<< HEAD
-        uint128 expectedLiqPrice = protocol.getEffectivePriceForTick(
-            testData.validateTick - liqPenalty,
-            uint256(testData.validatePrice),
-            uint256(
-                protocol.longTradingExpoWithFunding(
-                    testData.validatePrice, tempPos.timestamp + uint128(oracleMiddleware.getValidationDelay())
-                )
-            ),
-            protocol.getLiqMultiplierAccumulator()
-        );
-=======
->>>>>>> ef17cb87
         uint128 expectedPosTotalExpo =
             protocol.i_calcPositionTotalExpo(tempPos.amount, testData.validatePrice, expectedLiqPrice);
         testData.expectedPosValue =
@@ -336,8 +316,6 @@
             "total balance"
         );
         assertEq(protocol.getBalanceLong(), uint256(testData.longBalanceWithoutPos) + uint256(posValue), "long balance");
-<<<<<<< HEAD
-=======
     }
 
     /**
@@ -384,7 +362,6 @@
         // check that all ticks have now a higher price
         assertGt(protocol.getEffectivePriceForTick(validationTick), newTickPriceBefore, "new tick price");
         assertGt(protocol.getEffectivePriceForTick(posId.tick), firstTickPrice, "first tick price");
->>>>>>> ef17cb87
     }
 
     /**
@@ -587,62 +564,7 @@
     }
 
     /**
-<<<<<<< HEAD
-     * @custom:scenario A user tries to validate an open position action with the wrong pending action
-     * @custom:given An initiated close position action
-     * @custom:when The owner of the position calls validateOpenPosition
-     * @custom:then The call reverts because the pending action is not of type ValidateOpenPosition
-     */
-    function test_RevertWhen_validateOpenPositionWithTheWrongPendingAction() public {
-        // Setup an initiate action to have a pending validate action for this user
-        setUpUserPositionInLong(
-            OpenParams({
-                user: address(this),
-                untilAction: ProtocolAction.InitiateClosePosition,
-                positionSize: 1 ether,
-                desiredLiqPrice: DEFAULT_PARAMS.initialPrice / 2,
-                price: DEFAULT_PARAMS.initialPrice
-            })
-        );
-
-        vm.expectRevert(abi.encodeWithSelector(UsdnProtocolInvalidPendingAction.selector));
-        protocol.i_validateOpenPosition(payable(address(this)), abi.encode(CURRENT_PRICE));
-    }
-
-    /**
-     * @custom:scenario The user validates an open position pending action that has a different validator
-     * @custom:given A pending action that of type ValidateOpenPosition
-     * @custom:and With a validator that is not the caller saved at the caller's address
-     * @custom:when The user calls validateOpenPosition
-     * @custom:then The protocol reverts with a UsdnProtocolInvalidPendingAction error
-     */
-    function test_RevertWhen_validateOpenPositionWithWrongValidator() public {
-        setUpUserPositionInLong(
-            OpenParams({
-                user: address(this),
-                untilAction: ProtocolAction.InitiateOpenPosition,
-                positionSize: uint128(LONG_AMOUNT),
-                desiredLiqPrice: CURRENT_PRICE * 2 / 3,
-                price: CURRENT_PRICE
-            })
-        );
-
-        // update the pending action to put another validator
-        (PendingAction memory pendingAction, uint128 rawIndex) = protocol.i_getPendingAction(address(this));
-        pendingAction.validator = address(1);
-
-        protocol.i_clearPendingAction(address(this), rawIndex);
-        protocol.i_addPendingAction(address(this), pendingAction);
-
-        vm.expectRevert(UsdnProtocolInvalidPendingAction.selector);
-        protocol.i_validateOpenPosition(payable(address(this)), abi.encode(CURRENT_PRICE));
-    }
-
-    /**
-     * @custom:scenario The user initiates and validates (after the validationDeadline)
-=======
      * @custom:scenario The user initiates and validates (after the validator deadline)
->>>>>>> ef17cb87
      * an openPosition action with another validator
      * @custom:given The user initiated an openPosition with 1 wstETH and a desired liquidation price of ~1333$
      * @custom:and we wait until the validation deadline is passed
