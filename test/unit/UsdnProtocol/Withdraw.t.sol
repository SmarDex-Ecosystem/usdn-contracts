// SPDX-License-Identifier: UNLICENSED
pragma solidity 0.8.20;

import { FixedPointMathLib } from "solady/src/utils/FixedPointMathLib.sol";
import { SafeCast } from "@openzeppelin/contracts/utils/math/SafeCast.sol";

import { UsdnProtocolBaseFixture } from "test/unit/UsdnProtocol/utils/Fixtures.sol";
import { ADMIN } from "test/utils/Constants.sol";

import { PendingAction, ProtocolAction, VaultPendingAction } from "src/interfaces/UsdnProtocol/IUsdnProtocolTypes.sol";
import { PriceInfo } from "src/interfaces/OracleMiddleware/IOracleMiddlewareTypes.sol";

/**
 * @custom:feature The withdraw function of the USDN Protocol
 * @custom:background Given a protocol initialized with default params
 * @custom:and A user who deposited 1 wstETH at price $2000 to get 2000 USDN
 */
contract TestUsdnProtocolWithdraw is UsdnProtocolBaseFixture {
    using SafeCast for uint256;

    uint128 internal constant DEPOSIT_AMOUNT = 1 ether;
    uint128 internal constant USDN_AMOUNT = 1000 ether;
    uint256 internal initialWstETHBalance;
    uint256 internal initialUsdnBalance;

    function setUp() public {
        super._setUp(DEFAULT_PARAMS);
        usdn.approve(address(protocol), type(uint256).max);
        // user deposits wstETH at price $2000
<<<<<<< HEAD
        bytes memory currentPrice = abi.encode(uint128(2000 ether));
        protocol.initiateDeposit(DEPOSIT_AMOUNT, currentPrice, EMPTY_PREVIOUS_DATA);
        _waitDelay();
        protocol.validateDeposit(currentPrice, EMPTY_PREVIOUS_DATA);
=======
        setUpUserPositionInVault(address(this), ProtocolAction.ValidateDeposit, DEPOSIT_AMOUNT, 2000 ether);
>>>>>>> c79f20ca
        initialUsdnBalance = usdn.balanceOf(address(this));
        initialWstETHBalance = wstETH.balanceOf(address(this));
    }

    /**
     * @custom:scenario Test the setup function output
     * @custom:given The user deposited 1 wstETH at price $2000
     * @custom:then The user's USDN balance is 2000 USDN
     * @custom:and The user's wstETH balance is 9 wstETH
     */
    function test_withdrawSetUp() public {
        // Using the price computed with the default position fees
        assertEq(initialUsdnBalance, 2000 * DEPOSIT_AMOUNT, "initial usdn balance");
        assertEq(initialWstETHBalance, 0, "initial wstETH balance");
    }

    /**
     * @custom:scenario The user initiates a withdrawal for 1000 USDN
     * @custom:given The price of the asset is $3000
     * @custom:when The user initiates a withdraw for 1000 USDN
     * @custom:then The user's USDN balance decreases by 1000 USDN
     * @custom:and The protocol's USDN balance increases by 1000 USDN
     * @custom:and The protocol emits an `InitiatedWithdrawal` event
     * @custom:and The USDN total supply does not change yet
     * @custom:and The protocol's wstETH balance does not change yet
     * @custom:and The user has a pending action of type `InitiateWithdrawal` with the amount of 1000 USDN
     * @custom:and The pending action is not actionable yet
     * @custom:and The pending action is actionable after the validation deadline has elapsed
     */
    function test_initiateWithdraw() public {
        skip(3600);
        bytes memory currentPrice = abi.encode(uint128(3000 ether));

        vm.expectEmit();
        emit InitiatedWithdrawal(address(this), USDN_AMOUNT); // expected event
        protocol.initiateWithdrawal(USDN_AMOUNT, currentPrice, EMPTY_PREVIOUS_DATA);

        assertEq(usdn.balanceOf(address(this)), initialUsdnBalance - USDN_AMOUNT, "usdn user balance");
        assertEq(usdn.balanceOf(address(protocol)), USDN_AMOUNT, "usdn protocol balance");
        // no wstETH should be given to the user yet
        assertEq(wstETH.balanceOf(address(this)), initialWstETHBalance, "wstETH user balance");
        // no USDN should be burned yet
        assertEq(usdn.totalSupply(), usdnInitialTotalSupply + initialUsdnBalance, "usdn total supply");
        // the pending action should not yet be actionable by a third party
        (PendingAction[] memory actions, uint128[] memory rawIndices) = protocol.getActionablePendingActions(address(0));
        assertEq(actions.length, 0, "no pending action");

        PendingAction memory action = protocol.getUserPendingAction(address(this));
        assertTrue(action.action == ProtocolAction.ValidateWithdrawal, "action type");
        assertEq(action.timestamp, block.timestamp, "action timestamp");
        assertEq(action.user, address(this), "action user");
        assertEq(action.amount, USDN_AMOUNT, "action amount");

        // the pending action should be actionable after the validation deadline
        skip(protocol.getValidationDeadline() + 1);
        (actions, rawIndices) = protocol.getActionablePendingActions(address(0));
        assertEq(actions[0].user, address(this), "pending action user");
        assertEq(rawIndices[0], 1, "raw index");
    }

    /**
     * @custom:scenario The user validates a withdrawal for 0 USDN
     * @custom:when The user validates a withdrawal for 0 USDN
     * @custom:then The protocol reverts with `UsdnProtocolZeroAmount`
     */
    function test_RevertWhen_zeroAmount() public {
        bytes memory currentPrice = abi.encode(uint128(2000 ether));
        vm.expectRevert(UsdnProtocolZeroAmount.selector);
        protocol.initiateWithdrawal(0, currentPrice, EMPTY_PREVIOUS_DATA);
    }

    /**
     * @custom:scenario The user validates a withdrawal for 1000 USDN while the price increases
     * @custom:given The user initiated a withdrawal for 1000 USDN
     * @custom:and The price of the asset is $2500 at the moment of initiation
     * @custom:and The price of the asset is $3000 at the moment of validation
     * @custom:when The user validates the withdrawal
     * @custom:then The user's wstETH balance increases by 0.425409641068422497
     * @custom:and The USDN total supply decreases by 1000
     * @custom:and The protocol emits a `ValidatedWithdrawal` event with the withdrawn amount of 0.425409641068422497
     */
    function test_validateWithdrawPriceUp() public {
        skip(3600);
        _checkValidateWithdrawWithPrice(uint128(2500 ether), uint128(3000 ether), 0.425409641068422497 ether);
    }

    /**
     * @custom:scenario The user validates a withdrawal for 1000 USDN while the price decreases
     * @custom:given The user initiated a withdrawal for 1000 USDN
     * @custom:and The price of the asset is $2500 at the moment of initiation
     * @custom:and The price of the asset is $2000 at the moment of validation
     * @custom:when The user validates the withdrawal
     * @custom:then The user's wstETH balance increases by 0.455218606057907765
     * @custom:and The USDN total supply decreases by 1000
     * @custom:and The protocol emits a `ValidatedWithdrawal` event with the withdrawn amount of 0.455218606057907765
     */
    function test_validateWithdrawPriceDown() public {
        skip(3600);
        _checkValidateWithdrawWithPrice(uint128(2500 ether), uint128(2000 ether), 0.455218606057907765 ether);
    }

    /**
     * @custom:scenario The user sends too much ether when initiating a withdrawal
     * @custom:given The user withdraws 1 wstETH
     * @custom:when The user sends 0.5 ether as value in the `initiateWithdrawal` call
     * @custom:then The user gets refunded the excess ether (0.5 ether - validationCost)
     */
    function test_initiateWithdrawEtherRefund() public {
        oracleMiddleware.setRequireValidationCost(true); // require 1 wei per validation
        uint256 balanceBefore = address(this).balance;
        bytes memory currentPrice = abi.encode(uint128(2000 ether));
        uint256 validationCost = oracleMiddleware.validationCost(currentPrice, ProtocolAction.InitiateWithdrawal);
        protocol.initiateWithdrawal{ value: validationCost }(USDN_AMOUNT, currentPrice, EMPTY_PREVIOUS_DATA);
        assertEq(address(this).balance, balanceBefore - validationCost, "user balance after refund");
    }

    /**
     * @custom:scenario The user sends too much ether when validating a withdrawal
     * @custom:given The user initiated a withdrawal of 1000 USDN and validates it
     * @custom:when The user sends 0.5 ether as value in the `validateWithdrawal` call
     * @custom:then The user gets refunded the excess ether (0.5 ether - validationCost)
     */
    function test_validateWithdrawEtherRefund() public {
        oracleMiddleware.setRequireValidationCost(true); // require 1 wei per validation
        // initiate
        bytes memory currentPrice = abi.encode(uint128(2000 ether));
        uint256 validationCost = oracleMiddleware.validationCost(currentPrice, ProtocolAction.InitiateWithdrawal);
        protocol.initiateWithdrawal{ value: validationCost }(USDN_AMOUNT, currentPrice, EMPTY_PREVIOUS_DATA);

        _waitDelay();
        // validate
        validationCost = oracleMiddleware.validationCost(currentPrice, ProtocolAction.ValidateWithdrawal);
        uint256 balanceBefore = address(this).balance;
        protocol.validateWithdrawal{ value: 0.5 ether }(currentPrice, EMPTY_PREVIOUS_DATA);
        assertEq(address(this).balance, balanceBefore - validationCost, "user balance after refund");
    }

    /**
     * @dev Create a withdrawal at price `initialPrice`, then validate it at price `assetPrice`, then check the emitted
     * event and the resulting state.
     * @param initialPrice price of the asset at the time of withdrawal initiation
     * @param assetPrice price of the asset at the time of withdrawal validation
     * @param expectedAssetAmount expected amount of asset withdrawn
     */
    function _checkValidateWithdrawWithPrice(uint128 initialPrice, uint128 assetPrice, uint256 expectedAssetAmount)
        public
    {
        vm.prank(ADMIN);
        protocol.setPositionFeeBps(0); // 0% fees

        bytes memory currentPrice = abi.encode(initialPrice);
        protocol.initiateWithdrawal(USDN_AMOUNT, currentPrice, EMPTY_PREVIOUS_DATA);

        PendingAction memory pending = protocol.getUserPendingAction(address(this));
        VaultPendingAction memory withdrawal = protocol.i_toVaultPendingAction(pending);

        uint256 vaultBalance = protocol.getBalanceVault(); // save for withdrawn amount calculation in case price
            // decreases

        // wait the required delay between initiation and validation
        _waitDelay();

        currentPrice = abi.encode(assetPrice);

        // if price increases, we need to use the new balance to calculate the withdrawn amount
        if (assetPrice > initialPrice) {
            vaultBalance = uint256(protocol.i_vaultAssetAvailable(assetPrice));
        }

        PriceInfo memory withdrawalPrice =
            protocol.i_getOraclePrice(ProtocolAction.ValidateWithdrawal, withdrawal.timestamp, abi.encode(assetPrice));

        // Apply fees on price
        uint256 withdrawalPriceWithFees =
            withdrawalPrice.price - (withdrawalPrice.price * protocol.getPositionFeeBps()) / protocol.BPS_DIVISOR();

        // We calculate the available balance of the vault side, either considering the asset price at the time of the
        // initiate action, or the current price provided for validation. We will use the lower of the two amounts to
        // redeem the underlying asset share.
        uint256 available1 = withdrawal.balanceVault;
        uint256 available2 = uint256(
            protocol.i_vaultAssetAvailable(
                withdrawal.totalExpo,
                withdrawal.balanceVault,
                withdrawal.balanceLong,
                withdrawalPriceWithFees.toUint128(), // new price
                withdrawal.assetPrice // old price
            )
        );
        uint256 available;
        if (available1 <= available2) {
            available = available1;
        } else {
            available = available2;
        }

        // assetToTransfer = amountUsdn * usdnPrice / assetPrice = amountUsdn * assetAvailable / totalSupply
        uint256 withdrawnAmount = FixedPointMathLib.fullMulDiv(withdrawal.amount, available, withdrawal.usdnTotalSupply);
        assertEq(withdrawnAmount, expectedAssetAmount, "asset amount");

        vm.expectEmit();
        emit ValidatedWithdrawal(address(this), withdrawnAmount, USDN_AMOUNT); // expected event
        protocol.validateWithdrawal(currentPrice, EMPTY_PREVIOUS_DATA);

        assertEq(usdn.balanceOf(address(this)), initialUsdnBalance - USDN_AMOUNT, "final usdn balance");
        assertEq(wstETH.balanceOf(address(this)), initialWstETHBalance + withdrawnAmount, "final wstETH balance");
    }

    // test refunds
    receive() external payable { }
}<|MERGE_RESOLUTION|>--- conflicted
+++ resolved
@@ -27,14 +27,7 @@
         super._setUp(DEFAULT_PARAMS);
         usdn.approve(address(protocol), type(uint256).max);
         // user deposits wstETH at price $2000
-<<<<<<< HEAD
-        bytes memory currentPrice = abi.encode(uint128(2000 ether));
-        protocol.initiateDeposit(DEPOSIT_AMOUNT, currentPrice, EMPTY_PREVIOUS_DATA);
-        _waitDelay();
-        protocol.validateDeposit(currentPrice, EMPTY_PREVIOUS_DATA);
-=======
         setUpUserPositionInVault(address(this), ProtocolAction.ValidateDeposit, DEPOSIT_AMOUNT, 2000 ether);
->>>>>>> c79f20ca
         initialUsdnBalance = usdn.balanceOf(address(this));
         initialWstETHBalance = wstETH.balanceOf(address(this));
     }
