// SPDX-License-Identifier: UNLICENSED
pragma solidity 0.8.20;

import { Ownable } from "@openzeppelin/contracts/access/Ownable.sol";
import { SafeCast } from "@openzeppelin/contracts/utils/math/SafeCast.sol";

import { IOracleMiddleware } from "src/interfaces/OracleMiddleware/IOracleMiddleware.sol";
import { ILiquidationRewardsManager } from "src/interfaces/OracleMiddleware/ILiquidationRewardsManager.sol";
import { IRebalancer } from "src/interfaces/Rebalancer/IRebalancer.sol";

import { UsdnProtocolBaseFixture } from "test/unit/UsdnProtocol/utils/Fixtures.sol";

/**
 * @custom:feature The admin functions of the protocol
 * @custom:background Given a protocol instance that was initialized with default params
 */
contract TestUsdnProtocolAdmin is UsdnProtocolBaseFixture {
    function setUp() public {
        super._setUp(DEFAULT_PARAMS);
    }

    /**
     * @custom:scenario Call all admin functions from non contract admin.
     * @custom:given The initial usdnProtocol state.
     * @custom:when Non admin wallet trigger admin contract function.
     * @custom:then Each functions should revert with the same custom Ownable error.
     */
    function test_RevertWhen_nonAdminWalletCallAdminFunctions() external {
        // Ownable contract custom error
        bytes memory customError = abi.encodeWithSelector(Ownable.OwnableUnauthorizedAccount.selector, address(this));

        vm.expectRevert(customError);
        protocol.setOracleMiddleware(IOracleMiddleware(address(1)));

        vm.expectRevert(customError);
        protocol.setMinLeverage(0);

        vm.expectRevert(customError);
        protocol.setMaxLeverage(0);

        vm.expectRevert(customError);
        protocol.setValidationDeadline(0);

        vm.expectRevert(customError);
        protocol.setLiquidationPenalty(0);

        vm.expectRevert(customError);
        protocol.setSafetyMarginBps(0);

        vm.expectRevert(customError);
        protocol.setLiquidationIteration(0);

        vm.expectRevert(customError);
        protocol.setEMAPeriod(0);

        vm.expectRevert(customError);
        protocol.setFundingSF(0);

        vm.expectRevert(customError);
        protocol.setProtocolFeeBps(0);

        vm.expectRevert(customError);
        protocol.setSdexBurnOnDepositRatio(0);

        vm.expectRevert(customError);
        protocol.setFeeCollector(address(this));

        vm.expectRevert(customError);
        protocol.setFeeThreshold(0);

        vm.expectRevert(customError);
        protocol.setLiquidationRewardsManager(ILiquidationRewardsManager(address(this)));

        vm.expectRevert(customError);
        protocol.setRebalancer(IRebalancer(address(this)));

        vm.expectRevert(customError);
        protocol.setSecurityDepositValue(0);

        vm.expectRevert(customError);
        protocol.setExpoImbalanceLimits(0, 0, 0, 0, -1);

        vm.expectRevert(customError);
        protocol.setMinLongPosition(100 ether);

        vm.expectRevert(customError);
        protocol.setPositionFeeBps(0);

        vm.expectRevert(customError);
        protocol.setVaultFeeBps(0);

        vm.expectRevert(customError);
        protocol.setRebalancerBonusBps(0);
    }

    /**
     * @custom:scenario Call "setOracleMiddleware" from admin.
     * @custom:given The initial usdnProtocol state from admin wallet.
     * @custom:when Admin wallet trigger admin contract function.
     * @custom:then Revert because zero.
     */
    function test_RevertWhen_setOracleMiddlewareWithZero() external adminPrank {
        // zero address disallowed
        vm.expectRevert(UsdnProtocolInvalidMiddlewareAddress.selector);
        // set middleware
        protocol.setOracleMiddleware(IOracleMiddleware(address(0)));
    }

    /**
     * @custom:scenario Call "setOracleMiddleware" from admin.
     * @custom:given The initial usdnProtocol state from admin wallet.
     * @custom:when Admin wallet trigger admin contract function.
     * @custom:then Value should be updated.
     */
    function test_setOracleMiddleware() external adminPrank {
        // expected event
        vm.expectEmit();
        emit OracleMiddlewareUpdated(address(this));
        // set middleware
        protocol.setOracleMiddleware(IOracleMiddleware(address(this)));
        // assert new middleware equal randAddress
        assertEq(address(protocol.getOracleMiddleware()), address(this));
    }

    /**
     * @custom:scenario Call "setMinLeverage" from admin.
     * @custom:given The initial usdnProtocol state from admin wallet.
     * @custom:when Admin wallet trigger admin contract function.
     * @custom:then Revert because zero.
     */
    function test_RevertWhen_setMinLeverageWithZero() external adminPrank {
        // minLeverage zero disallowed
        vm.expectRevert(UsdnProtocolInvalidMinLeverage.selector);
        // set minLeverage
        protocol.setMinLeverage(0);
    }

    /**
     * @custom:scenario Call "setMinLeverage" from admin.
     * @custom:given The initial usdnProtocol state from admin wallet.
     * @custom:when Admin wallet trigger admin contract function.
     * @custom:then Revert because greater than max.
     */
    function test_RevertWhen_setMinLeverageWithMax() external adminPrank {
        uint256 maxLeverage = protocol.getMaxLeverage();
        // minLeverage higher than max disallowed
        vm.expectRevert(UsdnProtocolInvalidMinLeverage.selector);
        // set minLeverage
        protocol.setMinLeverage(maxLeverage);
    }

    /**
     * @custom:scenario Call "setMinLeverage" from admin.
     * @custom:given The initial usdnProtocol state from admin wallet.
     * @custom:when Admin wallet trigger admin contract function.
     * @custom:then Value should be updated.
     */
    function test_setMinLeverage() external adminPrank {
        // allowed value
        uint256 expectedNewValue = 10 ** protocol.LEVERAGE_DECIMALS() + 1;
        // expected event
        vm.expectEmit();
        emit MinLeverageUpdated(expectedNewValue);
        // assign new minLeverage value
        protocol.setMinLeverage(expectedNewValue);
        // check new value is equal than expected
        assertEq(protocol.getMinLeverage(), expectedNewValue);
    }

    /**
     * @custom:scenario Call "setMaxLeverage" from admin.
     * @custom:given The initial usdnProtocol state from admin wallet.
     * @custom:when Admin wallet trigger admin contract function.
     * @custom:then Revert because lower than min.
     */
    function test_RevertWhen_setMaxLeverageWithMin() external adminPrank {
        uint256 minLeverage = protocol.getMinLeverage();
        // maxLeverage lower than min disallowed
        vm.expectRevert(UsdnProtocolInvalidMaxLeverage.selector);
        // set maxLeverage
        protocol.setMaxLeverage(minLeverage);
    }

    /**
     * @custom:scenario Call "setMaxLeverage" from admin.
     * @custom:given The initial usdnProtocol state from admin wallet.
     * @custom:when Admin wallet trigger admin contract function.
     * @custom:then Revert because greater than max.
     */
    function test_RevertWhen_setMaxLeverageWithMax() external adminPrank {
        // cache limit
        uint256 aboveLimit = 100 * 10 ** protocol.LEVERAGE_DECIMALS() + 1;
        // maxLeverage greater than max disallowed
        vm.expectRevert(UsdnProtocolInvalidMaxLeverage.selector);
        // set maxLeverage
        protocol.setMaxLeverage(aboveLimit);
    }

    /**
     * @custom:scenario Call "setMaxLeverage" from admin.
     * @custom:given The initial usdnProtocol state from admin wallet.
     * @custom:when Admin wallet trigger admin contract function.
     * @custom:then Value should be updated.
     */
    function test_setMaxLeverage() external adminPrank {
        // cache the new maxLeverage value to assign
        uint256 expectedNewValue = protocol.getMinLeverage() + 1;
        // expected event
        vm.expectEmit();
        emit MaxLeverageUpdated(expectedNewValue);
        // assign new maxLeverage value
        protocol.setMaxLeverage(expectedNewValue);
        // check new value is equal than expected
        assertEq(protocol.getMaxLeverage(), expectedNewValue);
    }

    /**
     * @custom:scenario Call "setValidationDeadline" from admin.
     * @custom:given The initial usdnProtocol state from admin wallet.
     * @custom:when Admin wallet trigger admin contract function.
     * @custom:then Revert because lower than min disallowed.
     */
    function test_RevertWhen_setValidationDeadlineWithMin() external adminPrank {
        // validationDeadline lower than min disallowed
        vm.expectRevert(UsdnProtocolInvalidValidationDeadline.selector);
        // set validationDeadline
        protocol.setValidationDeadline(59);
    }

    /**
     * @custom:scenario Call "setValidationDeadline" from admin.
     * @custom:given The initial usdnProtocol state from admin wallet.
     * @custom:when Admin wallet trigger admin contract function.
     * @custom:then Revert because greater than max.
     */
    function test_RevertWhen_setValidationDeadlineWithMax() external adminPrank {
        // validationDeadline greater than max disallowed
        vm.expectRevert(UsdnProtocolInvalidValidationDeadline.selector);
        // set validationDeadline
        protocol.setValidationDeadline(365 days + 1);
    }

    /**
     * @custom:scenario Call "setValidationDeadline" from admin.
     * @custom:given The initial usdnProtocol state from admin wallet.
     * @custom:when Admin wallet trigger admin contract function.
     * @custom:then Value should be updated.
     */
    function test_setValidationDeadline() external adminPrank {
        // cache the new validationDeadline value to assign
        uint256 expectedNewValue = 61;
        // expected event
        vm.expectEmit();
        emit ValidationDeadlineUpdated(expectedNewValue);
        // assign new validationDeadline value
        protocol.setValidationDeadline(expectedNewValue);
        // check new value is equal than expected
        assertEq(protocol.getValidationDeadline(), expectedNewValue);
    }

    /**
     * @custom:scenario Call "setLiquidationPenalty" from admin.
     * @custom:given The initial usdnProtocol state from admin wallet.
     * @custom:when Admin wallet trigger admin contract function.
     * @custom:then Revert because greater than max.
     */
    function test_RevertWhen_setLiquidationPenaltyMax() external adminPrank {
        // liquidationPenalty greater than max disallowed
        vm.expectRevert(UsdnProtocolInvalidLiquidationPenalty.selector);
        // set liquidationPenalty
        protocol.setLiquidationPenalty(16);
    }

    /**
     * @custom:scenario Call "setLiquidationPenalty" from admin.
     * @custom:given The initial usdnProtocol state from admin wallet.
     * @custom:when Admin wallet trigger admin contract function.
     * @custom:then Value should be updated.
     */
    function test_setLiquidationPenalty() external adminPrank {
        // cache the new liquidationPenalty value to assign
        uint8 expectedNewValue = 0;
        // expected event
        vm.expectEmit();
        emit LiquidationPenaltyUpdated(expectedNewValue);
        // assign new liquidationPenalty value
        protocol.setLiquidationPenalty(expectedNewValue);
        // check new value is equal than expected
        assertEq(protocol.getLiquidationPenalty(), expectedNewValue);
    }

    /**
     * @custom:scenario Call "setSafetyMarginBps" from admin.
     * @custom:given The initial usdnProtocol state from admin wallet.
     * @custom:when Admin wallet trigger admin contract function.
     * @custom:then Revert because greater than max.
     */
    function test_RevertWhen_setSafetyMarginBpsWithMax() external adminPrank {
        // safetyMargin greater than max disallowed
        vm.expectRevert(UsdnProtocolInvalidSafetyMarginBps.selector);
        // set safetyMargin
        protocol.setSafetyMarginBps(2001);
    }

    /**
     * @custom:scenario Call "setSafetyMarginBps" from admin.
     * @custom:given The initial usdnProtocol state from admin wallet.
     * @custom:when Admin wallet trigger admin contract function.
     * @custom:then Value should be updated.
     */
    function test_setSafetyMarginBps() external adminPrank {
        // cache the new safetyMargin value to assign
        uint256 expectedNewValue = 0;
        // expected event
        vm.expectEmit();
        emit SafetyMarginBpsUpdated(expectedNewValue);
        // assign new safetyMargin value
        protocol.setSafetyMarginBps(expectedNewValue);
        // check new value is equal than expected
        assertEq(protocol.getSafetyMarginBps(), expectedNewValue);
    }

    /**
     * @custom:scenario Call "setLiquidationIteration" from admin.
     * @custom:given The initial usdnProtocol state from admin wallet.
     * @custom:when Admin wallet trigger admin contract function.
     * @custom:then Revert because greater than max.
     */
    function test_RevertWhen_setLiquidationIterationWithMax() external adminPrank {
        uint16 aboveMax = protocol.MAX_LIQUIDATION_ITERATION() + 1;
        // liquidationIteration greater than max disallowed
        vm.expectRevert(UsdnProtocolInvalidLiquidationIteration.selector);
        // set liquidationIteration
        protocol.setLiquidationIteration(aboveMax);
    }

    /**
     * @custom:scenario Call "setLiquidationIteration" from admin.
     * @custom:given The initial usdnProtocol state from admin wallet.
     * @custom:when Admin wallet trigger admin contract function.
     * @custom:then Value should be updated.
     */
    function test_setLiquidationIteration() external adminPrank {
        // cache the new liquidationIteration value to assign
        uint16 expectedNewValue = 0;
        // expected event
        vm.expectEmit();
        emit LiquidationIterationUpdated(expectedNewValue);
        // assign new liquidationIteration value
        protocol.setLiquidationIteration(expectedNewValue);
        // check new value is equal than expected
        assertEq(protocol.getLiquidationIteration(), expectedNewValue);
    }

    /**
     * @custom:scenario Call "setEMAPeriod" from admin.
     * @custom:given The initial usdnProtocol state from admin wallet.
     * @custom:when Admin wallet trigger admin contract function.
     * @custom:then Revert because greater than max.
     */
    function test_RevertWhen_setEMAPeriodWithMax() external adminPrank {
        // EMAPeriod greater than max disallowed
        vm.expectRevert(UsdnProtocolInvalidEMAPeriod.selector);
        // set EMAPeriod
        protocol.setEMAPeriod(90 days + 1);
    }

    /**
     * @custom:scenario Call "setEMAPeriod" from admin.
     * @custom:given The initial usdnProtocol state from admin wallet.
     * @custom:when Admin wallet trigger admin contract function.
     * @custom:then Value should be updated.
     */
    function test_setEMAPeriod() external adminPrank {
        // cache the new EMAPeriod value to assign
        uint128 expectedNewValue = 1;
        // expected event
        vm.expectEmit();
        emit EMAPeriodUpdated(expectedNewValue);
        // assign new EMAPeriod value
        protocol.setEMAPeriod(expectedNewValue);
        // check new value is equal than expected
        assertEq(protocol.getEMAPeriod(), expectedNewValue);
    }

    /**
     * @custom:scenario Call "setFundingSF" from admin.
     * @custom:given The initial usdnProtocol state from admin wallet.
     * @custom:when Admin wallet trigger admin contract function.
     * @custom:then Revert because greater than max.
     */
    function test__RevertWhen_setFundingSFWithMax() external adminPrank {
        // cached limit
        uint256 aboveLimit = 10 ** protocol.FUNDING_SF_DECIMALS() + 1;
        // fundingSF greater than max disallowed
        vm.expectRevert(UsdnProtocolInvalidFundingSF.selector);
        // set fundingSF
        protocol.setFundingSF(aboveLimit);
    }

    /**
     * @custom:scenario Call "setFundingSF" from admin.
     * @custom:given The initial usdnProtocol state from admin wallet.
     * @custom:when Admin wallet trigger admin contract function.
     * @custom:then Value should be updated.
     */
    function test_setFundingSF() external adminPrank {
        // cache the new fundingSF value to assign
        uint256 expectedNewValue = 1;
        // expected event
        vm.expectEmit();
        emit FundingSFUpdated(expectedNewValue);
        // assign new fundingSF value
        protocol.setFundingSF(expectedNewValue);
        // check new value is equal than expected
        assertEq(protocol.getFundingSF(), expectedNewValue);
    }

    /**
     * @custom:scenario Call "setProtocolFeeBps" from admin.
     * @custom:given The initial usdnProtocol state from admin wallet.
     * @custom:when Admin wallet trigger admin contract function.
     * @custom:then Revert because greater than max.
     */
    function test_RevertWhen_setFeeBpsWithMax() external adminPrank {
        // above max value
        uint16 aboveMax = uint16(protocol.BPS_DIVISOR()) + 1;
        // feeBps greater than max disallowed
        vm.expectRevert(UsdnProtocolInvalidProtocolFeeBps.selector);
        // set feeBps
        protocol.setProtocolFeeBps(aboveMax);
    }

    /**
     * @custom:scenario Call "setProtocolFeeBps" from admin.
     * @custom:given The initial usdnProtocol state from admin wallet.
     * @custom:when Admin wallet trigger admin contract function.
     * @custom:then Value should be updated.
     */
    function test_setFeeBps() external adminPrank {
        // cache the new feeBps value to assign
        uint16 expectedNewValue;
        // expected event
        vm.expectEmit();
        emit FeeBpsUpdated(expectedNewValue);
        // assign new feeBps value
        protocol.setProtocolFeeBps(expectedNewValue);
        // check new value is equal than expected
        assertEq(protocol.getProtocolFeeBps(), expectedNewValue);
    }

    /**
     * @custom:scenario The contract owner calls "setSdexBurnOnDepositRatio".
     * @custom:given The initial usdnProtocol state.
     * @custom:when Owner calls setSdexBurnOnDepositRatio with a value higher than the limit.
     * @custom:then The call reverts.
     */
    function test_RevertWhen_setSdexBurnOnDepositRatioWithMax() external adminPrank {
        uint32 aboveMax = uint32(protocol.SDEX_BURN_ON_DEPOSIT_DIVISOR() / 20 + 1);

        vm.expectRevert(UsdnProtocolInvalidBurnSdexOnDepositRatio.selector);
        protocol.setSdexBurnOnDepositRatio(aboveMax);
    }

    /**
     * @custom:scenario The contract owner calls "setSdexBurnOnDepositRatio".
     * @custom:given The initial usdnProtocol state.
     * @custom:when Owner calls setSdexBurnOnDepositRatio.
     * @custom:then The value should be updated
     * @custom:and a BurnSdexOnDepositRatioUpdated event should be emitted.
     */
    function test_setSdexBurnOnDepositRatio() external adminPrank {
        uint16 expectedNewValue = uint16(protocol.SDEX_BURN_ON_DEPOSIT_DIVISOR()) / 20;

        vm.expectEmit();
        emit BurnSdexOnDepositRatioUpdated(expectedNewValue);
        protocol.setSdexBurnOnDepositRatio(expectedNewValue);

        assertEq(protocol.getSdexBurnOnDepositRatio(), expectedNewValue, "The value should have been updated");
    }

    /**
     * @custom:scenario Call "setFeeCollector" from admin.
     * @custom:given The initial usdnProtocol state from admin wallet.
     * @custom:when Admin wallet trigger admin contract function.
     * @custom:then Revert because address zero.
     */
    function test_RevertWhen_setFeeCollectorWithZero() external adminPrank {
        // feeCollector address zero disallowed
        vm.expectRevert(UsdnProtocolInvalidFeeCollector.selector);
        // set feeBps
        protocol.setFeeCollector(address(0));
    }

    /**
     * @custom:scenario Call "setFeeCollector" from admin.
     * @custom:given The initial usdnProtocol state from admin wallet.
     * @custom:when Admin wallet trigger admin contract function.
     * @custom:then Value should be updated.
     */
    function test_setFeeCollector() external adminPrank {
        // cache the new feeCollector address to assign
        address expectedNewValue = address(this);
        // expected event
        vm.expectEmit();
        emit FeeCollectorUpdated(expectedNewValue);
        // assign new feeCollector address
        protocol.setFeeCollector(expectedNewValue);
        // check new address is equal than expected
        assertEq(protocol.getFeeCollector(), expectedNewValue);
    }

    /**
     * @custom:scenario Call "setFeeThreshold" from admin.
     * @custom:given The initial usdnProtocol state from admin wallet.
     * @custom:when Admin wallet trigger admin contract function.
     * @custom:then Value should be updated.
     */
    function test_setFeeThreshold() external adminPrank {
        // cache the new feeThreshold value to assign
        uint256 expectedNewValue = type(uint256).max;
        // expected event
        vm.expectEmit();
        emit FeeThresholdUpdated(expectedNewValue);
        // assign new feeThreshold value
        protocol.setFeeThreshold(expectedNewValue);
        // check new value is equal than expected
        assertEq(protocol.getFeeThreshold(), expectedNewValue);
    }

    /**
     * @custom:scenario Call "setLiquidationRewardsManager" from admin.
     * @custom:given The initial usdnProtocol state from admin wallet.
     * @custom:when Admin wallet trigger admin contract function.
     * @custom:then Revert because zero.
     */
    function test_RevertWhen_setLiquidationRewardsManagerWithZero() external adminPrank {
        // zero address disallowed
        vm.expectRevert(UsdnProtocolInvalidLiquidationRewardsManagerAddress.selector);
        // set liquidation reward manager
        protocol.setLiquidationRewardsManager(ILiquidationRewardsManager(address(0)));
    }

    /**
     * @custom:scenario Call "setLiquidationRewardsManager" from admin.
     * @custom:given The initial usdnProtocol state from admin wallet.
     * @custom:when Admin wallet trigger admin contract function.
     * @custom:then Value should be updated.
     */
    function test_setLiquidationRewardsManager() external adminPrank {
        // expected new value
        ILiquidationRewardsManager expectedNewValue = ILiquidationRewardsManager(address(this));
        // expected event
        vm.expectEmit();
        emit LiquidationRewardsManagerUpdated(address(expectedNewValue));
        // set liquidation reward manager
        protocol.setLiquidationRewardsManager(expectedNewValue);
        // assert new liquidation reward manager equal expectedNewValue
        assertEq(address(protocol.getLiquidationRewardsManager()), address(expectedNewValue));
    }

    /**
     * @dev As tolerating the zero address is unusual, this test is relevant even though it doesn't increase the
     * coverage
     * @custom:scenario Call "setRebalancer" from admin with the zero address
     * @custom:given The initial usdnProtocol state from admin wallet
     * @custom:when Admin wallet trigger admin contract function
     * @custom:then getRebalancer returns the zero address
     */
    function test_setRebalancerWithZeroAddress() external adminPrank {
        vm.expectEmit();
        emit RebalancerUpdated(address(0));
        protocol.setRebalancer(IRebalancer(address(0)));

        assertEq(address(protocol.getRebalancer()), address(address(0)));
    }

    /**
     * @custom:scenario Call "setRebalancer" from admin
     * @custom:given The initial usdnProtocol state from admin wallet
     * @custom:when Admin wallet trigger admin contract function
     * @custom:then Value should be updated
     */
    function test_setRebalancer() external adminPrank {
        IRebalancer expectedNewValue = IRebalancer(address(this));

        vm.expectEmit();
        emit RebalancerUpdated(address(this));
        protocol.setRebalancer(expectedNewValue);

        assertEq(address(protocol.getRebalancer()), address(expectedNewValue));
    }

    /**
     * @custom:scenario Call "setSecurityDepositValue" from admin.
     * @custom:given The initial usdnProtocol state.
     * @custom:when Admin wallet trigger the function.
     * @custom:then The value should be updated.
     */
    function test_setSecurityDepositValue() external adminPrank {
        uint64 newValue = 1 ether;
        // expected event
        vm.expectEmit();
        emit SecurityDepositValueUpdated(newValue);
        // set security deposit
        protocol.setSecurityDepositValue(newValue);
        // assert that the new value is equal to the expected value
        assertEq(protocol.getSecurityDepositValue(), newValue);
    }

    /**
     * @custom:scenario Call "setSecurityDepositValue" from admin.
     * @custom:given The initial usdnProtocol state.
     * @custom:when Admin wallet call function with zero.
     * @custom:then The security deposit value should be updated to zero.
     */
    function test_setSecurityDepositValue_zero() external adminPrank {
        // set security deposit to 0
        protocol.setSecurityDepositValue(0);
        assertEq(protocol.getSecurityDepositValue(), 0);
    }

    /**
     * @custom:scenario Call "setExpoImbalanceLimits" from admin.
     * @custom:given The initial usdnProtocol state from admin wallet.
     * @custom:when Admin wallet trigger admin contract function with above signed int max value.
     * @custom:then transaction should revert.
     */
    function test_RevertWhen_setExpoImbalanceLimitsMax() external adminPrank {
        uint256 aboveSignedMax = uint256(type(int256).max) + 1;
        bytes memory safecastError =
            abi.encodeWithSelector(SafeCast.SafeCastOverflowedUintToInt.selector, aboveSignedMax);

        vm.expectRevert(safecastError);
        // set open expo  imbalance limit above max int
        protocol.setExpoImbalanceLimits(aboveSignedMax, 0, 0, 0, -1);

        vm.expectRevert(safecastError);
        // set deposit expo imbalance limit above max int
        protocol.setExpoImbalanceLimits(0, aboveSignedMax, 0, 0, -1);

        vm.expectRevert(safecastError);
        // set withdrawal expo imbalance limit above max int
        protocol.setExpoImbalanceLimits(0, 0, aboveSignedMax, 0, -1);

        vm.expectRevert(safecastError);
        // set close expo imbalance limit above max int
        protocol.setExpoImbalanceLimits(0, 0, 0, aboveSignedMax, -1);
    }

    /**
     * @custom:scenario Call "setExpoImbalanceLimits" from admin.
     * @custom:given The initial usdnProtocol state from admin wallet.
     * @custom:when Admin wallet trigger admin contract function.
     * @custom:then Value should be updated.
     */
    function test_setExpoImbalanceLimits() external adminPrank {
        // limit basis point to assign
        uint256 expectedNewLimitBps = 0;
        // signed limit basis point
        int256 expectedSignedLimitBps = int256(expectedNewLimitBps);
        int256 expectedLongImbalanceTarget = expectedSignedLimitBps - 1;

        // expected event
        vm.expectEmit();
        emit ImbalanceLimitsUpdated(
            expectedNewLimitBps,
            expectedNewLimitBps,
            expectedNewLimitBps,
            expectedNewLimitBps,
            expectedLongImbalanceTarget
        );

        // set expo imbalance limits basis point
        protocol.setExpoImbalanceLimits(
            expectedNewLimitBps,
            expectedNewLimitBps,
            expectedNewLimitBps,
            expectedNewLimitBps,
            expectedLongImbalanceTarget
        );

        // assert values are updated
<<<<<<< HEAD
        assertEq(protocol.getDepositExpoImbalanceLimitBps(), expectedSignedLimitBps);
        assertEq(protocol.getWithdrawalExpoImbalanceLimitBps(), expectedSignedLimitBps);
        assertEq(protocol.getOpenExpoImbalanceLimitBps(), expectedSignedLimitBps);
        assertEq(protocol.getCloseExpoImbalanceLimitBps(), expectedSignedLimitBps);
        assertEq(protocol.getLongImbalanceTargetBps(), expectedLongImbalanceTarget);
=======
        assertEq(openLimitBps, expectedSignedLimitBps, "open limit");
        assertEq(depositLimitBps, expectedSignedLimitBps, "deposit limit");
        assertEq(withdrawalLimitBps, expectedSignedLimitBps, "withdrawal limit");
        assertEq(closeLimitBps, expectedSignedLimitBps, "close limit");
>>>>>>> 5d134a87
    }

    /**
     * @custom:scenario Call "setExpoImbalanceLimits" from admin.
     * @custom:given The initial usdnProtocol state from admin wallet.
     * @custom:when Admin wallet trigger admin contract function with below min values.
     * @custom:then transaction should revert.
     */
    function test_RevertWhen_setExpoImbalanceLimitsLow() external adminPrank {
        protocol.setExpoImbalanceLimits(2, 2, 0, 0, -1);

        // open and deposit limits basis point
        int256 openLimitBps = protocol.getOpenExpoImbalanceLimitBps();
        int256 depositLimitBps = protocol.getDepositExpoImbalanceLimitBps();

        uint256 withdrawalLimitBpsBelowOpen = uint256(openLimitBps - 1);
        // expected revert
        vm.expectRevert(UsdnProtocolInvalidExpoImbalanceLimit.selector);
        // set expo imbalance limits basis point
        protocol.setExpoImbalanceLimits(
            uint256(openLimitBps), uint256(depositLimitBps), withdrawalLimitBpsBelowOpen, 0, -1
        );

        uint256 closeLimitBpsBelowDeposit = uint256(depositLimitBps - 1);
        // expected revert
        vm.expectRevert(UsdnProtocolInvalidExpoImbalanceLimit.selector);
        // set expo imbalance limits basis point
        protocol.setExpoImbalanceLimits(
            uint256(openLimitBps),
            uint256(depositLimitBps),
            0,
            closeLimitBpsBelowDeposit,
            int256(closeLimitBpsBelowDeposit) - 1
        );
    }

    /**
     * @custom:scenario Call "setExpoImbalanceLimits" from admin with a target long imbalance too high
     * @custom:given The initial usdnProtocol state from admin wallet
     * @custom:when The long target imbalance is greater than close imbalance
     * @custom:and the long target imbalance is equal to close imbalance
     * @custom:then transaction should revert with an UsdnProtocolLongImbalanceTargetTooHigh error
     */
    function test_RevertWhen_setExpoImbalanceLimitsWithLongImbalanceTargetTooHigh() external adminPrank {
        int256 openLimitBps = protocol.getOpenExpoImbalanceLimitBps();
        int256 depositLimitBps = protocol.getDepositExpoImbalanceLimitBps();
        int256 closeLimitBps = protocol.getCloseExpoImbalanceLimitBps();
        int256 withdrawalLimitBps = protocol.getWithdrawalExpoImbalanceLimitBps();

        vm.expectRevert(UsdnProtocolLongImbalanceTargetTooHigh.selector);
        // call with long imbalance target == closeLimitBps
        protocol.setExpoImbalanceLimits(
            uint256(openLimitBps),
            uint256(depositLimitBps),
            uint256(withdrawalLimitBps),
            uint256(closeLimitBps),
            closeLimitBps
        );

        vm.expectRevert(UsdnProtocolLongImbalanceTargetTooHigh.selector);
        // call with long imbalance target < closeLimitBps
        protocol.setExpoImbalanceLimits(
            uint256(openLimitBps),
            uint256(depositLimitBps),
            uint256(withdrawalLimitBps),
            uint256(closeLimitBps),
            closeLimitBps + 1
        );
    }

    /**
     * @custom:scenario Call "setMinLongPosition" from admin.
     * @custom:given The initial usdnProtocol state.
     * @custom:when Admin wallet trigger the function.
     * @custom:then The value should be updated.
     */
    function test_setMinLongPosition() external adminPrank {
        uint256 newValue = 1 ether;
        // expected event
        vm.expectEmit();
        emit MinLongPositionUpdated(newValue);
        // set minimum long position
        protocol.setMinLongPosition(newValue);
        // assert that the new value is equal to the expected value
        assertEq(protocol.getMinLongPosition(), newValue);
    }

    /**
     * @custom:scenario Call `setPositionFeeBps` as admin
     * @custom:when The admin sets the position fee between 0 and 2000 bps
     * @custom:then The position fee should be updated
     * @custom:and an event should be emitted with the corresponding new value
     */
    function test_setPositionFeeBps() external adminPrank {
        uint16 newValue = 2000;
        vm.expectEmit();
        emit PositionFeeUpdated(newValue);
        protocol.setPositionFeeBps(newValue);
        assertEq(protocol.getPositionFeeBps(), newValue, "max");
        protocol.setPositionFeeBps(0);
        assertEq(protocol.getPositionFeeBps(), 0, "zero");
    }

    /**
     * @custom:scenario Try to set a position fee higher than the max allowed
     * @custom:when The admin sets the position fee to 2001 bps
     * @custom:then The transaction should revert with the corresponding error
     */
    function test_RevertWhen_setPositionFeeTooHigh() external adminPrank {
        vm.expectRevert(UsdnProtocolInvalidPositionFee.selector);
        protocol.setPositionFeeBps(2001);
    }

    /**
     * @custom:scenario Call `setVaultFeeBps` as admin
     * @custom:when The admin sets the vault fee between 0 and 2000 bps
     * @custom:then The vault fee should be updated
     * @custom:and an event should be emitted with the corresponding new value
     */
    function test_setVaultFeeBps() external adminPrank {
        uint16 newValue = 2000;
        vm.expectEmit();
        emit VaultFeeUpdated(newValue);
        protocol.setVaultFeeBps(newValue);
        assertEq(protocol.getVaultFeeBps(), newValue, "max");
        protocol.setVaultFeeBps(0);
        assertEq(protocol.getVaultFeeBps(), 0, "zero");
    }

    /**
     * @custom:scenario Try to set a vault fee higher than the max allowed
     * @custom:when The admin sets the vault fee to 2001 bps
     * @custom:then The transaction should revert with the corresponding error
     */
    function test_RevertWhen_setVaultFeeTooHigh() external adminPrank {
        vm.expectRevert(UsdnProtocolInvalidVaultFee.selector);
        protocol.setVaultFeeBps(2001);
    }

    /**
     * @custom:scenario Call `setRebalancerBonusBps` as admin
     * @custom:when The admin sets the bonus between 0 and 10000 bps
     * @custom:then The bonus should be updated
     * @custom:and an event should be emitted with the corresponding new value
     */
    function test_setRebalancerBonusBps() external adminPrank {
        uint16 newValue = 10_000;
        vm.expectEmit();
        emit RebalancerBonusUpdated(newValue);
        protocol.setRebalancerBonusBps(newValue);
        assertEq(protocol.getRebalancerBonusBps(), newValue, "max");
        protocol.setRebalancerBonusBps(0);
        assertEq(protocol.getRebalancerBonusBps(), 0, "zero");
    }

    /**
     * @custom:scenario Try to set a rebalancer bonus higher than the max allowed
     * @custom:when The admin sets the bonus to 10001 bps
     * @custom:then The transaction should revert with the corresponding error
     */
    function test_RevertWhen_setRebalancerBonusTooHigh() external adminPrank {
        vm.expectRevert(UsdnProtocolInvalidRebalancerBonus.selector);
        protocol.setRebalancerBonusBps(10_001);
    }
}<|MERGE_RESOLUTION|>--- conflicted
+++ resolved
@@ -681,18 +681,11 @@
         );
 
         // assert values are updated
-<<<<<<< HEAD
-        assertEq(protocol.getDepositExpoImbalanceLimitBps(), expectedSignedLimitBps);
-        assertEq(protocol.getWithdrawalExpoImbalanceLimitBps(), expectedSignedLimitBps);
-        assertEq(protocol.getOpenExpoImbalanceLimitBps(), expectedSignedLimitBps);
-        assertEq(protocol.getCloseExpoImbalanceLimitBps(), expectedSignedLimitBps);
-        assertEq(protocol.getLongImbalanceTargetBps(), expectedLongImbalanceTarget);
-=======
-        assertEq(openLimitBps, expectedSignedLimitBps, "open limit");
-        assertEq(depositLimitBps, expectedSignedLimitBps, "deposit limit");
-        assertEq(withdrawalLimitBps, expectedSignedLimitBps, "withdrawal limit");
-        assertEq(closeLimitBps, expectedSignedLimitBps, "close limit");
->>>>>>> 5d134a87
+        assertEq(protocol.getDepositExpoImbalanceLimitBps(), expectedSignedLimitBps, "open limit");
+        assertEq(protocol.getWithdrawalExpoImbalanceLimitBps(), expectedSignedLimitBps, "deposit limit");
+        assertEq(protocol.getOpenExpoImbalanceLimitBps(), expectedSignedLimitBps, "withdrawal limit");
+        assertEq(protocol.getCloseExpoImbalanceLimitBps(), expectedSignedLimitBps, "close limit");
+        assertEq(protocol.getLongImbalanceTargetBps(), expectedLongImbalanceTarget, "long imbalance target");
     }
 
     /**
