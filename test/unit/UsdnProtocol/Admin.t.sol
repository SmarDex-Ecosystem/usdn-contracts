// SPDX-License-Identifier: UNLICENSED
pragma solidity 0.8.26;

import { IAccessControl } from "@openzeppelin/contracts/access/IAccessControl.sol";
import { SafeCast } from "@openzeppelin/contracts/utils/math/SafeCast.sol";

import { ADMIN } from "../../utils/Constants.sol";
import { UsdnProtocolBaseFixture } from "./utils/Fixtures.sol";

import { ILiquidationRewardsManager } from
    "../../../src/interfaces/LiquidationRewardsManager/ILiquidationRewardsManager.sol";
import { IOracleMiddleware } from "../../../src/interfaces/OracleMiddleware/IOracleMiddleware.sol";
import { IRebalancer } from "../../../src/interfaces/Rebalancer/IRebalancer.sol";
import { IRebalancerEvents } from "../../../src/interfaces/Rebalancer/IRebalancerEvents.sol";

/**
 * @custom:feature The admin functions of the protocol
 * @custom:background Given a protocol instance that was initialized with default params
 */
contract TestUsdnProtocolAdmin is UsdnProtocolBaseFixture, IRebalancerEvents {
    function setUp() public {
        super._setUp(DEFAULT_PARAMS);
    }

    /**
     * @custom:scenario Call all admin functions from not admin wallet
     * @custom:given The initial usdnProtocol state
     * @custom:when Non-admin wallet triggers admin contract function
     * @custom:then Each function should revert with the same custom accessControl error
     */
    function test_RevertWhen_nonAdminWalletCallAdminFunctions() public {
        vm.expectRevert(customError("SET_EXTERNAL_ROLE"));
        protocol.setOracleMiddleware(IOracleMiddleware(address(1)));

        vm.expectRevert(customError("SET_PROTOCOL_PARAMS_ROLE"));
        protocol.setMinLeverage(0);

        vm.expectRevert(customError("SET_PROTOCOL_PARAMS_ROLE"));
        protocol.setMaxLeverage(0);

        vm.expectRevert(customError("CRITICAL_FUNCTIONS_ROLE"));
<<<<<<< HEAD
        protocol.setValidationDeadline(0);
=======
        protocol.setValidatorDeadlines(0, 0);
>>>>>>> ef17cb87

        vm.expectRevert(customError("SET_PROTOCOL_PARAMS_ROLE"));
        protocol.setLiquidationPenalty(0);

        vm.expectRevert(customError("SET_OPTIONS_ROLE"));
        protocol.setSafetyMarginBps(0);

        vm.expectRevert(customError("SET_OPTIONS_ROLE"));
        protocol.setLiquidationIteration(0);

        vm.expectRevert(customError("SET_PROTOCOL_PARAMS_ROLE"));
        protocol.setEMAPeriod(0);

        vm.expectRevert(customError("SET_PROTOCOL_PARAMS_ROLE"));
        protocol.setFundingSF(0);

        vm.expectRevert(customError("SET_PROTOCOL_PARAMS_ROLE"));
        protocol.setProtocolFeeBps(0);

        vm.expectRevert(customError("SET_PROTOCOL_PARAMS_ROLE"));
        protocol.setSdexBurnOnDepositRatio(0);

        vm.expectRevert(customError("SET_EXTERNAL_ROLE"));
        protocol.setFeeCollector(address(this));

        vm.expectRevert(customError("SET_OPTIONS_ROLE"));
        protocol.setFeeThreshold(0);

        vm.expectRevert(customError("SET_EXTERNAL_ROLE"));
        protocol.setLiquidationRewardsManager(ILiquidationRewardsManager(address(this)));

        vm.expectRevert(customError("SET_EXTERNAL_ROLE"));
        protocol.setRebalancer(IRebalancer(address(this)));

        vm.expectRevert(customError("SET_PROTOCOL_PARAMS_ROLE"));
        protocol.setSecurityDepositValue(0);

        vm.expectRevert(customError("SET_PROTOCOL_PARAMS_ROLE"));
<<<<<<< HEAD
        protocol.setExpoImbalanceLimits(0, 0, 0, 0, 0);
=======
        protocol.setExpoImbalanceLimits(0, 0, 0, 0, 0, 0);
>>>>>>> ef17cb87

        vm.expectRevert(customError("SET_PROTOCOL_PARAMS_ROLE"));
        protocol.setMinLongPosition(100 ether);

        vm.expectRevert(customError("SET_PROTOCOL_PARAMS_ROLE"));
        protocol.setPositionFeeBps(0);

        vm.expectRevert(customError("SET_PROTOCOL_PARAMS_ROLE"));
        protocol.setVaultFeeBps(0);

        vm.expectRevert(customError("SET_PROTOCOL_PARAMS_ROLE"));
        protocol.setRebalancerBonusBps(0);
    }

    /**
     * @custom:scenario Call "setOracleMiddleware" from admin
     * @custom:given The initial usdnProtocol state from admin wallet
     * @custom:when Admin wallet triggers admin contract function
     * @custom:then Revert because zero
     */
    function test_RevertWhen_setOracleMiddlewareWithZero() public adminPrank {
        // zero address disallowed
        vm.expectRevert(UsdnProtocolInvalidMiddlewareAddress.selector);
        // set middleware
        protocol.setOracleMiddleware(IOracleMiddleware(address(0)));
    }

    /**
     * @custom:scenario Call "setOracleMiddleware" from admin
     * @custom:given The initial usdnProtocol state from admin wallet
     * @custom:when Admin wallet triggers admin contract function
     * @custom:then The value should be updated
     */
    function test_setOracleMiddleware() public adminPrank {
        // expected event
        vm.expectEmit();
        emit OracleMiddlewareUpdated(address(this));
        // set middleware
        protocol.setOracleMiddleware(IOracleMiddleware(address(this)));
        // assert new middleware equal randAddress
        assertEq(address(protocol.getOracleMiddleware()), address(this));
    }

    /**
     * @custom:scenario Call "setMinLeverage" from admin
     * @custom:given The initial usdnProtocol state from admin wallet
     * @custom:when Admin wallet triggers admin contract function
     * @custom:then Revert because zero
     */
    function test_RevertWhen_setMinLeverageWithZero() public adminPrank {
        // minLeverage zero disallowed
        vm.expectRevert(UsdnProtocolInvalidMinLeverage.selector);
        // set minLeverage
        protocol.setMinLeverage(0);
    }

    /**
     * @custom:scenario Call "setMinLeverage" from admin
     * @custom:given The initial usdnProtocol state from admin wallet
     * @custom:when Admin wallet triggers admin contract function
     * @custom:then Revert because greater than max
     */
    function test_RevertWhen_setMinLeverageWithMax() public adminPrank {
        uint256 maxLeverage = protocol.getMaxLeverage();
        // minLeverage higher than max disallowed
        vm.expectRevert(UsdnProtocolInvalidMinLeverage.selector);
        // set minLeverage
        protocol.setMinLeverage(maxLeverage);
    }

    /**
     * @custom:scenario Call "setMinLeverage" from admin
     * @custom:given The initial usdnProtocol state from admin wallet
     * @custom:when Admin wallet triggers admin contract function
     * @custom:then The value should be updated
     */
    function test_setMinLeverage() public adminPrank {
        // allowed value
        uint256 expectedNewValue = 10 ** protocol.LEVERAGE_DECIMALS() + 1;
        // expected event
        vm.expectEmit();
        emit MinLeverageUpdated(expectedNewValue);
        // assign new minLeverage value
        protocol.setMinLeverage(expectedNewValue);
        // check new value is equal to expected value
        assertEq(protocol.getMinLeverage(), expectedNewValue);
    }

    /**
     * @custom:scenario Call "setMaxLeverage" from admin
     * @custom:given The initial usdnProtocol state from admin wallet
     * @custom:when Admin wallet triggers admin contract function
     * @custom:then Revert because lower than min
     */
    function test_RevertWhen_setMaxLeverageWithMin() public adminPrank {
        uint256 minLeverage = protocol.getMinLeverage();
        // maxLeverage lower than min disallowed
        vm.expectRevert(UsdnProtocolInvalidMaxLeverage.selector);
        // set maxLeverage
        protocol.setMaxLeverage(minLeverage);
    }

    /**
     * @custom:scenario Call "setMaxLeverage" from admin
     * @custom:given The initial usdnProtocol state from admin wallet
     * @custom:when Admin wallet triggers admin contract function
     * @custom:then Revert because greater than max
     */
    function test_RevertWhen_setMaxLeverageWithMax() public adminPrank {
        // cache limit
        uint256 aboveLimit = 100 * 10 ** protocol.LEVERAGE_DECIMALS() + 1;
        // maxLeverage greater than max disallowed
        vm.expectRevert(UsdnProtocolInvalidMaxLeverage.selector);
        // set maxLeverage
        protocol.setMaxLeverage(aboveLimit);
    }

    /**
     * @custom:scenario Call "setMaxLeverage" from admin
     * @custom:given The initial usdnProtocol state from admin wallet
     * @custom:when Admin wallet triggers admin contract function
     * @custom:then The value should be updated
     */
    function test_setMaxLeverage() public adminPrank {
        // cache the new maxLeverage value to assign
        uint256 expectedNewValue = protocol.getMinLeverage() + 1;
        // expected event
        vm.expectEmit();
        emit MaxLeverageUpdated(expectedNewValue);
        // assign new maxLeverage value
        protocol.setMaxLeverage(expectedNewValue);
        // check new value is equal to the expected value
        assertEq(protocol.getMaxLeverage(), expectedNewValue);
    }

    /**
     * @custom:scenario Call "setValidatorDeadlines" from admin
     * @custom:given The initial usdnProtocol state from admin wallet
     * @custom:when Admin wallet triggers admin contract function
     * @custom:then Revert because lower than min disallowed
     */
<<<<<<< HEAD
    function test_RevertWhen_setValidationDeadlineWithMin() public adminPrank {
        // validationDeadline lower than min disallowed
        vm.expectRevert(UsdnProtocolInvalidValidationDeadline.selector);
        // set validationDeadline
        protocol.setValidationDeadline(59);
=======
    function test_RevertWhen_setValidatorDeadlinesWithMin() public adminPrank {
        vm.expectRevert(UsdnProtocolInvalidValidatorDeadline.selector);
        protocol.setValidatorDeadlines(59, 59);
>>>>>>> ef17cb87
    }

    /**
     * @custom:scenario Call "setValidatorDeadlines" from admin
     * @custom:given The initial usdnProtocol state from admin wallet
     * @custom:when Admin wallet triggers admin contract function
     * @custom:then Revert because greater than max
     */
<<<<<<< HEAD
    function test_RevertWhen_setValidationDeadlineWithMax() public adminPrank {
        // validationDeadline greater than max disallowed
        vm.expectRevert(UsdnProtocolInvalidValidationDeadline.selector);
        // set validationDeadline
        protocol.setValidationDeadline(365 days + 1);
=======
    function test_RevertWhen_setValidatorDeadlineWithMax() public adminPrank {
        vm.expectRevert(UsdnProtocolInvalidValidatorDeadline.selector);
        protocol.setValidatorDeadlines(60, 1 days + 1);

        vm.expectRevert(UsdnProtocolInvalidValidatorDeadline.selector);
        protocol.setValidatorDeadlines(20 minutes + 1, 0);
>>>>>>> ef17cb87
    }

    /**
     * @custom:scenario Call "setValidatorDeadlines" from admin
     * @custom:given The initial usdnProtocol state from admin wallet
     * @custom:when Admin wallet triggers admin contract function
     * @custom:then The value should be updated
     */
<<<<<<< HEAD
    function test_setValidationDeadline() public adminPrank {
        // cache the new validationDeadline value to assign
        uint256 expectedNewValue = 61;
=======
    function test_setValidatorDeadlines() public adminPrank {
        uint128 expectedLowLatencyNewValue = 61;
        uint128 expectedOnChainNewValue = 0;
>>>>>>> ef17cb87
        // expected event
        vm.expectEmit();
        emit ValidatorDeadlinesUpdated(expectedLowLatencyNewValue, expectedOnChainNewValue);
        protocol.setValidatorDeadlines(expectedLowLatencyNewValue, expectedOnChainNewValue);
        assertEq(protocol.getLowLatencyValidatorDeadline(), expectedLowLatencyNewValue);
        assertEq(protocol.getOnChainValidatorDeadline(), expectedOnChainNewValue);
    }

    /**
     * @custom:scenario Call "setLiquidationPenalty" from admin
     * @custom:given The initial usdnProtocol state from admin wallet
     * @custom:when Admin wallet triggers admin contract function
     * @custom:then Revert because greater than max
     */
    function test_RevertWhen_setLiquidationPenaltyMax() public adminPrank {
        // liquidationPenalty greater than max disallowed
        vm.expectRevert(UsdnProtocolInvalidLiquidationPenalty.selector);
        // set liquidationPenalty
        protocol.setLiquidationPenalty(1501);
    }

    /**
     * @custom:scenario Call "setLiquidationPenalty" from admin
     * @custom:given The initial usdnProtocol state from admin wallet
     * @custom:when Admin wallet triggers admin contract function
     * @custom:then The value should be updated
     */
    function test_setLiquidationPenalty() public adminPrank {
        // cache the new liquidationPenalty value to assign
        uint8 expectedNewValue = 0;
        // expected event
        vm.expectEmit();
        emit LiquidationPenaltyUpdated(expectedNewValue);
        // assign new liquidationPenalty value
        protocol.setLiquidationPenalty(expectedNewValue);
        // check new value is equal to the expected value
        assertEq(protocol.getLiquidationPenalty(), expectedNewValue);
    }

    /**
     * @custom:scenario Call "setSafetyMarginBps" from admin
     * @custom:given The initial usdnProtocol state from admin wallet
     * @custom:when Admin wallet triggers admin contract function
     * @custom:then Revert because greater than max
     */
    function test_RevertWhen_setSafetyMarginBpsWithMax() public adminPrank {
        // safetyMargin greater than max disallowed
        vm.expectRevert(UsdnProtocolInvalidSafetyMarginBps.selector);
        // set safetyMargin
        protocol.setSafetyMarginBps(2001);
    }

    /**
     * @custom:scenario Call "setSafetyMarginBps" from admin
     * @custom:given The initial usdnProtocol state from admin wallet
     * @custom:when Admin wallet triggers admin contract function
     * @custom:then The value should be updated
     */
    function test_setSafetyMarginBps() public adminPrank {
        // cache the new safetyMargin value to assign
        uint256 expectedNewValue = 0;
        // expected event
        vm.expectEmit();
        emit SafetyMarginBpsUpdated(expectedNewValue);
        // assign new safetyMargin value
        protocol.setSafetyMarginBps(expectedNewValue);
        // check new value is equal to the expected value
        assertEq(protocol.getSafetyMarginBps(), expectedNewValue);
    }

    /**
     * @custom:scenario Call "setLiquidationIteration" from admin
     * @custom:given The initial usdnProtocol state from admin wallet
     * @custom:when Admin wallet triggers admin contract function
     * @custom:then Revert because greater than max
     */
    function test_RevertWhen_setLiquidationIterationWithMax() public adminPrank {
        uint16 aboveMax = protocol.MAX_LIQUIDATION_ITERATION() + 1;
        // liquidationIteration greater than max disallowed
        vm.expectRevert(UsdnProtocolInvalidLiquidationIteration.selector);
        // set liquidationIteration
        protocol.setLiquidationIteration(aboveMax);
    }

    /**
     * @custom:scenario Call "setLiquidationIteration" from admin
     * @custom:given The initial usdnProtocol state from admin wallet
     * @custom:when Admin wallet triggers admin contract function
     * @custom:then The value should be updated
     */
    function test_setLiquidationIteration() public adminPrank {
        // cache the new liquidationIteration value to assign
        uint16 expectedNewValue = 0;
        // expected event
        vm.expectEmit();
        emit LiquidationIterationUpdated(expectedNewValue);
        // assign new liquidationIteration value
        protocol.setLiquidationIteration(expectedNewValue);
        // check new value is equal to the expected value
        assertEq(protocol.getLiquidationIteration(), expectedNewValue);
    }

    /**
     * @custom:scenario Call "setEMAPeriod" from admin
     * @custom:given The initial usdnProtocol state from admin wallet
     * @custom:when Admin wallet triggers admin contract function
     * @custom:then Revert because greater than max
     */
    function test_RevertWhen_setEMAPeriodWithMax() public adminPrank {
        // EMAPeriod greater than max disallowed
        vm.expectRevert(UsdnProtocolInvalidEMAPeriod.selector);
        // set EMAPeriod
        protocol.setEMAPeriod(90 days + 1);
    }

    /**
     * @custom:scenario Call "setEMAPeriod" from admin
     * @custom:given The initial usdnProtocol state from admin wallet
     * @custom:when Admin wallet triggers admin contract function
     * @custom:then The value should be updated
     */
    function test_setEMAPeriod() public adminPrank {
        // cache the new EMAPeriod value to assign
        uint128 expectedNewValue = 1;
        // expected event
        vm.expectEmit();
        emit EMAPeriodUpdated(expectedNewValue);
        // assign new EMAPeriod value
        protocol.setEMAPeriod(expectedNewValue);
        // check new value is equal to the expected value
        assertEq(protocol.getEMAPeriod(), expectedNewValue);
    }

    /**
     * @custom:scenario Call "setFundingSF" from admin
     * @custom:given The initial usdnProtocol state from admin wallet
     * @custom:when Admin wallet triggers admin contract function
     * @custom:then Revert because greater than max
     */
    function test__RevertWhen_setFundingSFWithMax() public adminPrank {
        // cached limit
        uint256 aboveLimit = 10 ** protocol.FUNDING_SF_DECIMALS() + 1;
        // fundingSF greater than max disallowed
        vm.expectRevert(UsdnProtocolInvalidFundingSF.selector);
        // set fundingSF
        protocol.setFundingSF(aboveLimit);
    }

    /**
     * @custom:scenario Call "setFundingSF" from admin
     * @custom:given The initial usdnProtocol state from admin wallet
     * @custom:when Admin wallet triggers admin contract function
     * @custom:then The value should be updated
     */
    function test_setFundingSF() public adminPrank {
        // cache the new fundingSF value to assign
        uint256 expectedNewValue = 1;
        // expected event
        vm.expectEmit();
        emit FundingSFUpdated(expectedNewValue);
        // assign new fundingSF value
        protocol.setFundingSF(expectedNewValue);
        // check new value is equal to the expected value
        assertEq(protocol.getFundingSF(), expectedNewValue);
    }

    /**
     * @custom:scenario Call "setProtocolFeeBps" from admin
     * @custom:given The initial usdnProtocol state from admin wallet
     * @custom:when Admin wallet triggers admin contract function
     * @custom:then Revert because greater than max
     */
    function test_RevertWhen_setFeeBpsWithMax() public adminPrank {
        // above max value
        uint16 aboveMax = uint16(protocol.BPS_DIVISOR()) + 1;
        // feeBps greater than max disallowed
        vm.expectRevert(UsdnProtocolInvalidProtocolFeeBps.selector);
        // set feeBps
        protocol.setProtocolFeeBps(aboveMax);
    }

    /**
     * @custom:scenario Call "setProtocolFeeBps" from admin
     * @custom:given The initial usdnProtocol state from admin wallet
     * @custom:when Admin wallet triggers admin contract function
     * @custom:then The value should be updated
     */
    function test_setFeeBps() public adminPrank {
        // cache the new feeBps value to assign
        uint16 expectedNewValue;
        // expected event
        vm.expectEmit();
        emit FeeBpsUpdated(expectedNewValue);
        // assign new feeBps value
        protocol.setProtocolFeeBps(expectedNewValue);
        // check new value is equal to the expected value
        assertEq(protocol.getProtocolFeeBps(), expectedNewValue);
    }

    /**
     * @custom:scenario The contract owner calls "setSdexBurnOnDepositRatio"
     * @custom:given The initial usdnProtocol state
     * @custom:when The owner calls setSdexBurnOnDepositRatio with a value higher than the limit
     * @custom:then The call reverts
     */
    function test_RevertWhen_setSdexBurnOnDepositRatioWithMax() public adminPrank {
        uint32 aboveMax = uint32(protocol.SDEX_BURN_ON_DEPOSIT_DIVISOR() / 20 + 1);

        vm.expectRevert(UsdnProtocolInvalidBurnSdexOnDepositRatio.selector);
        protocol.setSdexBurnOnDepositRatio(aboveMax);
    }

    /**
     * @custom:scenario The contract owner calls "setSdexBurnOnDepositRatio"
     * @custom:given The initial usdnProtocol state
     * @custom:when The owner calls setSdexBurnOnDepositRatio
     * @custom:then The value should be updated
     * @custom:and a BurnSdexOnDepositRatioUpdated event should be emitted
     */
    function test_setSdexBurnOnDepositRatio() public adminPrank {
        uint16 expectedNewValue = uint16(protocol.SDEX_BURN_ON_DEPOSIT_DIVISOR()) / 20;

        vm.expectEmit();
        emit BurnSdexOnDepositRatioUpdated(expectedNewValue);
        protocol.setSdexBurnOnDepositRatio(expectedNewValue);

        assertEq(protocol.getSdexBurnOnDepositRatio(), expectedNewValue, "The value should have been updated");
    }

    /**
     * @custom:scenario Call "setFeeCollector" from admin
     * @custom:given The initial usdnProtocol state from admin wallet
     * @custom:when Admin wallet triggers admin contract function
     * @custom:then Revert because address zero
     */
    function test_RevertWhen_setFeeCollectorWithZero() public adminPrank {
        // feeCollector address zero disallowed
        vm.expectRevert(UsdnProtocolInvalidFeeCollector.selector);
        // set feeBps
        protocol.setFeeCollector(address(0));
    }

    /**
     * @custom:scenario Call "setFeeCollector" from admin
     * @custom:given The initial usdnProtocol state from admin wallet
     * @custom:when Admin wallet triggers admin contract function
     * @custom:then The value should be updated
     */
    function test_setFeeCollector() public adminPrank {
        // cache the new feeCollector address to assign
        address expectedNewValue = address(this);
        // expected event
        vm.expectEmit();
        emit FeeCollectorUpdated(expectedNewValue);
        // assign new feeCollector address
        protocol.setFeeCollector(expectedNewValue);
        // check new address is equal to the expected value
        assertEq(protocol.getFeeCollector(), expectedNewValue);
    }

    /**
     * @custom:scenario Call "setFeeThreshold" from admin
     * @custom:given The initial usdnProtocol state from admin wallet
     * @custom:when Admin wallet triggers admin contract function
     * @custom:then The value should be updated
     */
    function test_setFeeThreshold() public adminPrank {
        // cache the new feeThreshold value to assign
        uint256 expectedNewValue = type(uint256).max;
        // expected event
        vm.expectEmit();
        emit FeeThresholdUpdated(expectedNewValue);
        // assign new feeThreshold value
        protocol.setFeeThreshold(expectedNewValue);
        // check new value is equal to the expected value
        assertEq(protocol.getFeeThreshold(), expectedNewValue);
    }

    /**
     * @custom:scenario Call "setLiquidationRewardsManager" from admin
     * @custom:given The initial usdnProtocol state from admin wallet
     * @custom:when Admin wallet triggers admin contract function
     * @custom:then Revert because zero
     */
    function test_RevertWhen_setLiquidationRewardsManagerWithZero() public adminPrank {
        // zero address disallowed
        vm.expectRevert(UsdnProtocolInvalidLiquidationRewardsManagerAddress.selector);
        // set liquidation reward manager
        protocol.setLiquidationRewardsManager(ILiquidationRewardsManager(address(0)));
    }

    /**
     * @custom:scenario Call "setLiquidationRewardsManager" from admin
     * @custom:given The initial usdnProtocol state from admin wallet
     * @custom:when Admin wallet triggers admin contract function
     * @custom:then The value should be updated
     */
    function test_setLiquidationRewardsManager() public adminPrank {
        // expected new value
        ILiquidationRewardsManager expectedNewValue = ILiquidationRewardsManager(address(this));
        // expected event
        vm.expectEmit();
        emit LiquidationRewardsManagerUpdated(address(expectedNewValue));
        // set liquidation reward manager
        protocol.setLiquidationRewardsManager(expectedNewValue);
        // assert new liquidation reward manager equal expectedNewValue
        assertEq(address(protocol.getLiquidationRewardsManager()), address(expectedNewValue));
    }

    /**
     * @dev As tolerating the zero address is unusual, this test is relevant even though it doesn't increase the
     * coverage
     * @custom:scenario Call "setRebalancer" from admin with the zero address
     * @custom:given The initial usdnProtocol state from admin wallet
     * @custom:when Admin wallet triggers admin contract function
     * @custom:then GetRebalancer returns the zero address
     */
    function test_setRebalancerWithZeroAddress() public adminPrank {
        vm.expectEmit();
        emit RebalancerUpdated(address(0));
        protocol.setRebalancer(IRebalancer(address(0)));

        assertEq(address(protocol.getRebalancer()), address(address(0)));
    }

    /**
     * @custom:scenario Call "setRebalancer" from admin
     * @custom:given The initial usdnProtocol state from admin wallet
     * @custom:when Admin wallet triggers admin contract function
     * @custom:then The value should be updated
     */
    function test_setRebalancer() public adminPrank {
        IRebalancer expectedNewValue = IRebalancer(address(this));

        vm.expectEmit();
        emit RebalancerUpdated(address(this));
        protocol.setRebalancer(expectedNewValue);

        assertEq(address(protocol.getRebalancer()), address(expectedNewValue));
    }

    /**
     * @custom:scenario Call "setSecurityDepositValue" from admin
     * @custom:given The initial usdnProtocol state
     * @custom:when Admin wallet triggers the function
     * @custom:then The value should be updated
     */
    function test_setSecurityDepositValue() public adminPrank {
        uint64 newValue = 1 ether;
        // expected event
        vm.expectEmit();
        emit SecurityDepositValueUpdated(newValue);
        // set security deposit
        protocol.setSecurityDepositValue(newValue);
        // assert that the new value is equal to the expected value
        assertEq(protocol.getSecurityDepositValue(), newValue);
    }

    /**
     * @custom:scenario Call "setSecurityDepositValue" from admin
     * @custom:given The initial usdnProtocol state
     * @custom:when Admin wallet call function with zero
     * @custom:then The security deposit value should be updated to zero
     */
    function test_setSecurityDepositValue_zero() public adminPrank {
        // set security deposit to 0
        protocol.setSecurityDepositValue(0);
        assertEq(protocol.getSecurityDepositValue(), 0);
    }

    /**
     * @custom:scenario Call "setExpoImbalanceLimits" from admin
     * @custom:given The initial usdnProtocol state from admin wallet
     * @custom:when Admin wallet triggers the function with a value above an int256
     * @custom:then The transaction should revert
     */
    function test_RevertWhen_setExpoImbalanceLimitsMax() public adminPrank {
        uint256 aboveSignedMax = uint256(type(int256).max) + 1;
        bytes memory safecastError =
            abi.encodeWithSelector(SafeCast.SafeCastOverflowedUintToInt.selector, aboveSignedMax);

        vm.expectRevert(safecastError);
        // set open expo  imbalance limit above max int
        protocol.setExpoImbalanceLimits(aboveSignedMax, 0, 0, 0, 0, 0);

        vm.expectRevert(safecastError);
        // set deposit expo imbalance limit above max int
        protocol.setExpoImbalanceLimits(0, aboveSignedMax, 0, 0, 0, 0);

        vm.expectRevert(safecastError);
        // set withdrawal expo imbalance limit above max int
        protocol.setExpoImbalanceLimits(0, 0, aboveSignedMax, 0, 0, 0);

        vm.expectRevert(safecastError);
        // set close expo imbalance limit above max int
        protocol.setExpoImbalanceLimits(0, 0, 0, aboveSignedMax, 0, 0);
    }

    /**
     * @custom:scenario Call "setExpoImbalanceLimits" from admin
     * @custom:given The initial usdnProtocol state from admin wallet
     * @custom:when Admin wallet triggers admin contract function
     * @custom:then The value should be updated
     */
    function test_setExpoImbalanceLimits() public adminPrank {
        // limit basis point to assign
        uint256 expectedNewLimitBps = 0;
        // signed limit basis point
        int256 expectedSignedLimitBps = int256(expectedNewLimitBps);
        int256 expectedLongImbalanceTarget = expectedSignedLimitBps;

        // expected event
        vm.expectEmit();
        emit ImbalanceLimitsUpdated(
            expectedNewLimitBps,
            expectedNewLimitBps,
            expectedNewLimitBps,
            expectedNewLimitBps,
            expectedNewLimitBps,
            expectedLongImbalanceTarget
        );

        // set expo imbalance limits basis point
        protocol.setExpoImbalanceLimits(
            expectedNewLimitBps,
            expectedNewLimitBps,
            expectedNewLimitBps,
            expectedNewLimitBps,
            expectedNewLimitBps,
            expectedLongImbalanceTarget
        );

        // assert values are updated
        assertEq(protocol.getDepositExpoImbalanceLimitBps(), expectedSignedLimitBps, "open limit");
        assertEq(protocol.getWithdrawalExpoImbalanceLimitBps(), expectedSignedLimitBps, "deposit limit");
        assertEq(protocol.getOpenExpoImbalanceLimitBps(), expectedSignedLimitBps, "withdrawal limit");
        assertEq(protocol.getCloseExpoImbalanceLimitBps(), expectedSignedLimitBps, "close limit");
        assertEq(protocol.getRebalancerCloseExpoImbalanceLimitBps(), expectedSignedLimitBps, "close limit");
        assertEq(protocol.getLongImbalanceTargetBps(), expectedLongImbalanceTarget, "long imbalance target");
    }

    /**
     * @custom:scenario Call "setExpoImbalanceLimits" from admin
     * @custom:given The initial usdnProtocol state from admin wallet
     * @custom:when Admin wallet triggers admin contract function with below min values
     * @custom:then The transaction should revert
     */
    function test_RevertWhen_setExpoImbalanceLimitsLow() public adminPrank {
<<<<<<< HEAD
        protocol.setExpoImbalanceLimits(2, 2, 0, 0, 0);
=======
        protocol.setExpoImbalanceLimits(2, 2, 0, 0, 0, 0);
>>>>>>> ef17cb87

        // open and deposit limits basis point
        int256 openLimitBps = protocol.getOpenExpoImbalanceLimitBps();
        int256 depositLimitBps = protocol.getDepositExpoImbalanceLimitBps();

        uint256 withdrawalLimitBpsBelowOpen = uint256(openLimitBps - 1);
        // expected revert
        vm.expectRevert(UsdnProtocolInvalidExpoImbalanceLimit.selector);
        // set expo imbalance limits basis point
        protocol.setExpoImbalanceLimits(
            uint256(openLimitBps), uint256(depositLimitBps), withdrawalLimitBpsBelowOpen, 0, 0, 0
        );

        uint256 closeLimitBpsBelowDeposit = uint256(depositLimitBps - 1);
        // expected revert
        vm.expectRevert(UsdnProtocolInvalidExpoImbalanceLimit.selector);
        // set expo imbalance limits basis point
        protocol.setExpoImbalanceLimits(
            uint256(openLimitBps),
            uint256(depositLimitBps),
            0,
            closeLimitBpsBelowDeposit,
            0,
            int256(closeLimitBpsBelowDeposit)
        );
    }

    /**
     * @custom:scenario Call "setExpoImbalanceLimits" from admin with a target long imbalance too high
     * @custom:given The initial usdnProtocol state from admin wallet
     * @custom:when The long target imbalance is greater than the close imbalance
     * @custom:then The transaction should revert with an UsdnProtocolLongImbalanceTargetTooHigh error
     */
    function test_RevertWhen_setExpoImbalanceLimitsWithLongImbalanceTargetTooHigh() public adminPrank {
        int256 openLimitBps = protocol.getOpenExpoImbalanceLimitBps();
        int256 depositLimitBps = protocol.getDepositExpoImbalanceLimitBps();
        int256 closeLimitBps = protocol.getCloseExpoImbalanceLimitBps();
        int256 rebalancerCloseLimitBps = protocol.getRebalancerCloseExpoImbalanceLimitBps();
        int256 withdrawalLimitBps = protocol.getWithdrawalExpoImbalanceLimitBps();

        vm.expectRevert(UsdnProtocolInvalidLongImbalanceTarget.selector);
        // call with long imbalance target > closeLimitBps
        protocol.setExpoImbalanceLimits(
            uint256(openLimitBps),
            uint256(depositLimitBps),
            uint256(withdrawalLimitBps),
            uint256(closeLimitBps),
            uint256(rebalancerCloseLimitBps),
            closeLimitBps + 1
        );
    }

    /**
     * @custom:scenario Call "setExpoImbalanceLimits" from admin with a rebalancer close imbalance limit higher
     * than the close imbalance limit
     * @custom:given The initial usdnProtocol state from admin wallet
     * @custom:when The rebalancer close imbalance is greater than the close imbalance
     * @custom:then The transaction should revert with an UsdnProtocolInvalidExpoImbalanceLimit error
     */
    function test_RevertWhen_setExpoImbalanceLimitsWithRebalancerCloseImbalanceTooHigh() public adminPrank {
        int256 openLimitBps = protocol.getOpenExpoImbalanceLimitBps();
        int256 depositLimitBps = protocol.getDepositExpoImbalanceLimitBps();
        int256 closeLimitBps = protocol.getCloseExpoImbalanceLimitBps();
        int256 withdrawalLimitBps = protocol.getWithdrawalExpoImbalanceLimitBps();

        vm.expectRevert(UsdnProtocolInvalidExpoImbalanceLimit.selector);
        // call with rebalancer close imbalance limit > closeLimitBps
        protocol.setExpoImbalanceLimits(
            uint256(openLimitBps),
            uint256(depositLimitBps),
            uint256(withdrawalLimitBps),
            uint256(closeLimitBps),
            uint256(closeLimitBps + 1),
            closeLimitBps
        );
    }

    /**
     * @custom:scenario Call {setExpoImbalanceLimits} from admin with a target long imbalance lower than
     * the inverted withdrawal limit
     * @custom:given The initial usdnProtocol state from admin wallet
     * @custom:when The long target imbalance is lower than the withdrawal imbalance
     * @custom:then The transaction should revert with an UsdnProtocolInvalidLongImbalanceTarget error
     */
    function test_RevertWhen_setExpoImbalanceLimitsWithLongImbalanceTargetLowerThanWithdrawalLimit()
        public
        adminPrank
    {
        int256 openLimitBps = protocol.getOpenExpoImbalanceLimitBps();
        int256 depositLimitBps = protocol.getDepositExpoImbalanceLimitBps();
        int256 closeLimitBps = protocol.getCloseExpoImbalanceLimitBps();
        int256 rebalancerCloseLimitBps = protocol.getRebalancerCloseExpoImbalanceLimitBps();
        int256 withdrawalLimitBps = protocol.getWithdrawalExpoImbalanceLimitBps();

        vm.expectRevert(UsdnProtocolInvalidLongImbalanceTarget.selector);
        // call with long imbalance target < `withdrawalLimitBps` * -1
        protocol.setExpoImbalanceLimits(
            uint256(openLimitBps),
            uint256(depositLimitBps),
            uint256(withdrawalLimitBps),
            uint256(closeLimitBps),
            uint256(rebalancerCloseLimitBps),
            -withdrawalLimitBps - 1
        );
    }

    /**
     * @custom:scenario Call {setExpoImbalanceLimits} from admin with a target long imbalance too low
     * @custom:given The initial usdnProtocol state from admin wallet
     * @custom:when The long target imbalance is lower than `-5000` (-50%)
     * @custom:then The transaction should revert with an {UsdnProtocolInvalidLongImbalanceTarget} error
     */
    function test_RevertWhen_setExpoImbalanceLimitsWithLongImbalanceTargetTooLow() public adminPrank {
        int256 openLimitBps = protocol.getOpenExpoImbalanceLimitBps();
        int256 depositLimitBps = protocol.getDepositExpoImbalanceLimitBps();
        int256 closeLimitBps = protocol.getCloseExpoImbalanceLimitBps();
        int256 rebalancerCloseLimitBps = protocol.getRebalancerCloseExpoImbalanceLimitBps();
        int256 withdrawalLimitBps = 10_000;

        vm.expectRevert(UsdnProtocolInvalidLongImbalanceTarget.selector);
        protocol.setExpoImbalanceLimits(
            uint256(openLimitBps),
            uint256(depositLimitBps),
            uint256(withdrawalLimitBps),
            uint256(closeLimitBps),
            uint256(rebalancerCloseLimitBps),
            -5001
        );
    }

    /**
     * @custom:scenario Call "setMinLongPosition" from admin
     * @custom:given The initial usdnProtocol state
     * @custom:when Admin wallet triggers the function
     * @custom:then The value should be updated
     */
    function test_setMinLongPosition() public adminPrank {
        uint256 newValue = 1 ether;
        // expected event
        vm.expectEmit();
        emit MinLongPositionUpdated(newValue);
        // set minimum long position
        protocol.setMinLongPosition(newValue);
        // assert that the new value is equal to the expected value
        assertEq(protocol.getMinLongPosition(), newValue);
    }

    /**
     * @custom:scenario Call "setMinLongPosition" from admin that will call rebalancer minimum deposit update
     * @custom:given _minAssetDeposit is less than the new value
     * @custom:when Admin wallet triggers the function
     * @custom:then The values should be updated
     */
    function test_setMinLongPosition_rebalancerUpdate() public adminPrank {
        protocol.setRebalancer(rebalancer);

        uint256 newValue = 1 ether;
        assertLt(rebalancer.getMinAssetDeposit(), newValue);

        // expected events
        vm.expectEmit(address(protocol));
        emit MinLongPositionUpdated(newValue);
        vm.expectEmit(address(rebalancer));
        emit MinAssetDepositUpdated(newValue);

        // set minimum long position
        protocol.setMinLongPosition(newValue);
        // assert that the new values are equal to the expected values
        assertEq(protocol.getMinLongPosition(), newValue, "protocol value isn't updated");
        assertEq(rebalancer.getMinAssetDeposit(), newValue, "rebalancer value isn't updated");
    }

    /**
     * @custom:scenario Call `setPositionFeeBps` as admin
     * @custom:when The admin sets the position fee between 0 and 2000 bps
     * @custom:then The position fee should be updated
     * @custom:and An event should be emitted with the corresponding new value
     */
    function test_setPositionFeeBps() public adminPrank {
        uint16 newValue = 2000;
        vm.expectEmit();
        emit PositionFeeUpdated(newValue);
        protocol.setPositionFeeBps(newValue);
        assertEq(protocol.getPositionFeeBps(), newValue, "max");
        protocol.setPositionFeeBps(0);
        assertEq(protocol.getPositionFeeBps(), 0, "zero");
    }

    /**
     * @custom:scenario Try to set a position fee higher than the max allowed
     * @custom:when The admin sets the position fee to 2001 bps
     * @custom:then The transaction should revert with the corresponding error
     */
    function test_RevertWhen_setPositionFeeTooHigh() public adminPrank {
        vm.expectRevert(UsdnProtocolInvalidPositionFee.selector);
        protocol.setPositionFeeBps(2001);
    }

    /**
     * @custom:scenario Call `setVaultFeeBps` as admin
     * @custom:when The admin sets the vault fee between 0 and 2000 bps
     * @custom:then The vault fee should be updated
     * @custom:and An event should be emitted with the corresponding new value
     */
    function test_setVaultFeeBps() public adminPrank {
        uint16 newValue = 2000;
        vm.expectEmit();
        emit VaultFeeUpdated(newValue);
        protocol.setVaultFeeBps(newValue);
        assertEq(protocol.getVaultFeeBps(), newValue, "max");
        protocol.setVaultFeeBps(0);
        assertEq(protocol.getVaultFeeBps(), 0, "zero");
    }

    /**
     * @custom:scenario Try to set a vault fee higher than the max allowed
     * @custom:when The admin sets the vault fee to 2001 bps
     * @custom:then The transaction should revert with the corresponding error
     */
    function test_RevertWhen_setVaultFeeTooHigh() public adminPrank {
        vm.expectRevert(UsdnProtocolInvalidVaultFee.selector);
        protocol.setVaultFeeBps(2001);
    }

    /**
     * @custom:scenario Call `setRebalancerBonusBps` as admin
     * @custom:when The admin sets the bonus between 0 and 10000 bps
     * @custom:then The bonus should be updated
     * @custom:and An event should be emitted with the corresponding new value
     */
    function test_setRebalancerBonusBps() public adminPrank {
        uint16 newValue = 10_000;
        vm.expectEmit();
        emit RebalancerBonusUpdated(newValue);
        protocol.setRebalancerBonusBps(newValue);
        assertEq(protocol.getRebalancerBonusBps(), newValue, "max");
        protocol.setRebalancerBonusBps(0);
        assertEq(protocol.getRebalancerBonusBps(), 0, "zero");
    }

    /**
     * @custom:scenario Try to set a rebalancer bonus higher than the max allowed
     * @custom:when The admin sets the bonus to 10001 bps
     * @custom:then The transaction should revert with the corresponding error
     */
    function test_RevertWhen_setRebalancerBonusTooHigh() public adminPrank {
        vm.expectRevert(UsdnProtocolInvalidRebalancerBonus.selector);
        protocol.setRebalancerBonusBps(10_001);
    }

    /**
     * @custom:scenario Call `setTargetUsdnPrice` as admin
     * @custom:when The admin sets the target price at `newPrice`
     * @custom:then The target price should be updated
     * @custom:and An event should be emitted with the corresponding new value
     */
    function test_setTargetUsdnPrice() external adminPrank {
        uint128 newPrice = 2 ether;
        vm.expectEmit();
        emit TargetUsdnPriceUpdated(newPrice);
        protocol.setTargetUsdnPrice(newPrice);
        assertEq(protocol.getTargetUsdnPrice(), newPrice);
    }

    /**
     * @custom:scenario Call "setTargetUsdnPrice" from admin
     * @custom:given The initial usdnProtocol state from admin wallet
     * @custom:when Admin wallet triggers admin contract function
     * @custom:then Revert because higher than `_usdnRebaseThreshold`
     */
    function test_RevertWhen_setTargetUsdnPriceWithMax() external {
        SetUpParams memory params = DEFAULT_PARAMS;
        params.flags.enableUsdnRebase = true;
        super._setUp(params);

        uint128 maxThreshold = protocol.getUsdnRebaseThreshold() + 1;
        vm.prank(ADMIN);
        vm.expectRevert(UsdnProtocolInvalidTargetUsdnPrice.selector);
        protocol.setTargetUsdnPrice(maxThreshold);
    }

    /**
     * @custom:scenario Call "setTargetUsdnPrice" from admin
     * @custom:given The initial usdnProtocol state from admin wallet
     * @custom:when Admin wallet triggers admin contract function
     * @custom:then Revert because lower than 10 ** _priceFeedDecimals
     */
    function test_RevertWhen_setTargetUsdnPriceWithMin() external adminPrank {
        uint128 minThreshold = uint128(10 ** protocol.getPriceFeedDecimals());
        vm.expectRevert(UsdnProtocolInvalidTargetUsdnPrice.selector);
        protocol.setTargetUsdnPrice(minThreshold - 1);
    }

    /**
     * @custom:scenario Call `setUsdnRebaseThreshold` as admin
     * @custom:when The admin sets the threshold at `newThreshold`
     * @custom:then The threshold should be updated
     * @custom:and An event should be emitted with the corresponding new value
     */
    function test_setUsdnRebaseThreshold() external {
        SetUpParams memory params = DEFAULT_PARAMS;
        params.flags.enableUsdnRebase = true;
        super._setUp(params);

        uint128 newThreshold = protocol.getTargetUsdnPrice() + 1;

        vm.expectEmit();
        emit UsdnRebaseThresholdUpdated(newThreshold);
        vm.prank(ADMIN);
        protocol.setUsdnRebaseThreshold(newThreshold);
        assertEq(protocol.getUsdnRebaseThreshold(), newThreshold);
    }

    /**
     * @custom:scenario Call "setUsdnRebaseThreshold" from admin
     * @custom:given The initial usdnProtocol state from admin wallet
     * @custom:when Admin wallet triggers admin contract function
     * @custom:then Revert because lower than `_targetUsdnPrice`
     */
    function test_RevertWhen_setUsdnRebaseThresholdWithMin() external adminPrank {
        uint128 minThreshold = protocol.getTargetUsdnPrice();
        vm.expectRevert(UsdnProtocolInvalidUsdnRebaseThreshold.selector);
        protocol.setUsdnRebaseThreshold(minThreshold - 1);
    }

    function customError(string memory role) internal view returns (bytes memory customError_) {
        bytes memory roleBytes = bytes(role);
        customError_ = abi.encodeWithSelector(
            IAccessControl.AccessControlUnauthorizedAccount.selector, address(this), keccak256(roleBytes)
        );
    }
}<|MERGE_RESOLUTION|>--- conflicted
+++ resolved
@@ -39,11 +39,7 @@
         protocol.setMaxLeverage(0);
 
         vm.expectRevert(customError("CRITICAL_FUNCTIONS_ROLE"));
-<<<<<<< HEAD
-        protocol.setValidationDeadline(0);
-=======
         protocol.setValidatorDeadlines(0, 0);
->>>>>>> ef17cb87
 
         vm.expectRevert(customError("SET_PROTOCOL_PARAMS_ROLE"));
         protocol.setLiquidationPenalty(0);
@@ -82,11 +78,7 @@
         protocol.setSecurityDepositValue(0);
 
         vm.expectRevert(customError("SET_PROTOCOL_PARAMS_ROLE"));
-<<<<<<< HEAD
-        protocol.setExpoImbalanceLimits(0, 0, 0, 0, 0);
-=======
         protocol.setExpoImbalanceLimits(0, 0, 0, 0, 0, 0);
->>>>>>> ef17cb87
 
         vm.expectRevert(customError("SET_PROTOCOL_PARAMS_ROLE"));
         protocol.setMinLongPosition(100 ether);
@@ -228,17 +220,9 @@
      * @custom:when Admin wallet triggers admin contract function
      * @custom:then Revert because lower than min disallowed
      */
-<<<<<<< HEAD
-    function test_RevertWhen_setValidationDeadlineWithMin() public adminPrank {
-        // validationDeadline lower than min disallowed
-        vm.expectRevert(UsdnProtocolInvalidValidationDeadline.selector);
-        // set validationDeadline
-        protocol.setValidationDeadline(59);
-=======
     function test_RevertWhen_setValidatorDeadlinesWithMin() public adminPrank {
         vm.expectRevert(UsdnProtocolInvalidValidatorDeadline.selector);
         protocol.setValidatorDeadlines(59, 59);
->>>>>>> ef17cb87
     }
 
     /**
@@ -247,20 +231,12 @@
      * @custom:when Admin wallet triggers admin contract function
      * @custom:then Revert because greater than max
      */
-<<<<<<< HEAD
-    function test_RevertWhen_setValidationDeadlineWithMax() public adminPrank {
-        // validationDeadline greater than max disallowed
-        vm.expectRevert(UsdnProtocolInvalidValidationDeadline.selector);
-        // set validationDeadline
-        protocol.setValidationDeadline(365 days + 1);
-=======
     function test_RevertWhen_setValidatorDeadlineWithMax() public adminPrank {
         vm.expectRevert(UsdnProtocolInvalidValidatorDeadline.selector);
         protocol.setValidatorDeadlines(60, 1 days + 1);
 
         vm.expectRevert(UsdnProtocolInvalidValidatorDeadline.selector);
         protocol.setValidatorDeadlines(20 minutes + 1, 0);
->>>>>>> ef17cb87
     }
 
     /**
@@ -269,15 +245,9 @@
      * @custom:when Admin wallet triggers admin contract function
      * @custom:then The value should be updated
      */
-<<<<<<< HEAD
-    function test_setValidationDeadline() public adminPrank {
-        // cache the new validationDeadline value to assign
-        uint256 expectedNewValue = 61;
-=======
     function test_setValidatorDeadlines() public adminPrank {
         uint128 expectedLowLatencyNewValue = 61;
         uint128 expectedOnChainNewValue = 0;
->>>>>>> ef17cb87
         // expected event
         vm.expectEmit();
         emit ValidatorDeadlinesUpdated(expectedLowLatencyNewValue, expectedOnChainNewValue);
@@ -726,11 +696,7 @@
      * @custom:then The transaction should revert
      */
     function test_RevertWhen_setExpoImbalanceLimitsLow() public adminPrank {
-<<<<<<< HEAD
-        protocol.setExpoImbalanceLimits(2, 2, 0, 0, 0);
-=======
         protocol.setExpoImbalanceLimits(2, 2, 0, 0, 0, 0);
->>>>>>> ef17cb87
 
         // open and deposit limits basis point
         int256 openLimitBps = protocol.getOpenExpoImbalanceLimitBps();
