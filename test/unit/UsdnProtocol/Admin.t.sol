// SPDX-License-Identifier: UNLICENSED
pragma solidity 0.8.20;

import { Ownable } from "@openzeppelin/contracts/access/Ownable.sol";
import { SafeCast } from "@openzeppelin/contracts/utils/math/SafeCast.sol";

import { IOracleMiddleware } from "src/interfaces/OracleMiddleware/IOracleMiddleware.sol";
import { ILiquidationRewardsManager } from "src/interfaces/OracleMiddleware/ILiquidationRewardsManager.sol";

import { UsdnProtocolBaseFixture } from "test/unit/UsdnProtocol/utils/Fixtures.sol";

/**
 * @custom:feature The admin functions of the protocol
 * @custom:background Given a protocol instance that was initialized with default params
 */
contract TestUsdnProtocolAdmin is UsdnProtocolBaseFixture {
    function setUp() public {
        params = DEFAULT_PARAMS;
        params.enableLimits = true;
        super._setUp(params);
    }

    /**
     * @custom:scenario Call all admin functions from non contract admin.
     * @custom:given The initial usdnProtocol state.
     * @custom:when Non admin wallet trigger admin contract function.
     * @custom:then Each functions should revert with the same custom Ownable error.
     */
    function test_RevertWhen_nonAdminWalletCallAdminFunctions() external {
        // Ownable contract custom error
        bytes memory customError = abi.encodeWithSelector(Ownable.OwnableUnauthorizedAccount.selector, address(this));

        vm.expectRevert(customError);
        protocolParams.setOracleMiddleware(IOracleMiddleware(address(1)));

        vm.expectRevert(customError);
        protocolParams.setMinLeverage(0);

        vm.expectRevert(customError);
        protocolParams.setMaxLeverage(0);

        vm.expectRevert(customError);
        protocolParams.setValidationDeadline(0);

        vm.expectRevert(customError);
        protocolParams.setLiquidationPenalty(0);

        vm.expectRevert(customError);
        protocolParams.setSafetyMarginBps(0);

        vm.expectRevert(customError);
        protocolParams.setLiquidationIteration(0);

        vm.expectRevert(customError);
        protocolParams.setEMAPeriod(0);

        vm.expectRevert(customError);
        protocolParams.setFundingSF(0);

        vm.expectRevert(customError);
        protocolParams.setProtocolFeeBps(0);

        vm.expectRevert(customError);
        protocolParams.setFeeCollector(address(this));

        vm.expectRevert(customError);
        protocolParams.setFeeThreshold(0);

        vm.expectRevert(customError);
        protocolParams.setLiquidationRewardsManager(ILiquidationRewardsManager(address(this)));

        vm.expectRevert(customError);
<<<<<<< HEAD
        protocolParams.setExpoImbalanceLimits(0, 0, 0, 0);
=======
        protocol.setSecurityDepositValue(0);

        vm.expectRevert(customError);
        protocol.setExpoImbalanceLimits(0, 0, 0, 0);
>>>>>>> 27a9ccde
    }

    /**
     * @custom:scenario Call "setOracleMiddleware" from admin.
     * @custom:given The initial usdnProtocol state from admin wallet.
     * @custom:when Admin wallet trigger admin contract function.
     * @custom:then Revert because zero.
     */
    function test_RevertWhen_setOracleMiddlewareWithZero() external adminPrank {
        // zero address disallowed
        vm.expectRevert(UsdnProtocolInvalidMiddlewareAddress.selector);
        // set middleware
        protocolParams.setOracleMiddleware(IOracleMiddleware(address(0)));
    }

    /**
     * @custom:scenario Call "setOracleMiddleware" from admin.
     * @custom:given The initial usdnProtocol state from admin wallet.
     * @custom:when Admin wallet trigger admin contract function.
     * @custom:then Value should be updated.
     */
    function test_setOracleMiddleware() external adminPrank {
        // expected event
        vm.expectEmit();
        emit OracleMiddlewareUpdated(address(this));
        // set middleware
        protocolParams.setOracleMiddleware(IOracleMiddleware(address(this)));
        // assert new middleware equal randAddress
        assertEq(address(protocolParams.getOracleMiddleware()), address(this));
    }

    /**
     * @custom:scenario Call "setMinLeverage" from admin.
     * @custom:given The initial usdnProtocol state from admin wallet.
     * @custom:when Admin wallet trigger admin contract function.
     * @custom:then Revert because zero.
     */
    function test_RevertWhen_setMinLeverageWithZero() external adminPrank {
        // minLeverage zero disallowed
        vm.expectRevert(UsdnProtocolInvalidMinLeverage.selector);
        // set minLeverage
        protocolParams.setMinLeverage(0);
    }

    /**
     * @custom:scenario Call "setMinLeverage" from admin.
     * @custom:given The initial usdnProtocol state from admin wallet.
     * @custom:when Admin wallet trigger admin contract function.
     * @custom:then Revert because greater than max.
     */
    function test_RevertWhen_setMinLeverageWithMax() external adminPrank {
        uint256 maxLeverage = protocolParams.getMaxLeverage();
        // minLeverage higher than max disallowed
        vm.expectRevert(UsdnProtocolInvalidMinLeverage.selector);
        // set minLeverage
        protocolParams.setMinLeverage(maxLeverage);
    }

    /**
     * @custom:scenario Call "setMinLeverage" from admin.
     * @custom:given The initial usdnProtocol state from admin wallet.
     * @custom:when Admin wallet trigger admin contract function.
     * @custom:then Value should be updated.
     */
    function test_setMinLeverage() external adminPrank {
        // allowed value
        uint256 expectedNewValue = 10 ** protocol.LEVERAGE_DECIMALS() + 1;
        // expected event
        vm.expectEmit();
        emit MinLeverageUpdated(expectedNewValue);
        // assign new minLeverage value
        protocolParams.setMinLeverage(expectedNewValue);
        // check new value is equal than expected
        assertEq(protocolParams.getMinLeverage(), expectedNewValue);
    }

    /**
     * @custom:scenario Call "setMaxLeverage" from admin.
     * @custom:given The initial usdnProtocol state from admin wallet.
     * @custom:when Admin wallet trigger admin contract function.
     * @custom:then Revert because lower than min.
     */
    function test_RevertWhen_setMaxLeverageWithMin() external adminPrank {
        uint256 minLeverage = protocolParams.getMinLeverage();
        // maxLeverage lower than min disallowed
        vm.expectRevert(UsdnProtocolInvalidMaxLeverage.selector);
        // set maxLeverage
        protocolParams.setMaxLeverage(minLeverage);
    }

    /**
     * @custom:scenario Call "setMaxLeverage" from admin.
     * @custom:given The initial usdnProtocol state from admin wallet.
     * @custom:when Admin wallet trigger admin contract function.
     * @custom:then Revert because greater than max.
     */
    function test_RevertWhen_setMaxLeverageWithMax() external adminPrank {
        // cache limit
        uint256 aboveLimit = 100 * 10 ** protocol.LEVERAGE_DECIMALS() + 1;
        // maxLeverage greater than max disallowed
        vm.expectRevert(UsdnProtocolInvalidMaxLeverage.selector);
        // set maxLeverage
        protocolParams.setMaxLeverage(aboveLimit);
    }

    /**
     * @custom:scenario Call "setMaxLeverage" from admin.
     * @custom:given The initial usdnProtocol state from admin wallet.
     * @custom:when Admin wallet trigger admin contract function.
     * @custom:then Value should be updated.
     */
    function test_setMaxLeverage() external adminPrank {
        // cache the new maxLeverage value to assign
        uint256 expectedNewValue = protocolParams.getMinLeverage() + 1;
        // expected event
        vm.expectEmit();
        emit MaxLeverageUpdated(expectedNewValue);
        // assign new maxLeverage value
        protocolParams.setMaxLeverage(expectedNewValue);
        // check new value is equal than expected
        assertEq(protocolParams.getMaxLeverage(), expectedNewValue);
    }

    /**
     * @custom:scenario Call "setValidationDeadline" from admin.
     * @custom:given The initial usdnProtocol state from admin wallet.
     * @custom:when Admin wallet trigger admin contract function.
     * @custom:then Revert because lower than min disallowed.
     */
    function test_RevertWhen_setValidationDeadlineWithMin() external adminPrank {
        // validationDeadline lower than min disallowed
        vm.expectRevert(UsdnProtocolInvalidValidationDeadline.selector);
        // set validationDeadline
        protocolParams.setValidationDeadline(59);
    }

    /**
     * @custom:scenario Call "setValidationDeadline" from admin.
     * @custom:given The initial usdnProtocol state from admin wallet.
     * @custom:when Admin wallet trigger admin contract function.
     * @custom:then Revert because greater than max.
     */
    function test_RevertWhen_setValidationDeadlineWithMax() external adminPrank {
        // validationDeadline greater than max disallowed
        vm.expectRevert(UsdnProtocolInvalidValidationDeadline.selector);
        // set validationDeadline
        protocolParams.setValidationDeadline(365 days + 1);
    }

    /**
     * @custom:scenario Call "setValidationDeadline" from admin.
     * @custom:given The initial usdnProtocol state from admin wallet.
     * @custom:when Admin wallet trigger admin contract function.
     * @custom:then Value should be updated.
     */
    function test_setValidationDeadline() external adminPrank {
        // cache the new validationDeadline value to assign
        uint256 expectedNewValue = 61;
        // expected event
        vm.expectEmit();
        emit ValidationDeadlineUpdated(expectedNewValue);
        // assign new validationDeadline value
        protocolParams.setValidationDeadline(expectedNewValue);
        // check new value is equal than expected
        assertEq(protocolParams.getValidationDeadline(), expectedNewValue);
    }

    /**
     * @custom:scenario Call "setLiquidationPenalty" from admin.
     * @custom:given The initial usdnProtocol state from admin wallet.
     * @custom:when Admin wallet trigger admin contract function.
     * @custom:then Revert because greater than max.
     */
    function test_RevertWhen_setLiquidationPenaltyMax() external adminPrank {
        // liquidationPenalty greater than max disallowed
        vm.expectRevert(UsdnProtocolInvalidLiquidationPenalty.selector);
        // set liquidationPenalty
        protocolParams.setLiquidationPenalty(16);
    }

    /**
     * @custom:scenario Call "setLiquidationPenalty" from admin.
     * @custom:given The initial usdnProtocol state from admin wallet.
     * @custom:when Admin wallet trigger admin contract function.
     * @custom:then Value should be updated.
     */
    function test_setLiquidationPenalty() external adminPrank {
        // cache the new liquidationPenalty value to assign
        uint24 expectedNewValue = 0;
        // expected event
        vm.expectEmit();
        emit LiquidationPenaltyUpdated(expectedNewValue);
        // assign new liquidationPenalty value
        protocolParams.setLiquidationPenalty(expectedNewValue);
        // check new value is equal than expected
        assertEq(protocolParams.getLiquidationPenalty(), expectedNewValue);
    }

    /**
     * @custom:scenario Call "setSafetyMarginBps" from admin.
     * @custom:given The initial usdnProtocol state from admin wallet.
     * @custom:when Admin wallet trigger admin contract function.
     * @custom:then Revert because greater than max.
     */
    function test_RevertWhen_setSafetyMarginBpsWithMax() external adminPrank {
        // safetyMargin greater than max disallowed
        vm.expectRevert(UsdnProtocolInvalidSafetyMarginBps.selector);
        // set safetyMargin
        protocolParams.setSafetyMarginBps(2001);
    }

    /**
     * @custom:scenario Call "setSafetyMarginBps" from admin.
     * @custom:given The initial usdnProtocol state from admin wallet.
     * @custom:when Admin wallet trigger admin contract function.
     * @custom:then Value should be updated.
     */
    function test_setSafetyMarginBps() external adminPrank {
        // cache the new safetyMargin value to assign
        uint256 expectedNewValue = 0;
        // expected event
        vm.expectEmit();
        emit SafetyMarginBpsUpdated(expectedNewValue);
        // assign new safetyMargin value
        protocolParams.setSafetyMarginBps(expectedNewValue);
        // check new value is equal than expected
        assertEq(protocolParams.getSafetyMarginBps(), expectedNewValue);
    }

    /**
     * @custom:scenario Call "setLiquidationIteration" from admin.
     * @custom:given The initial usdnProtocol state from admin wallet.
     * @custom:when Admin wallet trigger admin contract function.
     * @custom:then Revert because greater than max.
     */
    function test_RevertWhen_setLiquidationIterationWithMax() external adminPrank {
        uint16 aboveMax = protocol.MAX_LIQUIDATION_ITERATION() + 1;
        // liquidationIteration greater than max disallowed
        vm.expectRevert(UsdnProtocolInvalidLiquidationIteration.selector);
        // set liquidationIteration
        protocolParams.setLiquidationIteration(aboveMax);
    }

    /**
     * @custom:scenario Call "setLiquidationIteration" from admin.
     * @custom:given The initial usdnProtocol state from admin wallet.
     * @custom:when Admin wallet trigger admin contract function.
     * @custom:then Value should be updated.
     */
    function test_setLiquidationIteration() external adminPrank {
        // cache the new liquidationIteration value to assign
        uint16 expectedNewValue = 0;
        // expected event
        vm.expectEmit();
        emit LiquidationIterationUpdated(expectedNewValue);
        // assign new liquidationIteration value
        protocolParams.setLiquidationIteration(expectedNewValue);
        // check new value is equal than expected
        assertEq(protocolParams.getLiquidationIteration(), expectedNewValue);
    }

    /**
     * @custom:scenario Call "setEMAPeriod" from admin.
     * @custom:given The initial usdnProtocol state from admin wallet.
     * @custom:when Admin wallet trigger admin contract function.
     * @custom:then Revert because greater than max.
     */
    function test_RevertWhen_setEMAPeriodWithMax() external adminPrank {
        // EMAPeriod greater than max disallowed
        vm.expectRevert(UsdnProtocolInvalidEMAPeriod.selector);
        // set EMAPeriod
        protocolParams.setEMAPeriod(90 days + 1);
    }

    /**
     * @custom:scenario Call "setEMAPeriod" from admin.
     * @custom:given The initial usdnProtocol state from admin wallet.
     * @custom:when Admin wallet trigger admin contract function.
     * @custom:then Value should be updated.
     */
    function test_setEMAPeriod() external adminPrank {
        // cache the new EMAPeriod value to assign
        uint128 expectedNewValue = 1;
        // expected event
        vm.expectEmit();
        emit EMAPeriodUpdated(expectedNewValue);
        // assign new EMAPeriod value
        protocolParams.setEMAPeriod(expectedNewValue);
        // check new value is equal than expected
        assertEq(protocolParams.getEMAPeriod(), expectedNewValue);
    }

    /**
     * @custom:scenario Call "setFundingSF" from admin.
     * @custom:given The initial usdnProtocol state from admin wallet.
     * @custom:when Admin wallet trigger admin contract function.
     * @custom:then Revert because greater than max.
     */
    function test__RevertWhen_setFundingSFWithMax() external adminPrank {
        // cached limit
        uint256 aboveLimit = 10 ** protocol.FUNDING_SF_DECIMALS() + 1;
        // fundingSF greater than max disallowed
        vm.expectRevert(UsdnProtocolInvalidFundingSF.selector);
        // set fundingSF
        protocolParams.setFundingSF(aboveLimit);
    }

    /**
     * @custom:scenario Call "setFundingSF" from admin.
     * @custom:given The initial usdnProtocol state from admin wallet.
     * @custom:when Admin wallet trigger admin contract function.
     * @custom:then Value should be updated.
     */
    function test_setFundingSF() external adminPrank {
        // cache the new fundingSF value to assign
        uint256 expectedNewValue = 1;
        // expected event
        vm.expectEmit();
        emit FundingSFUpdated(expectedNewValue);
        // assign new fundingSF value
        protocolParams.setFundingSF(expectedNewValue);
        // check new value is equal than expected
        assertEq(protocolParams.getFundingSF(), expectedNewValue);
    }

    /**
     * @custom:scenario Call "setProtocolFeeBps" from admin.
     * @custom:given The initial usdnProtocol state from admin wallet.
     * @custom:when Admin wallet trigger admin contract function.
     * @custom:then Revert because greater than max.
     */
    function test_RevertWhen_setFeeBpsWithMax() external adminPrank {
        // above max value
        uint16 aboveMax = uint16(protocol.BPS_DIVISOR()) + 1;
        // feeBps greater than max disallowed
        vm.expectRevert(UsdnProtocolInvalidProtocolFeeBps.selector);
        // set feeBps
        protocolParams.setProtocolFeeBps(aboveMax);
    }

    /**
     * @custom:scenario Call "setProtocolFeeBps" from admin.
     * @custom:given The initial usdnProtocol state from admin wallet.
     * @custom:when Admin wallet trigger admin contract function.
     * @custom:then Value should be updated.
     */
    function test_setFeeBps() external adminPrank {
        // cache the new feeBps value to assign
        uint16 expectedNewValue;
        // expected event
        vm.expectEmit();
        emit FeeBpsUpdated(expectedNewValue);
        // assign new feeBps value
        protocolParams.setProtocolFeeBps(expectedNewValue);
        // check new value is equal than expected
        assertEq(protocolParams.getProtocolFeeBps(), expectedNewValue);
    }

    /**
     * @custom:scenario Call "setFeeCollector" from admin.
     * @custom:given The initial usdnProtocol state from admin wallet.
     * @custom:when Admin wallet trigger admin contract function.
     * @custom:then Revert because address zero.
     */
    function test_RevertWhen_setFeeCollectorWithZero() external adminPrank {
        // feeCollector address zero disallowed
        vm.expectRevert(UsdnProtocolInvalidFeeCollector.selector);
        // set feeBps
        protocolParams.setFeeCollector(address(0));
    }

    /**
     * @custom:scenario Call "setFeeCollector" from admin.
     * @custom:given The initial usdnProtocol state from admin wallet.
     * @custom:when Admin wallet trigger admin contract function.
     * @custom:then Value should be updated.
     */
    function test_setFeeCollector() external adminPrank {
        // cache the new feeCollector address to assign
        address expectedNewValue = address(this);
        // expected event
        vm.expectEmit();
        emit FeeCollectorUpdated(expectedNewValue);
        // assign new feeCollector address
        protocolParams.setFeeCollector(expectedNewValue);
        // check new address is equal than expected
        assertEq(protocolParams.getFeeCollector(), expectedNewValue);
    }

    /**
     * @custom:scenario Call "setFeeThreshold" from admin.
     * @custom:given The initial usdnProtocol state from admin wallet.
     * @custom:when Admin wallet trigger admin contract function.
     * @custom:then Value should be updated.
     */
    function test_setFeeThreshold() external adminPrank {
        // cache the new feeThreshold value to assign
        uint256 expectedNewValue = type(uint256).max;
        // expected event
        vm.expectEmit();
        emit FeeThresholdUpdated(expectedNewValue);
        // assign new feeThreshold value
        protocolParams.setFeeThreshold(expectedNewValue);
        // check new value is equal than expected
        assertEq(protocolParams.getFeeThreshold(), expectedNewValue);
    }

    /**
     * @custom:scenario Call "setLiquidationRewardsManager" from admin.
     * @custom:given The initial usdnProtocol state from admin wallet.
     * @custom:when Admin wallet trigger admin contract function.
     * @custom:then Revert because zero.
     */
    function test_RevertWhen_setLiquidationRewardsManagerWithZero() external adminPrank {
        // zero address disallowed
        vm.expectRevert(UsdnProtocolInvalidLiquidationRewardsManagerAddress.selector);
        // set liquidation reward manager
        protocolParams.setLiquidationRewardsManager(ILiquidationRewardsManager(address(0)));
    }

    /**
     * @custom:scenario Call "setLiquidationRewardsManager" from admin.
     * @custom:given The initial usdnProtocol state from admin wallet.
     * @custom:when Admin wallet trigger admin contract function.
     * @custom:then Value should be updated.
     */
    function test_setLiquidationRewardsManager() external adminPrank {
        // expected new value
        ILiquidationRewardsManager expectedNewValue = ILiquidationRewardsManager(address(this));
        // expected event
        vm.expectEmit();
        emit LiquidationRewardsManagerUpdated(address(expectedNewValue));
        // set liquidation reward manager
        protocolParams.setLiquidationRewardsManager(expectedNewValue);
        // assert new liquidation reward manager equal expectedNewValue
        assertEq(address(protocolParams.getLiquidationRewardsManager()), address(expectedNewValue));
    }

    /**
     * @custom:scenario Call "setSecurityDepositValue" from admin.
     * @custom:given The initial usdnProtocol state.
     * @custom:when Admin wallet trigger the function.
     * @custom:then The value should be updated.
     */
    function test_setSecurityDepositValue() external adminPrank {
        uint256 newValue = 1 ether;
        // expected event
        vm.expectEmit();
        emit SecurityDepositValueUpdated(newValue);
        // set security deposit
        protocol.setSecurityDepositValue(newValue);
        // assert that the new value is equal to the expected value
        assertEq(protocol.getSecurityDepositValue(), newValue);
    }

    /**
     * @custom:scenario Call "setSecurityDepositValue" from admin.
     * @custom:given The initial usdnProtocol state.
     * @custom:when Admin wallet call function with a value inferior to SECURITY_DEPOSIT_FACTOR.
     * @custom:then The transaction should revert.
     */
    function test_RevertWhen_setSecurityDepositValue_Inf() external adminPrank {
        uint256 securityDepositFactor = protocol.SECURITY_DEPOSIT_FACTOR();
        vm.expectRevert(UsdnProtocolInvalidSecurityDepositValue.selector);
        // set security deposit with SECURITY_DEPOSIT_FACTOR - 1
        protocol.setSecurityDepositValue(securityDepositFactor - 1);
    }

    /**
     * @custom:scenario Call "setSecurityDepositValue" from admin.
     * @custom:given The initial usdnProtocol state.
     * @custom:when Admin wallet call function with a value superior to SECURITY_DEPOSIT_FACTOR.
     * @custom:then The transaction should revert.
     */
    function test_RevertWhen_setSecurityDepositValue_Sup() external adminPrank {
        vm.expectRevert(UsdnProtocolInvalidSecurityDepositValue.selector);
        // set security deposit with SECURITY_DEPOSIT_FACTOR - 1
        protocol.setSecurityDepositValue(10 ether + 1);
    }

    /**
     * @custom:scenario Call "setSecurityDepositValue" from admin.
     * @custom:given The initial usdnProtocol state.
     * @custom:when Admin wallet call function with a value not multiple to SECURITY_DEPOSIT_FACTOR.
     * @custom:then The transaction should revert.
     */
    function test_RevertWhen_setSecurityDepositValue_notMultiple() external adminPrank {
        vm.expectRevert(UsdnProtocolInvalidSecurityDepositValue.selector);
        // set security deposit with 1 ether and 1 wei
        protocol.setSecurityDepositValue(1 ether + 1);
    }

    /**
     * @custom:scenario Call "setSecurityDepositValue" from admin.
     * @custom:given The initial usdnProtocol state.
     * @custom:when Admin wallet call function with zero.
     * @custom:then The security deposit value should be updated to zero.
     */
    function test_setSecurityDepositValue_zero() external adminPrank {
        // set security deposit to 0
        protocol.setSecurityDepositValue(0);
        assertEq(protocol.getSecurityDepositValue(), 0);
    }

    /**
     * @custom:scenario Call "setExpoImbalanceLimits" from admin.
     * @custom:given The initial usdnProtocol state from admin wallet.
     * @custom:when Admin wallet trigger admin contract function with above signed int max value.
     * @custom:then transaction should revert.
     */
    function test_RevertWhen_setExpoImbalanceLimitsMax() external adminPrank {
        uint256 aboveSignedMax = uint256(type(int256).max) + 1;
        bytes memory safecastError =
            abi.encodeWithSelector(SafeCast.SafeCastOverflowedUintToInt.selector, aboveSignedMax);
        // expected revert
        vm.expectRevert(safecastError);
        // set open expo  imbalance limit above max int
        protocolParams.setExpoImbalanceLimits(aboveSignedMax, 0, 0, 0);

        // expected revert
        vm.expectRevert(safecastError);
        // set deposit expo imbalance limit above max int
        protocolParams.setExpoImbalanceLimits(0, aboveSignedMax, 0, 0);

        // expected revert
        vm.expectRevert(safecastError);
        // set withdrawal expo imbalance limit above max int
        protocolParams.setExpoImbalanceLimits(0, 0, aboveSignedMax, 0);

        // expected revert
        vm.expectRevert(safecastError);
        // set close expo imbalance limit above max int
        protocolParams.setExpoImbalanceLimits(0, 0, 0, aboveSignedMax);
    }

    /**
     * @custom:scenario Call "setExpoImbalanceLimits" from admin.
     * @custom:given The initial usdnProtocol state from admin wallet.
     * @custom:when Admin wallet trigger admin contract function.
     * @custom:then Value should be updated.
     */
    function test_setExpoImbalanceLimits() external adminPrank {
        // limit basis point to assign
        uint256 expectedNewLimitBps = 0;
        // signed limit basis point
        int256 expectedSignedLimitBps = int256(expectedNewLimitBps);

        // expected event
        vm.expectEmit();
        emit ImbalanceLimitsUpdated(expectedNewLimitBps, expectedNewLimitBps, expectedNewLimitBps, expectedNewLimitBps);

        // set expo imbalance limits basis point
        protocolParams.setExpoImbalanceLimits(
            expectedNewLimitBps, expectedNewLimitBps, expectedNewLimitBps, expectedNewLimitBps
        );

        // get signed limits basis point
        (int256 openLimitBps, int256 depositLimitBps, int256 withdrawalLimitBps, int256 closeLimitBps) =
            protocolParams.getExpoImbalanceLimits();

        // assert values are updated
        assertEq(openLimitBps, expectedSignedLimitBps);
        assertEq(depositLimitBps, expectedSignedLimitBps);
        assertEq(withdrawalLimitBps, expectedSignedLimitBps);
        assertEq(closeLimitBps, expectedSignedLimitBps);
    }

    /**
     * @custom:scenario Call "setExpoImbalanceLimits" from admin.
     * @custom:given The initial usdnProtocol state from admin wallet.
     * @custom:when Admin wallet trigger admin contract function with below min values.
     * @custom:then transaction should revert.
     */
    function test_RevertWhen_setExpoImbalanceLimitsLow() external adminPrank {
        // open and deposit limits basis point
        (int256 openLimitBps, int256 depositLimitBps,,) = protocolParams.getExpoImbalanceLimits();

        uint256 withdrawalLimitBpsBelowOpen = uint256(openLimitBps - 1);
        // expected revert
        vm.expectRevert(UsdnProtocolInvalidExpoImbalanceLimit.selector);
        // set expo imbalance limits basis point
        protocolParams.setExpoImbalanceLimits(
            uint256(openLimitBps), uint256(depositLimitBps), withdrawalLimitBpsBelowOpen, 0
        );

        uint256 closeLimitBpsBelowDeposit = uint256(depositLimitBps - 1);
        // expected revert
        vm.expectRevert(UsdnProtocolInvalidExpoImbalanceLimit.selector);
        // set expo imbalance limits basis point
        protocolParams.setExpoImbalanceLimits(
            uint256(openLimitBps), uint256(depositLimitBps), 0, closeLimitBpsBelowDeposit
        );
    }
}<|MERGE_RESOLUTION|>--- conflicted
+++ resolved
@@ -70,14 +70,10 @@
         protocolParams.setLiquidationRewardsManager(ILiquidationRewardsManager(address(this)));
 
         vm.expectRevert(customError);
-<<<<<<< HEAD
         protocolParams.setExpoImbalanceLimits(0, 0, 0, 0);
-=======
-        protocol.setSecurityDepositValue(0);
-
-        vm.expectRevert(customError);
-        protocol.setExpoImbalanceLimits(0, 0, 0, 0);
->>>>>>> 27a9ccde
+
+        vm.expectRevert(customError);
+        protocolParams.setSecurityDepositValue(0);
     }
 
     /**
@@ -528,9 +524,9 @@
         vm.expectEmit();
         emit SecurityDepositValueUpdated(newValue);
         // set security deposit
-        protocol.setSecurityDepositValue(newValue);
+        protocolParams.setSecurityDepositValue(newValue);
         // assert that the new value is equal to the expected value
-        assertEq(protocol.getSecurityDepositValue(), newValue);
+        assertEq(protocolParams.getSecurityDepositValue(), newValue);
     }
 
     /**
@@ -543,7 +539,7 @@
         uint256 securityDepositFactor = protocol.SECURITY_DEPOSIT_FACTOR();
         vm.expectRevert(UsdnProtocolInvalidSecurityDepositValue.selector);
         // set security deposit with SECURITY_DEPOSIT_FACTOR - 1
-        protocol.setSecurityDepositValue(securityDepositFactor - 1);
+        protocolParams.setSecurityDepositValue(securityDepositFactor - 1);
     }
 
     /**
@@ -555,7 +551,7 @@
     function test_RevertWhen_setSecurityDepositValue_Sup() external adminPrank {
         vm.expectRevert(UsdnProtocolInvalidSecurityDepositValue.selector);
         // set security deposit with SECURITY_DEPOSIT_FACTOR - 1
-        protocol.setSecurityDepositValue(10 ether + 1);
+        protocolParams.setSecurityDepositValue(10 ether + 1);
     }
 
     /**
@@ -567,7 +563,7 @@
     function test_RevertWhen_setSecurityDepositValue_notMultiple() external adminPrank {
         vm.expectRevert(UsdnProtocolInvalidSecurityDepositValue.selector);
         // set security deposit with 1 ether and 1 wei
-        protocol.setSecurityDepositValue(1 ether + 1);
+        protocolParams.setSecurityDepositValue(1 ether + 1);
     }
 
     /**
@@ -578,8 +574,8 @@
      */
     function test_setSecurityDepositValue_zero() external adminPrank {
         // set security deposit to 0
-        protocol.setSecurityDepositValue(0);
-        assertEq(protocol.getSecurityDepositValue(), 0);
+        protocolParams.setSecurityDepositValue(0);
+        assertEq(protocolParams.getSecurityDepositValue(), 0);
     }
 
     /**
