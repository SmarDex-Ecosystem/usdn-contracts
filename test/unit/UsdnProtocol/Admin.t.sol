--- conflicted
+++ resolved
@@ -69,14 +69,10 @@
         protocolParams.setFeeThreshold(0);
 
         vm.expectRevert(customError);
-<<<<<<< HEAD
         protocolParams.setLiquidationRewardsManager(ILiquidationRewardsManager(address(this)));
-=======
-        protocol.setLiquidationRewardsManager(ILiquidationRewardsManager(address(this)));
-
-        vm.expectRevert(customError);
-        protocol.setExpoImbalanceLimits(0, 0, 0, 0);
->>>>>>> 1fa04a49
+
+        vm.expectRevert(customError);
+        protocolParams.setExpoImbalanceLimits(0, 0, 0, 0);
     }
 
     /**
@@ -528,22 +524,22 @@
         // expected revert
         vm.expectRevert(safecastError);
         // set open expo  imbalance limit above max int
-        protocol.setExpoImbalanceLimits(aboveSignedMax, 0, 0, 0);
+        protocolParams.setExpoImbalanceLimits(aboveSignedMax, 0, 0, 0);
 
         // expected revert
         vm.expectRevert(safecastError);
         // set deposit expo imbalance limit above max int
-        protocol.setExpoImbalanceLimits(0, aboveSignedMax, 0, 0);
+        protocolParams.setExpoImbalanceLimits(0, aboveSignedMax, 0, 0);
 
         // expected revert
         vm.expectRevert(safecastError);
         // set withdrawal expo imbalance limit above max int
-        protocol.setExpoImbalanceLimits(0, 0, aboveSignedMax, 0);
+        protocolParams.setExpoImbalanceLimits(0, 0, aboveSignedMax, 0);
 
         // expected revert
         vm.expectRevert(safecastError);
         // set close expo imbalance limit above max int
-        protocol.setExpoImbalanceLimits(0, 0, 0, aboveSignedMax);
+        protocolParams.setExpoImbalanceLimits(0, 0, 0, aboveSignedMax);
     }
 
     /**
@@ -565,13 +561,13 @@
         );
 
         // set expo imbalance limits basis point
-        protocol.setExpoImbalanceLimits(
+        protocolParams.setExpoImbalanceLimits(
             expectedNewLimitBps, expectedNewLimitBps, expectedNewLimitBps, expectedNewLimitBps
         );
 
         // get signed limits basis point
         (int256 openLimitBps, int256 depositLimitBps, int256 withdrawalLimitBps, int256 closeLimitBps) =
-            protocol.getExpoImbalanceLimits();
+            protocolParams.getExpoImbalanceLimits();
 
         // assert values are updated
         assertEq(openLimitBps, expectedSignedLimitBps);
@@ -588,18 +584,22 @@
      */
     function test_RevertWhen_setExpoImbalanceLimitsLow() external adminPrank {
         // open and deposit limits basis point
-        (int256 openLimitBps, int256 depositLimitBps,,) = protocol.getExpoImbalanceLimits();
+        (int256 openLimitBps, int256 depositLimitBps,,) = protocolParams.getExpoImbalanceLimits();
 
         uint256 withdrawalLimitBpsBelowOpen = uint256(openLimitBps - 1);
         // expected revert
         vm.expectRevert(IUsdnProtocolErrors.UsdnProtocolInvalidExpoImbalanceLimit.selector);
         // set expo imbalance limits basis point
-        protocol.setExpoImbalanceLimits(uint256(openLimitBps), uint256(depositLimitBps), withdrawalLimitBpsBelowOpen, 0);
+        protocolParams.setExpoImbalanceLimits(
+            uint256(openLimitBps), uint256(depositLimitBps), withdrawalLimitBpsBelowOpen, 0
+        );
 
         uint256 closeLimitBpsBelowDeposit = uint256(depositLimitBps - 1);
         // expected revert
         vm.expectRevert(IUsdnProtocolErrors.UsdnProtocolInvalidExpoImbalanceLimit.selector);
         // set expo imbalance limits basis point
-        protocol.setExpoImbalanceLimits(uint256(openLimitBps), uint256(depositLimitBps), 0, closeLimitBpsBelowDeposit);
+        protocolParams.setExpoImbalanceLimits(
+            uint256(openLimitBps), uint256(depositLimitBps), 0, closeLimitBpsBelowDeposit
+        );
     }
 }