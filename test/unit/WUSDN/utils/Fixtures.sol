// SPDX-License-Identifier: UNLICENSED
pragma solidity ^0.8.25;

<<<<<<< HEAD
import { WusdnHandler } from "test/unit/WUSDN/utils/Handler.sol";
import { BaseFixture } from "test/utils/Fixtures.sol";

import { Wusdn } from "src/Usdn/Wusdn.sol";
import { Usdn } from "src/Usdn/Usdn.sol";
=======
import { UsdnTokenFixture } from "../../USDN/utils/Fixtures.sol";
import { WusdnHandler } from "./Handler.sol";

import { Wusdn } from "../../../../src/Usdn/Wusdn.sol";
>>>>>>> a0304663

/**
 * @title WusdnTokenFixture
 * @dev Utils for testing WUSDN token
 */
contract WusdnTokenFixture is BaseFixture {
    WusdnHandler public wusdn;
    uint256 public usdnDecimals;
    Usdn public usdn;

    function setUp() public virtual {
        usdn = new Usdn(address(0), address(0));

        wusdn = new WusdnHandler(usdn);
        usdnDecimals = usdn.decimals();

        usdn.grantRole(usdn.MINTER_ROLE(), address(this));
        usdn.grantRole(usdn.MINTER_ROLE(), address(wusdn));
        usdn.grantRole(usdn.REBASER_ROLE(), address(this));
        usdn.mint(address(this), 100 ether);
    }

    // force ignore from coverage report
    // until https://github.com/foundry-rs/foundry/issues/2988 is fixed
    function test() public virtual override { }
}<|MERGE_RESOLUTION|>--- conflicted
+++ resolved
@@ -1,18 +1,11 @@
 // SPDX-License-Identifier: UNLICENSED
 pragma solidity ^0.8.25;
 
-<<<<<<< HEAD
-import { WusdnHandler } from "test/unit/WUSDN/utils/Handler.sol";
-import { BaseFixture } from "test/utils/Fixtures.sol";
-
-import { Wusdn } from "src/Usdn/Wusdn.sol";
-import { Usdn } from "src/Usdn/Usdn.sol";
-=======
-import { UsdnTokenFixture } from "../../USDN/utils/Fixtures.sol";
 import { WusdnHandler } from "./Handler.sol";
+import { BaseFixture } from "../../../utils/Fixtures.sol";
 
 import { Wusdn } from "../../../../src/Usdn/Wusdn.sol";
->>>>>>> a0304663
+import { Usdn } from "../../../../src/Usdn/Usdn.sol";
 
 /**
  * @title WusdnTokenFixture
