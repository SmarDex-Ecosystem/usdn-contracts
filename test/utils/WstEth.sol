// SPDX-License-Identifier: MIT
pragma solidity 0.8.20;

import "@openzeppelin/contracts/token/ERC20/ERC20.sol";
import "@openzeppelin/contracts/token/ERC20/extensions/ERC20Permit.sol";

contract WstETH is ERC20, ERC20Permit {
    constructor() ERC20("Wrapped liquid staked Ether 2.0", "wstETH") ERC20Permit("Wrapped liquid staked Ether 2.0") {
        _mint(msg.sender, 4_000_000 * 10 ** decimals());
    }

<<<<<<< HEAD
    function mint(address to, uint256 amount) external {
        _mint(to, amount);
=======
    /// @dev Returns the amount of stETH per wstETH (mock value)
    function stEthPerToken() public pure returns (uint256) {
        return 1.15 ether;
    }

    /// @dev Receive ETH and mint wstETH
    receive() external payable {
        _mint(address(this), msg.value * 1 ether / stEthPerToken());
>>>>>>> 3524339b
    }
}<|MERGE_RESOLUTION|>--- conflicted
+++ resolved
@@ -9,10 +9,11 @@
         _mint(msg.sender, 4_000_000 * 10 ** decimals());
     }
 
-<<<<<<< HEAD
+    /// @dev Mint wstETH to the specified address
     function mint(address to, uint256 amount) external {
         _mint(to, amount);
-=======
+    }
+
     /// @dev Returns the amount of stETH per wstETH (mock value)
     function stEthPerToken() public pure returns (uint256) {
         return 1.15 ether;
@@ -21,6 +22,5 @@
     /// @dev Receive ETH and mint wstETH
     receive() external payable {
         _mint(address(this), msg.value * 1 ether / stEthPerToken());
->>>>>>> 3524339b
     }
 }