--- conflicted
+++ resolved
@@ -21,14 +21,10 @@
 
     function getQueueItem(uint128 rawIndex) external view returns (PendingAction memory);
 
-<<<<<<< HEAD
-    function mockLiquidate(bytes calldata currentPriceData) external payable returns (uint256 liquidatedPositions_);
-=======
-    function mockLiquidate(bytes calldata currentPriceData, uint16 iterations)
+    function mockLiquidate(bytes calldata currentPriceData)
         external
         payable
         returns (LiqTickInfo[] memory liquidatedPositions_);
->>>>>>> 1d3a2eec
 
     function tickValue(int24 tick, uint256 currentPrice) external view returns (int256);
 
