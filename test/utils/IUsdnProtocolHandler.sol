// SPDX-License-Identifier: MIT
pragma solidity >=0.8.0;

import { UsdnProtocolVaultLibrary as Vault } from "../../src/UsdnProtocol/libraries/UsdnProtocolVaultLibrary.sol";
import { PriceInfo } from "../../src/interfaces/OracleMiddleware/IOracleMiddlewareTypes.sol";
import { IUsdnProtocol } from "../../src/interfaces/UsdnProtocol/IUsdnProtocol.sol";
import { HugeUint } from "../../src/libraries/HugeUint.sol";
import { UsdnProtocolHandler } from "../unit/UsdnProtocol/utils/Handler.sol";

/**
 * @title IUsdnProtocolHandler
 * @notice Interface for the USDN protocol handler
 */
interface IUsdnProtocolHandler is IUsdnProtocol {
    function resetEMA() external;

    function queuePushFront(PendingAction memory action) external returns (uint128 rawIndex_);

    function queueEmpty() external view returns (bool);

    function getQueueItem(uint128 rawIndex) external view returns (PendingAction memory);

    function mockLiquidate(bytes calldata currentPriceData, uint16 iterations)
        external
        payable
        returns (uint256 liquidatedPositions_);

    function tickValue(int24 tick, uint256 currentPrice) external view returns (int256);

    function emptyVault() external;

    function updateBalances(uint128 currentPrice) external;

    function removePendingAction(uint128 rawIndex, address user) external;

    function i_createWithdrawalPendingAction(
        address to,
        address validator,
        uint152 usdnShares,
        uint64 securityDepositValue,
        Vault.WithdrawalData memory data
    ) external returns (uint256 amountToRefund_);

    function i_createDepositPendingAction(
        address validator,
        address to,
        uint64 securityDepositValue,
        uint128 amount,
        Vault.InitiateDepositData memory data
    ) external returns (uint256 amountToRefund_);

    function i_createOpenPendingAction(
        address to,
        address validator,
        uint64 securityDepositValue,
        InitiateOpenPositionData memory data
    ) external returns (uint256 amountToRefund_);

    function i_createClosePendingAction(
        address to,
        address validator,
        PositionId memory posId,
        uint128 amountToClose,
        uint64 securityDepositValue,
        ClosePositionData memory data
    ) external returns (uint256 amountToRefund_);

    function findLastSetInTickBitmap(int24 searchFrom) external view returns (uint256 index);

    function tickBitmapStatus(int24 tick) external view returns (bool isSet_);

    function setTickVersion(int24 tick, uint256 version) external;

    function setPendingProtocolFee(uint256 value) external;

    function getLongTradingExpo(uint128 currentPrice) external view returns (int256 expo_);

    function _calcEMA(int256 lastFundingPerDay, uint128 secondsElapsed) external view returns (int256);

    function i_initiateClosePosition(
        address owner,
        address to,
        address validator,
        PositionId memory posId,
        uint128 amountToClose,
        uint64 securityDepositValue,
        bytes calldata currentPriceData
    ) external returns (uint256 securityDepositValue_, bool isLiquidationPending_, bool liq_);

    function i_validateOpenPosition(address user, bytes calldata priceData)
        external
        returns (uint256 securityDepositValue_, bool isValidated_, bool liquidated_);

    function i_validateClosePosition(address user, bytes calldata priceData)
        external
        returns (uint256 securityDepositValue_, bool isValidated_, bool liquidated_);

    function i_validateWithdrawal(address user, bytes calldata priceData)
        external
        returns (uint256 securityDepositValue_, bool isValidated_);

    function i_validateDeposit(address user, bytes calldata priceData)
        external
        returns (uint256 securityDepositValue_, bool isValidated_);

    function i_removeAmountFromPosition(
        int24 tick,
        uint256 index,
        Position memory pos,
        uint128 amountToRemove,
        uint128 totalExpoToRemove
    ) external returns (HugeUint.Uint512 memory liqMultiplierAccumulator_);

    function i_positionValue(uint128 currentPrice, uint128 liqPriceWithoutPenalty, uint128 positionTotalExpo)
        external
        pure
        returns (int256 value_);

    function i_calcPositionTotalExpo(uint128 amount, uint128 startPrice, uint128 liquidationPrice)
        external
        pure
        returns (uint128 totalExpo_);

    function i_getActionablePendingAction() external returns (PendingAction memory, uint128);

    function i_lastFundingPerDay() external view returns (int256);

    function i_applyPnlAndFunding(uint128 currentPrice, uint128 timestamp)
        external
        returns (ApplyPnlAndFundingData memory data_);

    function i_liquidatePositions(
        uint256 currentPrice,
        uint16 iteration,
        int256 tempLongBalance,
        int256 tempVaultBalance
    ) external returns (LiquidationsEffects memory effects_);

    function i_toDepositPendingAction(PendingAction memory action)
        external
        pure
        returns (DepositPendingAction memory);

    function i_toWithdrawalPendingAction(PendingAction memory action)
        external
        pure
        returns (WithdrawalPendingAction memory);

    function i_toLongPendingAction(PendingAction memory action) external pure returns (LongPendingAction memory);

    function i_convertDepositPendingAction(DepositPendingAction memory action)
        external
        pure
        returns (PendingAction memory);

    function i_convertWithdrawalPendingAction(WithdrawalPendingAction memory action)
        external
        pure
        returns (PendingAction memory);

    function i_convertLongPendingAction(LongPendingAction memory action) external pure returns (PendingAction memory);

    function i_assetToRemove(uint256 balanceLong, uint128 price, uint128 liqPriceWithoutPenalty, uint128 posExpo)
        external
        view
        returns (uint256);

    function i_tickValue(
        int24 tick,
        uint256 currentPrice,
        uint256 longTradingExpo,
        HugeUint.Uint512 memory accumulator,
        TickData memory tickData
    ) external view returns (int256);

    function i_getOraclePrice(ProtocolAction action, uint256 timestamp, bytes32 actionId, bytes calldata priceData)
        external
        payable
        returns (PriceInfo memory);

    function i_calcSdexToBurn(uint256 usdnAmount, uint32 sdexBurnRatio) external pure returns (uint256);

    function i_vaultAssetAvailable(
        uint256 totalExpo,
        uint256 balanceVault,
        uint256 balanceLong,
        uint128 newPrice,
        uint128 oldPrice
    ) external pure returns (int256 available_);

    function i_vaultAssetAvailable(uint128 currentPrice) external view returns (int256);

    function i_tickHash(int24 tick) external view returns (bytes32, uint256);

    function i_longAssetAvailable(uint256 totalExpo, uint256 balanceLong, uint128 newPrice, uint128 oldPrice)
        external
        pure
        returns (int256 available_);

    function i_longAssetAvailable(uint128 currentPrice) external view returns (int256);

    function i_getLiquidationPrice(uint128 startPrice, uint128 leverage) external pure returns (uint128);

    function i_checkImbalanceLimitDeposit(uint256 depositValue) external view;

    function i_checkImbalanceLimitWithdrawal(uint256 withdrawalValue, uint256 totalExpo) external view;

    function i_checkImbalanceLimitOpen(uint256 openTotalExpoValue, uint256 openCollatValue) external view;

    function i_checkImbalanceLimitClose(uint256 posTotalExpoToClose, uint256 posValueToCloseAfterFees, uint256 fees)
        external
        view;

    function i_getLeverage(uint128 price, uint128 liqPrice) external pure returns (uint256);

    function i_calcTickFromBitmapIndex(uint256 index) external view returns (int24);

    function i_calcTickFromBitmapIndex(uint256 index, int24 tickSpacing) external pure returns (int24);

    function i_calcBitmapIndexFromTick(int24 tick) external view returns (uint256);

    function i_calcBitmapIndexFromTick(int24 tick, int24 tickSpacing) external pure returns (uint256);

    function i_calcLiqPriceFromTradingExpo(uint128 currentPrice, uint128 amount, uint256 tradingExpo)
        external
        pure
        returns (uint128 liqPrice_);

    function i_findHighestPopulatedTick(int24 searchStart) external view returns (int24 tick_);

    function i_updateEMA(int256 fundingPerDay, uint128 secondsElapsed) external;

    function i_usdnRebase(uint128 assetPrice, bool ignoreInterval) external returns (bool, bytes memory);

    function i_calcUsdnPrice(uint256 vaultBalance, uint128 assetPrice, uint256 usdnTotalSupply, uint8 assetDecimals)
        external
        pure
        returns (uint256);

    function i_calcRebaseTotalSupply(uint256 vaultBalance, uint128 assetPrice, uint128 targetPrice, uint8 assetDecimals)
        external
        pure
        returns (uint256);

    function i_addPendingAction(address user, PendingAction memory action) external returns (uint256);

    function i_getPendingAction(address user) external view returns (PendingAction memory, uint128);

    function i_getPendingActionOrRevert(address user) external view returns (PendingAction memory, uint128);

    function i_executePendingAction(PreviousActionsData calldata data) external returns (bool, bool, bool, uint256);

    function i_getUsdValueFromShares(uint256 amount, uint128 price, uint256 totalShares, uint256 vaultBalance)
        external
        pure
        returns (uint256);

    function i_getSharesFromUsdValue(uint256 amount, uint128 price, uint256 totalShares, uint256 vaultBalance)
        external
        pure
        returns (uint256);

    function i_getSharesFromSdex(uint256 amount, uint128 price, uint256 totalShares, uint256 vaultBalance)
        external
        pure
        returns (uint256);

    function i_calcSdex(uint128 price, uint256 amount, uint256 totalShares, uint256 vaultBalance)
        external
        pure
        returns (uint256);

    function i_calculateEma(uint256 currentPrice, uint256 vaultBalance, uint256 usdnTotalShares)
        external
        view
        returns (uint256);

    function i_mergeWithdrawalAmountParts(uint24 sharesLSB, uint128 sharesMSB) external pure returns (uint256);

    function i_getEffectivePriceForTick(int24 tick, uint256 liqMultiplier) external pure returns (uint128);

    function i_getEffectiveTickForPrice(uint128 price, uint256 liqMultiplier, int24 tickSpacing)
        external
        pure
        returns (int24);

    function i_calcFixedPrecisionMultiplier(
        uint256 assetPrice,
        uint256 longTradingExpo,
        HugeUint.Uint512 memory accumulator
    ) external pure returns (uint256);

    function i_calcWithdrawalAmountLSB(uint152 usdnShares) external pure returns (uint24);

    function i_calcWithdrawalAmountMSB(uint152 usdnShares) external pure returns (uint128);

    function i_executePendingActionOrRevert(PreviousActionsData calldata data) external;

<<<<<<< HEAD
    function i_prepareInitiateDepositData(
        address validator,
        uint128 amount,
        uint256 sharesOutMin,
        bytes calldata currentPriceData
    ) external returns (ActionsVault.InitiateDepositData memory data_);

    function i_prepareWithdrawalData(
        address validator,
        uint152 usdnShares,
        uint256 amountOutMin,
        bytes calldata currentPriceData
    ) external returns (ActionsVault.WithdrawalData memory data_);
=======
    function i_prepareInitiateDepositData(address validator, uint128 amount, bytes calldata currentPriceData)
        external
        returns (Vault.InitiateDepositData memory data_);

    function i_prepareWithdrawalData(address validator, uint152 usdnShares, bytes calldata currentPriceData)
        external
        returns (Vault.WithdrawalData memory data_);
>>>>>>> 611d1626

    function i_refundEther(uint256 amount, address payable to) external payable;

    function i_refundExcessEther(uint256 securityDepositValue, uint256 amountToRefund, uint256 balanceBefore)
        external
        payable;

    function i_funding(UsdnProtocolHandler.FundingStorage memory fundingStorage, uint128 timestamp, int256 ema)
        external
        returns (int256 funding_, int256 fundingPerDay_, int256 oldLongExpo_);

    function i_createInitialDeposit(uint128 amount, uint128 price) external;

    function i_createInitialPosition(uint128 amount, uint128 price, int24 tick, uint128 positionTotalExpo) external;

    function i_checkPendingFee() external;

    function i_sendRewardsToLiquidator(
        uint16 liquidatedTicks,
        int256 remainingCollateral,
        bool rebased,
        RebalancerAction rebalancerAction,
        ProtocolAction action,
        bytes memory rebaseCallbackResult,
        bytes memory priceData
    ) external;

    function i_prepareClosePositionData(
        address owner,
        address to,
        address validator,
        PositionId memory posId,
        uint128 amountToClose,
        bytes calldata currentPriceData
    ) external returns (ClosePositionData memory data_, bool liquidated_);

    function i_prepareValidateOpenPositionData(PendingAction memory pending, bytes calldata priceData)
        external
        returns (ValidateOpenPositionData memory data_, bool liquidated_);

    function i_checkInitiateClosePosition(
        address owner,
        address to,
        address validator,
        uint128 amountToClose,
        Position memory pos
    ) external view;

    function i_calcBurnUsdn(uint256 usdnShares, uint256 available, uint256 usdnTotalShares, uint256 feeBps)
        external
        pure
        returns (uint256 assetExpected_);

    function i_calcTickWithoutPenalty(int24 tick, uint24 liquidationPenalty) external view returns (int24);

    function i_calcTickWithoutPenalty(int24 tick) external view returns (int24);

    function i_unadjustPrice(
        uint256 price,
        uint256 assetPrice,
        uint256 longTradingExpo,
        HugeUint.Uint512 memory accumulator
    ) external pure returns (uint256);
    function i_clearPendingAction(address user, uint128 rawIndex) external;

    function i_calcImbalanceCloseBps(int256 vaultBalance, int256 longBalance, uint256 longTotalExpo)
        external
        pure
        returns (int256 imbalanceBps_);
    function i_calcImbalanceOpenBps(int256 vaultBalance, int256 longBalance, uint256 longTotalExpo)
        external
        pure
        returns (int256 imbalanceBps_);

    function i_removeBlockedPendingAction(uint128 rawIndex, address payable to, bool cleanup) external;

    function i_checkInitImbalance(uint128 positionTotalExpo, uint128 longAmount, uint128 depositAmount) external view;

    function i_removeStalePendingAction(address user) external returns (uint256);

    function i_calcRebalancerPositionTick(
        uint128 neutralPrice,
        uint128 positionAmount,
        uint256 rebalancerMaxLeverage,
        uint256 totalExpo,
        uint256 balanceLong,
        uint256 balanceVault,
        HugeUint.Uint512 memory liqMultiplierAccumulator
    ) external view returns (int24 tickWithoutLiqPenalty_);

    function i_saveNewPosition(int24 tick, Position memory long, uint24 liquidationPenalty)
        external
        returns (uint256, uint256, HugeUint.Uint512 memory);

    function i_checkSafetyMargin(uint128 currentPrice, uint128 liquidationPrice) external view;

    function i_calculateFee(int256 fundAsset) external returns (int256 fee_, int256 fundAssetWithFee_);

    function i_flashClosePosition(
        PositionId memory posId,
        uint128 neutralPrice,
        uint256 totalExpo,
        uint256 balanceLong,
        uint256 balanceVault,
        HugeUint.Uint512 memory liqMultiplierAccumulator
    ) external returns (int256 positionValue_);

    function i_flashOpenPosition(
        address user,
        uint128 neutralPrice,
        int24 tick,
        uint128 posTotalExpo,
        uint24 liquidationPenalty,
        uint128 amount
    ) external returns (PositionId memory posId_);

    function i_triggerRebalancer(
        uint128 lastPrice,
        uint256 longBalance,
        uint256 vaultBalance,
        int256 remainingCollateral
    ) external returns (uint256 longBalance_, uint256 vaultBalance_, RebalancerAction rebalancerAction);

    function i_fundingAsset(uint128 timestamp, int256 ema)
        external
        view
        returns (int256 fundingAsset, int256 fundingPerDay);

    function i_fundingPerDay(int256 ema) external view returns (int256 fundingPerDay_, int256 oldLongExpo_);

    function i_protocolFeeBps() external view returns (int256);

    function i_getTickFromDesiredLiqPrice(
        uint128 desiredLiqPriceWithoutPenalty,
        uint256 assetPrice,
        uint256 longTradingExpo,
        HugeUint.Uint512 memory accumulator,
        int24 tickSpacing,
        uint24 liquidationPenalty
    ) external pure returns (int24 tickWithPenalty_, uint128 liqPriceWithoutPenalty_);

    function i_getTickFromDesiredLiqPrice(
        uint128 desiredLiqPriceWithoutPenalty,
        uint256 liqMultiplier,
        int24 tickSpacing,
        uint24 liquidationPenalty
    ) external pure returns (int24 tickWithPenalty_, uint128 liqPriceWithoutPenalty_);
}<|MERGE_RESOLUTION|>--- conflicted
+++ resolved
@@ -296,29 +296,19 @@
 
     function i_executePendingActionOrRevert(PreviousActionsData calldata data) external;
 
-<<<<<<< HEAD
     function i_prepareInitiateDepositData(
         address validator,
         uint128 amount,
         uint256 sharesOutMin,
         bytes calldata currentPriceData
-    ) external returns (ActionsVault.InitiateDepositData memory data_);
+    ) external returns (Vault.InitiateDepositData memory data_);
 
     function i_prepareWithdrawalData(
         address validator,
         uint152 usdnShares,
         uint256 amountOutMin,
         bytes calldata currentPriceData
-    ) external returns (ActionsVault.WithdrawalData memory data_);
-=======
-    function i_prepareInitiateDepositData(address validator, uint128 amount, bytes calldata currentPriceData)
-        external
-        returns (Vault.InitiateDepositData memory data_);
-
-    function i_prepareWithdrawalData(address validator, uint152 usdnShares, bytes calldata currentPriceData)
-        external
-        returns (Vault.WithdrawalData memory data_);
->>>>>>> 611d1626
+    ) external returns (Vault.WithdrawalData memory data_);
 
     function i_refundEther(uint256 amount, address payable to) external payable;
 
