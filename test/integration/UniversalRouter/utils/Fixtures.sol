// SPDX-License-Identifier: UNLICENSED
pragma solidity 0.8.20;

import { IAllowanceTransfer } from "permit2/src/interfaces/IAllowanceTransfer.sol";

<<<<<<< HEAD
import { DEPLOYER, WETH, WSTETH } from "test/utils/Constants.sol";
=======
import { DEPLOYER, WETH } from "test/utils/Constants.sol";
import { UsdnProtocolBaseIntegrationFixture } from "test/integration/UsdnProtocol/utils/Fixtures.sol";
>>>>>>> 02ea2e47
import { UniversalRouterHandler } from "test/integration/UniversalRouter/utils/Handler.sol";
import { UsdnProtocolBaseIntegrationFixture } from "test/integration/UsdnProtocol/utils/Fixtures.sol";

import { RouterParameters } from "src/UniversalRouter/base/RouterImmutables.sol";
import { Wusdn } from "src/Usdn/Wusdn.sol";

import { RouterParameters } from "src/UniversalRouter/base/RouterImmutables.sol";

/**
 * @title UniversalRouterBaseFixture
 * @dev Utils for testing the Universal Router
 */
<<<<<<< HEAD
contract ForkUniversalRouterBaseIntegrationFixture is UsdnProtocolBaseIntegrationFixture {
=======
contract UniversalRouterBaseFixture is UsdnProtocolBaseIntegrationFixture {
>>>>>>> 02ea2e47
    UniversalRouterHandler public router;
    IAllowanceTransfer permit2;

    function _setUp() internal {
        params = DEFAULT_PARAMS;
        params.fork = true;
        _setUp(params);

        RouterParameters memory routerParams = RouterParameters({
            // uniswap
            permit2: 0x000000000022D473030F116dDEE9F6B43aC78BA3,
            weth9: WETH,
            v2Factory: 0x5C69bEe701ef814a2B6a3EDD4B1652CB9cc5aA6f,
            v3Factory: 0x1F98431c8aD98523631AE4a59f267346ea31F984,
            pairInitCodeHash: 0x96e8ac4277198ff8b6f785478aa9a39f403cb768dd02cbee326c3e7da348845f, // v2 pair hash
            poolInitCodeHash: 0xe34f199b19b2b4f47f68442619d555527d244f78a3297ea89325f843f87b8b54, // v3 pool hash
<<<<<<< HEAD
            // steth
            wstEth: WSTETH
        });

        vm.prank(DEPLOYER);
        router = new UniversalRouterHandler(routerParams);
        permit2 = IAllowanceTransfer(routerParams.permit2);
=======
            usdnProtocol: protocol
        });

        vm.prank(DEPLOYER);
        router = new UniversalRouterHandler(params);

        permit2 = IAllowanceTransfer(params.permit2);
>>>>>>> 02ea2e47
    }
}<|MERGE_RESOLUTION|>--- conflicted
+++ resolved
@@ -3,29 +3,21 @@
 
 import { IAllowanceTransfer } from "permit2/src/interfaces/IAllowanceTransfer.sol";
 
-<<<<<<< HEAD
+import { RouterParameters } from "src/UniversalRouter/base/RouterImmutables.sol";
+
 import { DEPLOYER, WETH, WSTETH } from "test/utils/Constants.sol";
-=======
-import { DEPLOYER, WETH } from "test/utils/Constants.sol";
 import { UsdnProtocolBaseIntegrationFixture } from "test/integration/UsdnProtocol/utils/Fixtures.sol";
->>>>>>> 02ea2e47
 import { UniversalRouterHandler } from "test/integration/UniversalRouter/utils/Handler.sol";
-import { UsdnProtocolBaseIntegrationFixture } from "test/integration/UsdnProtocol/utils/Fixtures.sol";
+import { RouterParameters } from "src/UniversalRouter/base/RouterImmutables.sol";
 
 import { RouterParameters } from "src/UniversalRouter/base/RouterImmutables.sol";
 import { Wusdn } from "src/Usdn/Wusdn.sol";
-
-import { RouterParameters } from "src/UniversalRouter/base/RouterImmutables.sol";
 
 /**
  * @title UniversalRouterBaseFixture
  * @dev Utils for testing the Universal Router
  */
-<<<<<<< HEAD
-contract ForkUniversalRouterBaseIntegrationFixture is UsdnProtocolBaseIntegrationFixture {
-=======
 contract UniversalRouterBaseFixture is UsdnProtocolBaseIntegrationFixture {
->>>>>>> 02ea2e47
     UniversalRouterHandler public router;
     IAllowanceTransfer permit2;
 
@@ -35,29 +27,18 @@
         _setUp(params);
 
         RouterParameters memory routerParams = RouterParameters({
-            // uniswap
             permit2: 0x000000000022D473030F116dDEE9F6B43aC78BA3,
             weth9: WETH,
             v2Factory: 0x5C69bEe701ef814a2B6a3EDD4B1652CB9cc5aA6f,
             v3Factory: 0x1F98431c8aD98523631AE4a59f267346ea31F984,
             pairInitCodeHash: 0x96e8ac4277198ff8b6f785478aa9a39f403cb768dd02cbee326c3e7da348845f, // v2 pair hash
             poolInitCodeHash: 0xe34f199b19b2b4f47f68442619d555527d244f78a3297ea89325f843f87b8b54, // v3 pool hash
-<<<<<<< HEAD
-            // steth
+            usdnProtocol: protocol,
             wstEth: WSTETH
         });
 
         vm.prank(DEPLOYER);
-        router = new UniversalRouterHandler(routerParams);
-        permit2 = IAllowanceTransfer(routerParams.permit2);
-=======
-            usdnProtocol: protocol
-        });
-
-        vm.prank(DEPLOYER);
         router = new UniversalRouterHandler(params);
-
         permit2 = IAllowanceTransfer(params.permit2);
->>>>>>> 02ea2e47
     }
 }