--- conflicted
+++ resolved
@@ -51,11 +51,8 @@
         protocol.initiateOpenPosition{ value: securityDeposit + validationCost }(
             2 ether,
             params.initialPrice / 2,
-<<<<<<< HEAD
             type(uint128).max,
-=======
             protocol.getMaxLeverage(),
->>>>>>> 9e132cd8
             address(this),
             payable(this),
             NO_PERMIT2,
@@ -100,18 +97,15 @@
         mockChainlinkOnChain.setLastPublishTime(block.timestamp);
         vm.prank(USER_2);
         protocol.initiateOpenPosition{ value: securityDeposit }(
-<<<<<<< HEAD
-            2 ether, params.initialPrice / 2, type(uint128).max, USER_2, USER_2, NO_PERMIT2, "", EMPTY_PREVIOUS_DATA
-=======
             2 ether,
             params.initialPrice / 2,
+            type(uint128).max,
             protocol.getMaxLeverage(),
             USER_2,
             USER_2,
             NO_PERMIT2,
             "",
             EMPTY_PREVIOUS_DATA
->>>>>>> 9e132cd8
         );
         // create a pending deposit a bit later
         vm.warp(initialTimestamp + protocol.getOnChainValidatorDeadline() + 1);
