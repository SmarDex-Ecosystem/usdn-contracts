--- conflicted
+++ resolved
@@ -33,11 +33,7 @@
         uint256 ethValue = oracleMiddleware.validationCost("", ProtocolAction.InitiateOpenPosition)
             + protocol.getSecurityDepositValue();
 
-<<<<<<< HEAD
-        protocol.initiateOpenPosition{ value: ethValue }(1 ether, 1000 ether, "", EMPTY_PREVIOUS_DATA, address(this));
-=======
-        protocol.initiateOpenPosition{ value: ethValue }(2.5 ether, 1000 ether, "", EMPTY_PREVIOUS_DATA);
->>>>>>> 89d86641
+        protocol.initiateOpenPosition{ value: ethValue }(2.5 ether, 1000 ether, "", EMPTY_PREVIOUS_DATA, address(this));
         uint256 ts1 = block.timestamp;
         vm.stopPrank();
         skip(30);
@@ -45,11 +41,7 @@
         (success,) = address(wstETH).call{ value: 10 ether }("");
         require(success, "USER_2 wstETH mint failed");
         wstETH.approve(address(protocol), type(uint256).max);
-<<<<<<< HEAD
-        protocol.initiateOpenPosition{ value: ethValue }(1 ether, 1000 ether, "", EMPTY_PREVIOUS_DATA, address(this));
-=======
-        protocol.initiateOpenPosition{ value: ethValue }(2.5 ether, 1000 ether, "", EMPTY_PREVIOUS_DATA);
->>>>>>> 89d86641
+        protocol.initiateOpenPosition{ value: ethValue }(2.5 ether, 1000 ether, "", EMPTY_PREVIOUS_DATA, address(this));
         uint256 ts2 = block.timestamp;
         vm.stopPrank();
 
