--- conflicted
+++ resolved
@@ -228,11 +228,8 @@
         (, PositionId memory newPosId) = protocol.initiateOpenPosition{ value: securityDeposit }(
             20 ether,
             1100 ether,
-<<<<<<< HEAD
             type(uint128).max,
-=======
             protocol.getMaxLeverage(),
->>>>>>> 9e132cd8
             payable(address(this)),
             payable(address(this)),
             NO_PERMIT2,
@@ -300,11 +297,8 @@
         protocol.initiateOpenPosition{ value: securityDeposit }(
             20 ether,
             800 ether,
-<<<<<<< HEAD
             type(uint128).max,
-=======
             protocol.getMaxLeverage(),
->>>>>>> 9e132cd8
             payable(address(this)),
             payable(address(this)),
             NO_PERMIT2,
