--- conflicted
+++ resolved
@@ -139,13 +139,8 @@
      * @custom:and The user initiate close position is pending in protocol
      */
     function test_rebalancerInitiateClosePosition() public {
-<<<<<<< HEAD
-        vm.prank(SET_PROTOCOL_PARAMS_ADMIN);
+        vm.prank(SET_PROTOCOL_PARAMS_MANAGER);
         protocol.setExpoImbalanceLimits(0, 0, 0, 0, 0, 0);
-=======
-        vm.prank(SET_PROTOCOL_PARAMS_MANAGER);
-        protocol.setExpoImbalanceLimits(0, 0, 0, 0, 0);
->>>>>>> 3dcd974b
 
         uint256 amountToCloseWithoutBonus = FixedPointMathLib.fullMulDiv(
             amountInRebalancer,
@@ -189,13 +184,8 @@
      * @custom:then The user gets back the excess ether sent
      */
     function test_rebalancerInitiateClosePositionRefundsExcessEther() public {
-<<<<<<< HEAD
-        vm.prank(SET_PROTOCOL_PARAMS_ADMIN);
+        vm.prank(SET_PROTOCOL_PARAMS_MANAGER);
         protocol.setExpoImbalanceLimits(0, 0, 0, 0, 0, 0);
-=======
-        vm.prank(SET_PROTOCOL_PARAMS_MANAGER);
-        protocol.setExpoImbalanceLimits(0, 0, 0, 0, 0);
->>>>>>> 3dcd974b
 
         uint256 securityDeposit = protocol.getSecurityDepositValue();
         uint256 userBalanceBefore = address(this).balance;
