// SPDX-License-Identifier: UNLICENSED
pragma solidity 0.8.26;

import { FixedPointMathLib } from "solady/src/utils/FixedPointMathLib.sol";

import { MOCK_PYTH_DATA } from "../../unit/Middlewares/utils/Constants.sol";
<<<<<<< HEAD
import { SET_PROTOCOL_PARAMS_ADMIN } from "../../utils/Constants.sol";
=======
import { DEPLOYER, USER_1 } from "../../utils/Constants.sol";
import { SET_PROTOCOL_PARAMS_MANAGER } from "../../utils/Constants.sol";
>>>>>>> ef17cb87
import { UsdnProtocolBaseIntegrationFixture } from "./utils/Fixtures.sol";

import { IRebalancerErrors } from "../../../src/interfaces/Rebalancer/IRebalancerErrors.sol";
import { IRebalancerEvents } from "../../../src/interfaces/Rebalancer/IRebalancerEvents.sol";
import { IRebalancerTypes } from "../../../src/interfaces/Rebalancer/IRebalancerTypes.sol";

/**
 * @custom:feature The `initiateClosePosition` function of the rebalancer contract
 * @custom:background A rebalancer is set and the USDN protocol is initialized with the default params
 * The rebalancer was already triggered once and has an active position
 */
contract TestRebalancerInitiateClosePosition is
    UsdnProtocolBaseIntegrationFixture,
    IRebalancerEvents,
    IRebalancerTypes
{
    uint256 constant BASE_AMOUNT = 1000 ether;
    uint88 internal amountInRebalancer;
    uint128 internal version;
    PositionData internal previousPositionData;
    PositionId internal prevPosId;
    Position internal protocolPosition;
    uint128 internal wstEthPrice;

    function setUp() public {
<<<<<<< HEAD
        (, amountInRebalancer,,) = _setUpImbalanced();
        skip(5 minutes);

        mockPyth.setPrice(1300 ether / 1e10);
        mockPyth.setLastPublishTime(block.timestamp);
=======
        (, amountInRebalancer,,) = _setUpImbalanced(15 ether);
        uint256 maxLeverage = protocol.getMaxLeverage();
        vm.prank(DEPLOYER);
        rebalancer.setPositionMaxLeverage(maxLeverage);
        skip(5 minutes);

        {
            wstEthPrice = 1490 ether;
            uint128 ethPrice = uint128(wstETH.getWstETHByStETH(wstEthPrice)) / 1e10;
            mockPyth.setPrice(int64(uint64(ethPrice)));
            mockPyth.setLastPublishTime(block.timestamp);
            wstEthPrice = uint128(wstETH.getStETHByWstETH(ethPrice * 1e10));
        }
>>>>>>> ef17cb87

        uint256 oracleFee = oracleMiddleware.validationCost(MOCK_PYTH_DATA, ProtocolAction.Liquidation);
        protocol.liquidate{ value: oracleFee }(MOCK_PYTH_DATA, 1);

        version = rebalancer.getPositionVersion();
        previousPositionData = rebalancer.getPositionData(version);
        prevPosId = PositionId({
            tick: previousPositionData.tick,
            tickVersion: previousPositionData.tickVersion,
            index: previousPositionData.index
        });
        (protocolPosition,) = protocol.getLongPosition(prevPosId);
    }

    function test_setUp() public view {
        assertGt(rebalancer.getPositionVersion(), 0, "The rebalancer version should be updated");
        assertGt(protocolPosition.amount - previousPositionData.amount, 0, "The protocol bonus should be positive");
    }

    /**
     * @custom:scenario Closes partially a rebalancer amount
     * @custom:when The user calls the rebalancer's `initiateClosePosition` function with a
     * portion of his rebalancer amount
     * @custom:then A `ClosePositionInitiated` event is emitted
     * @custom:and The user depositData is updated
     * @custom:and The position data is updated
     * @custom:and The user action is pending in protocol
     */
    function test_rebalancerInitiateClosePositionPartial() public {
<<<<<<< HEAD
        uint88 amount = amountInRebalancer / 20;
=======
        // choose an amount small enough to not trigger imbalance limits
        uint88 amount = amountInRebalancer / 100;
>>>>>>> ef17cb87

        uint256 amountToCloseWithoutBonus = FixedPointMathLib.fullMulDiv(
            amount,
            previousPositionData.entryAccMultiplier,
            rebalancer.getPositionData(rebalancer.getUserDepositData(address(this)).entryPositionVersion)
                .entryAccMultiplier
        );

        uint256 amountToClose = amountToCloseWithoutBonus
            + amountToCloseWithoutBonus * (protocolPosition.amount - previousPositionData.amount)
                / previousPositionData.amount;

        vm.expectEmit();
        emit ClosePositionInitiated(address(this), amount, amountToClose, amountInRebalancer - amount);
        (bool success) = rebalancer.initiateClosePosition{ value: protocol.getSecurityDepositValue() }(
<<<<<<< HEAD
            amount, address(this), "", EMPTY_PREVIOUS_DATA
=======
            amount, address(this), DISABLE_MIN_PRICE, "", EMPTY_PREVIOUS_DATA
>>>>>>> ef17cb87
        );

        assertTrue(success, "The rebalancer close should be successful");

        amountInRebalancer -= amount;

        UserDeposit memory depositData = rebalancer.getUserDepositData(address(this));

        assertEq(
            depositData.amount, amountInRebalancer, "The user's deposited amount in the rebalancer should be updated"
        );

        assertEq(
            depositData.entryPositionVersion,
            version,
            "The user's entry position's version in the rebalancer should be the same"
        );

        assertEq(
            rebalancer.getPositionData(version).amount + amountToCloseWithoutBonus,
            previousPositionData.amount,
            "The position data should be decreased"
        );

        assertEq(
            uint8(protocol.getUserPendingAction(address(this)).action),
            uint8(ProtocolAction.ValidateClosePosition),
            "The user protocol action should pending"
        );
    }

    /**
     * @custom:scenario The close would push the imbalance above the limit for the rebalancer
     * @custom:when The user wants to close with an amount that imbalance the protocol too much
     * @custom:then The call reverts with a UsdnProtocolImbalanceLimitReached error
     */
    function test_RevertWhen_rebalancerInitiateClosePositionPartialTriggerImbalanceLimit() public {
        // choose an amount big enough to trigger imbalance limits
        uint88 amount = amountInRebalancer / 10;
        uint256 securityDeposit = protocol.getSecurityDepositValue();

        int256 currentVaultExpo = int256(protocol.getBalanceVault()) + protocol.getPendingBalanceVault();
        int256 newLongExpo = int256(protocol.getTotalExpo() - protocolPosition.totalExpo / 10)
            - (
                int256(protocol.getBalanceLong())
                    - protocol.getPositionValue(prevPosId, wstEthPrice, uint128(block.timestamp)) / 10
            );
        int256 expectedImbalance = (currentVaultExpo - newLongExpo) * int256(BPS_DIVISOR) / newLongExpo;

        vm.expectRevert(abi.encodeWithSelector(UsdnProtocolImbalanceLimitReached.selector, expectedImbalance));
        rebalancer.initiateClosePosition{ value: securityDeposit }(
            amount, address(this), DISABLE_MIN_PRICE, "", EMPTY_PREVIOUS_DATA
        );
    }

    /**
     * @custom:scenario Closes entirely a rebalancer amount
     * @custom:when The user calls the rebalancer's `initiateClosePosition` function with his entire rebalancer amount
     * @custom:then A ClosePositionInitiated event is emitted
     * @custom:and The user depositData is deleted
     * @custom:and The position data is updated
     * @custom:and The user initiate close position is pending in protocol
     */
    function test_rebalancerInitiateClosePosition() public {
<<<<<<< HEAD
        vm.prank(SET_PROTOCOL_PARAMS_ADMIN);
        protocol.setExpoImbalanceLimits(0, 0, 0, 0, 0);
=======
        vm.prank(SET_PROTOCOL_PARAMS_MANAGER);
        protocol.setExpoImbalanceLimits(0, 0, 0, 0, 0, 0);
>>>>>>> ef17cb87

        uint256 amountToCloseWithoutBonus = FixedPointMathLib.fullMulDiv(
            amountInRebalancer,
            rebalancer.getPositionData(rebalancer.getPositionVersion()).entryAccMultiplier,
            rebalancer.getPositionData(rebalancer.getUserDepositData(address(this)).entryPositionVersion)
                .entryAccMultiplier
        );

        uint256 amountToClose = amountToCloseWithoutBonus
            + amountToCloseWithoutBonus * (protocolPosition.amount - previousPositionData.amount)
                / previousPositionData.amount;

        vm.expectEmit();
        emit ClosePositionInitiated(address(this), amountInRebalancer, amountToClose, 0);
        (bool success) = rebalancer.initiateClosePosition{ value: protocol.getSecurityDepositValue() }(
<<<<<<< HEAD
            amountInRebalancer, address(this), "", EMPTY_PREVIOUS_DATA
=======
            amountInRebalancer, address(this), DISABLE_MIN_PRICE, "", EMPTY_PREVIOUS_DATA
>>>>>>> ef17cb87
        );

        UserDeposit memory depositData = rebalancer.getUserDepositData(address(this));

        assertTrue(success, "The rebalancer close should be successful");
        assertEq(depositData.amount, 0, "The user's deposited amount in rebalancer should be zero");
        assertEq(depositData.entryPositionVersion, 0, "The user's entry position version should be zero");

        assertEq(
            rebalancer.getPositionData(version).amount + amountToCloseWithoutBonus,
            previousPositionData.amount,
            "The position data should be decreased"
        );

        assertEq(
            uint8(protocol.getUserPendingAction(address(this)).action),
            uint8(ProtocolAction.ValidateClosePosition),
            "The user protocol action should pending"
        );
    }

    /**
     * @custom:scenario The user sends too much ether when closing its position
     * @custom:when The user calls the rebalancer's {initiateClosePosition} function with too much ether
     * @custom:then The user gets back the excess ether sent
     */
    function test_rebalancerInitiateClosePositionRefundsExcessEther() public {
<<<<<<< HEAD
        vm.prank(SET_PROTOCOL_PARAMS_ADMIN);
        protocol.setExpoImbalanceLimits(0, 0, 0, 0, 0);
=======
        vm.prank(SET_PROTOCOL_PARAMS_MANAGER);
        protocol.setExpoImbalanceLimits(0, 0, 0, 0, 0, 0);
>>>>>>> ef17cb87

        uint256 securityDeposit = protocol.getSecurityDepositValue();
        uint256 userBalanceBefore = address(this).balance;
        uint256 excessAmount = 1 ether;

        // send more ether than necessary to trigger the refund
        rebalancer.initiateClosePosition{ value: securityDeposit + excessAmount }(
<<<<<<< HEAD
            amountInRebalancer, address(this), "", EMPTY_PREVIOUS_DATA
=======
            amountInRebalancer, address(this), DISABLE_MIN_PRICE, "", EMPTY_PREVIOUS_DATA
>>>>>>> ef17cb87
        );

        assertEq(payable(rebalancer).balance, 0, "There should be no ether left in the rebalancer");
        assertEq(
            userBalanceBefore - securityDeposit, address(this).balance, "The overpaid amount should have been refunded"
        );
    }

    /**
     * @custom:scenario Call `initiateClosePosition` function after the rebalancer is liquidated
     * @custom:given The rebalancer's position got liquidated
     * @custom:and Another user deposits in the rebalancer
     * @custom:and The rebalancer is triggered again
     * @custom:when The `initiateClosePosition` function is called by the user in the liquidated version
     * @custom:then It should revert with `RebalancerUserLiquidated` error
     */
    function test_RevertWhen_rebalancerUserLiquidated() public {
        uint256 securityDeposit = protocol.getSecurityDepositValue();
        // compensate imbalance to allow rebalancer users to close
        (, PositionId memory newPosId) = protocol.initiateOpenPosition{ value: securityDeposit }(
            20 ether,
            1100 ether,
            type(uint128).max,
            protocol.getMaxLeverage(),
            payable(address(this)),
            payable(address(this)),
            "",
            EMPTY_PREVIOUS_DATA
        );
        _waitDelay();
        protocol.validateOpenPosition{ value: securityDeposit }(payable(this), MOCK_PYTH_DATA, EMPTY_PREVIOUS_DATA);
        // wait 1 minute to provide a fresh price
        skip(1 minutes);

        // set the wstETH price to liquidate the rebalancer position
        {
            wstEthPrice = 1200 ether;
            uint128 ethPrice = uint128(wstETH.getWstETHByStETH(wstEthPrice)) / 1e10;
            mockPyth.setPrice(int64(uint64(ethPrice)));
            mockPyth.setLastPublishTime(block.timestamp);
            wstEthPrice = uint128(wstETH.getStETHByWstETH(ethPrice * 1e10));
        }

        // liquidate the rebalancer's tick
        uint256 oracleFee = oracleMiddleware.validationCost(MOCK_PYTH_DATA, ProtocolAction.Liquidation);
        protocol.liquidate{ value: oracleFee }(MOCK_PYTH_DATA, 1);
        // sanity check
        assertEq(
            prevPosId.tickVersion + 1, protocol.getTickVersion(prevPosId.tick), "Rebalancer tick was not liquidated"
        );

        // another user deposits in the rebalancer to re-trigger it later
        wstETH.mintAndApprove(USER_1, amountInRebalancer, address(rebalancer), type(uint256).max);
        vm.startPrank(USER_1);
        rebalancer.initiateDepositAssets(amountInRebalancer, USER_1);
        skip(rebalancer.getTimeLimits().validationDelay);
        rebalancer.validateDepositAssets();
        vm.stopPrank();

        // revert with a protocol error as the tick should not be accessible anymore
        // but the _lastLiquidatedVersion has not been updated yet
        vm.expectRevert(abi.encodeWithSelector(UsdnProtocolOutdatedTick.selector, 1, 0));
        rebalancer.initiateClosePosition{ value: securityDeposit }(
            1 ether, address(this), DISABLE_MIN_PRICE, MOCK_PYTH_DATA, EMPTY_PREVIOUS_DATA
        );

        // wait 1 minute to provide a fresh price
        skip(1 minutes);

        // set the wstETH price to liquidate the rebalancer position
        {
            wstEthPrice = 1000 ether;
            uint128 ethPrice = uint128(wstETH.getWstETHByStETH(wstEthPrice)) / 1e10;
            mockPyth.setPrice(int64(uint64(ethPrice)));
            mockPyth.setLastPublishTime(block.timestamp);
            wstEthPrice = uint128(wstETH.getStETHByWstETH(ethPrice * 1e10));
        }

        // liquidate the position we created earlier and trigger the rebalancer
        vm.expectEmit(false, false, false, false);
        emit PositionVersionUpdated(0, 0, 0, PositionId(0, 0, 0));
        protocol.liquidate{ value: oracleFee }(MOCK_PYTH_DATA, 1);
        // sanity checks
        assertEq(newPosId.tickVersion + 1, protocol.getTickVersion(newPosId.tick), "Position tick was not liquidated");
        assertEq(rebalancer.getLastLiquidatedVersion(), version, "Liquidated version should have been updated");

        // compensate imbalance to allow rebalancer users to close
        protocol.initiateOpenPosition{ value: securityDeposit }(
            20 ether,
            800 ether,
            type(uint128).max,
            protocol.getMaxLeverage(),
            payable(address(this)),
            payable(address(this)),
            "",
            EMPTY_PREVIOUS_DATA
        );
        _waitDelay();
        protocol.validateOpenPosition{ value: securityDeposit }(payable(this), MOCK_PYTH_DATA, EMPTY_PREVIOUS_DATA);

        // wait 1 minute to provide a fresh price
        skip(1 minutes);

        // try to withdraw from the rebalancer again
        vm.expectRevert(IRebalancerErrors.RebalancerUserLiquidated.selector);
        rebalancer.initiateClosePosition{ value: securityDeposit + 1 ether }(
            amountInRebalancer, address(this), DISABLE_MIN_PRICE, MOCK_PYTH_DATA, EMPTY_PREVIOUS_DATA
        );
    }

    receive() external payable { }
}<|MERGE_RESOLUTION|>--- conflicted
+++ resolved
@@ -4,12 +4,8 @@
 import { FixedPointMathLib } from "solady/src/utils/FixedPointMathLib.sol";
 
 import { MOCK_PYTH_DATA } from "../../unit/Middlewares/utils/Constants.sol";
-<<<<<<< HEAD
-import { SET_PROTOCOL_PARAMS_ADMIN } from "../../utils/Constants.sol";
-=======
 import { DEPLOYER, USER_1 } from "../../utils/Constants.sol";
 import { SET_PROTOCOL_PARAMS_MANAGER } from "../../utils/Constants.sol";
->>>>>>> ef17cb87
 import { UsdnProtocolBaseIntegrationFixture } from "./utils/Fixtures.sol";
 
 import { IRebalancerErrors } from "../../../src/interfaces/Rebalancer/IRebalancerErrors.sol";
@@ -35,13 +31,6 @@
     uint128 internal wstEthPrice;
 
     function setUp() public {
-<<<<<<< HEAD
-        (, amountInRebalancer,,) = _setUpImbalanced();
-        skip(5 minutes);
-
-        mockPyth.setPrice(1300 ether / 1e10);
-        mockPyth.setLastPublishTime(block.timestamp);
-=======
         (, amountInRebalancer,,) = _setUpImbalanced(15 ether);
         uint256 maxLeverage = protocol.getMaxLeverage();
         vm.prank(DEPLOYER);
@@ -55,7 +44,6 @@
             mockPyth.setLastPublishTime(block.timestamp);
             wstEthPrice = uint128(wstETH.getStETHByWstETH(ethPrice * 1e10));
         }
->>>>>>> ef17cb87
 
         uint256 oracleFee = oracleMiddleware.validationCost(MOCK_PYTH_DATA, ProtocolAction.Liquidation);
         protocol.liquidate{ value: oracleFee }(MOCK_PYTH_DATA, 1);
@@ -85,12 +73,8 @@
      * @custom:and The user action is pending in protocol
      */
     function test_rebalancerInitiateClosePositionPartial() public {
-<<<<<<< HEAD
-        uint88 amount = amountInRebalancer / 20;
-=======
         // choose an amount small enough to not trigger imbalance limits
         uint88 amount = amountInRebalancer / 100;
->>>>>>> ef17cb87
 
         uint256 amountToCloseWithoutBonus = FixedPointMathLib.fullMulDiv(
             amount,
@@ -106,11 +90,7 @@
         vm.expectEmit();
         emit ClosePositionInitiated(address(this), amount, amountToClose, amountInRebalancer - amount);
         (bool success) = rebalancer.initiateClosePosition{ value: protocol.getSecurityDepositValue() }(
-<<<<<<< HEAD
-            amount, address(this), "", EMPTY_PREVIOUS_DATA
-=======
             amount, address(this), DISABLE_MIN_PRICE, "", EMPTY_PREVIOUS_DATA
->>>>>>> ef17cb87
         );
 
         assertTrue(success, "The rebalancer close should be successful");
@@ -175,13 +155,8 @@
      * @custom:and The user initiate close position is pending in protocol
      */
     function test_rebalancerInitiateClosePosition() public {
-<<<<<<< HEAD
-        vm.prank(SET_PROTOCOL_PARAMS_ADMIN);
-        protocol.setExpoImbalanceLimits(0, 0, 0, 0, 0);
-=======
         vm.prank(SET_PROTOCOL_PARAMS_MANAGER);
         protocol.setExpoImbalanceLimits(0, 0, 0, 0, 0, 0);
->>>>>>> ef17cb87
 
         uint256 amountToCloseWithoutBonus = FixedPointMathLib.fullMulDiv(
             amountInRebalancer,
@@ -197,11 +172,7 @@
         vm.expectEmit();
         emit ClosePositionInitiated(address(this), amountInRebalancer, amountToClose, 0);
         (bool success) = rebalancer.initiateClosePosition{ value: protocol.getSecurityDepositValue() }(
-<<<<<<< HEAD
-            amountInRebalancer, address(this), "", EMPTY_PREVIOUS_DATA
-=======
             amountInRebalancer, address(this), DISABLE_MIN_PRICE, "", EMPTY_PREVIOUS_DATA
->>>>>>> ef17cb87
         );
 
         UserDeposit memory depositData = rebalancer.getUserDepositData(address(this));
@@ -229,13 +200,8 @@
      * @custom:then The user gets back the excess ether sent
      */
     function test_rebalancerInitiateClosePositionRefundsExcessEther() public {
-<<<<<<< HEAD
-        vm.prank(SET_PROTOCOL_PARAMS_ADMIN);
-        protocol.setExpoImbalanceLimits(0, 0, 0, 0, 0);
-=======
         vm.prank(SET_PROTOCOL_PARAMS_MANAGER);
         protocol.setExpoImbalanceLimits(0, 0, 0, 0, 0, 0);
->>>>>>> ef17cb87
 
         uint256 securityDeposit = protocol.getSecurityDepositValue();
         uint256 userBalanceBefore = address(this).balance;
@@ -243,11 +209,7 @@
 
         // send more ether than necessary to trigger the refund
         rebalancer.initiateClosePosition{ value: securityDeposit + excessAmount }(
-<<<<<<< HEAD
-            amountInRebalancer, address(this), "", EMPTY_PREVIOUS_DATA
-=======
             amountInRebalancer, address(this), DISABLE_MIN_PRICE, "", EMPTY_PREVIOUS_DATA
->>>>>>> ef17cb87
         );
 
         assertEq(payable(rebalancer).balance, 0, "There should be no ether left in the rebalancer");
