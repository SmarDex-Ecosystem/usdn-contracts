// SPDX-License-Identifier: UNLICENSED
pragma solidity 0.8.20;

import { IPyth } from "@pythnetwork/pyth-sdk-solidity/IPyth.sol";
import { AggregatorV3Interface } from "@chainlink/contracts/src/v0.8/interfaces/AggregatorV3Interface.sol";

import { BaseFixture } from "test/utils/Fixtures.sol";
import {
    DEPLOYER,
    ADMIN,
    WSTETH,
    PYTH_STETH_USD,
    PYTH_ORACLE,
    CHAINLINK_ORACLE_STETH,
    CHAINLINK_ORACLE_GAS
} from "test/utils/Constants.sol";
import {
    PYTH_DATA_STETH_PRICE,
    PYTH_DATA_STETH_CONF,
    PYTH_DATA_TIMESTAMP,
    PYTH_DATA_STETH
} from "test/integration/Middlewares/utils/Constants.sol";
import { WstETH } from "test/utils/WstEth.sol";
import { MockPyth } from "test/unit/Middlewares/utils/MockPyth.sol";
import { MockChainlinkOnChain } from "test/unit/Middlewares/utils/MockChainlinkOnChain.sol";
import { UsdnProtocolHandler } from "test/unit/UsdnProtocol/utils/Handler.sol";

import { LiquidationRewardsManager } from "src/OracleMiddleware/LiquidationRewardsManager.sol";
import { IUsdnProtocolEvents } from "src/interfaces/UsdnProtocol/IUsdnProtocolEvents.sol";
import { IUsdnProtocolErrors } from "src/interfaces/UsdnProtocol/IUsdnProtocolErrors.sol";
import { ProtocolAction } from "src/interfaces/UsdnProtocol/IUsdnProtocolTypes.sol";
import { Usdn } from "src/Usdn.sol";
import { WstEthOracleMiddleware } from "src/OracleMiddleware/WstEthOracleMiddleware.sol";

contract UsdnProtocolBaseIntegrationFixture is BaseFixture, IUsdnProtocolErrors, IUsdnProtocolEvents {
    struct SetUpParams {
        uint128 initialDeposit;
        uint128 initialLong;
        uint128 initialLiqPrice;
        uint128 initialPrice;
<<<<<<< HEAD
        uint256 initialTimestamp;
        bool enableLimits;
=======
        uint256 initialTimestamp; // ignored if fork is true
>>>>>>> 4c323c92
        bool fork;
        uint256 forkWarp; // warp to this timestamp after forking, before deploying protocol. Zero to disable
    }

    SetUpParams public params;
    SetUpParams public DEFAULT_PARAMS = SetUpParams({
        initialDeposit: 10 ether,
        initialLong: 5 ether,
        initialLiqPrice: 1000 ether, // leverage approx 2x
        initialPrice: 2000 ether, // 2000 USD per wstETH
        initialTimestamp: 1_704_092_400, // 2024-01-01 07:00:00 UTC,
<<<<<<< HEAD
        enableLimits: true,
        fork: false
=======
        fork: false,
        forkWarp: 0
>>>>>>> 4c323c92
    });

    Usdn public usdn;
    UsdnProtocolHandler public protocol;
    WstETH public wstETH;
    MockPyth public mockPyth;
    MockChainlinkOnChain public mockChainlinkOnChain;
    WstEthOracleMiddleware public oracleMiddleware;
    LiquidationRewardsManager public liquidationRewardsManager;

    function _setUp(SetUpParams memory testParams) public virtual {
        if (testParams.fork) {
            string memory url = vm.rpcUrl("mainnet");
            vm.createSelectFork(url);
            uint256 initBlock = block.number - 1000;
            vm.rollFork(initBlock);
            if (testParams.forkWarp > 0) {
                vm.warp(testParams.forkWarp);
            }
            dealAccounts(); // provide test accounts with ETH again
            wstETH = WstETH(payable(WSTETH));
            IPyth pyth = IPyth(PYTH_ORACLE);
            AggregatorV3Interface chainlinkOnChain = AggregatorV3Interface(CHAINLINK_ORACLE_STETH);
            oracleMiddleware = new WstEthOracleMiddleware(
                address(pyth), PYTH_STETH_USD, address(chainlinkOnChain), address(wstETH), 1 hours
            );
        } else {
            wstETH = new WstETH();
            mockPyth = new MockPyth();
            mockChainlinkOnChain = new MockChainlinkOnChain();
            mockChainlinkOnChain.setLastPublishTime(testParams.initialTimestamp - 10 minutes);
            mockChainlinkOnChain.setLastPrice(int256(uint256(testParams.initialPrice / 10 ** (18 - 8))));
            oracleMiddleware = new WstEthOracleMiddleware(
                address(mockPyth), PYTH_STETH_USD, address(mockChainlinkOnChain), address(wstETH), 1 hours
            );
            vm.warp(testParams.initialTimestamp);
        }
        vm.startPrank(DEPLOYER);
        (bool success,) = address(wstETH).call{ value: 1000 ether }("");
        require(success, "DEPLOYER wstETH mint failed");
        usdn = new Usdn(address(0), address(0));
        AggregatorV3Interface chainlinkGasPriceFeed = AggregatorV3Interface(CHAINLINK_ORACLE_GAS);
        liquidationRewardsManager = new LiquidationRewardsManager(address(chainlinkGasPriceFeed), wstETH, 2 days);
        protocol = new UsdnProtocolHandler(
            usdn,
            wstETH,
            oracleMiddleware,
            liquidationRewardsManager,
            100, // tick spacing 100 = 1%
            ADMIN
        );

        usdn.grantRole(usdn.MINTER_ROLE(), address(protocol));
        usdn.grantRole(usdn.REBASER_ROLE(), address(protocol));
        wstETH.approve(address(protocol), type(uint256).max);

        if (!testParams.enableLimits) {
            protocol.setSoftLongExpoImbalanceLimit(type(int256).max);
            protocol.setHardLongExpoImbalanceLimit(type(int256).max);
            protocol.setSoftVaultExpoImbalanceLimit(type(int256).max);
            protocol.setHardVaultExpoImbalanceLimit(type(int256).max);
        }

        // leverage approx 2x
        protocol.initialize{ value: oracleMiddleware.validationCost("", ProtocolAction.Initialize) }(
            testParams.initialDeposit, testParams.initialLong, testParams.initialLiqPrice, ""
        );
        vm.stopPrank();
        params = testParams;
    }

    function getHermesApiSignature(bytes32 feed, uint256 timestamp)
        internal
        returns (uint256 price_, uint256 conf_, uint256 timestamp_, bytes memory data_)
    {
        string[] memory cmds = new string[](4);
        cmds[0] = "./test_utils/target/release/test_utils";
        cmds[1] = "pyth-price";
        cmds[2] = vm.toString(feed);
        cmds[3] = vm.toString(timestamp);
        bytes memory result = vm.ffi(cmds);
        return abi.decode(result, (uint256, uint256, uint256, bytes));
    }

    function getMockedPythSignature() internal pure returns (uint256, uint256, uint256, bytes memory) {
        return (PYTH_DATA_STETH_PRICE, PYTH_DATA_STETH_CONF, PYTH_DATA_TIMESTAMP, PYTH_DATA_STETH);
    }

    function _waitDelay() internal {
        skip(oracleMiddleware.getValidationDelay() + 1);
    }
}<|MERGE_RESOLUTION|>--- conflicted
+++ resolved
@@ -38,14 +38,10 @@
         uint128 initialLong;
         uint128 initialLiqPrice;
         uint128 initialPrice;
-<<<<<<< HEAD
-        uint256 initialTimestamp;
+        uint256 initialTimestamp; // ignored if fork is true
+        uint256 forkWarp; // warp to this timestamp after forking, before deploying protocol. Zero to disable
         bool enableLimits;
-=======
-        uint256 initialTimestamp; // ignored if fork is true
->>>>>>> 4c323c92
         bool fork;
-        uint256 forkWarp; // warp to this timestamp after forking, before deploying protocol. Zero to disable
     }
 
     SetUpParams public params;
@@ -55,13 +51,9 @@
         initialLiqPrice: 1000 ether, // leverage approx 2x
         initialPrice: 2000 ether, // 2000 USD per wstETH
         initialTimestamp: 1_704_092_400, // 2024-01-01 07:00:00 UTC,
-<<<<<<< HEAD
+        forkWarp: 0,
         enableLimits: true,
         fork: false
-=======
-        fork: false,
-        forkWarp: 0
->>>>>>> 4c323c92
     });
 
     Usdn public usdn;
