// SPDX-License-Identifier: UNLICENSED
pragma solidity 0.8.26;

import { AggregatorV3Interface } from "@chainlink/contracts/src/v0.8/shared/interfaces/AggregatorV3Interface.sol";
import { IPyth } from "@pythnetwork/pyth-sdk-solidity/IPyth.sol";
import { UnsafeUpgrades } from "openzeppelin-foundry-upgrades/Upgrades.sol";

import { MOCK_PYTH_DATA } from "../../../unit/Middlewares/utils/Constants.sol";
import { MockChainlinkOnChain } from "../../../unit/Middlewares/utils/MockChainlinkOnChain.sol";
import { MockPyth } from "../../../unit/Middlewares/utils/MockPyth.sol";
import { UsdnProtocolHandler } from "../../../unit/UsdnProtocol/utils/Handler.sol";
import {
    ADMIN,
    CHAINLINK_ORACLE_ETH,
<<<<<<< HEAD
    CHAINLINK_ORACLE_GAS,
    CRITICAL_FUNCTIONS_ADMIN,
=======
    CRITICAL_FUNCTIONS_MANAGER,
>>>>>>> ef17cb87
    DEPLOYER,
    PROXY_UPGRADE_MANAGER,
    PYTH_ETH_USD,
    PYTH_ORACLE,
    SDEX,
<<<<<<< HEAD
    SET_EXTERNAL_ADMIN,
    SET_OPTIONS_ADMIN,
    SET_PROTOCOL_PARAMS_ADMIN,
    SET_USDN_PARAMS_ADMIN,
=======
    SET_EXTERNAL_MANAGER,
    SET_OPTIONS_MANAGER,
    SET_PROTOCOL_PARAMS_MANAGER,
    SET_USDN_PARAMS_MANAGER,
>>>>>>> ef17cb87
    WSTETH
} from "../../../utils/Constants.sol";
import { BaseFixture } from "../../../utils/Fixtures.sol";
import { IUsdnProtocolHandler } from "../../../utils/IUsdnProtocolHandler.sol";
import { Sdex } from "../../../utils/Sdex.sol";
import { WstETH } from "../../../utils/WstEth.sol";
import {
    PYTH_DATA_ETH,
    PYTH_DATA_ETH_CONF,
    PYTH_DATA_ETH_PRICE,
    PYTH_DATA_TIMESTAMP
} from "../../Middlewares/utils/Constants.sol";

import { LiquidationRewardsManager } from "../../../../src/LiquidationRewardsManager/LiquidationRewardsManager.sol";
import { WstEthOracleMiddleware } from "../../../../src/OracleMiddleware/WstEthOracleMiddleware.sol";
import { Rebalancer } from "../../../../src/Rebalancer/Rebalancer.sol";
import { Usdn } from "../../../../src/Usdn/Usdn.sol";
import { UsdnProtocolFallback } from "../../../../src/UsdnProtocol/UsdnProtocolFallback.sol";
import { PriceInfo } from "../../../../src/interfaces/OracleMiddleware/IOracleMiddlewareTypes.sol";
import { IUsdnProtocolErrors } from "../../../../src/interfaces/UsdnProtocol/IUsdnProtocolErrors.sol";
import { IUsdnProtocolEvents } from "../../../../src/interfaces/UsdnProtocol/IUsdnProtocolEvents.sol";
import { HugeUint } from "../../../../src/libraries/HugeUint.sol";

contract UsdnProtocolBaseIntegrationFixture is BaseFixture, IUsdnProtocolErrors, IUsdnProtocolEvents {
    struct SetUpParams {
        uint128 initialDeposit;
        uint128 initialLong;
        uint128 initialLiqPrice;
        uint128 initialPrice;
        uint256 initialTimestamp; // ignored if `fork` is true
        bool fork;
        uint256 forkWarp; // warp to this timestamp after forking, before deploying protocol. Zero to disable
<<<<<<< HEAD
=======
        uint256 forkBlock;
>>>>>>> ef17cb87
        bool enableRoles;
    }

    struct ExpoImbalanceLimitsBps {
        int256 depositExpoImbalanceLimitBps;
        int256 withdrawalExpoImbalanceLimitBps;
        int256 openExpoImbalanceLimitBps;
        int256 closeExpoImbalanceLimitBps;
        int256 rebalancerCloseExpoImbalanceLimitBps;
        int256 longImbalanceTargetBps;
    }

    SetUpParams public params;
    SetUpParams public DEFAULT_PARAMS = SetUpParams({
        initialDeposit: 0, // 0 = auto-calculate to initialize a balanced protocol
        initialLong: 100 ether,
        initialLiqPrice: 1000 ether, // leverage approx 2x, recalculated if forking (to ensure leverage approx 2x)
        initialPrice: 2000 ether, // 2000 USD per wstETH, ignored if forking
        initialTimestamp: 1_704_092_400, // 2024-01-01 07:00:00 UTC
        fork: false,
        forkWarp: 0,
<<<<<<< HEAD
        enableRoles: true
    });

    Roles roles = Roles({
        setExternalAdmin: SET_EXTERNAL_ADMIN,
        criticalFunctionsAdmin: CRITICAL_FUNCTIONS_ADMIN,
        setProtocolParamsAdmin: SET_PROTOCOL_PARAMS_ADMIN,
        setUsdnParamsAdmin: SET_USDN_PARAMS_ADMIN,
        setOptionsAdmin: SET_OPTIONS_ADMIN
=======
        forkBlock: 0,
        enableRoles: true
    });

    Managers managers = Managers({
        setExternalManager: SET_EXTERNAL_MANAGER,
        criticalFunctionsManager: CRITICAL_FUNCTIONS_MANAGER,
        setProtocolParamsManager: SET_PROTOCOL_PARAMS_MANAGER,
        setUsdnParamsManager: SET_USDN_PARAMS_MANAGER,
        setOptionsManager: SET_OPTIONS_MANAGER,
        proxyUpgradeManager: PROXY_UPGRADE_MANAGER
>>>>>>> ef17cb87
    });

    Usdn public usdn;
    Sdex public sdex;
    IUsdnProtocolHandler public protocol;
<<<<<<< HEAD
=======
    UsdnProtocolHandler public implementation;
    UsdnProtocolFallback public protocolFallback;
>>>>>>> ef17cb87
    WstETH public wstETH;
    MockPyth public mockPyth;
    MockChainlinkOnChain public mockChainlinkOnChain;
    WstEthOracleMiddleware public oracleMiddleware;
    LiquidationRewardsManager public liquidationRewardsManager;
    Rebalancer public rebalancer;

    PreviousActionsData internal EMPTY_PREVIOUS_DATA =
        PreviousActionsData({ priceData: new bytes[](0), rawIndices: new uint128[](0) });

    ExpoImbalanceLimitsBps internal defaultLimits;

    function _setUp(SetUpParams memory testParams) public virtual {
        vm.startPrank(DEPLOYER);
        if (testParams.fork) {
            string memory url = vm.rpcUrl("mainnet");
            vm.createSelectFork(url);
            if (testParams.forkBlock > 0) {
                vm.rollFork(testParams.forkBlock);
            } else {
                vm.rollFork(block.number - 1000);
            }
            if (testParams.forkWarp > 0) {
                vm.warp(testParams.forkWarp);
            }
            dealAccounts(); // provide test accounts with ETH again
            wstETH = WstETH(payable(WSTETH));
            sdex = Sdex(SDEX);
            IPyth pyth = IPyth(PYTH_ORACLE);
            AggregatorV3Interface chainlinkOnChain = AggregatorV3Interface(CHAINLINK_ORACLE_ETH);
            oracleMiddleware = new WstEthOracleMiddleware(
                address(pyth), PYTH_ETH_USD, address(chainlinkOnChain), address(wstETH), 1 hours
            );
            PriceInfo memory currentPrice =
                oracleMiddleware.parseAndValidatePrice("", uint128(block.timestamp), ProtocolAction.Initialize, "");
            testParams.initialLiqPrice = uint128(currentPrice.neutralPrice) / 2;
            liquidationRewardsManager = new LiquidationRewardsManager(wstETH);
        } else {
            wstETH = new WstETH();
            sdex = new Sdex();
            mockPyth = new MockPyth();
            mockChainlinkOnChain = new MockChainlinkOnChain();
            mockChainlinkOnChain.setLastPublishTime(testParams.initialTimestamp - 10 minutes);
            // this is the stETH/USD oracle, we need to convert the initialPrice
            mockChainlinkOnChain.setLastPrice(
                int256(wstETH.getWstETHByStETH(uint256(testParams.initialPrice / 10 ** (18 - 8))))
            );
            oracleMiddleware = new WstEthOracleMiddleware(
                address(mockPyth), PYTH_ETH_USD, address(mockChainlinkOnChain), address(wstETH), 1 hours
            );
            vm.warp(testParams.initialTimestamp);
            liquidationRewardsManager = new LiquidationRewardsManager(wstETH);
        }
        (bool success,) = address(wstETH).call{ value: DEPLOYER.balance * 9 / 10 }("");
        require(success, "DEPLOYER wstETH mint failed");
        usdn = new Usdn(address(0), address(0));

        if (!testParams.enableRoles) {
<<<<<<< HEAD
            roles = Roles({
                setExternalAdmin: ADMIN,
                criticalFunctionsAdmin: ADMIN,
                setProtocolParamsAdmin: ADMIN,
                setUsdnParamsAdmin: ADMIN,
                setOptionsAdmin: ADMIN
            });
        }

        UsdnProtocolHandler implementation = new UsdnProtocolHandler();
        UsdnProtocolFallback protocolFallback = new UsdnProtocolFallback();
=======
            managers = Managers({
                setExternalManager: ADMIN,
                criticalFunctionsManager: ADMIN,
                setProtocolParamsManager: ADMIN,
                setUsdnParamsManager: ADMIN,
                setOptionsManager: ADMIN,
                proxyUpgradeManager: ADMIN
            });
        }

        implementation = new UsdnProtocolHandler();
        protocolFallback = new UsdnProtocolFallback();
>>>>>>> ef17cb87
        address proxy = UnsafeUpgrades.deployUUPSProxy(
            address(implementation),
            abi.encodeCall(
                UsdnProtocolHandler.initializeStorageHandler,
                (
                    usdn,
                    sdex,
                    wstETH,
                    oracleMiddleware,
                    liquidationRewardsManager,
<<<<<<< HEAD
                    100, // tick spacing 100 = 1%
                    ADMIN,
                    roles,
=======
                    100, // tick spacing 100 = ~1.005%
                    ADMIN,
                    managers,
>>>>>>> ef17cb87
                    protocolFallback
                )
            )
        );
        protocol = IUsdnProtocolHandler(proxy);

        rebalancer = new Rebalancer(protocol);
        usdn.grantRole(usdn.MINTER_ROLE(), address(protocol));
        usdn.grantRole(usdn.REBASER_ROLE(), address(protocol));
        wstETH.approve(address(protocol), type(uint256).max);

        if (testParams.initialDeposit == 0) {
            (, uint128 liqPriceWithoutPenalty) = protocol.i_getTickFromDesiredLiqPrice(
                testParams.initialPrice / 2,
                testParams.initialPrice,
                0,
                HugeUint.wrap(0),
                protocol.getTickSpacing(),
                protocol.getLiquidationPenalty()
            );
            uint128 positionTotalExpo = protocol.i_calcPositionTotalExpo(
                testParams.initialLong, testParams.initialPrice, liqPriceWithoutPenalty
            );
            testParams.initialDeposit = positionTotalExpo - testParams.initialLong;
        }

        // leverage approx 2x
        protocol.initialize{ value: oracleMiddleware.validationCost("", ProtocolAction.Initialize) }(
            testParams.initialDeposit, testParams.initialLong, testParams.initialLiqPrice, ""
        );
        vm.stopPrank();
<<<<<<< HEAD
        vm.prank(roles.setExternalAdmin);
=======
        vm.prank(managers.setExternalManager);
>>>>>>> ef17cb87
        protocol.setRebalancer(rebalancer);
        params = testParams;
        persistContracts();
    }

    function getHermesApiSignature(bytes32 feed, uint256 timestamp)
        internal
        returns (uint256 price_, uint256 conf_, uint256 decimals_, uint256 timestamp_, bytes memory data_)
    {
        bytes memory result = vmFFIRustCommand("pyth-price", vm.toString(feed), vm.toString(timestamp));

        require(keccak256(result) != keccak256(""), "Rust command returned an error");

        return abi.decode(result, (uint256, uint256, uint256, uint256, bytes));
    }

    function getMockedPythSignature() internal pure returns (uint256, uint256, uint256, bytes memory) {
        return (PYTH_DATA_ETH_PRICE, PYTH_DATA_ETH_CONF, PYTH_DATA_TIMESTAMP, PYTH_DATA_ETH);
    }

    function _waitDelay() internal {
        skip(oracleMiddleware.getValidationDelay() + 1);
    }

    function _setUpImbalanced(uint128 additionalLongAmount)
        internal
        returns (
            int24 tickSpacing_,
            uint88 amountInRebalancer_,
            PositionId memory posToLiquidate_,
            TickData memory tickToLiquidateData_
        )
    {
        params = DEFAULT_PARAMS;
        params.initialLong = 200 ether;
        _setUp(params);

        sdex.mintAndApprove(address(this), 50_000 ether, address(protocol), type(uint256).max);

        tickSpacing_ = protocol.getTickSpacing();

<<<<<<< HEAD
        vm.startPrank(roles.setProtocolParamsAdmin);
=======
        vm.startPrank(managers.setProtocolParamsManager);
>>>>>>> ef17cb87
        protocol.setFundingSF(0);
        protocol.resetEMA();

        defaultLimits = ExpoImbalanceLimitsBps({
            depositExpoImbalanceLimitBps: protocol.getDepositExpoImbalanceLimitBps(),
            withdrawalExpoImbalanceLimitBps: protocol.getWithdrawalExpoImbalanceLimitBps(),
            openExpoImbalanceLimitBps: protocol.getOpenExpoImbalanceLimitBps(),
            closeExpoImbalanceLimitBps: protocol.getCloseExpoImbalanceLimitBps(),
            rebalancerCloseExpoImbalanceLimitBps: protocol.getRebalancerCloseExpoImbalanceLimitBps(),
            longImbalanceTargetBps: protocol.getLongImbalanceTargetBps()
        });

        protocol.setExpoImbalanceLimits(0, 0, 0, 0, 0, 0);

        vm.stopPrank();

        // mint wstEth to the test contract
        (bool success,) = address(wstETH).call{ value: 200 ether }("");
        require(success, "wstETH mint failed");
        wstETH.approve(address(protocol), type(uint256).max);
        wstETH.approve(address(rebalancer), type(uint256).max);

        uint256 messageValue = protocol.getSecurityDepositValue();

        uint88 amount = 3 ether;

        // deposit assets in the rebalancer
        rebalancer.initiateDepositAssets(amount, payable(address(this)));
        skip(rebalancer.getTimeLimits().validationDelay);
        rebalancer.validateDepositAssets();
        amountInRebalancer_ += amount;

        // deposit assets in the protocol to imbalance it
        protocol.initiateDeposit{ value: messageValue }(
            30 ether, DISABLE_SHARES_OUT_MIN, payable(address(this)), payable(address(this)), "", EMPTY_PREVIOUS_DATA
        );

        _waitDelay();

        {
            uint128 wstEthPrice = 2000 ether;
            uint128 ethPrice = uint128(wstETH.getWstETHByStETH(wstEthPrice));
            mockPyth.setPrice(int64(uint64(ethPrice / 1e10)));
            mockPyth.setLastPublishTime(block.timestamp - 1);
        }

        uint256 oracleFee = oracleMiddleware.validationCost(MOCK_PYTH_DATA, ProtocolAction.ValidateDeposit);

        protocol.validateDeposit{ value: oracleFee }(payable(address(this)), MOCK_PYTH_DATA, EMPTY_PREVIOUS_DATA);

        // open a position to liquidate and trigger the rebalancer
        (, posToLiquidate_) = protocol.initiateOpenPosition{ value: messageValue }(
            additionalLongAmount,
            1500 ether,
            type(uint128).max,
            protocol.getMaxLeverage(),
            payable(address(this)),
            payable(address(this)),
            "",
            EMPTY_PREVIOUS_DATA
        );

        _waitDelay();

        mockPyth.setLastPublishTime(block.timestamp);

        oracleFee = oracleMiddleware.validationCost(MOCK_PYTH_DATA, ProtocolAction.ValidateOpenPosition);
        protocol.validateOpenPosition{ value: oracleFee }(payable(address(this)), MOCK_PYTH_DATA, EMPTY_PREVIOUS_DATA);

        tickToLiquidateData_ = protocol.getTickData(posToLiquidate_.tick);

<<<<<<< HEAD
        vm.prank(roles.setProtocolParamsAdmin);
=======
        vm.prank(managers.setProtocolParamsManager);
>>>>>>> ef17cb87
        protocol.setExpoImbalanceLimits(
            uint256(defaultLimits.depositExpoImbalanceLimitBps),
            uint256(defaultLimits.withdrawalExpoImbalanceLimitBps),
            uint256(defaultLimits.openExpoImbalanceLimitBps),
            uint256(defaultLimits.closeExpoImbalanceLimitBps),
            uint256(defaultLimits.rebalancerCloseExpoImbalanceLimitBps),
            defaultLimits.longImbalanceTargetBps
        );
    }

    // @dev this function aims to persist the contracts when use vm.rollFork in tests
    function persistContracts() internal {
        vm.makePersistent(address(protocol));
        vm.makePersistent(address(implementation));
        vm.makePersistent(address(protocolFallback));
        vm.makePersistent(address(oracleMiddleware));
        vm.makePersistent(address(usdn));
        vm.makePersistent(address(wstETH));
        vm.makePersistent(address(rebalancer));
    }
}<|MERGE_RESOLUTION|>--- conflicted
+++ resolved
@@ -12,28 +12,16 @@
 import {
     ADMIN,
     CHAINLINK_ORACLE_ETH,
-<<<<<<< HEAD
-    CHAINLINK_ORACLE_GAS,
-    CRITICAL_FUNCTIONS_ADMIN,
-=======
     CRITICAL_FUNCTIONS_MANAGER,
->>>>>>> ef17cb87
     DEPLOYER,
     PROXY_UPGRADE_MANAGER,
     PYTH_ETH_USD,
     PYTH_ORACLE,
     SDEX,
-<<<<<<< HEAD
-    SET_EXTERNAL_ADMIN,
-    SET_OPTIONS_ADMIN,
-    SET_PROTOCOL_PARAMS_ADMIN,
-    SET_USDN_PARAMS_ADMIN,
-=======
     SET_EXTERNAL_MANAGER,
     SET_OPTIONS_MANAGER,
     SET_PROTOCOL_PARAMS_MANAGER,
     SET_USDN_PARAMS_MANAGER,
->>>>>>> ef17cb87
     WSTETH
 } from "../../../utils/Constants.sol";
 import { BaseFixture } from "../../../utils/Fixtures.sol";
@@ -66,10 +54,7 @@
         uint256 initialTimestamp; // ignored if `fork` is true
         bool fork;
         uint256 forkWarp; // warp to this timestamp after forking, before deploying protocol. Zero to disable
-<<<<<<< HEAD
-=======
         uint256 forkBlock;
->>>>>>> ef17cb87
         bool enableRoles;
     }
 
@@ -91,17 +76,6 @@
         initialTimestamp: 1_704_092_400, // 2024-01-01 07:00:00 UTC
         fork: false,
         forkWarp: 0,
-<<<<<<< HEAD
-        enableRoles: true
-    });
-
-    Roles roles = Roles({
-        setExternalAdmin: SET_EXTERNAL_ADMIN,
-        criticalFunctionsAdmin: CRITICAL_FUNCTIONS_ADMIN,
-        setProtocolParamsAdmin: SET_PROTOCOL_PARAMS_ADMIN,
-        setUsdnParamsAdmin: SET_USDN_PARAMS_ADMIN,
-        setOptionsAdmin: SET_OPTIONS_ADMIN
-=======
         forkBlock: 0,
         enableRoles: true
     });
@@ -113,17 +87,13 @@
         setUsdnParamsManager: SET_USDN_PARAMS_MANAGER,
         setOptionsManager: SET_OPTIONS_MANAGER,
         proxyUpgradeManager: PROXY_UPGRADE_MANAGER
->>>>>>> ef17cb87
     });
 
     Usdn public usdn;
     Sdex public sdex;
     IUsdnProtocolHandler public protocol;
-<<<<<<< HEAD
-=======
     UsdnProtocolHandler public implementation;
     UsdnProtocolFallback public protocolFallback;
->>>>>>> ef17cb87
     WstETH public wstETH;
     MockPyth public mockPyth;
     MockChainlinkOnChain public mockChainlinkOnChain;
@@ -182,19 +152,6 @@
         usdn = new Usdn(address(0), address(0));
 
         if (!testParams.enableRoles) {
-<<<<<<< HEAD
-            roles = Roles({
-                setExternalAdmin: ADMIN,
-                criticalFunctionsAdmin: ADMIN,
-                setProtocolParamsAdmin: ADMIN,
-                setUsdnParamsAdmin: ADMIN,
-                setOptionsAdmin: ADMIN
-            });
-        }
-
-        UsdnProtocolHandler implementation = new UsdnProtocolHandler();
-        UsdnProtocolFallback protocolFallback = new UsdnProtocolFallback();
-=======
             managers = Managers({
                 setExternalManager: ADMIN,
                 criticalFunctionsManager: ADMIN,
@@ -207,7 +164,6 @@
 
         implementation = new UsdnProtocolHandler();
         protocolFallback = new UsdnProtocolFallback();
->>>>>>> ef17cb87
         address proxy = UnsafeUpgrades.deployUUPSProxy(
             address(implementation),
             abi.encodeCall(
@@ -218,15 +174,9 @@
                     wstETH,
                     oracleMiddleware,
                     liquidationRewardsManager,
-<<<<<<< HEAD
-                    100, // tick spacing 100 = 1%
-                    ADMIN,
-                    roles,
-=======
                     100, // tick spacing 100 = ~1.005%
                     ADMIN,
                     managers,
->>>>>>> ef17cb87
                     protocolFallback
                 )
             )
@@ -258,11 +208,7 @@
             testParams.initialDeposit, testParams.initialLong, testParams.initialLiqPrice, ""
         );
         vm.stopPrank();
-<<<<<<< HEAD
-        vm.prank(roles.setExternalAdmin);
-=======
         vm.prank(managers.setExternalManager);
->>>>>>> ef17cb87
         protocol.setRebalancer(rebalancer);
         params = testParams;
         persistContracts();
@@ -304,11 +250,7 @@
 
         tickSpacing_ = protocol.getTickSpacing();
 
-<<<<<<< HEAD
-        vm.startPrank(roles.setProtocolParamsAdmin);
-=======
         vm.startPrank(managers.setProtocolParamsManager);
->>>>>>> ef17cb87
         protocol.setFundingSF(0);
         protocol.resetEMA();
 
@@ -380,11 +322,7 @@
 
         tickToLiquidateData_ = protocol.getTickData(posToLiquidate_.tick);
 
-<<<<<<< HEAD
-        vm.prank(roles.setProtocolParamsAdmin);
-=======
         vm.prank(managers.setProtocolParamsManager);
->>>>>>> ef17cb87
         protocol.setExpoImbalanceLimits(
             uint256(defaultLimits.depositExpoImbalanceLimitBps),
             uint256(defaultLimits.withdrawalExpoImbalanceLimitBps),
