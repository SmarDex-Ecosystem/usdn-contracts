// SPDX-License-Identifier: UNLICENSED
pragma solidity 0.8.20;

import { IPyth } from "@pythnetwork/pyth-sdk-solidity/IPyth.sol";
import { AggregatorV3Interface } from "@chainlink/contracts/src/v0.8/shared/interfaces/AggregatorV3Interface.sol";

import { BaseFixture } from "test/utils/Fixtures.sol";
import {
    DEPLOYER,
    ADMIN,
    SDEX,
    WSTETH,
    PYTH_STETH_USD,
    PYTH_ORACLE,
    CHAINLINK_ORACLE_STETH,
    CHAINLINK_ORACLE_GAS
} from "test/utils/Constants.sol";
import {
    PYTH_DATA_STETH_PRICE,
    PYTH_DATA_STETH_CONF,
    PYTH_DATA_TIMESTAMP,
    PYTH_DATA_STETH
} from "test/integration/Middlewares/utils/Constants.sol";
import { WstETH } from "test/utils/WstEth.sol";
import { Sdex } from "test/utils/Sdex.sol";
import { MockPyth } from "test/unit/Middlewares/utils/MockPyth.sol";
import { MockChainlinkOnChain } from "test/unit/Middlewares/utils/MockChainlinkOnChain.sol";
import { UsdnProtocolHandler } from "test/unit/UsdnProtocol/utils/Handler.sol";

import { LiquidationRewardsManager } from "src/OracleMiddleware/LiquidationRewardsManager.sol";
import { IUsdnProtocolEvents } from "src/interfaces/UsdnProtocol/IUsdnProtocolEvents.sol";
import { IUsdnProtocolErrors } from "src/interfaces/UsdnProtocol/IUsdnProtocolErrors.sol";
import { ProtocolAction, PreviousActionsData } from "src/interfaces/UsdnProtocol/IUsdnProtocolTypes.sol";
import { Usdn } from "src/Usdn/Usdn.sol";
import { WstEthOracleMiddleware } from "src/OracleMiddleware/WstEthOracleMiddleware.sol";
import { PriceInfo } from "src/interfaces/OracleMiddleware/IOracleMiddlewareTypes.sol";

contract UsdnProtocolBaseIntegrationFixture is BaseFixture, IUsdnProtocolErrors, IUsdnProtocolEvents {
    struct SetUpParams {
        uint128 initialDeposit;
        uint128 initialLong;
        uint128 initialLiqPrice;
        uint128 initialPrice;
        uint256 initialTimestamp; // ignored if fork is true
        bool fork;
        uint256 forkWarp; // warp to this timestamp after forking, before deploying protocol. Zero to disable
    }

    SetUpParams public params;
    SetUpParams public DEFAULT_PARAMS = SetUpParams({
<<<<<<< HEAD
        initialDeposit: 4.919970269703463156 ether,
        initialLong: 5 ether,
        initialLiqPrice: 1000 ether, // leverage approx 2x
        initialPrice: 2000 ether, // 2000 USD per wstETH
        initialTimestamp: 1_704_092_400, // 2024-01-01 07:00:00 UTC,
=======
        initialDeposit: 99.474794733414559008 ether,
        initialLong: 100 ether,
        initialLiqPrice: 1000 ether, // leverage approx 2x, recalculated if forking (to ensure leverage approx 2x)
        initialPrice: 2000 ether, // 2000 USD per wstETH, ignored if forking
        initialTimestamp: 1_704_092_400, // 2024-01-01 07:00:00 UTC
>>>>>>> 02ea2e47
        fork: false,
        forkWarp: 0
    });

    Usdn public usdn;
    Sdex public sdex;
    UsdnProtocolHandler public protocol;
    WstETH public wstETH;
    MockPyth public mockPyth;
    MockChainlinkOnChain public mockChainlinkOnChain;
    WstEthOracleMiddleware public oracleMiddleware;
    LiquidationRewardsManager public liquidationRewardsManager;

    PreviousActionsData internal EMPTY_PREVIOUS_DATA =
        PreviousActionsData({ priceData: new bytes[](0), rawIndices: new uint128[](0) });

    function _setUp(SetUpParams memory testParams) public virtual {
        if (testParams.fork) {
            string memory url = vm.rpcUrl("mainnet");
            vm.createSelectFork(url);
            uint256 initBlock = block.number - 1000;
            vm.rollFork(initBlock);
            if (testParams.forkWarp > 0) {
                vm.warp(testParams.forkWarp);
            }
            dealAccounts(); // provide test accounts with ETH again
            wstETH = WstETH(payable(WSTETH));
            sdex = Sdex(SDEX);
            IPyth pyth = IPyth(PYTH_ORACLE);
            AggregatorV3Interface chainlinkOnChain = AggregatorV3Interface(CHAINLINK_ORACLE_STETH);
            oracleMiddleware = new WstEthOracleMiddleware(
                address(pyth), PYTH_STETH_USD, address(chainlinkOnChain), address(wstETH), 1 hours
            );
            PriceInfo memory currentPrice =
                oracleMiddleware.parseAndValidatePrice(uint128(block.timestamp), ProtocolAction.Initialize, "");
            testParams.initialLiqPrice = uint128(currentPrice.neutralPrice) / 2;
        } else {
            wstETH = new WstETH();
            sdex = new Sdex();
            mockPyth = new MockPyth();
            mockChainlinkOnChain = new MockChainlinkOnChain();
            mockChainlinkOnChain.setLastPublishTime(testParams.initialTimestamp - 10 minutes);
            mockChainlinkOnChain.setLastPrice(int256(uint256(testParams.initialPrice / 10 ** (18 - 8))));
            oracleMiddleware = new WstEthOracleMiddleware(
                address(mockPyth), PYTH_STETH_USD, address(mockChainlinkOnChain), address(wstETH), 1 hours
            );
            vm.warp(testParams.initialTimestamp);
        }
        vm.startPrank(DEPLOYER);
        (bool success,) = address(wstETH).call{ value: 1000 ether }("");
        require(success, "DEPLOYER wstETH mint failed");
        usdn = new Usdn(address(0), address(0));
        AggregatorV3Interface chainlinkGasPriceFeed = AggregatorV3Interface(CHAINLINK_ORACLE_GAS);
        liquidationRewardsManager = new LiquidationRewardsManager(address(chainlinkGasPriceFeed), wstETH, 2 days);
        protocol = new UsdnProtocolHandler(
            usdn,
            sdex,
            wstETH,
            oracleMiddleware,
            liquidationRewardsManager,
            100, // tick spacing 100 = 1%
            ADMIN
        );

        usdn.grantRole(usdn.MINTER_ROLE(), address(protocol));
        usdn.grantRole(usdn.REBASER_ROLE(), address(protocol));
        wstETH.approve(address(protocol), type(uint256).max);
        // leverage approx 2x
        protocol.initialize{ value: oracleMiddleware.validationCost("", ProtocolAction.Initialize) }(
            testParams.initialDeposit, testParams.initialLong, testParams.initialLiqPrice, ""
        );
        vm.stopPrank();
        params = testParams;
    }

    function getHermesApiSignature(bytes32 feed, uint256 timestamp)
        internal
        returns (uint256 price_, uint256 conf_, uint256 decimals_, uint256 timestamp_, bytes memory data_)
    {
        bytes memory result = vmFFIRustCommand("pyth-price", vm.toString(feed), vm.toString(timestamp));

        require(keccak256(result) != keccak256(""), "Rust command returned an error");

        return abi.decode(result, (uint256, uint256, uint256, uint256, bytes));
    }

    function getMockedPythSignature() internal pure returns (uint256, uint256, uint256, bytes memory) {
        return (PYTH_DATA_STETH_PRICE, PYTH_DATA_STETH_CONF, PYTH_DATA_TIMESTAMP, PYTH_DATA_STETH);
    }

    function _waitDelay() internal {
        skip(oracleMiddleware.getValidationDelay() + 1);
    }
}<|MERGE_RESOLUTION|>--- conflicted
+++ resolved
@@ -48,19 +48,11 @@
 
     SetUpParams public params;
     SetUpParams public DEFAULT_PARAMS = SetUpParams({
-<<<<<<< HEAD
-        initialDeposit: 4.919970269703463156 ether,
-        initialLong: 5 ether,
-        initialLiqPrice: 1000 ether, // leverage approx 2x
-        initialPrice: 2000 ether, // 2000 USD per wstETH
-        initialTimestamp: 1_704_092_400, // 2024-01-01 07:00:00 UTC,
-=======
         initialDeposit: 99.474794733414559008 ether,
         initialLong: 100 ether,
         initialLiqPrice: 1000 ether, // leverage approx 2x, recalculated if forking (to ensure leverage approx 2x)
         initialPrice: 2000 ether, // 2000 USD per wstETH, ignored if forking
         initialTimestamp: 1_704_092_400, // 2024-01-01 07:00:00 UTC
->>>>>>> 02ea2e47
         fork: false,
         forkWarp: 0
     });
