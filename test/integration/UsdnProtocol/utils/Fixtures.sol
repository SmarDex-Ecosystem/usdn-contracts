// SPDX-License-Identifier: UNLICENSED
pragma solidity 0.8.26;

import { AggregatorV3Interface } from "@chainlink/contracts/src/v0.8/shared/interfaces/AggregatorV3Interface.sol";
import { IPyth } from "@pythnetwork/pyth-sdk-solidity/IPyth.sol";
import { UnsafeUpgrades } from "openzeppelin-foundry-upgrades/Upgrades.sol";

import { MOCK_PYTH_DATA } from "../../../unit/Middlewares/utils/Constants.sol";
import { MockChainlinkOnChain } from "../../../unit/Middlewares/utils/MockChainlinkOnChain.sol";
import { MockPyth } from "../../../unit/Middlewares/utils/MockPyth.sol";
import { UsdnProtocolHandler } from "../../../unit/UsdnProtocol/utils/Handler.sol";
import {
    ADMIN,
    CHAINLINK_ORACLE_ETH,
    CHAINLINK_ORACLE_GAS,
    CRITICAL_FUNCTIONS_MANAGER,
    DEPLOYER,
    PROXY_UPGRADE_MANAGER,
    PYTH_ETH_USD,
    PYTH_ORACLE,
    SDEX,
    SET_EXTERNAL_MANAGER,
    SET_OPTIONS_MANAGER,
    SET_PROTOCOL_PARAMS_MANAGER,
    SET_USDN_PARAMS_MANAGER,
    WSTETH
} from "../../../utils/Constants.sol";
import { BaseFixture } from "../../../utils/Fixtures.sol";
import { IUsdnProtocolHandler } from "../../../utils/IUsdnProtocolHandler.sol";
import { Sdex } from "../../../utils/Sdex.sol";
import { WstETH } from "../../../utils/WstEth.sol";
import {
    PYTH_DATA_ETH,
    PYTH_DATA_ETH_CONF,
    PYTH_DATA_ETH_PRICE,
    PYTH_DATA_TIMESTAMP
} from "../../Middlewares/utils/Constants.sol";

import { LiquidationRewardsManager } from "../../../../src/OracleMiddleware/LiquidationRewardsManager.sol";
import { WstEthOracleMiddleware } from "../../../../src/OracleMiddleware/WstEthOracleMiddleware.sol";
import { Rebalancer } from "../../../../src/Rebalancer/Rebalancer.sol";
import { Usdn } from "../../../../src/Usdn/Usdn.sol";
import { UsdnProtocolFallback } from "../../../../src/UsdnProtocol/UsdnProtocolFallback.sol";
import { PriceInfo } from "../../../../src/interfaces/OracleMiddleware/IOracleMiddlewareTypes.sol";
import { IUsdnProtocolErrors } from "../../../../src/interfaces/UsdnProtocol/IUsdnProtocolErrors.sol";
import { IUsdnProtocolEvents } from "../../../../src/interfaces/UsdnProtocol/IUsdnProtocolEvents.sol";
import { HugeUint } from "../../../../src/libraries/HugeUint.sol";

contract UsdnProtocolBaseIntegrationFixture is BaseFixture, IUsdnProtocolErrors, IUsdnProtocolEvents {
    struct SetUpParams {
        uint128 initialDeposit;
        uint128 initialLong;
        uint128 initialLiqPrice;
        uint128 initialPrice;
        uint256 initialTimestamp; // ignored if `fork` is true
        bool fork;
        uint256 forkWarp; // warp to this timestamp after forking, before deploying protocol. Zero to disable
        uint256 forkBlock;
        bool enableRoles;
    }

    struct ExpoImbalanceLimitsBps {
        int256 depositExpoImbalanceLimitBps;
        int256 withdrawalExpoImbalanceLimitBps;
        int256 openExpoImbalanceLimitBps;
        int256 closeExpoImbalanceLimitBps;
        int256 rebalancerCloseExpoImbalanceLimitBps;
        int256 longImbalanceTargetBps;
    }

    SetUpParams public params;
    SetUpParams public DEFAULT_PARAMS = SetUpParams({
        initialDeposit: 0, // 0 = auto-calculate to initialize a balanced protocol
        initialLong: 100 ether,
        initialLiqPrice: 1000 ether, // leverage approx 2x, recalculated if forking (to ensure leverage approx 2x)
        initialPrice: 2000 ether, // 2000 USD per wstETH, ignored if forking
        initialTimestamp: 1_704_092_400, // 2024-01-01 07:00:00 UTC
        fork: false,
        forkWarp: 0,
        forkBlock: 0,
        enableRoles: true
    });

    Managers managers = Managers({
        setExternalManager: SET_EXTERNAL_MANAGER,
        criticalFunctionsManager: CRITICAL_FUNCTIONS_MANAGER,
        setProtocolParamsManager: SET_PROTOCOL_PARAMS_MANAGER,
        setUsdnParamsManager: SET_USDN_PARAMS_MANAGER,
        setOptionsManager: SET_OPTIONS_MANAGER,
        proxyUpgradeManager: PROXY_UPGRADE_MANAGER
    });

    Usdn public usdn;
    Sdex public sdex;
    IUsdnProtocolHandler public protocol;
    UsdnProtocolHandler public implementation;
    UsdnProtocolFallback public protocolFallback;
    WstETH public wstETH;
    MockPyth public mockPyth;
    MockChainlinkOnChain public mockChainlinkOnChain;
    WstEthOracleMiddleware public oracleMiddleware;
    LiquidationRewardsManager public liquidationRewardsManager;
    Rebalancer public rebalancer;

    PreviousActionsData internal EMPTY_PREVIOUS_DATA =
        PreviousActionsData({ priceData: new bytes[](0), rawIndices: new uint128[](0) });

    ExpoImbalanceLimitsBps internal defaultLimits;

    function _setUp(SetUpParams memory testParams) public virtual {
        if (testParams.fork) {
            string memory url = vm.rpcUrl("mainnet");
            vm.createSelectFork(url);
            if (testParams.forkBlock > 0) {
                vm.rollFork(testParams.forkBlock);
            } else {
                vm.rollFork(block.number - 1000);
            }
            if (testParams.forkWarp > 0) {
                vm.warp(testParams.forkWarp);
            }
            dealAccounts(); // provide test accounts with ETH again
            wstETH = WstETH(payable(WSTETH));
            sdex = Sdex(SDEX);
            IPyth pyth = IPyth(PYTH_ORACLE);
            AggregatorV3Interface chainlinkOnChain = AggregatorV3Interface(CHAINLINK_ORACLE_ETH);
            oracleMiddleware = new WstEthOracleMiddleware(
                address(pyth), PYTH_ETH_USD, address(chainlinkOnChain), address(wstETH), 1 hours
            );
            PriceInfo memory currentPrice =
                oracleMiddleware.parseAndValidatePrice("", uint128(block.timestamp), ProtocolAction.Initialize, "");
            testParams.initialLiqPrice = uint128(currentPrice.neutralPrice) / 2;
            AggregatorV3Interface chainlinkGasPriceFeed = AggregatorV3Interface(CHAINLINK_ORACLE_GAS);
            liquidationRewardsManager = new LiquidationRewardsManager(address(chainlinkGasPriceFeed), wstETH, 2 days);
        } else {
            wstETH = new WstETH();
            sdex = new Sdex();
            mockPyth = new MockPyth();
            mockChainlinkOnChain = new MockChainlinkOnChain();
            mockChainlinkOnChain.setLastPublishTime(testParams.initialTimestamp - 10 minutes);
            // this is the stETH/USD oracle, we need to convert the initialPrice
            mockChainlinkOnChain.setLastPrice(
                int256(wstETH.getWstETHByStETH(uint256(testParams.initialPrice / 10 ** (18 - 8))))
            );
            oracleMiddleware = new WstEthOracleMiddleware(
                address(mockPyth), PYTH_ETH_USD, address(mockChainlinkOnChain), address(wstETH), 1 hours
            );
            vm.warp(testParams.initialTimestamp);
            liquidationRewardsManager =
                new LiquidationRewardsManager(address(new MockChainlinkOnChain()), wstETH, 2 days);
        }
        vm.startPrank(DEPLOYER);
        (bool success,) = address(wstETH).call{ value: DEPLOYER.balance * 9 / 10 }("");
        require(success, "DEPLOYER wstETH mint failed");
        usdn = new Usdn(address(0), address(0));

        if (!testParams.enableRoles) {
            managers = Managers({
                setExternalManager: ADMIN,
                criticalFunctionsManager: ADMIN,
                setProtocolParamsManager: ADMIN,
                setUsdnParamsManager: ADMIN,
                setOptionsManager: ADMIN,
                proxyUpgradeManager: ADMIN
            });
        }

        implementation = new UsdnProtocolHandler();
        protocolFallback = new UsdnProtocolFallback();
        address proxy = UnsafeUpgrades.deployUUPSProxy(
            address(implementation),
            abi.encodeCall(
                UsdnProtocolHandler.initializeStorageHandler,
                (
                    usdn,
                    sdex,
                    wstETH,
                    oracleMiddleware,
                    liquidationRewardsManager,
                    100, // tick spacing 100 = ~1.005%
                    ADMIN,
                    managers,
                    protocolFallback
                )
            )
        );
        protocol = IUsdnProtocolHandler(proxy);

        rebalancer = new Rebalancer(protocol);
        usdn.grantRole(usdn.MINTER_ROLE(), address(protocol));
        usdn.grantRole(usdn.REBASER_ROLE(), address(protocol));
        wstETH.approve(address(protocol), type(uint256).max);

        if (testParams.initialDeposit == 0) {
            (, uint128 liqPriceWithoutPenalty) = protocol.i_getTickFromDesiredLiqPrice(
                testParams.initialPrice / 2,
                testParams.initialPrice,
                0,
                HugeUint.wrap(0),
                protocol.getTickSpacing(),
                protocol.getLiquidationPenalty()
            );
            uint128 positionTotalExpo = protocol.i_calcPositionTotalExpo(
                testParams.initialLong, testParams.initialPrice, liqPriceWithoutPenalty
            );
            testParams.initialDeposit = positionTotalExpo - testParams.initialLong;
        }

        // leverage approx 2x
        protocol.initialize{ value: oracleMiddleware.validationCost("", ProtocolAction.Initialize) }(
            testParams.initialDeposit, testParams.initialLong, testParams.initialLiqPrice, ""
        );
        vm.stopPrank();
        vm.prank(managers.setExternalManager);
        protocol.setRebalancer(rebalancer);
        params = testParams;
        persistContracts();
    }

    function getHermesApiSignature(bytes32 feed, uint256 timestamp)
        internal
        returns (uint256 price_, uint256 conf_, uint256 decimals_, uint256 timestamp_, bytes memory data_)
    {
        bytes memory result = vmFFIRustCommand("pyth-price", vm.toString(feed), vm.toString(timestamp));

        require(keccak256(result) != keccak256(""), "Rust command returned an error");

        return abi.decode(result, (uint256, uint256, uint256, uint256, bytes));
    }

    function getMockedPythSignature() internal pure returns (uint256, uint256, uint256, bytes memory) {
        return (PYTH_DATA_ETH_PRICE, PYTH_DATA_ETH_CONF, PYTH_DATA_TIMESTAMP, PYTH_DATA_ETH);
    }

    function _waitDelay() internal {
        skip(oracleMiddleware.getValidationDelay() + 1);
    }

    function _setUpImbalanced(uint128 additionalLongAmount)
        internal
        returns (
            int24 tickSpacing_,
            uint88 amountInRebalancer_,
            PositionId memory posToLiquidate_,
            TickData memory tickToLiquidateData_
        )
    {
        params = DEFAULT_PARAMS;
        params.initialLong = 200 ether;
        _setUp(params);

        sdex.mintAndApprove(address(this), 50_000 ether, address(protocol), type(uint256).max);

        tickSpacing_ = protocol.getTickSpacing();

        vm.startPrank(managers.setProtocolParamsManager);
        protocol.setFundingSF(0);
        protocol.resetEMA();

        defaultLimits = ExpoImbalanceLimitsBps({
            depositExpoImbalanceLimitBps: protocol.getDepositExpoImbalanceLimitBps(),
            withdrawalExpoImbalanceLimitBps: protocol.getWithdrawalExpoImbalanceLimitBps(),
            openExpoImbalanceLimitBps: protocol.getOpenExpoImbalanceLimitBps(),
            closeExpoImbalanceLimitBps: protocol.getCloseExpoImbalanceLimitBps(),
            rebalancerCloseExpoImbalanceLimitBps: protocol.getRebalancerCloseExpoImbalanceLimitBps(),
            longImbalanceTargetBps: protocol.getLongImbalanceTargetBps()
        });

        protocol.setExpoImbalanceLimits(0, 0, 0, 0, 0, 0);

        vm.stopPrank();

        // mint wstEth to the test contract
        (bool success,) = address(wstETH).call{ value: 200 ether }("");
        require(success, "wstETH mint failed");
        wstETH.approve(address(protocol), type(uint256).max);
        wstETH.approve(address(rebalancer), type(uint256).max);

        uint256 messageValue = protocol.getSecurityDepositValue();

        uint88 amount = 3 ether;

        // deposit assets in the rebalancer
        rebalancer.initiateDepositAssets(amount, payable(address(this)));
        skip(rebalancer.getTimeLimits().validationDelay);
        rebalancer.validateDepositAssets();
        amountInRebalancer_ += amount;

        // deposit assets in the protocol to imbalance it
        protocol.initiateDeposit{ value: messageValue }(
<<<<<<< HEAD
            30 ether,
            DISABLE_SHARES_OUT_MIN,
            payable(address(this)),
            payable(address(this)),
            type(uint256).max,
            NO_PERMIT2,
            "",
            EMPTY_PREVIOUS_DATA
=======
            30 ether, DISABLE_SHARES_OUT_MIN, payable(address(this)), payable(address(this)), "", EMPTY_PREVIOUS_DATA
>>>>>>> 9342aba9
        );

        _waitDelay();

        {
            uint128 wstEthPrice = 2000 ether;
            uint128 ethPrice = uint128(wstETH.getWstETHByStETH(wstEthPrice));
            mockPyth.setPrice(int64(uint64(ethPrice / 1e10)));
            mockPyth.setLastPublishTime(block.timestamp - 1);
        }

        uint256 oracleFee = oracleMiddleware.validationCost(MOCK_PYTH_DATA, ProtocolAction.ValidateDeposit);

        protocol.validateDeposit{ value: oracleFee }(payable(address(this)), MOCK_PYTH_DATA, EMPTY_PREVIOUS_DATA);

        // open a position to liquidate and trigger the rebalancer
        (, posToLiquidate_) = protocol.initiateOpenPosition{ value: messageValue }(
            additionalLongAmount,
            1500 ether,
            type(uint128).max,
            protocol.getMaxLeverage(),
            payable(address(this)),
            payable(address(this)),
            "",
            EMPTY_PREVIOUS_DATA
        );

        _waitDelay();

        mockPyth.setLastPublishTime(block.timestamp);

        oracleFee = oracleMiddleware.validationCost(MOCK_PYTH_DATA, ProtocolAction.ValidateOpenPosition);
        protocol.validateOpenPosition{ value: oracleFee }(payable(address(this)), MOCK_PYTH_DATA, EMPTY_PREVIOUS_DATA);

        tickToLiquidateData_ = protocol.getTickData(posToLiquidate_.tick);

        vm.prank(managers.setProtocolParamsManager);
        protocol.setExpoImbalanceLimits(
            uint256(defaultLimits.depositExpoImbalanceLimitBps),
            uint256(defaultLimits.withdrawalExpoImbalanceLimitBps),
            uint256(defaultLimits.openExpoImbalanceLimitBps),
            uint256(defaultLimits.closeExpoImbalanceLimitBps),
            uint256(defaultLimits.rebalancerCloseExpoImbalanceLimitBps),
            defaultLimits.longImbalanceTargetBps
        );
    }

    // @dev this function aims to persist the contracts when use vm.rollFork in tests
    function persistContracts() internal {
        vm.makePersistent(address(protocol));
        vm.makePersistent(address(implementation));
        vm.makePersistent(address(protocolFallback));
        vm.makePersistent(address(oracleMiddleware));
        vm.makePersistent(address(usdn));
        vm.makePersistent(address(wstETH));
    }
}<|MERGE_RESOLUTION|>--- conflicted
+++ resolved
@@ -288,18 +288,13 @@
 
         // deposit assets in the protocol to imbalance it
         protocol.initiateDeposit{ value: messageValue }(
-<<<<<<< HEAD
             30 ether,
             DISABLE_SHARES_OUT_MIN,
             payable(address(this)),
             payable(address(this)),
             type(uint256).max,
-            NO_PERMIT2,
             "",
             EMPTY_PREVIOUS_DATA
-=======
-            30 ether, DISABLE_SHARES_OUT_MIN, payable(address(this)), payable(address(this)), "", EMPTY_PREVIOUS_DATA
->>>>>>> 9342aba9
         );
 
         _waitDelay();
