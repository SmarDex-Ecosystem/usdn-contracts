--- conflicted
+++ resolved
@@ -122,25 +122,15 @@
         internal
         returns (uint256 price_, uint256 conf_, uint256 decimals_, uint256 timestamp_, bytes memory data_)
     {
-<<<<<<< HEAD
-        string[] memory cmds = new string[](4);
-        cmds[0] = "./test_utils/target/release/test_utils";
-        cmds[1] = "pyth-price";
-        cmds[2] = vm.toString(feed);
-        cmds[3] = vm.toString(timestamp);
-        bytes memory result = vm.ffi(cmds);
-        return abi.decode(result, (uint256, uint256, uint256, uint256, bytes));
-=======
         bytes memory result = vmFFIRustCommand("pyth-price", vm.toString(feed), vm.toString(timestamp));
 
         require(keccak256(result) != keccak256(""), "Rust command returned an error");
 
-        return abi.decode(result, (uint256, uint256, uint256, bytes));
+        return abi.decode(result, (uint256, uint256, uint256, uint256, bytes));
     }
 
     function getMockedPythSignature() internal pure returns (uint256, uint256, uint256, bytes memory) {
         return (PYTH_DATA_STETH_PRICE, PYTH_DATA_STETH_CONF, PYTH_DATA_TIMESTAMP, PYTH_DATA_STETH);
->>>>>>> f12804c6
     }
 
     function _waitDelay() internal {
