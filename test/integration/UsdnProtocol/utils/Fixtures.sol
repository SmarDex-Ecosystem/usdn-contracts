--- conflicted
+++ resolved
@@ -288,17 +288,7 @@
 
         // deposit assets in the protocol to imbalance it
         protocol.initiateDeposit{ value: messageValue }(
-<<<<<<< HEAD
-            30 ether, payable(address(this)), payable(address(this)), "", EMPTY_PREVIOUS_DATA
-=======
-            30 ether,
-            DISABLE_SHARES_OUT_MIN,
-            payable(address(this)),
-            payable(address(this)),
-            NO_PERMIT2,
-            "",
-            EMPTY_PREVIOUS_DATA
->>>>>>> 4da907db
+            30 ether, DISABLE_SHARES_OUT_MIN, payable(address(this)), payable(address(this)), "", EMPTY_PREVIOUS_DATA
         );
 
         _waitDelay();
