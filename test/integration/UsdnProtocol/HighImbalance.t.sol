// SPDX-License-Identifier: UNLICENSED
pragma solidity 0.8.20;

import { USER_1, USER_2 } from "test/utils/Constants.sol";
import { UsdnProtocolBaseIntegrationFixture } from "test/integration/UsdnProtocol/utils/Fixtures.sol";

import { ProtocolAction } from "src/interfaces/UsdnProtocol/IUsdnProtocolTypes.sol";

/**
 * @custom:feature A long position is in large bad debt
 * @custom:background This test replicates the transactions observed on a testing fork which resulted in a negative
 * long trading expo. This was due to an erroneous clamping of the balances to remain positive, before any bad debt
 * could be repaid by the vault. The long balance (which was clamped to zero) was thus increased by the amount of the
 * bad debt and became larger than the total expo of the remaining positions. This resulted in a negative trading expo.
 * The fix is now to allow balances to become negative temporarily during calculations.
 */
contract UsdnProtocolHighImbalanceTest is UsdnProtocolBaseIntegrationFixture {
    function setUp() public {
        params = DEFAULT_PARAMS;
        params.initialDeposit = 1 ether;
        params.initialLong = 1 ether;
        params.initialLiqPrice = 1 ether;
        params.initialPrice = 3290 ether;
        params.initialTimestamp = 1_708_088_866; // 16 February 2024 at 14:07 CET
        _setUp(params);
    }

    /**
     * @custom:scenario A very large long position is in large bad debt and gets liquidated
     * @custom:given An initial position of 1 ether with leverage ~1x
     * @custom:and A user position of 132 ether with leverage ~4.5x
     * @custom:and A user position of 1 ether with leverage ~5.3x
     * @custom:when The funding rates make the liquidation prices of both positions go up
     * @custom:and The positions get liquidated by a new user action, way too late
     * @custom:then The bad debt should be paid by the vault side and the long trading expo should be positive
     */
    function test_highImbalance() public {
        vm.warp(1_708_090_186);
        mockChainlinkOnChain.setLastPublishTime(1_708_090_186 - 10 minutes);
        mockChainlinkOnChain.setLastPrice(3290e8);

        vm.startPrank(USER_1);
        (bool success,) = address(wstETH).call{ value: 200 ether }("");
        require(success, "USER_1 wstETH mint failed");
        wstETH.approve(address(protocol), type(uint256).max);

<<<<<<< HEAD
        protocol.initiateOpenPosition{
            value: oracleMiddleware.validationCost("", ProtocolAction.InitiateOpenPosition) + securityDepositValue
        }(132 ether, 2563 ether, "", "");
=======
        protocol.initiateOpenPosition{ value: oracleMiddleware.validationCost("", ProtocolAction.InitiateOpenPosition) }(
            132 ether, 2563 ether, "", EMPTY_PREVIOUS_DATA
        );
>>>>>>> f50cbb41

        vm.warp(1_708_090_246);
        mockPyth.updatePrice(3290e8);
        mockPyth.setLastPublishTime(1_708_090_186 + 24);

        protocol.validateOpenPosition{
            value: oracleMiddleware.validationCost("beef", ProtocolAction.ValidateOpenPosition)
        }("beef", EMPTY_PREVIOUS_DATA);

        vm.warp(1_708_090_342);
        mockChainlinkOnChain.setLastPublishTime(1_708_090_342 - 10 minutes);
        mockChainlinkOnChain.setLastPrice(3290e8);

<<<<<<< HEAD
        protocol.initiateOpenPosition{
            value: oracleMiddleware.validationCost("", ProtocolAction.InitiateOpenPosition) + securityDepositValue
        }(1 ether, 2674 ether, "", "");
=======
        protocol.initiateOpenPosition{ value: oracleMiddleware.validationCost("", ProtocolAction.InitiateOpenPosition) }(
            1 ether, 2674 ether, "", EMPTY_PREVIOUS_DATA
        );
>>>>>>> f50cbb41

        vm.warp(1_708_090_438);
        mockPyth.updatePrice(3281e8);
        mockPyth.setLastPublishTime(1_708_090_342 + 24);

        protocol.validateOpenPosition{
            value: oracleMiddleware.validationCost("beef", ProtocolAction.ValidateOpenPosition)
        }("beef", EMPTY_PREVIOUS_DATA);

        vm.stopPrank();

        vm.warp(1_708_530_066); // had to add 200_000 seconds compared to real case to make it liquidate both ticks
        mockChainlinkOnChain.setLastPublishTime(1_708_530_066 - 10 minutes);
        mockChainlinkOnChain.setLastPrice(3381e8);

        vm.startPrank(USER_2);
        (success,) = address(wstETH).call{ value: 200 ether }("");
        require(success, "USER_2 wstETH mint failed");
        wstETH.approve(address(protocol), type(uint256).max);

<<<<<<< HEAD
        protocol.initiateOpenPosition{
            value: oracleMiddleware.validationCost("", ProtocolAction.InitiateOpenPosition) + securityDepositValue
        }(1 ether, 1684 ether, "", "");
=======
        protocol.initiateOpenPosition{ value: oracleMiddleware.validationCost("", ProtocolAction.InitiateOpenPosition) }(
            1 ether, 1684 ether, "", EMPTY_PREVIOUS_DATA
        );
>>>>>>> f50cbb41
        vm.stopPrank();

        assertGe(protocol.longTradingExpoWithFunding(3381 ether, uint128(block.timestamp)), 0, "long expo");
    }
}<|MERGE_RESOLUTION|>--- conflicted
+++ resolved
@@ -36,6 +36,7 @@
      */
     function test_highImbalance() public {
         vm.warp(1_708_090_186);
+        uint256 securityDeposit = protocol.getSecurityDepositValue();
         mockChainlinkOnChain.setLastPublishTime(1_708_090_186 - 10 minutes);
         mockChainlinkOnChain.setLastPrice(3290e8);
 
@@ -44,15 +45,9 @@
         require(success, "USER_1 wstETH mint failed");
         wstETH.approve(address(protocol), type(uint256).max);
 
-<<<<<<< HEAD
         protocol.initiateOpenPosition{
-            value: oracleMiddleware.validationCost("", ProtocolAction.InitiateOpenPosition) + securityDepositValue
-        }(132 ether, 2563 ether, "", "");
-=======
-        protocol.initiateOpenPosition{ value: oracleMiddleware.validationCost("", ProtocolAction.InitiateOpenPosition) }(
-            132 ether, 2563 ether, "", EMPTY_PREVIOUS_DATA
-        );
->>>>>>> f50cbb41
+            value: oracleMiddleware.validationCost("", ProtocolAction.InitiateOpenPosition) + securityDeposit
+        }(132 ether, 2563 ether, "", EMPTY_PREVIOUS_DATA);
 
         vm.warp(1_708_090_246);
         mockPyth.updatePrice(3290e8);
@@ -66,15 +61,9 @@
         mockChainlinkOnChain.setLastPublishTime(1_708_090_342 - 10 minutes);
         mockChainlinkOnChain.setLastPrice(3290e8);
 
-<<<<<<< HEAD
         protocol.initiateOpenPosition{
-            value: oracleMiddleware.validationCost("", ProtocolAction.InitiateOpenPosition) + securityDepositValue
-        }(1 ether, 2674 ether, "", "");
-=======
-        protocol.initiateOpenPosition{ value: oracleMiddleware.validationCost("", ProtocolAction.InitiateOpenPosition) }(
-            1 ether, 2674 ether, "", EMPTY_PREVIOUS_DATA
-        );
->>>>>>> f50cbb41
+            value: oracleMiddleware.validationCost("", ProtocolAction.InitiateOpenPosition) + securityDeposit
+        }(1 ether, 2674 ether, "", EMPTY_PREVIOUS_DATA);
 
         vm.warp(1_708_090_438);
         mockPyth.updatePrice(3281e8);
@@ -95,15 +84,9 @@
         require(success, "USER_2 wstETH mint failed");
         wstETH.approve(address(protocol), type(uint256).max);
 
-<<<<<<< HEAD
         protocol.initiateOpenPosition{
-            value: oracleMiddleware.validationCost("", ProtocolAction.InitiateOpenPosition) + securityDepositValue
-        }(1 ether, 1684 ether, "", "");
-=======
-        protocol.initiateOpenPosition{ value: oracleMiddleware.validationCost("", ProtocolAction.InitiateOpenPosition) }(
-            1 ether, 1684 ether, "", EMPTY_PREVIOUS_DATA
-        );
->>>>>>> f50cbb41
+            value: oracleMiddleware.validationCost("", ProtocolAction.InitiateOpenPosition) + securityDeposit
+        }(1 ether, 1684 ether, "", EMPTY_PREVIOUS_DATA);
         vm.stopPrank();
 
         assertGe(protocol.longTradingExpoWithFunding(3381 ether, uint128(block.timestamp)), 0, "long expo");
