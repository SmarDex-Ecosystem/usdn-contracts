--- conflicted
+++ resolved
@@ -24,79 +24,7 @@
     int24 public tickSpacing;
 
     function setUp() public {
-<<<<<<< HEAD
-        params = DEFAULT_PARAMS;
-        params.initialDeposit += 100 ether;
-        params.initialLong += 100 ether;
-        _setUp(params);
-
-        sdex.mintAndApprove(address(this), 50_000 ether, address(protocol), type(uint256).max);
-
-        tickSpacing = protocol.getTickSpacing();
-
-        vm.startPrank(DEPLOYER);
-        protocol.setFundingSF(0);
-        protocol.resetEMA();
-        protocol.setExpoImbalanceLimits(2000, 2000, 6000, 6000, 300);
-
-        // use a mock for the gas price feed
-        chainlinkGasPriceFeed = new MockChainlinkOnChain();
-        liquidationRewardsManager = new LiquidationRewardsManager(address(chainlinkGasPriceFeed), wstETH, 2 days);
-        protocol.setLiquidationRewardsManager(liquidationRewardsManager);
-        vm.stopPrank();
-
-        // mint wstEth to the test contract
-        (bool success,) = address(wstETH).call{ value: 200 ether }("");
-        require(success, "wstETH mint failed");
-        wstETH.approve(address(protocol), type(uint256).max);
-        wstETH.approve(address(rebalancer), type(uint256).max);
-
-        uint256 messageValue =
-            oracleMiddleware.validationCost("", ProtocolAction.InitiateDeposit) + protocol.getSecurityDepositValue();
-
-        // deposit assets in the rebalancer
-        rebalancer.initiateDepositAssets(10 ether, payable(address(this)));
-        skip(rebalancer.getTimeLimits().validationDelay);
-        rebalancer.validateDepositAssets();
-        amountInRebalancer += 10 ether;
-
-        // deposit assets in the protocol to imbalance it
-        protocol.initiateDeposit{ value: messageValue }(
-            30 ether, payable(address(this)), payable(address(this)), NO_PERMIT2, "", EMPTY_PREVIOUS_DATA
-        );
-
-        _waitDelay();
-
-        mockPyth.setPrice(2000e8);
-        mockPyth.setLastPublishTime(block.timestamp);
-
-        uint256 oracleFee = oracleMiddleware.validationCost(MOCK_PYTH_DATA, ProtocolAction.ValidateDeposit);
-
-        protocol.validateDeposit{ value: oracleFee }(payable(address(this)), MOCK_PYTH_DATA, EMPTY_PREVIOUS_DATA);
-
-        messageValue = oracleMiddleware.validationCost("", ProtocolAction.InitiateOpenPosition)
-            + protocol.getSecurityDepositValue();
-
-        // open a position to liquidate and trigger the rebalancer
-        (, posToLiquidate) = protocol.initiateOpenPosition{ value: messageValue }(
-            10 ether, 1500 ether, payable(address(this)), payable(address(this)), NO_PERMIT2, "", EMPTY_PREVIOUS_DATA
-        );
-
-        _waitDelay();
-
-        mockPyth.setPrice(2000e8);
-        mockPyth.setLastPublishTime(block.timestamp);
-
-        oracleFee = oracleMiddleware.validationCost(MOCK_PYTH_DATA, ProtocolAction.ValidateOpenPosition);
-        protocol.validateOpenPosition{ value: oracleFee }(payable(address(this)), MOCK_PYTH_DATA, EMPTY_PREVIOUS_DATA);
-
-        tickToLiquidateData = protocol.getTickData(posToLiquidate.tick);
-
-        vm.prank(DEPLOYER);
-        protocol.setExpoImbalanceLimits(200, 200, 600, 600, 300);
-=======
         (tickSpacing, amountInRebalancer, posToLiquidate, tickToLiquidateData) = _setUpImbalanced();
->>>>>>> 06950997
     }
 
     /**
