// SPDX-License-Identifier: UNLICENSED
pragma solidity 0.8.20;

import { UsdnProtocolBaseIntegrationFixture } from "test/integration/UsdnProtocol/utils/Fixtures.sol";
import { DEPLOYER, PYTH_STETH_USD } from "test/utils/Constants.sol";

import { ILiquidationRewardsManagerErrorsEventsTypes } from
    "src/interfaces/OracleMiddleware/ILiquidationRewardsManagerErrorsEventsTypes.sol";
import { ProtocolAction, PreviousActionsData } from "src/interfaces/UsdnProtocol/IUsdnProtocolTypes.sol";
import { MockWstEthOracleMiddleware } from "src/OracleMiddleware/mock/MockWstEthOracleMiddleware.sol";

/**
 * @custom:feature Checking the gas usage of a liquidation.
 * @custom:background Given a forked ethereum mainnet chain
 */
contract ForkUsdnProtocolLiquidationGasUsageTest is UsdnProtocolBaseIntegrationFixture {
    function setUp() public {
        params = DEFAULT_PARAMS;
        params.fork = true; // all tests in this contract must be labelled `Fork`
        _setUp(params);

        (bool success,) = address(wstETH).call{ value: 1000 ether }("");
        require(success, "Could not mint wstETH to test contract");
        wstETH.approve(address(protocol), type(uint256).max);
    }

    /**
     * @custom:scenario The gas usage of UsdnProtocolActions.liquidate(bytes,uint16) matches the values set in
     * LiquidationRewardsManager.getRewardsParameters
     * @custom:given There are one or more ticks that can be liquidated
     * @custom:when A liquidator calls the function liquidate
     * @custom:then The gas usage matches the LiquidationRewardsManager parameters
     */
    function test_forkGasUsageOfLiquidateFunction() public {
        (uint256 pythPrice,, uint256 pythTimestamp, bytes memory data) = getMockedPythSignature();

        // Use the mock oracle to open positions to avoid hermes calls
        MockWstEthOracleMiddleware mockOracle = new MockWstEthOracleMiddleware(
            address(mockPyth), PYTH_STETH_USD, address(mockChainlinkOnChain), address(wstETH), 1 hours
        );
        vm.warp(pythTimestamp);
        vm.prank(DEPLOYER);
        protocol.setOracleMiddleware(mockOracle);
        mockOracle.setWstethMockedPrice((pythPrice + 1000e8) * 10 ** 10);
        // Turn off pyth signature verification to avoid updating the price feed
        // This allows us to be in the worst case scenario gas wise later
        mockOracle.setVerifySignature(false);
        uint128 futurePythPrice = uint128(pythPrice + 500e8) * 10 ** 10;

        /* ---------------------------- Set up position 1 --------------------------- */
<<<<<<< HEAD
        protocol.initiateOpenPosition(
            1 ether, futurePythPrice + 150e18, data, PreviousActionsData(new bytes[](0), new uint128[](0))
        );
        skip(oracleMiddleware.getValidationDelay() + 1);
        protocol.validateOpenPosition(data, PreviousActionsData(new bytes[](0), new uint128[](0)));

        /* ---------------------------- Set up position 2 --------------------------- */
        protocol.initiateOpenPosition(
            1 ether, futurePythPrice + 100e18, data, PreviousActionsData(new bytes[](0), new uint128[](0))
        );
        skip(oracleMiddleware.getValidationDelay() + 1);
        protocol.validateOpenPosition(data, PreviousActionsData(new bytes[](0), new uint128[](0)));

        /* ---------------------------- Set up position 3 --------------------------- */
        protocol.initiateOpenPosition(
            1 ether, futurePythPrice + 50e18, data, PreviousActionsData(new bytes[](0), new uint128[](0))
        );
        skip(oracleMiddleware.getValidationDelay() + 1);
        protocol.validateOpenPosition(data, PreviousActionsData(new bytes[](0), new uint128[](0)));
=======
        protocol.initiateOpenPosition(1 ether, futurePythPrice + 150e18, data, "");
        _waitDelay();
        protocol.validateOpenPosition(data, "");

        /* ---------------------------- Set up position 2 --------------------------- */
        protocol.initiateOpenPosition(1 ether, futurePythPrice + 100e18, data, "");
        _waitDelay();
        protocol.validateOpenPosition(data, "");

        /* ---------------------------- Set up position 3 --------------------------- */
        protocol.initiateOpenPosition(1 ether, futurePythPrice + 50e18, data, "");
        _waitDelay();
        protocol.validateOpenPosition(data, "");
>>>>>>> 908325f9

        /* ---------------------------- Start the checks ---------------------------- */
        // Put the original oracle back
        vm.prank(DEPLOYER);
        protocol.setOracleMiddleware(oracleMiddleware);

        uint256 oracleFee = oracleMiddleware.validationCost(data, ProtocolAction.Liquidation);
        uint256[] memory gasUsedArray = new uint256[](3);
        ILiquidationRewardsManagerErrorsEventsTypes.RewardsParameters memory rewardsParameters =
            liquidationRewardsManager.getRewardsParameters();

        vm.warp(pythTimestamp);

        // Take a snapshot to re-do liquidations with different iterations
        uint256 snapshotId = vm.snapshot();
        for (uint16 ticksToLiquidate = 1; ticksToLiquidate <= 3; ++ticksToLiquidate) {
            // Get a price that liquidates `ticksToLiquidate` ticks
            uint256 startGas = gasleft();
            uint256 positionsLiquidated = protocol.liquidate{ value: oracleFee }(data, ticksToLiquidate);
            uint256 gasUsed = startGas - gasleft();
            gasUsedArray[ticksToLiquidate - 1] = gasUsed;

            // Make sure the expected amount of computation was executed
            assertEq(
                positionsLiquidated,
                ticksToLiquidate,
                "We expect 1, 2 or 3 positions liquidated depending on the iteration"
            );

            // Cancel the liquidation so it's available again
            vm.revertTo(snapshotId);
        }

        // Calculate the average gas used exclusively by a loop of tick liquidation
        uint256 averageGasUsedPerTick = (gasUsedArray[1] - gasUsedArray[0] + gasUsedArray[2] - gasUsedArray[1]) / 2;
        // Calculate the average gas used by everything BUT loops of tick liquidation
        uint256 averageOtherGasUsed =
            (gasUsedArray[0] + gasUsedArray[1] + gasUsedArray[2] - (averageGasUsedPerTick * 6)) / 3;

        // Check that the gas usage per tick matches the gasUsedPerTick parameter in the LiquidationRewardsManager
        assertEq(
            averageGasUsedPerTick,
            rewardsParameters.gasUsedPerTick,
            "The result should match the gasUsedPerTick parameter set in LiquidationRewardsManager's constructor"
        );
        // Check that the other gas usage matches the otherGasUsed parameter in the LiquidationRewardsManager
        assertEq(
            averageOtherGasUsed,
            rewardsParameters.otherGasUsed,
            "The result should match the otherGasUsed parameter set in LiquidationRewardsManager's constructor"
        );
    }
}<|MERGE_RESOLUTION|>--- conflicted
+++ resolved
@@ -48,41 +48,25 @@
         uint128 futurePythPrice = uint128(pythPrice + 500e8) * 10 ** 10;
 
         /* ---------------------------- Set up position 1 --------------------------- */
-<<<<<<< HEAD
         protocol.initiateOpenPosition(
             1 ether, futurePythPrice + 150e18, data, PreviousActionsData(new bytes[](0), new uint128[](0))
         );
-        skip(oracleMiddleware.getValidationDelay() + 1);
+        _waitDelay();
         protocol.validateOpenPosition(data, PreviousActionsData(new bytes[](0), new uint128[](0)));
 
         /* ---------------------------- Set up position 2 --------------------------- */
         protocol.initiateOpenPosition(
             1 ether, futurePythPrice + 100e18, data, PreviousActionsData(new bytes[](0), new uint128[](0))
         );
-        skip(oracleMiddleware.getValidationDelay() + 1);
+        _waitDelay();
         protocol.validateOpenPosition(data, PreviousActionsData(new bytes[](0), new uint128[](0)));
 
         /* ---------------------------- Set up position 3 --------------------------- */
         protocol.initiateOpenPosition(
             1 ether, futurePythPrice + 50e18, data, PreviousActionsData(new bytes[](0), new uint128[](0))
         );
-        skip(oracleMiddleware.getValidationDelay() + 1);
+        _waitDelay();
         protocol.validateOpenPosition(data, PreviousActionsData(new bytes[](0), new uint128[](0)));
-=======
-        protocol.initiateOpenPosition(1 ether, futurePythPrice + 150e18, data, "");
-        _waitDelay();
-        protocol.validateOpenPosition(data, "");
-
-        /* ---------------------------- Set up position 2 --------------------------- */
-        protocol.initiateOpenPosition(1 ether, futurePythPrice + 100e18, data, "");
-        _waitDelay();
-        protocol.validateOpenPosition(data, "");
-
-        /* ---------------------------- Set up position 3 --------------------------- */
-        protocol.initiateOpenPosition(1 ether, futurePythPrice + 50e18, data, "");
-        _waitDelay();
-        protocol.validateOpenPosition(data, "");
->>>>>>> 908325f9
 
         /* ---------------------------- Start the checks ---------------------------- */
         // Put the original oracle back
