--- conflicted
+++ resolved
@@ -102,45 +102,15 @@
         uint128 minLongPosition = uint128(protocol.getMinLongPosition());
         vm.prank(USER_1);
         protocol.initiateOpenPosition{ value: securityDepositValue }(
-<<<<<<< HEAD
-            1 ether,
-            pythPriceNormalized + 150e18,
-            address(this),
-            payable(address(this)),
-            NO_PERMIT2,
-            hex"beef",
-            EMPTY_PREVIOUS_DATA
+            minLongPosition, pythPriceNormalized + 200 ether, USER_1, USER_1, NO_PERMIT2, hex"beef", EMPTY_PREVIOUS_DATA
         );
         vm.prank(USER_2);
         protocol.initiateOpenPosition{ value: securityDepositValue }(
-            1 ether,
-            pythPriceNormalized + 100e18,
-            address(this),
-            payable(address(this)),
-            NO_PERMIT2,
-            hex"beef",
-            EMPTY_PREVIOUS_DATA
+            minLongPosition, pythPriceNormalized + 150 ether, USER_2, USER_2, NO_PERMIT2, hex"beef", EMPTY_PREVIOUS_DATA
         );
         vm.prank(USER_3);
         protocol.initiateOpenPosition{ value: securityDepositValue }(
-            1 ether,
-            pythPriceNormalized + 50e18,
-            address(this),
-            payable(address(this)),
-            NO_PERMIT2,
-            hex"beef",
-            EMPTY_PREVIOUS_DATA
-=======
-            minLongPosition, pythPriceNormalized + 200 ether, USER_1, USER_1, hex"beef", EMPTY_PREVIOUS_DATA
-        );
-        vm.prank(USER_2);
-        protocol.initiateOpenPosition{ value: securityDepositValue }(
-            minLongPosition, pythPriceNormalized + 150 ether, USER_2, USER_2, hex"beef", EMPTY_PREVIOUS_DATA
-        );
-        vm.prank(USER_3);
-        protocol.initiateOpenPosition{ value: securityDepositValue }(
-            minLongPosition, pythPriceNormalized + 100 ether, USER_3, USER_3, hex"beef", EMPTY_PREVIOUS_DATA
->>>>>>> 7b851e03
+            minLongPosition, pythPriceNormalized + 100 ether, USER_3, USER_3, NO_PERMIT2, hex"beef", EMPTY_PREVIOUS_DATA
         );
         _waitDelay();
         vm.prank(USER_1);
