// SPDX-License-Identifier: UNLICENSED
pragma solidity 0.8.26;

import {
    ADMIN,
    DEPLOYER,
    PYTH_ETH_USD,
    PYTH_WSTETH_USD,
<<<<<<< HEAD
    REDSTONE_ETH_USD,
    SET_EXTERNAL_MANAGER,
    SET_PROTOCOL_PARAMS_MANAGER,
    SET_USDN_PARAMS_MANAGER,
=======
    SET_EXTERNAL_ADMIN,
    SET_PROTOCOL_PARAMS_ADMIN,
    SET_USDN_PARAMS_ADMIN,
>>>>>>> b1fbb759
    USER_1,
    USER_2,
    USER_3
} from "../../utils/Constants.sol";
import { UsdnProtocolBaseIntegrationFixture } from "./utils/Fixtures.sol";

import { MockWstEthOracleMiddleware } from "../../../src/OracleMiddleware/mock/MockWstEthOracleMiddleware.sol";
import { ILiquidationRewardsManagerErrorsEventsTypes } from
    "../../../src/interfaces/OracleMiddleware/ILiquidationRewardsManagerErrorsEventsTypes.sol";
import { IRebalancerEvents } from "../../../src/interfaces/Rebalancer/IRebalancerEvents.sol";
import { IUsdnEvents } from "../../../src/interfaces/Usdn/IUsdnEvents.sol";

/**
 * @custom:feature Checking the gas usage of a liquidation
 * @custom:background Given a forked ethereum mainnet chain
 */
contract TestForkUsdnProtocolLiquidationGasUsage is
    UsdnProtocolBaseIntegrationFixture,
    IUsdnEvents,
    IRebalancerEvents
{
    uint256 securityDepositValue;

    function setUp() public {
        params = DEFAULT_PARAMS;
        params.fork = true; // all tests in this contract must be labeled `Fork`
        params.forkWarp = 1_709_794_800; // thu mar 07 2024 07:00:00 UTC
        _setUp(params);

        vm.startPrank(USER_1);
        (bool success,) = address(wstETH).call{ value: 1000 ether }("");
        require(success, "Could not mint wstETH to USER_1");
        wstETH.approve(address(protocol), type(uint256).max);
        vm.stopPrank();

        vm.startPrank(USER_2);
        (success,) = address(wstETH).call{ value: 1000 ether }("");
        require(success, "Could not mint wstETH to USER_2");
        wstETH.approve(address(protocol), type(uint256).max);
        vm.stopPrank();

        vm.startPrank(USER_3);
        (success,) = address(wstETH).call{ value: 1000 ether }("");
        require(success, "Could not mint wstETH to USER_3");
        wstETH.approve(address(protocol), type(uint256).max);
        vm.stopPrank();

        securityDepositValue = protocol.getSecurityDepositValue();

        // reduce minimum size to avoid creating a large imbalance in the tests below
        vm.prank(SET_PROTOCOL_PARAMS_MANAGER);
        protocol.setMinLongPosition(0.01 ether);

        // deposit assets in the rebalancer for when we need to trigger it
        wstETH.approve(address(rebalancer), type(uint256).max);
        (success,) = address(wstETH).call{ value: 100 ether }("");
        require(success, "Could not mint wstETH to address(this)");
        rebalancer.initiateDepositAssets(2 ether, address(this));
        skip(rebalancer.getTimeLimits().validationDelay);
        rebalancer.validateDepositAssets();

        // make sure we update _lastPrice when opening positions below
        skip(1 hours);

        /* ------- replace the oracle to setup positions at the desired price ------- */

        (uint256 pythPriceWstETH,,,,) =
            getHermesApiSignature(PYTH_WSTETH_USD, block.timestamp + oracleMiddleware.getValidationDelay());
        uint128 pythPriceNormalized = uint128(pythPriceWstETH * 10 ** 10);

        // use the mock oracle to open positions to avoid hermes calls
        MockWstEthOracleMiddleware mockOracle = new MockWstEthOracleMiddleware(
            address(mockPyth), PYTH_ETH_USD, address(mockChainlinkOnChain), address(wstETH), 1 hours
        );
        vm.prank(SET_EXTERNAL_MANAGER);
        protocol.setOracleMiddleware(mockOracle);
        mockOracle.setWstethMockedPrice(pythPriceNormalized + 1000 ether);
        // turn off pyth signature verification to avoid updating the price feed
        // this allows us to be in the worst-case scenario gas-wise later
        mockOracle.setVerifySignature(false);

        // disable rebase for setup
        vm.startPrank(SET_USDN_PARAMS_MANAGER);
        protocol.setUsdnRebaseThreshold(1000 ether);
        protocol.setTargetUsdnPrice(1000 ether);
        vm.stopPrank();

        /* ---------------------------- set up positions ---------------------------- */

        uint128 minLongPosition = uint128(protocol.getMinLongPosition());
        vm.prank(USER_1);
        protocol.initiateOpenPosition{ value: securityDepositValue }(
            minLongPosition, pythPriceNormalized + 200 ether, USER_1, USER_1, NO_PERMIT2, hex"beef", EMPTY_PREVIOUS_DATA
        );
        vm.prank(USER_2);
        protocol.initiateOpenPosition{ value: securityDepositValue }(
            minLongPosition, pythPriceNormalized + 150 ether, USER_2, USER_2, NO_PERMIT2, hex"beef", EMPTY_PREVIOUS_DATA
        );
        vm.prank(USER_3);
        protocol.initiateOpenPosition{ value: securityDepositValue }(
            minLongPosition, pythPriceNormalized + 100 ether, USER_3, USER_3, NO_PERMIT2, hex"beef", EMPTY_PREVIOUS_DATA
        );
        _waitDelay();
        vm.prank(USER_1);
        protocol.validateOpenPosition(USER_1, hex"beef", EMPTY_PREVIOUS_DATA);
        vm.prank(USER_2);
        protocol.validateOpenPosition(USER_2, hex"beef", EMPTY_PREVIOUS_DATA);
        vm.prank(USER_3);
        protocol.validateOpenPosition(USER_3, hex"beef", EMPTY_PREVIOUS_DATA);

        // put the original oracle back
        vm.prank(SET_EXTERNAL_MANAGER);
        protocol.setOracleMiddleware(oracleMiddleware);
    }

    /**
     * @custom:scenario The gas usage of UsdnProtocolActions.liquidate(bytes,uint16) matches the values set in
     * LiquidationRewardsManager.getRewardsParameters
     * @custom:given There are one or more ticks that can be liquidated
     * @custom:and No rebase occurs
     * @custom:when A liquidator calls the function `liquidate`
     * @custom:then The gas usage matches the LiquidationRewardsManager parameters
     */
    function test_ForkGasUsageOfLiquidateFunction() public {
        _forkGasUsageHelper(false);
    }

    /**
     * @custom:scenario The gas usage of UsdnProtocolActions.liquidate(bytes,uint16) matches the values set in
     * LiquidationRewardsManager.getRewardsParameters
     * @custom:given There are one or more ticks that can be liquidated
     * @custom:and A rebase occurs
     * @custom:when A liquidator calls the function `liquidate`
     * @custom:then The gas usage matches the LiquidationRewardsManager parameters
     */
    function test_ForkGasUsageOfLiquidateFunctionRebase() public {
        _forkGasUsageHelper(true);
    }

    function _forkGasUsageHelper(bool withRebase) public {
        uint256[] memory gasUsedArray = new uint256[](3);
        ILiquidationRewardsManagerErrorsEventsTypes.RewardsParameters memory rewardsParameters =
            liquidationRewardsManager.getRewardsParameters();

        skip(1 minutes);
        (,,,, bytes memory data) = getHermesApiSignature(PYTH_ETH_USD, block.timestamp);
        uint256 oracleFee = oracleMiddleware.validationCost(data, ProtocolAction.Liquidation);

        // if required, enable rebase
        if (withRebase) {
            vm.startPrank(SET_USDN_PARAMS_MANAGER);
            protocol.setTargetUsdnPrice(1 ether);
            protocol.setUsdnRebaseThreshold(1 ether);
            vm.stopPrank();
        }

        // take a snapshot to re-do liquidations with different iterations
        uint256 snapshotId = vm.snapshot();
        for (uint16 ticksToLiquidate = 1; ticksToLiquidate <= 3; ++ticksToLiquidate) {
            if (withRebase) {
                // sanity check, make sure a rebase was executed
                vm.expectEmit(false, false, false, false);
                emit Rebase(0, 0);
            }

            uint256 startGas = gasleft();
            uint256 positionsLiquidated = protocol.liquidate{ value: oracleFee }(data, ticksToLiquidate);
            uint256 gasUsed = startGas - gasleft();
            gasUsedArray[ticksToLiquidate - 1] = gasUsed;

            // make sure the expected amount of computation was executed
            assertEq(
                positionsLiquidated,
                ticksToLiquidate,
                "We expect 1, 2 or 3 positions liquidated depending on the iteration"
            );

            // cancel the liquidation so it's available again
            vm.revertTo(snapshotId);
        }

        // calculate the average gas used exclusively by a loop of tick liquidation
        uint256 averageGasUsedPerTick = (gasUsedArray[1] - gasUsedArray[0] + gasUsedArray[2] - gasUsedArray[1]) / 2;
        // calculate the average gas used by everything BUT loops of tick liquidation
        uint256 averageOtherGasUsed =
            (gasUsedArray[0] + gasUsedArray[1] + gasUsedArray[2] - (averageGasUsedPerTick * 6)) / 3;

        // check that the gas usage per tick matches the gasUsedPerTick parameter in the LiquidationRewardsManager
        assertEq(
            averageGasUsedPerTick,
            rewardsParameters.gasUsedPerTick,
            "The result should match the gasUsedPerTick parameter set in LiquidationRewardsManager's constructor"
        );
        // check that the other gas usage matches the otherGasUsed parameter in the LiquidationRewardsManager
        uint256 otherGasUsed = rewardsParameters.otherGasUsed;
        if (withRebase) {
            otherGasUsed += rewardsParameters.rebaseGasUsed;
        }
        assertEq(
            averageOtherGasUsed,
            otherGasUsed,
            "The result should match the otherGasUsed(+rebaseGasUsed) parameter set in LiquidationRewardsManager's constructor"
        );
    }

    /**
     * @custom:scenario The gas usage of UsdnProtocolActions.liquidate(bytes,uint16) matches the values set in
     * LiquidationRewardsManager.getRewardsParameters
     * @custom:given There are 3 ticks that can be liquidated
     * @custom:and A rebalancer trigger occurs
     * @custom:when A liquidator calls the function `liquidate`
     * @custom:then The gas usage matches the LiquidationRewardsManager parameters
     */
    function test_ForkGasUsageOfLiquidateFunctionWithRebalancer() public {
        uint256[] memory gasUsedArray = new uint256[](2);
        ILiquidationRewardsManagerErrorsEventsTypes.RewardsParameters memory rewardsParameters =
            liquidationRewardsManager.getRewardsParameters();

        skip(1 minutes);
        (,,,, bytes memory data) = getHermesApiSignature(PYTH_ETH_USD, block.timestamp);
        uint256 oracleFee = oracleMiddleware.validationCost(data, ProtocolAction.Liquidation);

        // take a snapshot to re-do liquidations with different iterations
        uint256 snapshotId = vm.snapshot();
        for (uint256 i = 0; i < 2; ++i) {
            uint16 ticksToLiquidate = 3;

            // on the second iteration, enable the rebalancer
            if (i == 1) {
                // enable rebalancer
                vm.prank(SET_PROTOCOL_PARAMS_MANAGER);
                protocol.setExpoImbalanceLimits(5000, 0, 10_000, 1, -4900);

                // sanity check, make sure the rebalancer was triggered
                vm.expectEmit(false, false, false, false);
                emit PositionVersionUpdated(0, 0, 0, PositionId(0, 0, 0));
            }

            uint256 startGas = gasleft();
            uint256 positionsLiquidated = protocol.liquidate{ value: oracleFee }(data, ticksToLiquidate);
            uint256 gasUsed = startGas - gasleft();
            gasUsedArray[i] = gasUsed;

            // make sure the expected amount of computation was executed
            assertEq(positionsLiquidated, ticksToLiquidate, "We expect 3 positions liquidated");

            // cancel the liquidation so it's available again
            vm.revertTo(snapshotId);
        }

        // calculate the gas used by the rebalancer trigger
        uint256 gasUsedByRebalancer = gasUsedArray[1] - gasUsedArray[0];

        // check that the gas usage per tick matches the gasUsedPerTick parameter in the LiquidationRewardsManager
        assertEq(
            gasUsedByRebalancer,
            rewardsParameters.rebalancerGasUsed,
            "The result should match the rebalancerGasUsed parameter set in LiquidationRewardsManager's constructor"
        );
    }
}<|MERGE_RESOLUTION|>--- conflicted
+++ resolved
@@ -6,16 +6,9 @@
     DEPLOYER,
     PYTH_ETH_USD,
     PYTH_WSTETH_USD,
-<<<<<<< HEAD
-    REDSTONE_ETH_USD,
     SET_EXTERNAL_MANAGER,
     SET_PROTOCOL_PARAMS_MANAGER,
     SET_USDN_PARAMS_MANAGER,
-=======
-    SET_EXTERNAL_ADMIN,
-    SET_PROTOCOL_PARAMS_ADMIN,
-    SET_USDN_PARAMS_ADMIN,
->>>>>>> b1fbb759
     USER_1,
     USER_2,
     USER_3
