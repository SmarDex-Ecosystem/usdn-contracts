--- conflicted
+++ resolved
@@ -79,7 +79,6 @@
         // Turn off pyth signature verification to avoid updating the price feed
         // This allows us to be in the worst case scenario gas wise later
         mockOracle.setVerifySignature(false);
-<<<<<<< HEAD
 
         // Disable rebase for setup
         vm.startPrank(DEPLOYER);
@@ -94,31 +93,13 @@
         protocol.initiateOpenPosition(1 ether, pythPriceNormalized + 100e18, hex"beef", "");
         vm.prank(USER_3);
         protocol.initiateOpenPosition(1 ether, pythPriceNormalized + 50e18, hex"beef", "");
-        skip(oracleMiddleware.getValidationDelay() + 1);
+        _waitDelay();
         vm.prank(USER_1);
         protocol.validateOpenPosition(hex"beef", "");
         vm.prank(USER_2);
         protocol.validateOpenPosition(hex"beef", "");
         vm.prank(USER_3);
         protocol.validateOpenPosition(hex"beef", "");
-=======
-        uint128 futurePythPrice = uint128(pythPrice + 500e8) * 10 ** 10;
-
-        /* ---------------------------- Set up position 1 --------------------------- */
-        protocol.initiateOpenPosition(1 ether, futurePythPrice + 150e18, data, "");
-        _waitDelay();
-        protocol.validateOpenPosition(data, "");
-
-        /* ---------------------------- Set up position 2 --------------------------- */
-        protocol.initiateOpenPosition(1 ether, futurePythPrice + 100e18, data, "");
-        _waitDelay();
-        protocol.validateOpenPosition(data, "");
-
-        /* ---------------------------- Set up position 3 --------------------------- */
-        protocol.initiateOpenPosition(1 ether, futurePythPrice + 50e18, data, "");
-        _waitDelay();
-        protocol.validateOpenPosition(data, "");
->>>>>>> 908325f9
 
         /* ---------------------------- Start the checks ---------------------------- */
         // Put the original oracle back
