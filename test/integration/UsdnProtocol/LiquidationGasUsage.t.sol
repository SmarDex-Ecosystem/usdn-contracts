// SPDX-License-Identifier: UNLICENSED
pragma solidity 0.8.26;

import {
    ADMIN,
    DEPLOYER,
    PYTH_ETH_USD,
    PYTH_WSTETH_USD,
<<<<<<< HEAD
    SET_EXTERNAL_ADMIN,
    SET_PROTOCOL_PARAMS_ADMIN,
    SET_USDN_PARAMS_ADMIN,
=======
    SET_EXTERNAL_MANAGER,
    SET_PROTOCOL_PARAMS_MANAGER,
    SET_USDN_PARAMS_MANAGER,
>>>>>>> ef17cb87
    USER_1,
    USER_2,
    USER_3
} from "../../utils/Constants.sol";
import { UsdnProtocolBaseIntegrationFixture } from "./utils/Fixtures.sol";

import { MockWstEthOracleMiddleware } from "../../../src/OracleMiddleware/mock/MockWstEthOracleMiddleware.sol";
import { ILiquidationRewardsManagerErrorsEventsTypes } from
    "../../../src/interfaces/LiquidationRewardsManager/ILiquidationRewardsManagerErrorsEventsTypes.sol";
import { IBaseRebalancer } from "../../../src/interfaces/Rebalancer/IBaseRebalancer.sol";
import { IRebalancerEvents } from "../../../src/interfaces/Rebalancer/IRebalancerEvents.sol";
import { IUsdnEvents } from "../../../src/interfaces/Usdn/IUsdnEvents.sol";

/**
 * @custom:feature Checking the gas usage of a liquidation
 * @custom:background Given a forked ethereum mainnet chain
 */
contract TestForkUsdnProtocolLiquidationGasUsage is
    UsdnProtocolBaseIntegrationFixture,
    IUsdnEvents,
    IRebalancerEvents
{
    uint256 securityDepositValue;

    function setUp() public {
        params = DEFAULT_PARAMS;
        params.initialDeposit = 101 ether; // needed to trigger rebase
        params.fork = true; // all tests in this contract must be labeled `Fork`
        params.forkWarp = 1_709_794_800; // thu mar 07 2024 07:00:00 UTC
        _setUp(params);

        ILiquidationRewardsManagerErrorsEventsTypes.RewardsParameters memory rewardsParameters =
            liquidationRewardsManager.getRewardsParameters();
        vm.prank(DEPLOYER);
        liquidationRewardsManager.setRewardsParameters(
            rewardsParameters.gasUsedPerTick,
            rewardsParameters.otherGasUsed,
            rewardsParameters.rebaseGasUsed,
            rewardsParameters.rebalancerGasUsed,
            0,
            0,
            0,
            0,
            0.1 ether
        );

        vm.startPrank(USER_1);
        (bool success,) = address(wstETH).call{ value: 1000 ether }("");
        require(success, "Could not mint wstETH to USER_1");
        wstETH.approve(address(protocol), type(uint256).max);
        vm.stopPrank();

        vm.startPrank(USER_2);
        (success,) = address(wstETH).call{ value: 1000 ether }("");
        require(success, "Could not mint wstETH to USER_2");
        wstETH.approve(address(protocol), type(uint256).max);
        vm.stopPrank();

        vm.startPrank(USER_3);
        (success,) = address(wstETH).call{ value: 1000 ether }("");
        require(success, "Could not mint wstETH to USER_3");
        wstETH.approve(address(protocol), type(uint256).max);
        vm.stopPrank();

        securityDepositValue = protocol.getSecurityDepositValue();

        // reduce minimum size to avoid creating a large imbalance in the tests below
<<<<<<< HEAD
        vm.prank(SET_PROTOCOL_PARAMS_ADMIN);
=======
        vm.prank(SET_PROTOCOL_PARAMS_MANAGER);
>>>>>>> ef17cb87
        protocol.setMinLongPosition(0.01 ether);

        // deposit assets in the rebalancer for when we need to trigger it
        wstETH.approve(address(rebalancer), type(uint256).max);
        (success,) = address(wstETH).call{ value: 100 ether }("");
        require(success, "Could not mint wstETH to address(this)");
        rebalancer.initiateDepositAssets(2 ether, address(this));
        skip(rebalancer.getTimeLimits().validationDelay);
        rebalancer.validateDepositAssets();

        // make sure we update _lastPrice when opening positions below
        skip(1 hours);

        /* ------- replace the oracle to setup positions at the desired price ------- */

        (uint256 pythPriceWstETH,,,,) =
            getHermesApiSignature(PYTH_WSTETH_USD, block.timestamp + oracleMiddleware.getValidationDelay());
        uint128 pythPriceNormalized = uint128(pythPriceWstETH * 10 ** 10);

        // use the mock oracle to open positions to avoid hermes calls
        MockWstEthOracleMiddleware mockOracle = new MockWstEthOracleMiddleware(
            address(mockPyth), PYTH_ETH_USD, address(mockChainlinkOnChain), address(wstETH), 1 hours
        );
<<<<<<< HEAD
        vm.prank(SET_EXTERNAL_ADMIN);
=======
        vm.prank(SET_EXTERNAL_MANAGER);
>>>>>>> ef17cb87
        protocol.setOracleMiddleware(mockOracle);
        mockOracle.setWstethMockedPrice(pythPriceNormalized + 1000 ether);
        // turn off pyth signature verification to avoid updating the price feed
        // this allows us to be in the worst-case scenario gas-wise later
        mockOracle.setVerifySignature(false);

        // disable rebase for setup
<<<<<<< HEAD
        vm.startPrank(SET_USDN_PARAMS_ADMIN);
=======
        vm.startPrank(SET_USDN_PARAMS_MANAGER);
>>>>>>> ef17cb87
        protocol.setUsdnRebaseThreshold(1000 ether);
        protocol.setTargetUsdnPrice(1000 ether);
        vm.stopPrank();

        /* ---------------------------- set up positions ---------------------------- */

        uint128 minLongPosition = uint128(protocol.getMinLongPosition());
        uint256 maxLeverage = protocol.getMaxLeverage();
        vm.prank(USER_1);
        protocol.initiateOpenPosition{ value: securityDepositValue }(
            minLongPosition,
            pythPriceNormalized + 200 ether,
            type(uint128).max,
            maxLeverage,
            USER_1,
            USER_1,
            hex"beef",
            EMPTY_PREVIOUS_DATA
        );
        vm.prank(USER_2);
        protocol.initiateOpenPosition{ value: securityDepositValue }(
            minLongPosition,
            pythPriceNormalized + 150 ether,
            type(uint128).max,
            maxLeverage,
            USER_2,
            USER_2,
            hex"beef",
            EMPTY_PREVIOUS_DATA
        );
        vm.prank(USER_3);
        protocol.initiateOpenPosition{ value: securityDepositValue }(
            minLongPosition,
            pythPriceNormalized + 100 ether,
            type(uint128).max,
            maxLeverage,
            USER_3,
            USER_3,
            hex"beef",
            EMPTY_PREVIOUS_DATA
        );
        _waitDelay();
        vm.prank(USER_1);
        protocol.validateOpenPosition(USER_1, hex"beef", EMPTY_PREVIOUS_DATA);
        vm.prank(USER_2);
        protocol.validateOpenPosition(USER_2, hex"beef", EMPTY_PREVIOUS_DATA);
        vm.prank(USER_3);
        protocol.validateOpenPosition(USER_3, hex"beef", EMPTY_PREVIOUS_DATA);

        // put the original oracle back
<<<<<<< HEAD
        vm.prank(SET_EXTERNAL_ADMIN);
=======
        vm.prank(SET_EXTERNAL_MANAGER);
>>>>>>> ef17cb87
        protocol.setOracleMiddleware(oracleMiddleware);
    }

    /**
     * @custom:scenario The gas usage of UsdnProtocolActions.liquidate(bytes,uint16) matches the values set in
     * LiquidationRewardsManager.getRewardsParameters
     * @custom:given There are one or more ticks that can be liquidated
     * @custom:and No rebase occurs
     * @custom:when A liquidator calls the function `liquidate`
     * @custom:then The gas usage matches the LiquidationRewardsManager parameters
     */
    function test_ForkGasUsageOfLiquidateFunction() public {
        _forkGasUsageHelper(false);
    }

    /**
     * @custom:scenario The gas usage of UsdnProtocolActions.liquidate(bytes,uint16) matches the values set in
     * LiquidationRewardsManager.getRewardsParameters
     * @custom:given There are one or more ticks that can be liquidated
     * @custom:and A rebase occurs
     * @custom:when A liquidator calls the function `liquidate`
     * @custom:then The gas usage matches the LiquidationRewardsManager parameters
     */
    function test_ForkGasUsageOfLiquidateFunctionRebase() public {
        _forkGasUsageHelper(true);
    }

    function _forkGasUsageHelper(bool withRebase) public {
        // disable rebalancer
        vm.prank(SET_EXTERNAL_MANAGER);
        protocol.setRebalancer(IBaseRebalancer(address(0)));

        uint256[] memory gasUsedArray = new uint256[](3);
        ILiquidationRewardsManagerErrorsEventsTypes.RewardsParameters memory rewardsParameters =
            liquidationRewardsManager.getRewardsParameters();

        skip(1 minutes);
        (,,,, bytes memory data) = getHermesApiSignature(PYTH_ETH_USD, block.timestamp);
        uint256 oracleFee = oracleMiddleware.validationCost(data, ProtocolAction.Liquidation);

        // if required, enable rebase
        if (withRebase) {
<<<<<<< HEAD
            vm.startPrank(SET_USDN_PARAMS_ADMIN);
=======
            vm.startPrank(SET_USDN_PARAMS_MANAGER);
>>>>>>> ef17cb87
            protocol.setTargetUsdnPrice(1 ether);
            protocol.setUsdnRebaseThreshold(1 ether);
            vm.stopPrank();
        }

        // take a snapshot to re-do liquidations with different iterations
        uint256 snapshotId = vm.snapshot();
        for (uint16 ticksToLiquidate = 1; ticksToLiquidate <= 3; ++ticksToLiquidate) {
            if (withRebase) {
                // sanity check, make sure a rebase was executed
                vm.expectEmit(false, false, false, false);
                emit Rebase(0, 0);
            }

            uint256 startGas = gasleft();
            LiqTickInfo[] memory liquidatedTicks = protocol.liquidate{ value: oracleFee }(data, ticksToLiquidate);
            uint256 gasUsed = startGas - gasleft();
            gasUsedArray[ticksToLiquidate - 1] = gasUsed;

            // make sure the expected amount of computation was executed
            assertEq(
                liquidatedTicks.length,
                ticksToLiquidate,
                "We expect 1, 2 or 3 positions liquidated depending on the iteration"
            );

            // cancel the liquidation so it's available again
            vm.revertTo(snapshotId);
        }

        // calculate the average gas used exclusively by a loop of tick liquidation
        uint256 averageGasUsedPerTick = (gasUsedArray[1] - gasUsedArray[0] + gasUsedArray[2] - gasUsedArray[1]) / 2;
        // calculate the average gas used by everything BUT loops of tick liquidation
        uint256 averageOtherGasUsed =
            (gasUsedArray[0] + gasUsedArray[1] + gasUsedArray[2] - (averageGasUsedPerTick * 6)) / 3;

        // check that the gas usage per tick matches the gasUsedPerTick parameter in the LiquidationRewardsManager
        assertEq(
            averageGasUsedPerTick,
            rewardsParameters.gasUsedPerTick,
            "The result should match the gasUsedPerTick parameter set in LiquidationRewardsManager's constructor"
        );
        // check that the other gas usage matches the otherGasUsed parameter in the LiquidationRewardsManager
        uint256 otherGasUsed = rewardsParameters.otherGasUsed;
        if (withRebase) {
            otherGasUsed += rewardsParameters.rebaseGasUsed;
        }
        assertEq(
            averageOtherGasUsed,
            otherGasUsed,
            "The result should match the otherGasUsed(+rebaseGasUsed) parameter set in LiquidationRewardsManager's constructor"
        );
    }

    /**
     * @custom:scenario The gas usage of UsdnProtocolActions.liquidate(bytes,uint16) matches the values set in
     * LiquidationRewardsManager.getRewardsParameters
     * @custom:given There are 3 ticks that can be liquidated
     * @custom:and A rebalancer trigger occurs
     * @custom:when A liquidator calls the function `liquidate`
     * @custom:then The gas usage matches the LiquidationRewardsManager parameters
     */
    function test_ForkGasUsageOfLiquidateFunctionWithRebalancer() public {
        uint256[] memory gasUsedArray = new uint256[](2);
        ILiquidationRewardsManagerErrorsEventsTypes.RewardsParameters memory rewardsParameters =
            liquidationRewardsManager.getRewardsParameters();

        skip(1 minutes);
        (,,,, bytes memory data) = getHermesApiSignature(PYTH_ETH_USD, block.timestamp);
        uint256 oracleFee = oracleMiddleware.validationCost(data, ProtocolAction.Liquidation);

        // take a snapshot to re-do liquidations with different iterations
        uint256 snapshotId = vm.snapshot();
        for (uint256 i = 0; i < 2; ++i) {
            uint16 ticksToLiquidate = 3;

            // on the second iteration, enable the rebalancer
            if (i == 1) {
                // enable rebalancer
<<<<<<< HEAD
                vm.prank(SET_PROTOCOL_PARAMS_ADMIN);
                protocol.setExpoImbalanceLimits(5000, 0, 10_000, 1, -4900);
=======
                vm.prank(SET_PROTOCOL_PARAMS_MANAGER);
                protocol.setExpoImbalanceLimits(5000, 0, 10_000, 1, 1, -4900);
>>>>>>> ef17cb87

                // sanity check, make sure the rebalancer was triggered
                vm.expectEmit(false, false, false, false);
                emit PositionVersionUpdated(0, 0, 0, PositionId(0, 0, 0));
            }

            uint256 startGas = gasleft();
            LiqTickInfo[] memory liquidatedTicks = protocol.liquidate{ value: oracleFee }(data, ticksToLiquidate);
            uint256 gasUsed = startGas - gasleft();
            gasUsedArray[i] = gasUsed;

            // make sure the expected amount of computation was executed
            assertEq(liquidatedTicks.length, ticksToLiquidate, "We expect 3 positions liquidated");

            // cancel the liquidation so it's available again
            vm.revertTo(snapshotId);
        }

        // calculate the gas used by the rebalancer trigger
        uint256 gasUsedByRebalancer = gasUsedArray[1] - gasUsedArray[0];

        // check that the gas usage per tick matches the gasUsedPerTick parameter in the LiquidationRewardsManager
        assertEq(
            gasUsedByRebalancer,
            rewardsParameters.rebalancerGasUsed,
            "The result should match the rebalancerGasUsed parameter set in LiquidationRewardsManager's constructor"
        );
    }
}<|MERGE_RESOLUTION|>--- conflicted
+++ resolved
@@ -6,15 +6,9 @@
     DEPLOYER,
     PYTH_ETH_USD,
     PYTH_WSTETH_USD,
-<<<<<<< HEAD
-    SET_EXTERNAL_ADMIN,
-    SET_PROTOCOL_PARAMS_ADMIN,
-    SET_USDN_PARAMS_ADMIN,
-=======
     SET_EXTERNAL_MANAGER,
     SET_PROTOCOL_PARAMS_MANAGER,
     SET_USDN_PARAMS_MANAGER,
->>>>>>> ef17cb87
     USER_1,
     USER_2,
     USER_3
@@ -82,11 +76,7 @@
         securityDepositValue = protocol.getSecurityDepositValue();
 
         // reduce minimum size to avoid creating a large imbalance in the tests below
-<<<<<<< HEAD
-        vm.prank(SET_PROTOCOL_PARAMS_ADMIN);
-=======
         vm.prank(SET_PROTOCOL_PARAMS_MANAGER);
->>>>>>> ef17cb87
         protocol.setMinLongPosition(0.01 ether);
 
         // deposit assets in the rebalancer for when we need to trigger it
@@ -110,11 +100,7 @@
         MockWstEthOracleMiddleware mockOracle = new MockWstEthOracleMiddleware(
             address(mockPyth), PYTH_ETH_USD, address(mockChainlinkOnChain), address(wstETH), 1 hours
         );
-<<<<<<< HEAD
-        vm.prank(SET_EXTERNAL_ADMIN);
-=======
         vm.prank(SET_EXTERNAL_MANAGER);
->>>>>>> ef17cb87
         protocol.setOracleMiddleware(mockOracle);
         mockOracle.setWstethMockedPrice(pythPriceNormalized + 1000 ether);
         // turn off pyth signature verification to avoid updating the price feed
@@ -122,11 +108,7 @@
         mockOracle.setVerifySignature(false);
 
         // disable rebase for setup
-<<<<<<< HEAD
-        vm.startPrank(SET_USDN_PARAMS_ADMIN);
-=======
         vm.startPrank(SET_USDN_PARAMS_MANAGER);
->>>>>>> ef17cb87
         protocol.setUsdnRebaseThreshold(1000 ether);
         protocol.setTargetUsdnPrice(1000 ether);
         vm.stopPrank();
@@ -177,11 +159,7 @@
         protocol.validateOpenPosition(USER_3, hex"beef", EMPTY_PREVIOUS_DATA);
 
         // put the original oracle back
-<<<<<<< HEAD
-        vm.prank(SET_EXTERNAL_ADMIN);
-=======
         vm.prank(SET_EXTERNAL_MANAGER);
->>>>>>> ef17cb87
         protocol.setOracleMiddleware(oracleMiddleware);
     }
 
@@ -224,11 +202,7 @@
 
         // if required, enable rebase
         if (withRebase) {
-<<<<<<< HEAD
-            vm.startPrank(SET_USDN_PARAMS_ADMIN);
-=======
             vm.startPrank(SET_USDN_PARAMS_MANAGER);
->>>>>>> ef17cb87
             protocol.setTargetUsdnPrice(1 ether);
             protocol.setUsdnRebaseThreshold(1 ether);
             vm.stopPrank();
@@ -308,13 +282,8 @@
             // on the second iteration, enable the rebalancer
             if (i == 1) {
                 // enable rebalancer
-<<<<<<< HEAD
-                vm.prank(SET_PROTOCOL_PARAMS_ADMIN);
-                protocol.setExpoImbalanceLimits(5000, 0, 10_000, 1, -4900);
-=======
                 vm.prank(SET_PROTOCOL_PARAMS_MANAGER);
                 protocol.setExpoImbalanceLimits(5000, 0, 10_000, 1, 1, -4900);
->>>>>>> ef17cb87
 
                 // sanity check, make sure the rebalancer was triggered
                 vm.expectEmit(false, false, false, false);
