// SPDX-License-Identifier: UNLICENSED
pragma solidity 0.8.20;

import { Strings } from "@openzeppelin/contracts/utils/Strings.sol";

import { WstethIntegrationFixture } from "test/integration/OracleMiddleware/utils/Fixtures.sol";
import { PYTH_WSTETH_USD, PYTH_STETH_USD } from "test/utils/Constants.sol";

import { PriceInfo } from "src/interfaces/OracleMiddleware/IOracleMiddlewareTypes.sol";
import { ProtocolAction } from "src/interfaces/UsdnProtocol/IUsdnProtocolTypes.sol";

/**
 * @custom:feature The `parseAndValidatePrice` function of `WstethMiddleware`
 * @custom:background Given the price of STETH is ~1739 USD
 * @custom:and The confidence interval is 20 USD
 * @custom:and The oracles are not mocked
 */
contract TestWstethMiddlewareParseAndValidatePriceRealData is WstethIntegrationFixture {
    using Strings for uint256;

    function setUp() public override {
        super.setUp();
    }

    /* -------------------------------------------------------------------------- */
    /*                                 Without FFI                                */
    /* -------------------------------------------------------------------------- */

    /**
     * @custom:scenario Parse and validate price with mocked hermes API signature for pyth
     * @custom:given The price feed is stETH/USD for pyth and chainlink
     * @custom:and The validationDelay is respected
     * @custom:when Protocol action is any targeted action
     * @custom:then The price signature is well decoded
     * @custom:and The price retrieved by the oracle middleware is the same as the one from the hermes API by applying
     * Steth/Wsteth onchain price ratio.
     */
    function test_ForkWstethParseAndValidatePriceForAllActionsWithPyth() public ethMainnetFork reSetUp {
        // all targeted actions loop
        for (uint256 i; i < actions.length; i++) {
            // action type
            ProtocolAction action = actions[i];

            // price error message
            string memory priceError =
                string.concat("Wrong oracle middleware price for action: ", uint256(action).toString());

<<<<<<< HEAD
            // pyth data
            (uint256 pythPrice, uint256 pythConf, uint256 pythTimestamp, bytes memory data) =
                super.getMockedPythSignature();
=======
            // chainlink case
            if (action == ProtocolAction.InitiateDeposit) {
                // chainlink data
                (uint256 chainlinkPrice, uint256 chainlinkTimestamp) = getChainlinkPrice();
                // middleware data
                PriceInfo memory middlewarePrice = wstethMiddleware.parseAndValidatePrice{ value: 1 ether }(
                    uint128(block.timestamp - wstethMiddleware.validationDelay()), action, abi.encode("")
                );
                // timestamp check
                assertEq(middlewarePrice.timestamp, chainlinkTimestamp, timestampError);
                // price check
                assertEq(
                    middlewarePrice.price,
                    stethToWsteth(
                        chainlinkPrice * 10 ** wstethMiddleware.decimals() / 10 ** wstethMiddleware.chainlinkDecimals()
                    ),
                    priceError
                );
            } else {
                // pyth data
                (uint256 pythPrice, uint256 pythConf, uint256 pythTimestamp, bytes memory data) =
                    getMockedPythSignature();
>>>>>>> 92f13b55

            // middleware data
            PriceInfo memory middlewarePrice = wstethMiddleware.parseAndValidatePrice{ value: 1 ether }(
                uint128(pythTimestamp - wstethMiddleware.validationDelay()), action, data
            );

            // timestamp check
            assertEq(middlewarePrice.timestamp, pythTimestamp);

            // formatted pyth price
            uint256 formattedPythPrice =
                pythPrice * 10 ** wstethMiddleware.decimals() / 10 ** wstethMiddleware.pythDecimals();

            // formatted pyth conf
            uint256 formattedPythConf =
                pythConf * 10 ** wstethMiddleware.decimals() / 10 ** wstethMiddleware.pythDecimals();

            // Price + conf
            if (action == ProtocolAction.ValidateOpenPosition) {
                // check price
                assertEq(middlewarePrice.price, stethToWsteth(formattedPythPrice + formattedPythConf), priceError);

                // Price - conf
            } else if (
                action == ProtocolAction.ValidateDeposit || action == ProtocolAction.ValidateClosePosition
                    || action == ProtocolAction.Liquidation
            ) {
                // check price
                assertEq(middlewarePrice.price, stethToWsteth(formattedPythPrice - formattedPythConf), priceError);

                // Price only
            } else {
                // check price
                assertEq(middlewarePrice.price, stethToWsteth(formattedPythPrice), priceError);
            }
        }
    }

    /**
     * @custom:scenario Parse and validate price with chainlink onchain
     * @custom:given The price feed is stETH/USD for chainlink
     * @custom:when Protocol action is any InitiateDeposit
     * @custom:then The price retrieved by the oracle middleware is the same as the one from the chainlink onchain data
     * by applying Steth/Wsteth onchain price ratio.
     */
    function test_ForkWstethParseAndValidatePriceFornInitiateDepositWithChainlink() public ethMainnetFork reSetUp {
        // all targeted actions loop
        for (uint256 i; i < actions.length; i++) {
            // action type
            ProtocolAction action = actions[i];

            // If the action is only available for pyth, skip it
            if (
                action == ProtocolAction.None || action == ProtocolAction.ValidateDeposit
                    || action == ProtocolAction.ValidateWithdrawal || action == ProtocolAction.ValidateOpenPosition
                    || action == ProtocolAction.ValidateClosePosition || action == ProtocolAction.Liquidation
            ) {
                continue;
            }

            // timestamp error message
            string memory timestampError =
                string.concat("Wrong oracle middleware timestamp for action: ", uint256(action).toString());
            // price error message
            string memory priceError =
                string.concat("Wrong oracle middleware price for action: ", uint256(action).toString());

            // chainlink data
            (uint256 chainlinkPrice, uint256 chainlinkTimestamp) = super.getChainlinkPrice();
            // middleware data
            PriceInfo memory middlewarePrice =
                wstethMiddleware.parseAndValidatePrice{ value: 1 ether }(uint128(block.timestamp), action, "");
            // timestamp check
            assertEq(middlewarePrice.timestamp, chainlinkTimestamp, timestampError);
            // price check
            assertEq(
                middlewarePrice.price,
                stethToWsteth(
                    chainlinkPrice * 10 ** wstethMiddleware.decimals() / 10 ** wstethMiddleware.chainlinkDecimals()
                ),
                priceError
            );
        }
    }

    /* -------------------------------------------------------------------------- */
    /*                                  With FFI                                  */
    /* -------------------------------------------------------------------------- */

    /**
     * @custom:scenario Parse and validate price with real hermes API signature for pyth
     * @custom:given The price feed is stETH/USD for pyth
     * @custom:and The validationDelay is respected
     * @custom:when Protocol action is any targeted action
     * @custom:then The price signature is well decoded
     * @custom:and The price retrieved by the oracle middleware is the same as the one from the hermes API by applying
     * Steth/Wsteth onchain price ratio.
     */
    function test_ForkFFIParseAndValidatePriceForAllActionsWithPyth() public ethMainnetFork reSetUp {
        // all targeted actions loop
        for (uint256 i; i < actions.length; i++) {
            // action type
            ProtocolAction action = actions[i];

            // price error message
            string memory priceError =
                string.concat("Wrong oracle middleware price for action: ", uint256(action).toString());

<<<<<<< HEAD
            // pyth data
            (uint256 pythPrice, uint256 pythConf, uint256 pythTimestamp, bytes memory data) =
                super.getHermesApiSignature(PYTH_STETH_USD, block.timestamp);

            // middleware data
            PriceInfo memory middlewarePrice = wstethMiddleware.parseAndValidatePrice{ value: 1 ether }(
                uint128(pythTimestamp - wstethMiddleware.validationDelay()), action, data
            );

            // timestamp check
            assertEq(middlewarePrice.timestamp, pythTimestamp);

            // formatted pyth price
            uint256 formattedPythPrice =
                pythPrice * 10 ** wstethMiddleware.decimals() / 10 ** wstethMiddleware.pythDecimals();

            // formatted pyth conf
            uint256 formattedPythConf =
                pythConf * 10 ** wstethMiddleware.decimals() / 10 ** wstethMiddleware.pythDecimals();

            // Price + conf
            if (action == ProtocolAction.ValidateOpenPosition) {
                // check price
                assertEq(middlewarePrice.price, stethToWsteth(formattedPythPrice + formattedPythConf), priceError);

                // Price - conf
            } else if (
                action == ProtocolAction.ValidateDeposit || action == ProtocolAction.ValidateClosePosition
                    || action == ProtocolAction.Liquidation
            ) {
                // check price
                assertEq(middlewarePrice.price, stethToWsteth(formattedPythPrice - formattedPythConf), priceError);

                // Price only
            } else {
                // check price
                assertEq(middlewarePrice.price, stethToWsteth(formattedPythPrice), priceError);

                // pyth wsteth price comparison
                (
                    uint256 pythWstethPrice,
                    uint256 pythWstethConf, // price difference should be less than conf
                    uint256 pythWstethTimestamp,
                ) = super.getHermesApiSignature(PYTH_WSTETH_USD, block.timestamp);

                assertEq(middlewarePrice.timestamp, pythWstethTimestamp, "Wrong similar timestamp");

                // Should obtain a short different price between pyth wsteth price feed
                // and pyth steth price feed adjusted with ratio.
                // We are ok with a delta below pyth wsteth confidence.
                assertApproxEqAbs(
=======
            // chainlink case
            if (action == ProtocolAction.InitiateDeposit) {
                // chainlink data
                (uint256 chainlinkPrice, uint256 chainlinkTimestamp) = getChainlinkPrice();
                // middleware data
                PriceInfo memory middlewarePrice = wstethMiddleware.parseAndValidatePrice{ value: 1 ether }(
                    uint128(block.timestamp - wstethMiddleware.validationDelay()), action, abi.encode("")
                );
                // timestamp check
                assertEq(middlewarePrice.timestamp, chainlinkTimestamp, timestampError);
                // price check
                assertEq(
>>>>>>> 92f13b55
                    middlewarePrice.price,
                    pythWstethPrice * 10 ** wstethMiddleware.decimals() / 10 ** wstethMiddleware.pythDecimals(),
                    pythWstethConf * 10 ** wstethMiddleware.decimals() / 10 ** wstethMiddleware.pythDecimals(),
                    priceError
                );
<<<<<<< HEAD
            }
        }
    }
=======
            } else {
                // pyth data
                (uint256 pythPrice, uint256 pythConf, uint256 pythTimestamp, bytes memory data) =
                    getHermesApiSignature(PYTH_STETH_USD, block.timestamp);
>>>>>>> 92f13b55

    /**
     * @custom:scenario Parse and validate price with chainlink onchain
     * @custom:given The price feed is stETH/USD for chainlink
     * @custom:when Protocol action is InitiateDeposit
     * @custom:then The price retrieved by the oracle middleware is the same as the one from the chainlink onchain data
     * by applying Steth/Wsteth onchain price ratio.
     */
    function test_ForkFFIParseAndValidatePriceForInitiateDepositWithChainlink() public ethMainnetFork reSetUp {
        // all targeted actions loop
        for (uint256 i; i < actions.length; i++) {
            // action type
            ProtocolAction action = actions[i];

<<<<<<< HEAD
            // If the action is only available for pyth, skip it
            if (
                action == ProtocolAction.None || action == ProtocolAction.ValidateDeposit
                    || action == ProtocolAction.ValidateWithdrawal || action == ProtocolAction.ValidateOpenPosition
                    || action == ProtocolAction.ValidateClosePosition || action == ProtocolAction.Liquidation
            ) {
                continue;
=======
                // timestamp check
                assertEq(middlewarePrice.timestamp, pythTimestamp);

                // formatted pyth price
                uint256 formattedPythPrice =
                    pythPrice * 10 ** wstethMiddleware.decimals() / 10 ** wstethMiddleware.pythDecimals();

                // formatted pyth conf
                uint256 formattedPythConf =
                    pythConf * 10 ** wstethMiddleware.decimals() / 10 ** wstethMiddleware.pythDecimals();

                // Price + conf
                if (action == ProtocolAction.ValidateOpenPosition) {
                    // check price
                    assertEq(middlewarePrice.price, stethToWsteth(formattedPythPrice + formattedPythConf), priceError);

                    // Price - conf
                } else if (action == ProtocolAction.ValidateDeposit) {
                    // check price
                    assertEq(middlewarePrice.price, stethToWsteth(formattedPythPrice - formattedPythConf), priceError);

                    // Price only
                } else {
                    // check price
                    assertEq(middlewarePrice.price, stethToWsteth(formattedPythPrice), priceError);

                    // pyth wsteth price comparison
                    (
                        uint256 pythWstethPrice,
                        uint256 pythWstethConf, // price difference should be less than conf
                        uint256 pythWstethTimestamp,
                    ) = getHermesApiSignature(PYTH_WSTETH_USD, block.timestamp);

                    assertEq(middlewarePrice.timestamp, pythWstethTimestamp, "Wrong similar timestamp");

                    // Should obtain a short different price between pyth wsteth price feed
                    // and pyth steth price feed adjusted with ratio.
                    // We are ok with a delta below pyth wsteth confidence.
                    assertApproxEqAbs(
                        middlewarePrice.price,
                        pythWstethPrice * 10 ** wstethMiddleware.decimals() / 10 ** wstethMiddleware.pythDecimals(),
                        pythWstethConf * 10 ** wstethMiddleware.decimals() / 10 ** wstethMiddleware.pythDecimals(),
                        priceError
                    );
                }
>>>>>>> 92f13b55
            }

            // timestamp error message
            string memory timestampError =
                string.concat("Wrong oracle middleware timestamp for action: ", uint256(action).toString());
            // price error message
            string memory priceError =
                string.concat("Wrong oracle middleware price for action: ", uint256(action).toString());

            // chainlink data
            (uint256 chainlinkPrice, uint256 chainlinkTimestamp) = super.getChainlinkPrice();
            // middleware data
            PriceInfo memory middlewarePrice =
                wstethMiddleware.parseAndValidatePrice{ value: 1 ether }(uint128(block.timestamp), action, "");
            // timestamp check
            assertEq(middlewarePrice.timestamp, chainlinkTimestamp, timestampError);
            // price check
            assertEq(
                middlewarePrice.price,
                stethToWsteth(
                    chainlinkPrice * 10 ** wstethMiddleware.decimals() / 10 ** wstethMiddleware.chainlinkDecimals()
                ),
                priceError
            );
        }
    }

    // receive ether refunds
    receive() external payable { }
}<|MERGE_RESOLUTION|>--- conflicted
+++ resolved
@@ -45,34 +45,8 @@
             string memory priceError =
                 string.concat("Wrong oracle middleware price for action: ", uint256(action).toString());
 
-<<<<<<< HEAD
             // pyth data
-            (uint256 pythPrice, uint256 pythConf, uint256 pythTimestamp, bytes memory data) =
-                super.getMockedPythSignature();
-=======
-            // chainlink case
-            if (action == ProtocolAction.InitiateDeposit) {
-                // chainlink data
-                (uint256 chainlinkPrice, uint256 chainlinkTimestamp) = getChainlinkPrice();
-                // middleware data
-                PriceInfo memory middlewarePrice = wstethMiddleware.parseAndValidatePrice{ value: 1 ether }(
-                    uint128(block.timestamp - wstethMiddleware.validationDelay()), action, abi.encode("")
-                );
-                // timestamp check
-                assertEq(middlewarePrice.timestamp, chainlinkTimestamp, timestampError);
-                // price check
-                assertEq(
-                    middlewarePrice.price,
-                    stethToWsteth(
-                        chainlinkPrice * 10 ** wstethMiddleware.decimals() / 10 ** wstethMiddleware.chainlinkDecimals()
-                    ),
-                    priceError
-                );
-            } else {
-                // pyth data
-                (uint256 pythPrice, uint256 pythConf, uint256 pythTimestamp, bytes memory data) =
-                    getMockedPythSignature();
->>>>>>> 92f13b55
+            (uint256 pythPrice, uint256 pythConf, uint256 pythTimestamp, bytes memory data) = getMockedPythSignature();
 
             // middleware data
             PriceInfo memory middlewarePrice = wstethMiddleware.parseAndValidatePrice{ value: 1 ether }(
@@ -141,7 +115,7 @@
                 string.concat("Wrong oracle middleware price for action: ", uint256(action).toString());
 
             // chainlink data
-            (uint256 chainlinkPrice, uint256 chainlinkTimestamp) = super.getChainlinkPrice();
+            (uint256 chainlinkPrice, uint256 chainlinkTimestamp) = getChainlinkPrice();
             // middleware data
             PriceInfo memory middlewarePrice =
                 wstethMiddleware.parseAndValidatePrice{ value: 1 ether }(uint128(block.timestamp), action, "");
@@ -181,10 +155,9 @@
             string memory priceError =
                 string.concat("Wrong oracle middleware price for action: ", uint256(action).toString());
 
-<<<<<<< HEAD
             // pyth data
             (uint256 pythPrice, uint256 pythConf, uint256 pythTimestamp, bytes memory data) =
-                super.getHermesApiSignature(PYTH_STETH_USD, block.timestamp);
+                getHermesApiSignature(PYTH_STETH_USD, block.timestamp);
 
             // middleware data
             PriceInfo memory middlewarePrice = wstethMiddleware.parseAndValidatePrice{ value: 1 ether }(
@@ -225,7 +198,7 @@
                     uint256 pythWstethPrice,
                     uint256 pythWstethConf, // price difference should be less than conf
                     uint256 pythWstethTimestamp,
-                ) = super.getHermesApiSignature(PYTH_WSTETH_USD, block.timestamp);
+                ) = getHermesApiSignature(PYTH_WSTETH_USD, block.timestamp);
 
                 assertEq(middlewarePrice.timestamp, pythWstethTimestamp, "Wrong similar timestamp");
 
@@ -233,35 +206,14 @@
                 // and pyth steth price feed adjusted with ratio.
                 // We are ok with a delta below pyth wsteth confidence.
                 assertApproxEqAbs(
-=======
-            // chainlink case
-            if (action == ProtocolAction.InitiateDeposit) {
-                // chainlink data
-                (uint256 chainlinkPrice, uint256 chainlinkTimestamp) = getChainlinkPrice();
-                // middleware data
-                PriceInfo memory middlewarePrice = wstethMiddleware.parseAndValidatePrice{ value: 1 ether }(
-                    uint128(block.timestamp - wstethMiddleware.validationDelay()), action, abi.encode("")
-                );
-                // timestamp check
-                assertEq(middlewarePrice.timestamp, chainlinkTimestamp, timestampError);
-                // price check
-                assertEq(
->>>>>>> 92f13b55
                     middlewarePrice.price,
                     pythWstethPrice * 10 ** wstethMiddleware.decimals() / 10 ** wstethMiddleware.pythDecimals(),
                     pythWstethConf * 10 ** wstethMiddleware.decimals() / 10 ** wstethMiddleware.pythDecimals(),
                     priceError
                 );
-<<<<<<< HEAD
-            }
-        }
-    }
-=======
-            } else {
-                // pyth data
-                (uint256 pythPrice, uint256 pythConf, uint256 pythTimestamp, bytes memory data) =
-                    getHermesApiSignature(PYTH_STETH_USD, block.timestamp);
->>>>>>> 92f13b55
+            }
+        }
+    }
 
     /**
      * @custom:scenario Parse and validate price with chainlink onchain
@@ -276,7 +228,6 @@
             // action type
             ProtocolAction action = actions[i];
 
-<<<<<<< HEAD
             // If the action is only available for pyth, skip it
             if (
                 action == ProtocolAction.None || action == ProtocolAction.ValidateDeposit
@@ -284,53 +235,6 @@
                     || action == ProtocolAction.ValidateClosePosition || action == ProtocolAction.Liquidation
             ) {
                 continue;
-=======
-                // timestamp check
-                assertEq(middlewarePrice.timestamp, pythTimestamp);
-
-                // formatted pyth price
-                uint256 formattedPythPrice =
-                    pythPrice * 10 ** wstethMiddleware.decimals() / 10 ** wstethMiddleware.pythDecimals();
-
-                // formatted pyth conf
-                uint256 formattedPythConf =
-                    pythConf * 10 ** wstethMiddleware.decimals() / 10 ** wstethMiddleware.pythDecimals();
-
-                // Price + conf
-                if (action == ProtocolAction.ValidateOpenPosition) {
-                    // check price
-                    assertEq(middlewarePrice.price, stethToWsteth(formattedPythPrice + formattedPythConf), priceError);
-
-                    // Price - conf
-                } else if (action == ProtocolAction.ValidateDeposit) {
-                    // check price
-                    assertEq(middlewarePrice.price, stethToWsteth(formattedPythPrice - formattedPythConf), priceError);
-
-                    // Price only
-                } else {
-                    // check price
-                    assertEq(middlewarePrice.price, stethToWsteth(formattedPythPrice), priceError);
-
-                    // pyth wsteth price comparison
-                    (
-                        uint256 pythWstethPrice,
-                        uint256 pythWstethConf, // price difference should be less than conf
-                        uint256 pythWstethTimestamp,
-                    ) = getHermesApiSignature(PYTH_WSTETH_USD, block.timestamp);
-
-                    assertEq(middlewarePrice.timestamp, pythWstethTimestamp, "Wrong similar timestamp");
-
-                    // Should obtain a short different price between pyth wsteth price feed
-                    // and pyth steth price feed adjusted with ratio.
-                    // We are ok with a delta below pyth wsteth confidence.
-                    assertApproxEqAbs(
-                        middlewarePrice.price,
-                        pythWstethPrice * 10 ** wstethMiddleware.decimals() / 10 ** wstethMiddleware.pythDecimals(),
-                        pythWstethConf * 10 ** wstethMiddleware.decimals() / 10 ** wstethMiddleware.pythDecimals(),
-                        priceError
-                    );
-                }
->>>>>>> 92f13b55
             }
 
             // timestamp error message
@@ -341,7 +245,7 @@
                 string.concat("Wrong oracle middleware price for action: ", uint256(action).toString());
 
             // chainlink data
-            (uint256 chainlinkPrice, uint256 chainlinkTimestamp) = super.getChainlinkPrice();
+            (uint256 chainlinkPrice, uint256 chainlinkTimestamp) = getChainlinkPrice();
             // middleware data
             PriceInfo memory middlewarePrice =
                 wstethMiddleware.parseAndValidatePrice{ value: 1 ether }(uint128(block.timestamp), action, "");
