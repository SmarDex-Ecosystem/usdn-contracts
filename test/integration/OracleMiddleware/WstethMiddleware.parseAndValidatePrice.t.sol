--- conflicted
+++ resolved
@@ -71,17 +71,10 @@
             uint256 formattedPythConf =
                 pythConf * 10 ** wstethMiddleware.decimals() / 10 ** wstethMiddleware.pythDecimals();
 
-<<<<<<< HEAD
-                // formatted pyth conf
-                uint256 formattedPythConf =
-                    pythConf * 10 ** wstethMiddleware.decimals() / 10 ** wstethMiddleware.pythDecimals();
-                formattedPythConf = formattedPythConf * wstethMiddleware.confRatio() / wstethMiddleware.confRatioDenom();
-=======
             // Price + conf
             if (action == ProtocolAction.ValidateOpenPosition) {
                 // check price
                 assertEq(middlewarePrice.price, stethToWsteth(formattedPythPrice + formattedPythConf), priceError);
->>>>>>> 5907e66d
 
                 // Price - conf
             } else if (action == ProtocolAction.ValidateDeposit || action == ProtocolAction.ValidateClosePosition) {
@@ -125,21 +118,62 @@
             string memory priceError =
                 string.concat("Wrong oracle middleware price for action: ", uint256(action).toString());
 
-            // chainlink data
-            (uint256 chainlinkPrice, uint256 chainlinkTimestamp) = getChainlinkPrice();
-            // middleware data
-            PriceInfo memory middlewarePrice =
-                wstethMiddleware.parseAndValidatePrice{ value: 1 ether }(uint128(block.timestamp), action, "");
-            // timestamp check
-            assertEq(middlewarePrice.timestamp, chainlinkTimestamp, timestampError);
-            // price check
-            assertEq(
-                middlewarePrice.price,
-                stethToWsteth(
-                    chainlinkPrice * 10 ** wstethMiddleware.decimals() / 10 ** wstethMiddleware.chainlinkDecimals()
-                ),
-                priceError
-            );
+            // chainlink case
+            if (action == ProtocolAction.InitiateDeposit) {
+                // chainlink data
+                (uint256 chainlinkPrice, uint256 chainlinkTimestamp) = getChainlinkPrice();
+                // middleware data
+                PriceInfo memory middlewarePrice = wstethMiddleware.parseAndValidatePrice{ value: 1 ether }(
+                    uint128(block.timestamp - wstethMiddleware.validationDelay()), action, abi.encode("")
+                );
+                // timestamp check
+                assertEq(middlewarePrice.timestamp, chainlinkTimestamp, timestampError);
+                // price check
+                assertEq(
+                    middlewarePrice.price,
+                    stethToWsteth(
+                        chainlinkPrice * 10 ** wstethMiddleware.decimals() / 10 ** wstethMiddleware.chainlinkDecimals()
+                    ),
+                    priceError
+                );
+            } else {
+                // pyth data
+                (uint256 pythPrice, uint256 pythConf, uint256 pythTimestamp, bytes memory data) =
+                    getMockedPythSignature();
+
+                // middleware data
+                PriceInfo memory middlewarePrice = wstethMiddleware.parseAndValidatePrice{ value: 1 ether }(
+                    uint128(pythTimestamp - wstethMiddleware.validationDelay()), action, data
+                );
+
+                // timestamp check
+                assertEq(middlewarePrice.timestamp, pythTimestamp);
+
+                // formatted pyth price
+                uint256 formattedPythPrice =
+                    pythPrice * 10 ** wstethMiddleware.decimals() / 10 ** wstethMiddleware.pythDecimals();
+
+                // formatted pyth conf
+                uint256 formattedPythConf =
+                    pythConf * 10 ** wstethMiddleware.decimals() / 10 ** wstethMiddleware.pythDecimals();
+                formattedPythConf = formattedPythConf * wstethMiddleware.confRatio() / wstethMiddleware.confRatioDenom();
+
+                // Price + conf
+                if (action == ProtocolAction.ValidateOpenPosition) {
+                    // check price
+                    assertEq(middlewarePrice.price, stethToWsteth(formattedPythPrice + formattedPythConf), priceError);
+
+                    // Price - conf
+                } else if (action == ProtocolAction.ValidateDeposit) {
+                    // check price
+                    assertEq(middlewarePrice.price, stethToWsteth(formattedPythPrice - formattedPythConf), priceError);
+
+                    // Price only
+                } else {
+                    // check price
+                    assertEq(middlewarePrice.price, stethToWsteth(formattedPythPrice), priceError);
+                }
+            }
         }
     }
 
@@ -169,6 +203,8 @@
             // pyth data
             (uint256 pythPrice, uint256 pythConf, uint256 pythTimestamp, bytes memory data) =
                 getHermesApiSignature(PYTH_STETH_USD, block.timestamp);
+            // Apply conf ratio to pyth confidence
+            pythConf = (pythConf * wstethMiddleware.confRatio()) / wstethMiddleware.confRatioDenom();
 
             // middleware data
             PriceInfo memory middlewarePrice;
@@ -185,28 +221,34 @@
             // timestamp check
             assertEq(middlewarePrice.timestamp, pythTimestamp);
 
-            // formatted pyth price
-            uint256 formattedPythPrice =
-                pythPrice * 10 ** wstethMiddleware.decimals() / 10 ** wstethMiddleware.pythDecimals();
-
-            // formatted pyth conf
-            uint256 formattedPythConf =
-                pythConf * 10 ** wstethMiddleware.decimals() / 10 ** wstethMiddleware.pythDecimals();
-
             // Price + conf
             if (action == ProtocolAction.ValidateOpenPosition) {
+                // check price with approximation of 1 to prevent rounding errors
+                assertApproxEqAbs(
+                    middlewarePrice.price * 10 ** wstethMiddleware.pythDecimals() / 10 ** wstethMiddleware.decimals(),
+                    stethToWsteth(pythPrice + pythConf),
+                    1,
+                    priceError
+                );
+            }
+            // Price - conf
+            else if (action == ProtocolAction.ValidateDeposit || action == ProtocolAction.ValidateClosePosition) {
+                // check price with approximation of 1 to prevent rounding errors
+                assertApproxEqAbs(
+                    middlewarePrice.price * 10 ** wstethMiddleware.pythDecimals() / 10 ** wstethMiddleware.decimals(),
+                    stethToWsteth(pythPrice - pythConf),
+                    1,
+                    priceError
+                );
+            }
+            // Price only
+            else {
                 // check price
-                assertEq(middlewarePrice.price, stethToWsteth(formattedPythPrice + formattedPythConf), priceError);
-
-                // Price - conf
-            } else if (action == ProtocolAction.ValidateDeposit || action == ProtocolAction.ValidateClosePosition) {
-                // check price
-                assertEq(middlewarePrice.price, stethToWsteth(formattedPythPrice - formattedPythConf), priceError);
-
-                // Price only
-            } else {
-                // check price
-                assertEq(middlewarePrice.price, stethToWsteth(formattedPythPrice), priceError);
+                assertEq(
+                    middlewarePrice.price * 10 ** wstethMiddleware.pythDecimals() / 10 ** wstethMiddleware.decimals(),
+                    stethToWsteth(pythPrice),
+                    priceError
+                );
 
                 // pyth wsteth price comparison
                 (
@@ -243,7 +285,50 @@
             // action type
             ProtocolAction action = actions[i];
 
-<<<<<<< HEAD
+            // If the action is only available for pyth, skip it
+            if (
+                action == ProtocolAction.None || action == ProtocolAction.ValidateDeposit
+                    || action == ProtocolAction.ValidateWithdrawal || action == ProtocolAction.ValidateOpenPosition
+                    || action == ProtocolAction.ValidateClosePosition || action == ProtocolAction.Liquidation
+            ) {
+                continue;
+            }
+
+            // timestamp error message
+            string memory timestampError =
+                string.concat("Wrong oracle middleware timestamp for action: ", uint256(action).toString());
+            // price error message
+            string memory priceError =
+                string.concat("Wrong oracle middleware price for action: ", uint256(action).toString());
+
+            // chainlink case
+            if (action == ProtocolAction.InitiateDeposit) {
+                // chainlink data
+                (uint256 chainlinkPrice, uint256 chainlinkTimestamp) = getChainlinkPrice();
+                // middleware data
+                PriceInfo memory middlewarePrice = wstethMiddleware.parseAndValidatePrice{ value: 1 ether }(
+                    uint128(block.timestamp - wstethMiddleware.validationDelay()), action, abi.encode("")
+                );
+                // timestamp check
+                assertEq(middlewarePrice.timestamp, chainlinkTimestamp, timestampError);
+                // price check
+                assertEq(
+                    middlewarePrice.price,
+                    stethToWsteth(
+                        chainlinkPrice * 10 ** wstethMiddleware.decimals() / 10 ** wstethMiddleware.chainlinkDecimals()
+                    ),
+                    priceError
+                );
+            } else {
+                // pyth data
+                (uint256 pythPrice, uint256 pythConf, uint256 pythTimestamp, bytes memory data) =
+                    getHermesApiSignature(PYTH_STETH_USD, block.timestamp);
+
+                // middleware data
+                PriceInfo memory middlewarePrice = wstethMiddleware.parseAndValidatePrice{ value: 1 ether }(
+                    uint128(pythTimestamp - wstethMiddleware.validationDelay()), action, data
+                );
+
                 // timestamp check
                 assertEq(middlewarePrice.timestamp, pythTimestamp);
 
@@ -291,39 +376,7 @@
                         priceError
                     );
                 }
-=======
-            // If the action is only available for pyth, skip it
-            if (
-                action == ProtocolAction.None || action == ProtocolAction.ValidateDeposit
-                    || action == ProtocolAction.ValidateWithdrawal || action == ProtocolAction.ValidateOpenPosition
-                    || action == ProtocolAction.ValidateClosePosition || action == ProtocolAction.Liquidation
-            ) {
-                continue;
->>>>>>> 5907e66d
-            }
-
-            // timestamp error message
-            string memory timestampError =
-                string.concat("Wrong oracle middleware timestamp for action: ", uint256(action).toString());
-            // price error message
-            string memory priceError =
-                string.concat("Wrong oracle middleware price for action: ", uint256(action).toString());
-
-            // chainlink data
-            (uint256 chainlinkPrice, uint256 chainlinkTimestamp) = getChainlinkPrice();
-            // middleware data
-            PriceInfo memory middlewarePrice =
-                wstethMiddleware.parseAndValidatePrice{ value: 1 ether }(uint128(block.timestamp), action, "");
-            // timestamp check
-            assertEq(middlewarePrice.timestamp, chainlinkTimestamp, timestampError);
-            // price check
-            assertEq(
-                middlewarePrice.price,
-                stethToWsteth(
-                    chainlinkPrice * 10 ** wstethMiddleware.decimals() / 10 ** wstethMiddleware.chainlinkDecimals()
-                ),
-                priceError
-            );
+            }
         }
     }
 
