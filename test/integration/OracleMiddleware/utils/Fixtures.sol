--- conflicted
+++ resolved
@@ -50,16 +50,7 @@
     ];
 }
 
-<<<<<<< HEAD
-contract CommonBaseFixture is BaseFixture {
-=======
-/**
- * @title OracleMiddlewareBaseFixture
- * @dev Utils for testing the oracle middleware
- */
-contract OracleMiddlewareBaseIntegrationFixture is BaseFixture, ActionsIntegrationFixture {
-    IPyth internal pyth;
->>>>>>> 92f13b55
+contract CommonBaseIntegrationFixture is BaseFixture {
     AggregatorV3Interface internal chainlinkOnChain;
 
     function _getHermesApiSignature(bytes32 feed, uint256 timestamp)
@@ -93,10 +84,10 @@
 }
 
 /**
- * @title OracleMiddlewareBaseFixture
+ * @title OracleMiddlewareBaseIntegrationFixture
  * @dev Utils for testing the oracle middleware
  */
-contract OracleMiddlewareBaseFixture is CommonBaseFixture, ActionsIntegrationFixture {
+contract OracleMiddlewareBaseIntegrationFixture is CommonBaseIntegrationFixture, ActionsIntegrationFixture {
     IPyth internal pyth;
     OracleMiddleware public oracleMiddleware;
 
@@ -117,14 +108,10 @@
 }
 
 /**
- * @title WstethFixture
+ * @title WstethIntegrationFixture
  * @dev Utils for testing the oracle middleware
  */
-<<<<<<< HEAD
-contract WstethFixture is CommonBaseFixture, ActionsIntegrationFixture {
-=======
-contract WstethIntegrationFixture is BaseFixture, ActionsIntegrationFixture {
->>>>>>> 92f13b55
+contract WstethIntegrationFixture is CommonBaseIntegrationFixture, ActionsIntegrationFixture {
     IPyth internal pyth;
     WstEthOracleMiddleware public wstethMiddleware;
     IWstETH public constant WST_ETH = IWstETH(WSTETH);
