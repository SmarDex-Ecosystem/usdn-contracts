// SPDX-License-Identifier: UNLICENSED
pragma solidity 0.8.20;

import { Strings } from "@openzeppelin/contracts/utils/Strings.sol";

import { OracleMiddlewareBaseIntegrationFixture } from "test/integration/OracleMiddleware/utils/Fixtures.sol";
import { PYTH_WSTETH_USD } from "test/utils/Constants.sol";

import { ProtocolAction } from "src/interfaces/UsdnProtocol/IUsdnProtocolTypes.sol";
import { PriceInfo } from "src/interfaces/OracleMiddleware/IOracleMiddlewareTypes.sol";

/**
 * @custom:feature The `parseAndValidatePrice` function of `OracleMiddleware`
 * @custom:background Given the price of ETH is 2000 USD
 * @custom:and The confidence interval is 20 USD
 * @custom:and The oracles are not mocked
 */
contract TestOracleMiddlewareParseAndValidatePriceRealData is OracleMiddlewareBaseIntegrationFixture {
    using Strings for uint256;

    function setUp() public override {
        super.setUp();
    }

    /* -------------------------------------------------------------------------- */
    /*                                 Without FFI                                */
    /* -------------------------------------------------------------------------- */

    /**
     * @custom:scenario Parse and validate price with mocked hermes API signature for pyth
     * @custom:given The price feed is wstETH/USD for pyth
     * @custom:and The validationDelay is respected
     * @custom:when Protocol action is any targeted action
     * @custom:then The price signature is well decoded
     * @custom:and The price retrieved by the oracle middleware is the same as the one from the hermes API
     */
    function test_ForkParseAndValidatePriceForAllActionsWithPyth() public ethMainnetFork reSetUp {
        // all targeted actions loop
        for (uint256 i; i < actions.length; i++) {
            // action type
            ProtocolAction action = actions[i];

            // price error message
            string memory priceError =
                string.concat("Wrong oracle middleware price for action: ", uint256(action).toString());

<<<<<<< HEAD
            // chainlink case
            if (action == ProtocolAction.InitiateDeposit) {
                // chainlink data
                (uint256 chainlinkPrice, uint256 chainlinkTimestamp) = getChainlinkPrice();
                // middleware data
                PriceInfo memory middlewarePrice = oracleMiddleware.parseAndValidatePrice{ value: 1 ether }(
                    uint128(block.timestamp - oracleMiddleware.validationDelay()), action, abi.encode("")
                );
                // timestamp check
                assertEq(middlewarePrice.timestamp, chainlinkTimestamp, timestampError);
                // price check
                assertEq(
                    (middlewarePrice.price * 10 ** oracleMiddleware.chainlinkDecimals())
                        / 10 ** oracleMiddleware.decimals(),
                    chainlinkPrice,
                    priceError
                );
            } else {
                // pyth data
                (uint256 pythPrice, uint256 pythConf, uint256 pythTimestamp, bytes memory data) =
                    getMockedPythSignature();
=======
            // pyth data
            (uint256 pythPrice, uint256 pythConf, uint256 pythTimestamp, bytes memory data) = getMockedPythSignature();
>>>>>>> 5907e66d

            // middleware data
            PriceInfo memory middlewarePrice;

            if (action == ProtocolAction.Liquidation) {
                // Pyth requires that the price data timestamp is recent compared to block.timestamp
                vm.warp(pythTimestamp);
                middlewarePrice = oracleMiddleware.parseAndValidatePrice{ value: 1 ether }(0, action, data);
            } else {
                middlewarePrice = oracleMiddleware.parseAndValidatePrice{ value: 1 ether }(
                    uint128(pythTimestamp - oracleMiddleware.validationDelay()), action, data
                );
            }

            // timestamp check
            assertEq(middlewarePrice.timestamp, pythTimestamp);

<<<<<<< HEAD
                // Apply confidence ratio to the pyth confidence
                uint256 formattedPythConfWithRatio = (
                    (pythConf * 10 ** oracleMiddleware.decimals() * oracleMiddleware.confRatio())
                        / oracleMiddleware.confRatioDenom()
                ) / 10 ** oracleMiddleware.pythDecimals();

                // formatted pyth price
                uint256 formattedPythPrice =
                    (pythPrice * 10 ** oracleMiddleware.decimals()) / 10 ** oracleMiddleware.pythDecimals();

                // timestamp check
                assertEq(middlewarePrice.timestamp, pythTimestamp);

                // Price + conf
                if (action == ProtocolAction.ValidateOpenPosition) {
                    // check price
                    assertEq(middlewarePrice.price, formattedPythPrice + formattedPythConfWithRatio, priceError);

                    // Price - conf
                } else if (action == ProtocolAction.ValidateDeposit) {
                    // check price
                    assertEq(middlewarePrice.price, formattedPythPrice - formattedPythConfWithRatio, priceError);

                    // Price only
                } else {
                    // check price
                    assertEq(middlewarePrice.price, formattedPythPrice, priceError);
                }
=======
            // formatted middleware price
            uint256 middlewareFormattedPrice =
                middlewarePrice.price * 10 ** oracleMiddleware.pythDecimals() / 10 ** oracleMiddleware.decimals();

            // Price + conf
            if (action == ProtocolAction.ValidateOpenPosition) {
                // check price
                assertEq(middlewareFormattedPrice, pythPrice + pythConf, priceError);

                // Price - conf
            } else if (action == ProtocolAction.ValidateDeposit || action == ProtocolAction.ValidateClosePosition) {
                // check price
                assertEq(middlewareFormattedPrice, pythPrice - pythConf, priceError);

                // Price only
            } else {
                // check price
                assertEq(middlewareFormattedPrice, pythPrice, priceError);
            }
        }
    }

    /**
     * @custom:scenario Parse and validate price with chainlink onchain
     * @custom:given The price feed is steth/usd for chainlink
     * @custom:when Protocol action is any targeted action
     * @custom:then The price retrieved by the oracle middleware is the same as the one from chainlink onchain data
     */
    function test_ForkParseAndValidatePriceForAllInitiateActionsWithChainlink() public ethMainnetFork reSetUp {
        // all targeted actions loop
        for (uint256 i; i < actions.length; i++) {
            // action type
            ProtocolAction action = actions[i];

            // If the action is only available for pyth, skip it
            if (
                action == ProtocolAction.None || action == ProtocolAction.ValidateDeposit
                    || action == ProtocolAction.ValidateWithdrawal || action == ProtocolAction.ValidateOpenPosition
                    || action == ProtocolAction.ValidateClosePosition || action == ProtocolAction.Liquidation
            ) {
                continue;
>>>>>>> 5907e66d
            }

            // timestamp error message
            string memory timestampError =
                string.concat("Wrong oracle middleware timestamp for action: ", uint256(action).toString());
            // price error message
            string memory priceError =
                string.concat("Wrong oracle middleware price for action: ", uint256(action).toString());

            // chainlink data
            (uint256 chainlinkPrice, uint256 chainlinkTimestamp) = getChainlinkPrice();
            // middleware data
            PriceInfo memory middlewarePrice =
                oracleMiddleware.parseAndValidatePrice{ value: 1 ether }(uint128(block.timestamp), action, "");
            // timestamp check
            assertEq(middlewarePrice.timestamp, chainlinkTimestamp, timestampError);
            // price check
            assertEq(
                middlewarePrice.price * 10 ** oracleMiddleware.chainlinkDecimals() / 10 ** oracleMiddleware.decimals(),
                chainlinkPrice,
                priceError
            );
        }
    }

    /* -------------------------------------------------------------------------- */
    /*                                  With FFI                                  */
    /* -------------------------------------------------------------------------- */

    /**
     * @custom:scenario Parse and validate price with mocked hermes API signature for pyth
     * @custom:given The price feed is wstETH/USD for pyth
     * @custom:and The validationDelay is respected
     * @custom:when Protocol action is any targeted action
     * @custom:then The price signature is well decoded
     * @custom:and The price retrieved by the oracle middleware is the same as the one from the hermes API
     */
    function test_ForkFFIParseAndValidatePriceForAllActionsWithPyth() public ethMainnetFork reSetUp {
        // all targeted actions loop
        for (uint256 i; i < actions.length; i++) {
            // action type
            ProtocolAction action = actions[i];

            // price error message
            string memory priceError =
                string.concat("Wrong oracle middleware price for action: ", uint256(action).toString());

<<<<<<< HEAD
            // chainlink case
            if (action == ProtocolAction.InitiateDeposit) {
                // chainlink data
                (uint256 chainlinkPrice, uint256 chainlinkTimestamp) = getChainlinkPrice();
                // middleware data
                PriceInfo memory middlewarePrice = oracleMiddleware.parseAndValidatePrice{ value: 1 ether }(
                    uint128(block.timestamp - oracleMiddleware.validationDelay()), action, abi.encode("")
                );
                // timestamp check
                assertEq(middlewarePrice.timestamp, chainlinkTimestamp, timestampError);
                // price check
                assertEq(
                    (middlewarePrice.price * 10 ** oracleMiddleware.chainlinkDecimals())
                        / 10 ** oracleMiddleware.decimals(),
                    chainlinkPrice,
                    priceError
                );
            } else {
                // pyth data
                (uint256 pythPrice, uint256 pythConf, uint256 pythTimestamp, bytes memory data) =
                    getHermesApiSignature(PYTH_WSTETH_USD, block.timestamp);
=======
            // pyth data
            (uint256 pythPrice, uint256 pythConf, uint256 pythTimestamp, bytes memory data) =
                getHermesApiSignature(PYTH_WSTETH_USD, block.timestamp);
>>>>>>> 5907e66d

            // middleware data
            PriceInfo memory middlewarePrice;
            if (action == ProtocolAction.Liquidation) {
                // Pyth requires that the price data timestamp is recent compared to block.timestamp
                vm.warp(pythTimestamp);
                middlewarePrice = oracleMiddleware.parseAndValidatePrice{ value: 1 ether }(0, action, data);
            } else {
                middlewarePrice = oracleMiddleware.parseAndValidatePrice{ value: 1 ether }(
                    uint128(pythTimestamp - oracleMiddleware.validationDelay()), action, data
                );
            }

<<<<<<< HEAD
                // timestamp check
                assertApproxEqAbs(middlewarePrice.timestamp, pythTimestamp, 5);

                // Apply confidence ratio to the pyth confidence
                uint256 formattedPythConfWithRatio = (
                    (pythConf * 10 ** oracleMiddleware.decimals() * oracleMiddleware.confRatio())
                        / oracleMiddleware.confRatioDenom()
                ) / 10 ** oracleMiddleware.pythDecimals();

                // formatted pyth price
                uint256 formattedPythPrice =
                    (pythPrice * 10 ** oracleMiddleware.decimals()) / 10 ** oracleMiddleware.pythDecimals();

                // Price + conf
                if (action == ProtocolAction.ValidateOpenPosition) {
                    // check price
                    assertEq(middlewarePrice.price, formattedPythPrice + formattedPythConfWithRatio, priceError);

                    // Price - conf
                } else if (action == ProtocolAction.ValidateDeposit) {
                    // check price
                    assertEq(middlewarePrice.price, formattedPythPrice - formattedPythConfWithRatio, priceError);

                    // Price only
                } else {
                    // check price
                    assertEq(middlewarePrice.price, formattedPythPrice, priceError);
                }
=======
            // timestamp check
            assertEq(middlewarePrice.timestamp, pythTimestamp);

            // formatted middleware price
            uint256 middlewareFormattedPrice =
                middlewarePrice.price * 10 ** oracleMiddleware.pythDecimals() / 10 ** oracleMiddleware.decimals();

            // Price + conf
            if (action == ProtocolAction.ValidateOpenPosition) {
                // check price
                assertEq(middlewareFormattedPrice, pythPrice + pythConf, priceError);

                // Price - conf
            } else if (action == ProtocolAction.ValidateDeposit || action == ProtocolAction.ValidateClosePosition) {
                // check price
                assertEq(middlewareFormattedPrice, pythPrice - pythConf, priceError);

                // Price only
            } else {
                // check price
                assertEq(middlewareFormattedPrice, pythPrice, priceError);
>>>>>>> 5907e66d
            }
        }
    }

    /**
     * @custom:scenario Parse and validate price with chainlink onchain
     * @custom:given The price feed is steth/usd for chainlink
     * @custom:when Protocol action is an initiateDeposit
     * @custom:then The price signature is well decoded
     * @custom:and The price retrieved by the oracle middleware is the same as the one from the chainlink onchain data
     */
    function test_ForkFFIParseAndValidatePriceForAllInitiateActionsWithChainlink() public ethMainnetFork reSetUp {
        // all targeted actions loop
        for (uint256 i; i < actions.length; i++) {
            // action type
            ProtocolAction action = actions[i];

            // If the action is only available for pyth, skip it
            if (
                action == ProtocolAction.None || action == ProtocolAction.ValidateDeposit
                    || action == ProtocolAction.ValidateWithdrawal || action == ProtocolAction.ValidateOpenPosition
                    || action == ProtocolAction.ValidateClosePosition || action == ProtocolAction.Liquidation
            ) {
                continue;
            }

            // timestamp error message
            string memory timestampError =
                string.concat("Wrong oracle middleware timestamp for action: ", uint256(action).toString());
            // price error message
            string memory priceError =
                string.concat("Wrong oracle middleware price for action: ", uint256(action).toString());

            // chainlink data
            (uint256 chainlinkPrice, uint256 chainlinkTimestamp) = getChainlinkPrice();
            // middleware data
            PriceInfo memory middlewarePrice =
                oracleMiddleware.parseAndValidatePrice{ value: 1 ether }(uint128(block.timestamp), action, "");
            // timestamp check
            assertEq(middlewarePrice.timestamp, chainlinkTimestamp, timestampError);
            // price check
            assertEq(
                middlewarePrice.price * 10 ** oracleMiddleware.chainlinkDecimals() / 10 ** oracleMiddleware.decimals(),
                chainlinkPrice,
                priceError
            );
        }
    }

    // receive ether refunds
    receive() external payable { }
}<|MERGE_RESOLUTION|>--- conflicted
+++ resolved
@@ -8,6 +8,8 @@
 
 import { ProtocolAction } from "src/interfaces/UsdnProtocol/IUsdnProtocolTypes.sol";
 import { PriceInfo } from "src/interfaces/OracleMiddleware/IOracleMiddlewareTypes.sol";
+
+import { console2 } from "./../../../lib/forge-std/src/console2.sol";
 
 /**
  * @custom:feature The `parseAndValidatePrice` function of `OracleMiddleware`
@@ -41,35 +43,12 @@
             ProtocolAction action = actions[i];
 
             // price error message
-            string memory priceError =
-                string.concat("Wrong oracle middleware price for action: ", uint256(action).toString());
-
-<<<<<<< HEAD
-            // chainlink case
-            if (action == ProtocolAction.InitiateDeposit) {
-                // chainlink data
-                (uint256 chainlinkPrice, uint256 chainlinkTimestamp) = getChainlinkPrice();
-                // middleware data
-                PriceInfo memory middlewarePrice = oracleMiddleware.parseAndValidatePrice{ value: 1 ether }(
-                    uint128(block.timestamp - oracleMiddleware.validationDelay()), action, abi.encode("")
-                );
-                // timestamp check
-                assertEq(middlewarePrice.timestamp, chainlinkTimestamp, timestampError);
-                // price check
-                assertEq(
-                    (middlewarePrice.price * 10 ** oracleMiddleware.chainlinkDecimals())
-                        / 10 ** oracleMiddleware.decimals(),
-                    chainlinkPrice,
-                    priceError
-                );
-            } else {
-                // pyth data
-                (uint256 pythPrice, uint256 pythConf, uint256 pythTimestamp, bytes memory data) =
-                    getMockedPythSignature();
-=======
+            string memory priceError = string.concat("Wrong oracle middleware price for ", actionNames[i]);
+
             // pyth data
             (uint256 pythPrice, uint256 pythConf, uint256 pythTimestamp, bytes memory data) = getMockedPythSignature();
->>>>>>> 5907e66d
+            // Apply conf ratio to pyth confidence
+            pythConf = (pythConf * oracleMiddleware.confRatio()) / oracleMiddleware.confRatioDenom();
 
             // middleware data
             PriceInfo memory middlewarePrice;
@@ -87,52 +66,22 @@
             // timestamp check
             assertEq(middlewarePrice.timestamp, pythTimestamp);
 
-<<<<<<< HEAD
-                // Apply confidence ratio to the pyth confidence
-                uint256 formattedPythConfWithRatio = (
-                    (pythConf * 10 ** oracleMiddleware.decimals() * oracleMiddleware.confRatio())
-                        / oracleMiddleware.confRatioDenom()
-                ) / 10 ** oracleMiddleware.pythDecimals();
-
-                // formatted pyth price
-                uint256 formattedPythPrice =
-                    (pythPrice * 10 ** oracleMiddleware.decimals()) / 10 ** oracleMiddleware.pythDecimals();
-
-                // timestamp check
-                assertEq(middlewarePrice.timestamp, pythTimestamp);
-
-                // Price + conf
-                if (action == ProtocolAction.ValidateOpenPosition) {
-                    // check price
-                    assertEq(middlewarePrice.price, formattedPythPrice + formattedPythConfWithRatio, priceError);
-
-                    // Price - conf
-                } else if (action == ProtocolAction.ValidateDeposit) {
-                    // check price
-                    assertEq(middlewarePrice.price, formattedPythPrice - formattedPythConfWithRatio, priceError);
-
-                    // Price only
-                } else {
-                    // check price
-                    assertEq(middlewarePrice.price, formattedPythPrice, priceError);
-                }
-=======
             // formatted middleware price
             uint256 middlewareFormattedPrice =
                 middlewarePrice.price * 10 ** oracleMiddleware.pythDecimals() / 10 ** oracleMiddleware.decimals();
 
             // Price + conf
             if (action == ProtocolAction.ValidateOpenPosition) {
-                // check price
-                assertEq(middlewareFormattedPrice, pythPrice + pythConf, priceError);
-
-                // Price - conf
-            } else if (action == ProtocolAction.ValidateDeposit || action == ProtocolAction.ValidateClosePosition) {
-                // check price
-                assertEq(middlewareFormattedPrice, pythPrice - pythConf, priceError);
-
-                // Price only
-            } else {
+                // check price with approximation of 1 to prevent rounding errors
+                assertApproxEqAbs(middlewareFormattedPrice, pythPrice + pythConf, 1, priceError);
+            }
+            // Price - conf
+            else if (action == ProtocolAction.ValidateDeposit || action == ProtocolAction.ValidateClosePosition) {
+                // check price with approximation of 1 to prevent rounding errors
+                assertApproxEqAbs(middlewareFormattedPrice, pythPrice - pythConf, 1, priceError);
+            }
+            // Price only
+            else {
                 // check price
                 assertEq(middlewareFormattedPrice, pythPrice, priceError);
             }
@@ -158,26 +107,24 @@
                     || action == ProtocolAction.ValidateClosePosition || action == ProtocolAction.Liquidation
             ) {
                 continue;
->>>>>>> 5907e66d
             }
 
             // timestamp error message
-            string memory timestampError =
-                string.concat("Wrong oracle middleware timestamp for action: ", uint256(action).toString());
-            // price error message
-            string memory priceError =
-                string.concat("Wrong oracle middleware price for action: ", uint256(action).toString());
+            string memory timestampError = string.concat("Wrong oracle middleware timestamp for ", actionNames[i]);
+            // price error message
+            string memory priceError = string.concat("Wrong oracle middleware price for ", actionNames[i]);
 
             // chainlink data
             (uint256 chainlinkPrice, uint256 chainlinkTimestamp) = getChainlinkPrice();
             // middleware data
-            PriceInfo memory middlewarePrice =
-                oracleMiddleware.parseAndValidatePrice{ value: 1 ether }(uint128(block.timestamp), action, "");
+            PriceInfo memory middlewarePrice = oracleMiddleware.parseAndValidatePrice{ value: 1 ether }(
+                uint128(block.timestamp - oracleMiddleware.validationDelay()), action, ""
+            );
             // timestamp check
             assertEq(middlewarePrice.timestamp, chainlinkTimestamp, timestampError);
             // price check
             assertEq(
-                middlewarePrice.price * 10 ** oracleMiddleware.chainlinkDecimals() / 10 ** oracleMiddleware.decimals(),
+                (middlewarePrice.price * 10 ** oracleMiddleware.chainlinkDecimals()) / 10 ** oracleMiddleware.decimals(),
                 chainlinkPrice,
                 priceError
             );
@@ -203,36 +150,13 @@
             ProtocolAction action = actions[i];
 
             // price error message
-            string memory priceError =
-                string.concat("Wrong oracle middleware price for action: ", uint256(action).toString());
-
-<<<<<<< HEAD
-            // chainlink case
-            if (action == ProtocolAction.InitiateDeposit) {
-                // chainlink data
-                (uint256 chainlinkPrice, uint256 chainlinkTimestamp) = getChainlinkPrice();
-                // middleware data
-                PriceInfo memory middlewarePrice = oracleMiddleware.parseAndValidatePrice{ value: 1 ether }(
-                    uint128(block.timestamp - oracleMiddleware.validationDelay()), action, abi.encode("")
-                );
-                // timestamp check
-                assertEq(middlewarePrice.timestamp, chainlinkTimestamp, timestampError);
-                // price check
-                assertEq(
-                    (middlewarePrice.price * 10 ** oracleMiddleware.chainlinkDecimals())
-                        / 10 ** oracleMiddleware.decimals(),
-                    chainlinkPrice,
-                    priceError
-                );
-            } else {
-                // pyth data
-                (uint256 pythPrice, uint256 pythConf, uint256 pythTimestamp, bytes memory data) =
-                    getHermesApiSignature(PYTH_WSTETH_USD, block.timestamp);
-=======
+            string memory priceError = string.concat("Wrong oracle middleware price for ", actionNames[i]);
+
             // pyth data
             (uint256 pythPrice, uint256 pythConf, uint256 pythTimestamp, bytes memory data) =
                 getHermesApiSignature(PYTH_WSTETH_USD, block.timestamp);
->>>>>>> 5907e66d
+            // Apply conf ratio to pyth confidence
+            pythConf = (pythConf * oracleMiddleware.confRatio()) / oracleMiddleware.confRatioDenom();
 
             // middleware data
             PriceInfo memory middlewarePrice;
@@ -246,36 +170,6 @@
                 );
             }
 
-<<<<<<< HEAD
-                // timestamp check
-                assertApproxEqAbs(middlewarePrice.timestamp, pythTimestamp, 5);
-
-                // Apply confidence ratio to the pyth confidence
-                uint256 formattedPythConfWithRatio = (
-                    (pythConf * 10 ** oracleMiddleware.decimals() * oracleMiddleware.confRatio())
-                        / oracleMiddleware.confRatioDenom()
-                ) / 10 ** oracleMiddleware.pythDecimals();
-
-                // formatted pyth price
-                uint256 formattedPythPrice =
-                    (pythPrice * 10 ** oracleMiddleware.decimals()) / 10 ** oracleMiddleware.pythDecimals();
-
-                // Price + conf
-                if (action == ProtocolAction.ValidateOpenPosition) {
-                    // check price
-                    assertEq(middlewarePrice.price, formattedPythPrice + formattedPythConfWithRatio, priceError);
-
-                    // Price - conf
-                } else if (action == ProtocolAction.ValidateDeposit) {
-                    // check price
-                    assertEq(middlewarePrice.price, formattedPythPrice - formattedPythConfWithRatio, priceError);
-
-                    // Price only
-                } else {
-                    // check price
-                    assertEq(middlewarePrice.price, formattedPythPrice, priceError);
-                }
-=======
             // timestamp check
             assertEq(middlewarePrice.timestamp, pythTimestamp);
 
@@ -285,19 +179,18 @@
 
             // Price + conf
             if (action == ProtocolAction.ValidateOpenPosition) {
-                // check price
-                assertEq(middlewareFormattedPrice, pythPrice + pythConf, priceError);
-
-                // Price - conf
-            } else if (action == ProtocolAction.ValidateDeposit || action == ProtocolAction.ValidateClosePosition) {
-                // check price
-                assertEq(middlewareFormattedPrice, pythPrice - pythConf, priceError);
-
-                // Price only
-            } else {
+                // check price with approximation of 1 to prevent rounding errors
+                assertApproxEqAbs(middlewareFormattedPrice, pythPrice + pythConf, 1, priceError);
+            }
+            // Price - conf
+            else if (action == ProtocolAction.ValidateDeposit || action == ProtocolAction.ValidateClosePosition) {
+                // check price with approximation of 1 to prevent rounding errors
+                assertApproxEqAbs(middlewareFormattedPrice, pythPrice - pythConf, 1, priceError);
+            }
+            // Price only
+            else {
                 // check price
                 assertEq(middlewareFormattedPrice, pythPrice, priceError);
->>>>>>> 5907e66d
             }
         }
     }
@@ -325,22 +218,21 @@
             }
 
             // timestamp error message
-            string memory timestampError =
-                string.concat("Wrong oracle middleware timestamp for action: ", uint256(action).toString());
-            // price error message
-            string memory priceError =
-                string.concat("Wrong oracle middleware price for action: ", uint256(action).toString());
+            string memory timestampError = string.concat("Wrong oracle middleware timestamp for ", actionNames[i]);
+            // price error message
+            string memory priceError = string.concat("Wrong oracle middleware price for ", actionNames[i]);
 
             // chainlink data
             (uint256 chainlinkPrice, uint256 chainlinkTimestamp) = getChainlinkPrice();
             // middleware data
-            PriceInfo memory middlewarePrice =
-                oracleMiddleware.parseAndValidatePrice{ value: 1 ether }(uint128(block.timestamp), action, "");
+            PriceInfo memory middlewarePrice = oracleMiddleware.parseAndValidatePrice{ value: 1 ether }(
+                uint128(block.timestamp - oracleMiddleware.validationDelay()), action, ""
+            );
             // timestamp check
             assertEq(middlewarePrice.timestamp, chainlinkTimestamp, timestampError);
             // price check
             assertEq(
-                middlewarePrice.price * 10 ** oracleMiddleware.chainlinkDecimals() / 10 ** oracleMiddleware.decimals(),
+                (middlewarePrice.price * 10 ** oracleMiddleware.chainlinkDecimals()) / 10 ** oracleMiddleware.decimals(),
                 chainlinkPrice,
                 priceError
             );
