--- conflicted
+++ resolved
@@ -36,7 +36,6 @@
      * @custom:and The price retrieved by the oracle middleware is the same as the one from the hermes API or chainlink
      * onchain data
      */
-<<<<<<< HEAD
     function test_ForkParseAndValidatePriceForAllActions() public ethMainnetFork reSetUp {
         // all targeted actions loop
         for (uint256 i; i < actions.length; i++) {
@@ -62,7 +61,7 @@
                 assertEq(middlewarePrice.timestamp, chainlinkTimestamp, timestampError);
                 // price check
                 assertEq(
-                    middlewarePrice.price * 10 ** oracleMiddleware.chainlinkDecimals()
+                    (middlewarePrice.price * 10 ** oracleMiddleware.chainlinkDecimals())
                         / 10 ** oracleMiddleware.decimals(),
                     chainlinkPrice,
                     priceError
@@ -77,97 +76,36 @@
                     uint128(pythTimestamp - oracleMiddleware.validationDelay()), action, data
                 );
 
+                // Apply confidence ratio to the pyth confidence
+                uint256 formattedPythConfWithRatio = (
+                    (pythConf * 10 ** oracleMiddleware.decimals() * oracleMiddleware.confRatio())
+                        / oracleMiddleware.confRatioDenom()
+                ) / 10 ** oracleMiddleware.pythDecimals();
+
+                // formatted pyth price
+                uint256 formattedPythPrice =
+                    (pythPrice * 10 ** oracleMiddleware.decimals()) / 10 ** oracleMiddleware.pythDecimals();
+
                 // timestamp check
                 assertEq(middlewarePrice.timestamp, pythTimestamp);
-
-                // formatted middleware price
-                uint256 middlewareFormattedPrice =
-                    middlewarePrice.price * 10 ** oracleMiddleware.pythDecimals() / 10 ** oracleMiddleware.decimals();
 
                 // Price + conf
                 if (action == ProtocolAction.ValidateOpenPosition) {
                     // check price
-                    assertEq(middlewareFormattedPrice, pythPrice + pythConf, priceError);
+                    assertEq(middlewarePrice.price, formattedPythPrice + formattedPythConfWithRatio, priceError);
 
                     // Price - conf
                 } else if (action == ProtocolAction.ValidateDeposit) {
                     // check price
-                    assertEq(middlewareFormattedPrice, pythPrice - pythConf, priceError);
+                    assertEq(middlewarePrice.price, formattedPythPrice - formattedPythConfWithRatio, priceError);
 
                     // Price only
                 } else {
                     // check price
-                    assertEq(middlewareFormattedPrice, pythPrice, priceError);
+                    assertEq(middlewarePrice.price, formattedPythPrice, priceError);
                 }
             }
         }
-=======
-    function test_ForkParseAndValidatePriceWithPythDataAndNoneAction() public ethMainnetFork reSetUp {
-        (uint256 pythPrice,, uint256 pythTimestamp, bytes memory data) = super.getMockedPythSignature();
-
-        PriceInfo memory middlewarePrice = oracleMiddleware.parseAndValidatePrice{ value: 1 ether }(
-            uint128(pythTimestamp - oracleMiddleware.validationDelay()), ProtocolAction.None, data
-        );
-
-        assertEq(middlewarePrice.timestamp, pythTimestamp);
-        assertEq(
-            middlewarePrice.price * 10 ** oracleMiddleware.pythDecimals() / 10 ** oracleMiddleware.decimals(), pythPrice
-        );
-    }
-
-    /**
-     * @custom:scenario Parse and validate price with mocked hermes API signature
-     * @custom:given The price feed is wstETH/USD
-     * @custom:and The validationDelay is respected
-     * @custom:when Protocol action is `ValidateDeposit`
-     * @custom:then The price signature is well decoded
-     * @custom:and The price retrieved by the oracle middleware is equals to the
-     *             one from the hermes API - the confidence interval.
-     */
-    function test_ForkParseAndValidatePriceWithPythDataAndValidateDepositAction() public ethMainnetFork reSetUp {
-        (uint256 pythPrice, uint256 pythConf, uint256 pythTimestamp, bytes memory data) = super.getMockedPythSignature();
-
-        PriceInfo memory middlewarePrice = oracleMiddleware.parseAndValidatePrice{ value: 1 ether }(
-            uint128(pythTimestamp - oracleMiddleware.validationDelay()), ProtocolAction.ValidateDeposit, data
-        );
-
-        assertEq(middlewarePrice.timestamp, pythTimestamp);
-        assertEq(
-            middlewarePrice.price,
-            (pythPrice * 10 ** oracleMiddleware.decimals() / 10 ** oracleMiddleware.pythDecimals())
-                - (
-                    pythConf * 10 ** oracleMiddleware.decimals() / 10 ** oracleMiddleware.pythDecimals()
-                        * oracleMiddleware.confRatio() / oracleMiddleware.confRatioDenom()
-                )
-        );
-    }
-
-    /**
-     * @custom:scenario Parse and validate price with real hermes API signature
-     * @custom:given The price feed is wstETH/USD
-     * @custom:and The validationDelay is respected
-     * @custom:when Protocol action is `ValidateOpenPosition`
-     * @custom:then The price signature is well decoded
-     * @custom:and The price retrieved by the oracle middleware is equals to the
-     *             one from the hermes API + the confidence interval.
-     */
-    function test_ForkParseAndValidatePriceWithPythDataAndValidateOpenPositionAction() public ethMainnetFork reSetUp {
-        (uint256 pythPrice, uint256 pythConf, uint256 pythTimestamp, bytes memory data) = super.getMockedPythSignature();
-
-        PriceInfo memory middlewarePrice = oracleMiddleware.parseAndValidatePrice{ value: 1 ether }(
-            uint128(pythTimestamp - oracleMiddleware.validationDelay()), ProtocolAction.ValidateOpenPosition, data
-        );
-
-        assertEq(middlewarePrice.timestamp, pythTimestamp);
-        assertEq(
-            middlewarePrice.price,
-            (pythPrice * 10 ** oracleMiddleware.decimals() / 10 ** oracleMiddleware.pythDecimals())
-                + (
-                    pythConf * 10 ** oracleMiddleware.decimals() / 10 ** oracleMiddleware.pythDecimals()
-                        * oracleMiddleware.confRatio() / oracleMiddleware.confRatioDenom()
-                )
-        );
->>>>>>> 52cdee9c
     }
 
     /* -------------------------------------------------------------------------- */
@@ -209,7 +147,7 @@
                 assertEq(middlewarePrice.timestamp, chainlinkTimestamp, timestampError);
                 // price check
                 assertEq(
-                    middlewarePrice.price * 10 ** oracleMiddleware.chainlinkDecimals()
+                    (middlewarePrice.price * 10 ** oracleMiddleware.chainlinkDecimals())
                         / 10 ** oracleMiddleware.decimals(),
                     chainlinkPrice,
                     priceError
@@ -225,26 +163,32 @@
                 );
 
                 // timestamp check
-                assertEq(middlewarePrice.timestamp, pythTimestamp);
+                assertApproxEqAbs(middlewarePrice.timestamp, pythTimestamp, 5);
 
-                // formatted middleware price
-                uint256 middlewareFormattedPrice =
-                    middlewarePrice.price * 10 ** oracleMiddleware.pythDecimals() / 10 ** oracleMiddleware.decimals();
+                // Apply confidence ratio to the pyth confidence
+                uint256 formattedPythConfWithRatio = (
+                    (pythConf * 10 ** oracleMiddleware.decimals() * oracleMiddleware.confRatio())
+                        / oracleMiddleware.confRatioDenom()
+                ) / 10 ** oracleMiddleware.pythDecimals();
+
+                // formatted pyth price
+                uint256 formattedPythPrice =
+                    (pythPrice * 10 ** oracleMiddleware.decimals()) / 10 ** oracleMiddleware.pythDecimals();
 
                 // Price + conf
                 if (action == ProtocolAction.ValidateOpenPosition) {
                     // check price
-                    assertEq(middlewareFormattedPrice, pythPrice + pythConf, priceError);
+                    assertEq(middlewarePrice.price, formattedPythPrice + formattedPythConfWithRatio, priceError);
 
                     // Price - conf
                 } else if (action == ProtocolAction.ValidateDeposit) {
                     // check price
-                    assertEq(middlewareFormattedPrice, pythPrice - pythConf, priceError);
+                    assertEq(middlewarePrice.price, formattedPythPrice - formattedPythConfWithRatio, priceError);
 
                     // Price only
                 } else {
                     // check price
-                    assertEq(middlewareFormattedPrice, pythPrice, priceError);
+                    assertEq(middlewarePrice.price, formattedPythPrice, priceError);
                 }
             }
         }
