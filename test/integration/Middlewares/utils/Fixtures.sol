--- conflicted
+++ resolved
@@ -5,12 +5,12 @@
 import { AggregatorV3Interface } from "@chainlink/contracts/src/v0.8/interfaces/AggregatorV3Interface.sol";
 
 import { BaseFixture } from "test/utils/Fixtures.sol";
-import { PYTH_ORACLE, CHAINLINK_ORACLE, CHAINLINK_ORACLE_STETH, PYTH_STETH_USD, WSTETH } from "test/utils/Constants.sol";
+import { PYTH_ORACLE, CHAINLINK_ORACLE_STETH, PYTH_STETH_USD, WSTETH } from "test/utils/Constants.sol";
 import {
-    PYTH_DATA_TIMESTAMP,
     PYTH_DATA_STETH_PRICE,
     PYTH_DATA_STETH_CONF,
     PYTH_DATA_STETH_DECIMALS,
+    PYTH_DATA_TIMESTAMP,
     PYTH_DATA_STETH
 } from "test/integration/Middlewares/utils/Constants.sol";
 
@@ -63,21 +63,11 @@
         internal
         returns (uint256 price_, uint256 conf_, uint256 decimals_, uint256 publishTime_, bytes memory vaa_)
     {
-<<<<<<< HEAD
-        string[] memory cmds = new string[](4);
-        cmds[0] = "./test_utils/target/release/test_utils";
-        cmds[1] = "pyth-price";
-        cmds[2] = vm.toString(feed);
-        cmds[3] = vm.toString(timestamp);
-        bytes memory result = vm.ffi(cmds);
-        return abi.decode(result, (uint256, uint256, uint256, uint256, bytes));
-=======
         bytes memory result = vmFFIRustCommand("pyth-price", vm.toString(feed), vm.toString(timestamp));
 
         require(keccak256(result) != keccak256(""), "Rust command returned an error");
 
-        return abi.decode(result, (uint256, uint256, uint256, bytes));
->>>>>>> f12804c6
+        return abi.decode(result, (uint256, uint256, uint256, uint256, bytes));
     }
 
     function getChainlinkPrice() internal view returns (uint256, uint256) {
