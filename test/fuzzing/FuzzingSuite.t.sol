// SPDX-License-Identifier: UNLICENSED
pragma solidity ^0.8.0;

import { Test } from "forge-std/Test.sol";

import { MockOracleMiddleware } from "../unit/UsdnProtocol/utils/MockOracleMiddleware.sol";
<<<<<<< HEAD
import { USER_3, USER_4 } from "../utils/Constants.sol";
=======
import { ADMIN, USER_3, USER_4 } from "../utils/Constants.sol";
>>>>>>> 248ae8b6
import { IUsdnProtocolHandler } from "../utils/IUsdnProtocolHandler.sol";
import { Sdex } from "../utils/Sdex.sol";
import { WstETH } from "../utils/WstEth.sol";
import { FuzzingSuite } from "./FuzzingSuite.sol";

import { Rebalancer } from "../../src/Rebalancer/Rebalancer.sol";
import { Usdn } from "../../src/Usdn/Usdn.sol";
import { UsdnProtocolVaultLibrary as Vault } from "../../src/UsdnProtocol/libraries/UsdnProtocolVaultLibrary.sol";
import { IUsdnProtocolTypes } from "../../src/interfaces/UsdnProtocol/IUsdnProtocolTypes.sol";
import { Permit2TokenBitfield } from "../../src/libraries/Permit2TokenBitfield.sol";

contract FuzzingSuiteTest is Test {
    FuzzingSuite public fuzzingSuite;
    IUsdnProtocolHandler public usdnProtocol;
    Rebalancer public rebalancer;
    MockOracleMiddleware public wstEthOracleMiddleware;
    WstETH public wsteth;
    Usdn public usdn;

    address internal DEPLOYER;
    address internal ATTACKER;
    IUsdnProtocolTypes.PreviousActionsData internal EMPTY_PREVIOUS_DATA =
        IUsdnProtocolTypes.PreviousActionsData({ priceData: new bytes[](0), rawIndices: new uint128[](0) });
    uint152 internal usdnShares = 100_000 ether;

    function setUp() public {
        fuzzingSuite = new FuzzingSuite();
        DEPLOYER = fuzzingSuite.DEPLOYER();
        ATTACKER = fuzzingSuite.ATTACKER();
        usdnProtocol = fuzzingSuite.usdnProtocol();
        wstEthOracleMiddleware = fuzzingSuite.wstEthOracleMiddleware();
        wsteth = fuzzingSuite.wsteth();
        usdn = fuzzingSuite.usdn();
        rebalancer = fuzzingSuite.rebalancer();
        uint256 usdnBalanceBeforeInit = usdn.balanceOf(DEPLOYER);
        uint128 DEPOSIT_AMOUNT = 300 ether;
        uint128 LONG_AMOUNT = 300 ether;
        uint256 PRICE = 2000 ether;
        uint128 LIQUIDATION_PRICE = 1000 ether;

        vm.prank(DEPLOYER);
        fuzzingSuite.initializeUsdnProtocol(DEPOSIT_AMOUNT, LONG_AMOUNT, PRICE, LIQUIDATION_PRICE);
        assertEq(address(usdnProtocol).balance, 0, "protocol balance");
        assertEq(
            usdn.balanceOf(DEPLOYER), usdnBalanceBeforeInit + (DEPOSIT_AMOUNT * PRICE) / 10 ** 18 - 1000, "usdn balance"
        );
        assertEq(wsteth.balanceOf(address(usdnProtocol)), DEPOSIT_AMOUNT + LONG_AMOUNT, "wstETH balance");

        vm.prank(address(usdnProtocol));
        usdn.mintShares(DEPLOYER, usdnShares);
    }

    function test_canInitiateDeposit() public {
        vm.prank(DEPLOYER);
        fuzzingSuite.initiateDeposit(0.1 ether, 10 ether, 0.5 ether, 0, 0, 1000 ether);

        IUsdnProtocolTypes.PendingAction memory action = usdnProtocol.getUserPendingAction(DEPLOYER);
        assertTrue(action.action == IUsdnProtocolTypes.ProtocolAction.ValidateDeposit, "action type");
        assertEq(action.to, DEPLOYER, "action to");
        assertEq(action.validator, DEPLOYER, "action validator");
        assertEq(action.var2, 0.1 ether, "action amount");
    }

    function test_canInitiateOpenPosition() public {
        vm.prank(DEPLOYER);
        fuzzingSuite.initiateOpenPosition(5 ether, 1000 ether, 10 ether, 0, 0, 2000 ether);
        IUsdnProtocolTypes.PendingAction memory action = usdnProtocol.getUserPendingAction(DEPLOYER);
        assertTrue(action.action == IUsdnProtocolTypes.ProtocolAction.ValidateOpenPosition, "action type");
        assertEq(action.to, DEPLOYER, "action to");
        assertEq(action.validator, DEPLOYER, "action validator");
    }

    function test_canInitiateWithdrawal() public {
        vm.prank(DEPLOYER);
        fuzzingSuite.initiateWithdrawal(usdnShares, 10 ether, 0, 0, 1000 ether);

        IUsdnProtocolTypes.PendingAction memory action = usdnProtocol.getUserPendingAction(DEPLOYER);
        assertTrue(action.action == IUsdnProtocolTypes.ProtocolAction.ValidateWithdrawal, "action type");
        assertEq(action.to, DEPLOYER, "action to");
        assertEq(action.validator, DEPLOYER, "action validator");
        assertEq(action.var1, int24(Vault._calcWithdrawalAmountLSB(usdnShares)), "action amount LSB");
        assertEq(action.var2, Vault._calcWithdrawalAmountMSB(usdnShares), "action amount MSB");
    }

    function test_canValidateDeposit() public {
        Sdex sdex = fuzzingSuite.sdex();
        uint128 amountWstETH = 0.1 ether;
        uint256 price = 1000 ether;

        wsteth.mintAndApprove(DEPLOYER, amountWstETH, address(usdnProtocol), amountWstETH);
        sdex.mintAndApprove(DEPLOYER, 10 ether, address(usdnProtocol), 10 ether);

        uint256 balanceDeployer = usdn.balanceOf(DEPLOYER);
        uint256 securityDeposit = usdnProtocol.getSecurityDepositValue();
        vm.deal(DEPLOYER, securityDeposit);

        Permit2TokenBitfield.Bitfield NO_PERMIT2 = fuzzingSuite.NO_PERMIT2();

        vm.prank(DEPLOYER);
        usdnProtocol.initiateDeposit{ value: securityDeposit }(
            amountWstETH,
            DEPLOYER,
            payable(DEPLOYER),
            NO_PERMIT2,
            abi.encode(price),
            IUsdnProtocolTypes.PreviousActionsData({ priceData: new bytes[](0), rawIndices: new uint128[](0) })
        );

        skip(wstEthOracleMiddleware.getValidationDelay() + 1);
        vm.prank(DEPLOYER);
        fuzzingSuite.validateDeposit(0, price);

        assertGt(usdn.balanceOf(DEPLOYER), balanceDeployer, "balance usdn");
    }

    function test_canInitiateDepositAndValidateOpen() public {
        uint256 securityDeposit = usdnProtocol.getSecurityDepositValue();

        vm.deal(DEPLOYER, 10 ether);

        vm.prank(DEPLOYER);
        usdn.approve(address(usdnProtocol), usdnShares);
        bytes memory priceData = abi.encode(4000 ether);

        vm.prank(DEPLOYER);
        usdnProtocol.initiateWithdrawal{ value: securityDeposit }(
            usdnShares, USER_3, payable(USER_3), priceData, EMPTY_PREVIOUS_DATA
        );

        skip(usdnProtocol.getValidationDeadline() + 1);
        vm.prank(DEPLOYER);
        fuzzingSuite.initiateDeposit(0.1 ether, 10 ether, 0.5 ether, 0, 0, 4000 ether);

        IUsdnProtocolTypes.PendingAction memory action = usdnProtocol.getUserPendingAction(DEPLOYER);
        assertTrue(action.action == IUsdnProtocolTypes.ProtocolAction.ValidateDeposit, "action type");
        assertEq(action.to, DEPLOYER, "action to");
        assertEq(action.validator, DEPLOYER, "action validator");
        assertEq(action.var2, 0.1 ether, "action amount");
    }

    function test_canValidateOpenPosition() public {
        uint128 wstethOpenPositionAmount = 5 ether;
        uint128 liquidationPrice = 1000 ether;
        uint256 etherPrice = 4000 ether;
        uint256 securityDeposit = usdnProtocol.getSecurityDepositValue();

        vm.deal(DEPLOYER, 10 ether);

        deal(address(wsteth), address(DEPLOYER), wstethOpenPositionAmount);

        vm.startPrank(DEPLOYER);
        wsteth.approve(address(usdnProtocol), wstethOpenPositionAmount);
        usdnProtocol.initiateOpenPosition{ value: securityDeposit }(
            wstethOpenPositionAmount,
            liquidationPrice,
            DEPLOYER,
            payable(DEPLOYER),
            fuzzingSuite.NO_PERMIT2(),
            abi.encode(etherPrice),
            EMPTY_PREVIOUS_DATA
        );
        vm.stopPrank();

        uint256 balanceBefore = DEPLOYER.balance;
        uint256 balanceBeforeProtocol = address(usdnProtocol).balance;
        uint256 balanceWstEthBefore = wsteth.balanceOf(DEPLOYER);

        skip(wstEthOracleMiddleware.getValidationDelay() + 1);
        fuzzingSuite.validateOpenPosition(0, etherPrice);

        IUsdnProtocolTypes.PendingAction memory action = usdnProtocol.getUserPendingAction(DEPLOYER);
        assertTrue(action.action == IUsdnProtocolTypes.ProtocolAction.None, "action type");
        assertEq(DEPLOYER.balance, balanceBefore + securityDeposit, "DEPLOYER balance");
        assertEq(address(usdnProtocol).balance, balanceBeforeProtocol - securityDeposit, "protocol balance");
        assertEq(wsteth.balanceOf(DEPLOYER), balanceWstEthBefore, "wstETH balance");
    }

    function test_canValidateOpenAndPendingActions() public {
        uint128 wstethOpenPositionAmount = 5 ether;
        Sdex sdex = fuzzingSuite.sdex();
        uint128 amountWstETH = 0.1 ether;
        uint128 liquidationPrice = 1000 ether;
        uint256 etherPrice = 4000 ether;
        uint256 securityDeposit = usdnProtocol.getSecurityDepositValue();

        wsteth.mintAndApprove(
            DEPLOYER,
            amountWstETH + wstethOpenPositionAmount,
            address(usdnProtocol),
            amountWstETH + wstethOpenPositionAmount
        );
        sdex.mintAndApprove(DEPLOYER, 10 ether, address(usdnProtocol), 10 ether);

        vm.deal(DEPLOYER, 10 ether);

        vm.startPrank(DEPLOYER);
        usdnProtocol.initiateDeposit{ value: securityDeposit }(
            amountWstETH / 2,
            USER_3,
            payable(USER_3),
            fuzzingSuite.NO_PERMIT2(),
            abi.encode(etherPrice),
            EMPTY_PREVIOUS_DATA
        );
        usdnProtocol.initiateDeposit{ value: securityDeposit }(
            amountWstETH / 2,
            USER_4,
            payable(USER_4),
            fuzzingSuite.NO_PERMIT2(),
            abi.encode(etherPrice),
            EMPTY_PREVIOUS_DATA
        );
        usdnProtocol.initiateOpenPosition{ value: securityDeposit }(
            wstethOpenPositionAmount,
            liquidationPrice,
            DEPLOYER,
            payable(DEPLOYER),
            fuzzingSuite.NO_PERMIT2(),
            abi.encode(etherPrice),
            EMPTY_PREVIOUS_DATA
        );
        vm.stopPrank();

        uint256 balanceBefore = DEPLOYER.balance;
        uint256 balanceBeforeProtocol = address(usdnProtocol).balance;
        uint256 balanceWstEthBefore = wsteth.balanceOf(DEPLOYER);

        skip(usdnProtocol.getValidationDeadline() + 1);
        vm.prank(DEPLOYER);
        fuzzingSuite.validateOpenPosition(0, etherPrice);

        IUsdnProtocolTypes.PendingAction memory action = usdnProtocol.getUserPendingAction(DEPLOYER);
        assertTrue(action.action == IUsdnProtocolTypes.ProtocolAction.None, "action type");
        assertEq(DEPLOYER.balance, balanceBefore + securityDeposit * 2, "DEPLOYER balance");
        assertEq(address(usdnProtocol).balance, balanceBeforeProtocol - securityDeposit * 2, "protocol balance");
        assertEq(wsteth.balanceOf(DEPLOYER), balanceWstEthBefore, "wstETH balance");
    }

    function test_canValidateWithdrawal() public {
        vm.deal(DEPLOYER, 10 ether);
        uint256 securityDeposit = usdnProtocol.getSecurityDepositValue();
        vm.prank(DEPLOYER);
        usdn.approve(address(usdnProtocol), usdnShares);
        bytes memory priceData = abi.encode(4000 ether);

        vm.prank(DEPLOYER);
        usdnProtocol.initiateWithdrawal{ value: securityDeposit }(
            usdnShares, DEPLOYER, payable(DEPLOYER), priceData, EMPTY_PREVIOUS_DATA
        );

        uint256 balanceBefore = DEPLOYER.balance;
        uint256 balanceBeforeProtocol = address(usdnProtocol).balance;
        uint256 balanceWstEthBefore = wsteth.balanceOf(DEPLOYER);

        skip(wstEthOracleMiddleware.getValidationDelay() + 1);
        vm.prank(DEPLOYER);
        fuzzingSuite.validateWithdrawal(0, 4000 ether);

        IUsdnProtocolTypes.PendingAction memory action = usdnProtocol.getUserPendingAction(DEPLOYER);
        assertTrue(action.action == IUsdnProtocolTypes.ProtocolAction.None, "action type");
        assertEq(DEPLOYER.balance, balanceBefore + securityDeposit, "DEPLOYER balance");
        assertEq(address(usdnProtocol).balance, balanceBeforeProtocol - securityDeposit, "protocol balance");
        assertGt(wsteth.balanceOf(DEPLOYER), balanceWstEthBefore, "wstETH balance");
    }

    function test_canValidateClose() public {
        uint128 wstethOpenPositionAmount = 5 ether;
        uint128 liquidationPrice = 1000 ether;
        uint256 etherPrice = 4000 ether;
        uint256 securityDeposit = usdnProtocol.getSecurityDepositValue();
        bytes[] memory priceData = new bytes[](1);
        priceData[0] = abi.encode(etherPrice);
        uint128[] memory rawIndices = new uint128[](1);
        rawIndices[0] = 0;

        vm.deal(DEPLOYER, 10 ether);
        deal(address(wsteth), address(DEPLOYER), wstethOpenPositionAmount);
        wsteth.mintAndApprove(DEPLOYER, wstethOpenPositionAmount, address(usdnProtocol), wstethOpenPositionAmount);

        vm.startPrank(DEPLOYER);
        _validateCloseAndAssert(
            securityDeposit, wstethOpenPositionAmount, liquidationPrice, etherPrice, priceData, rawIndices
        );
    }

    function test_canValidateCloseAndPendingAction() public {
        uint128 amountWstETHPending = 0.1 ether;
        uint128 wstethOpenPositionAmount = 5 ether;
        uint128 liquidationPrice = 1000 ether;
        uint256 etherPrice = 4000 ether;
        uint256 securityDeposit = usdnProtocol.getSecurityDepositValue();
        bytes[] memory priceData = new bytes[](1);
        priceData[0] = abi.encode(etherPrice);
        uint128[] memory rawIndices = new uint128[](1);
        rawIndices[0] = 0;
        Sdex sdex = fuzzingSuite.sdex();

        vm.deal(DEPLOYER, 10 ether);
        wsteth.mintAndApprove(
            DEPLOYER,
            amountWstETHPending + wstethOpenPositionAmount,
            address(usdnProtocol),
            amountWstETHPending + wstethOpenPositionAmount
        );
        sdex.mintAndApprove(DEPLOYER, 10 ether, address(usdnProtocol), 10 ether);

        vm.startPrank(DEPLOYER);
        usdnProtocol.initiateDeposit{ value: securityDeposit }(
            amountWstETHPending / 2,
            USER_3,
            payable(USER_3),
            fuzzingSuite.NO_PERMIT2(),
            abi.encode(etherPrice),
            EMPTY_PREVIOUS_DATA
        );
        usdnProtocol.initiateDeposit{ value: securityDeposit }(
            amountWstETHPending / 2,
            USER_4,
            payable(USER_4),
            fuzzingSuite.NO_PERMIT2(),
            abi.encode(etherPrice),
            EMPTY_PREVIOUS_DATA
        );
        _validateCloseAndAssert(
            securityDeposit, wstethOpenPositionAmount, liquidationPrice, etherPrice, priceData, rawIndices
        );
    }

    function test_canValidatePendingActions() public {
        vm.deal(DEPLOYER, 10 ether);
        uint256 securityDeposit = usdnProtocol.getSecurityDepositValue();
        bytes memory priceData = abi.encode(4000 ether);

        vm.startPrank(DEPLOYER);
        usdn.approve(address(usdnProtocol), usdnShares);
        usdnProtocol.initiateWithdrawal{ value: securityDeposit }(
            usdnShares / 2, USER_3, payable(USER_3), priceData, EMPTY_PREVIOUS_DATA
        );
        usdnProtocol.initiateWithdrawal{ value: securityDeposit }(
            usdnShares / 2, USER_4, payable(USER_4), priceData, EMPTY_PREVIOUS_DATA
        );
        vm.stopPrank();

        uint256 balanceBefore = DEPLOYER.balance;
        uint256 balanceBeforeProtocol = address(usdnProtocol).balance;

        skip(usdnProtocol.getValidationDeadline() + 1);

        vm.prank(DEPLOYER);
        fuzzingSuite.validatePendingActions(10, 4000 ether);

        assertEq(DEPLOYER.balance, balanceBefore + securityDeposit * 2, "DEPLOYER balance");
        assertEq(address(usdnProtocol).balance, balanceBeforeProtocol - securityDeposit * 2, "protocol balance");
    }

    function test_canInitiateClosePosition() public {
        test_canFullOpenPosition();
        skip(wstEthOracleMiddleware.getValidationDelay() + 1);
        uint256 securityDeposit = usdnProtocol.getSecurityDepositValue();

        vm.prank(DEPLOYER);
        fuzzingSuite.initiateClosePosition(securityDeposit, 0, 0, 4000 ether, 1 ether, 0);

        assertEq(
            uint8(usdnProtocol.getUserPendingAction(DEPLOYER).action),
            uint8(IUsdnProtocolTypes.ProtocolAction.ValidateClosePosition),
            "The user action should pending"
        );
    }

    function test_canFullDeposit() public {
        uint256 balanceDeployer = usdn.balanceOf(DEPLOYER);
        uint256 balanceProtocol = address(usdnProtocol).balance;

        vm.prank(DEPLOYER);
        fuzzingSuite.fullDeposit(0.1 ether, 10 ether, 0.5 ether, 0, 0, 1000 ether);

        assertGt(usdn.balanceOf(DEPLOYER), balanceDeployer, "balance usdn");
        assertEq(address(usdnProtocol).balance, balanceProtocol, "protocol balance");
    }

    function test_canFullWithdrawal() public {
        assertGt(usdn.balanceOf(DEPLOYER), 0, "usdn balance before withdrawal");
        uint256 balanceProtocol = address(usdnProtocol).balance;
        uint256 usdnSharesBefore = usdn.sharesOf(DEPLOYER);

        vm.prank(DEPLOYER);
        fuzzingSuite.fullWithdrawal(usdnShares, 10 ether, 0, 0, 1000 ether);

        assertEq(usdn.sharesOf(DEPLOYER), usdnSharesBefore - usdnShares, "usdn shares balance after withdrawal");
        assertEq(address(usdnProtocol).balance, balanceProtocol, "protocol balance");
    }

    function test_canFullOpenPosition() public {
        uint256 balanceBeforeProtocol = address(usdnProtocol).balance;
        uint256 balanceWstEthBefore = wsteth.balanceOf(DEPLOYER);

        vm.prank(DEPLOYER);
        fuzzingSuite.fullOpenPosition(5 ether, 1000 ether, 10 ether, 0, 0, 2000 ether);

        assertEq(address(usdnProtocol).balance, balanceBeforeProtocol, "protocol balance");
        assertEq(wsteth.balanceOf(DEPLOYER), balanceWstEthBefore, "wstETH balance");
    }

    function test_canFullClosePosition() public {
        test_canFullOpenPosition();
        uint256 securityDeposit = usdnProtocol.getSecurityDepositValue();

        skip(wstEthOracleMiddleware.getValidationDelay() + 1);

        assertEq(
            uint8(usdnProtocol.getUserPendingAction(DEPLOYER).action),
            uint8(IUsdnProtocolTypes.ProtocolAction.None),
            "The user action should be none"
        );
        uint256 balanceBeforeWsteth = wsteth.balanceOf(DEPLOYER);

        vm.prank(DEPLOYER);
        fuzzingSuite.fullClosePosition(securityDeposit, 0, 0, 2000 ether, 5 ether, 0);

        // the protocol fees are collected during all skip. So, wee have a delta of 1.05e15(0.105%)
        assertApproxEqRel(wsteth.balanceOf(DEPLOYER), balanceBeforeWsteth + 5 ether, 1.05e15, "wstETH balance");
        assertEq(
            uint8(usdnProtocol.getUserPendingAction(DEPLOYER).action),
            uint8(IUsdnProtocolTypes.ProtocolAction.None),
            "The user action should be none"
        );
    }

    function test_canTransfer() public {
        uint256 amount = 10 ether;
        vm.deal(DEPLOYER, amount);
        vm.prank(address(usdnProtocol));
        usdn.mintShares(DEPLOYER, amount);
        wsteth.mintAndApprove(DEPLOYER, amount, address(this), amount);
        uint256 balanceBefore = DEPLOYER.balance;
        uint256 balanceBeforeProtocol = ATTACKER.balance;
        uint256 balanceBeforeWstEth = wsteth.balanceOf(DEPLOYER);
        uint256 sharesBeforeUsdn = usdn.sharesOf(DEPLOYER);

        vm.prank(DEPLOYER);
        fuzzingSuite.transfer(0, amount, 0);
        vm.prank(DEPLOYER);
        fuzzingSuite.transfer(1, amount, 0);
        vm.prank(DEPLOYER);
        fuzzingSuite.transfer(2, amount, 0);
        assertEq(DEPLOYER.balance, balanceBefore - amount, "DEPLOYER balance");
        assertEq(usdn.sharesOf(DEPLOYER), sharesBeforeUsdn - amount, "DEPLOYER usdn shares");
        assertEq(wsteth.balanceOf(DEPLOYER), balanceBeforeWstEth - amount, "DEPLOYER wsteth balance");
        assertEq(ATTACKER.balance, balanceBeforeProtocol + amount, "protocol balance");
        assertEq(usdn.sharesOf(ATTACKER), amount, "protocol usdn shares");
        assertEq(wsteth.balanceOf(ATTACKER), amount, "protocol wsteth balance");
    }

    function test_canLiquidate() public {
        uint256 securityDeposit = usdnProtocol.getSecurityDepositValue();
        uint128 currentPrice = 2000 ether;
        bytes memory priceData = abi.encode(currentPrice);
        wsteth.mintAndApprove(DEPLOYER, 1_000_000 ether, address(usdnProtocol), type(uint256).max);
        vm.deal(DEPLOYER, 1_000_000 ether);

        vm.prank(ADMIN);
        usdnProtocol.setExpoImbalanceLimits(0, 0, 0, 0, 0);
        vm.startPrank(DEPLOYER);
        // create high risk position (10% of the liquidation price)
        usdnProtocol.initiateOpenPosition{ value: securityDeposit }(
            5 ether,
            9 * currentPrice / 10,
            DEPLOYER,
            payable(DEPLOYER),
            fuzzingSuite.NO_PERMIT2(),
            abi.encode(currentPrice),
            EMPTY_PREVIOUS_DATA
        );

        skip(wstEthOracleMiddleware.getValidationDelay() + 1);
        usdnProtocol.validateOpenPosition(payable(DEPLOYER), abi.encode(currentPrice), EMPTY_PREVIOUS_DATA);
        vm.stopPrank();

        // price drops under a valid liquidation price
        uint256 priceDecrease = 1700 ether;
        priceData = abi.encode(priceDecrease);

        // liquidate
        uint256 balanceBefore = address(this).balance;
        uint256 validationCost =
            wstEthOracleMiddleware.validationCost(priceData, IUsdnProtocolTypes.ProtocolAction.Liquidation);
        uint256 initialTotalPos = usdnProtocol.getTotalLongPositions();

        skip(30 seconds);
        vm.prank(DEPLOYER);
        fuzzingSuite.liquidate(priceDecrease, 10, validationCost);
        assertEq(usdnProtocol.getTotalLongPositions(), initialTotalPos - 1, "total positions after liquidate");
        assertEq(address(this).balance, balanceBefore - validationCost, "user balance after refund");
    }

    function _validateCloseAndAssert(
        uint256 securityDeposit,
        uint128 wstethOpenPositionAmount,
        uint128 liquidationPrice,
        uint256 etherPrice,
        bytes[] memory priceData,
        uint128[] memory rawIndices
    ) internal {
        (, IUsdnProtocolTypes.PositionId memory posId) = usdnProtocol.initiateOpenPosition{ value: securityDeposit }(
            wstethOpenPositionAmount,
            liquidationPrice,
            DEPLOYER,
            payable(DEPLOYER),
            fuzzingSuite.NO_PERMIT2(),
            abi.encode(etherPrice),
            IUsdnProtocolTypes.PreviousActionsData(priceData, rawIndices)
        );
        skip(wstEthOracleMiddleware.getValidationDelay() + 1);
        usdnProtocol.validateOpenPosition(payable(DEPLOYER), abi.encode(etherPrice), EMPTY_PREVIOUS_DATA);
        usdnProtocol.initiateClosePosition{ value: securityDeposit }(
            posId, wstethOpenPositionAmount, DEPLOYER, payable(DEPLOYER), abi.encode(etherPrice), EMPTY_PREVIOUS_DATA
        );
        vm.stopPrank();

        uint256 balanceBefore = DEPLOYER.balance;
        uint256 balanceBeforeProtocol = address(usdnProtocol).balance;
        uint256 balanceWstEthBefore = wsteth.balanceOf(DEPLOYER);

        skip(wstEthOracleMiddleware.getValidationDelay() + 1);
        vm.prank(DEPLOYER);
        fuzzingSuite.validateClosePosition(0, etherPrice);

        IUsdnProtocolTypes.PendingAction memory action = usdnProtocol.getUserPendingAction(DEPLOYER);
        assertTrue(action.action == IUsdnProtocolTypes.ProtocolAction.None, "action type");
        assertEq(DEPLOYER.balance, balanceBefore + securityDeposit, "DEPLOYER balance");
        assertEq(address(usdnProtocol).balance, balanceBeforeProtocol - securityDeposit, "protocol balance");
        assertGt(wsteth.balanceOf(DEPLOYER), balanceWstEthBefore, "wstETH balance");
        assertLt(wsteth.balanceOf(DEPLOYER), balanceWstEthBefore + wstethOpenPositionAmount, "wstETH balance");
    }

    function test_adminFunctions() public {
        fuzzingSuite.setMinLeverage(10 ** 21 * 2);
        assertEq(usdnProtocol.getMinLeverage(), 10 ** 21 * 2, "minLeverage");

        fuzzingSuite.setMaxLeverage(10 ** 21 * 9);
        assertEq(usdnProtocol.getMaxLeverage(), 10 ** 21 * 9, "maxLeverage");

        fuzzingSuite.setValidationDeadline(0.5 days);
        assertEq(usdnProtocol.getValidationDeadline(), 0.5 days, "validationDeadline");

        fuzzingSuite.setLiquidationPenalty(10);
        assertEq(usdnProtocol.getLiquidationPenalty(), 10, "liquidationPenalty");

        fuzzingSuite.setSafetyMarginBps(10);
        assertEq(usdnProtocol.getSafetyMarginBps(), 10, "safetyMarginBps");

        fuzzingSuite.setLiquidationIteration(8);
        assertEq(usdnProtocol.getLiquidationIteration(), 8, "liquidationIteration");

        fuzzingSuite.setEMAPeriod(1 days);
        assertEq(usdnProtocol.getEMAPeriod(), 1 days, "emaPeriod");

        fuzzingSuite.setFundingSF(500);
        assertEq(usdnProtocol.getFundingSF(), 500, "fundingSF");

        fuzzingSuite.setProtocolFeeBps(5000);
        assertEq(usdnProtocol.getProtocolFeeBps(), 5000, "protocolFeeBps");

        fuzzingSuite.setPositionFeeBps(1000);
        assertEq(usdnProtocol.getPositionFeeBps(), 1000, "positionFeeBps");

        fuzzingSuite.setVaultFeeBps(1000);
        assertEq(usdnProtocol.getVaultFeeBps(), 1000, "vaultFeeBps");

        fuzzingSuite.setRebalancerBonusBps(1000);
        assertEq(usdnProtocol.getRebalancerBonusBps(), 1000, "rebalancerBonusBps");

        fuzzingSuite.setSdexBurnOnDepositRatio(1e4);
        assertEq(usdnProtocol.getSdexBurnOnDepositRatio(), 1e4, "sdexBurnOnDepositRatio");

        fuzzingSuite.setSecurityDepositValue(1e19);
        assertEq(usdnProtocol.getSecurityDepositValue(), 1e19, "securityDepositValue");

        fuzzingSuite.setFeeThreshold(1e30);
        assertEq(usdnProtocol.getFeeThreshold(), 1e30, "feeThreshold");

        fuzzingSuite.setFeeCollector(DEPLOYER);
        assertEq(usdnProtocol.getFeeCollector(), DEPLOYER, "feeCollector");

        fuzzingSuite.setExpoImbalanceLimits(5000, 0, 10_000, 1, -4900);
        assertEq(usdnProtocol.getOpenExpoImbalanceLimitBps(), 5000, "openExpoImbalanceLimitBps");
        assertEq(usdnProtocol.getDepositExpoImbalanceLimitBps(), 1, "depositExpoImbalanceLimitBps");
        assertEq(usdnProtocol.getWithdrawalExpoImbalanceLimitBps(), 10_000, "withdrawalExpoImbalanceLimitBps");
        assertEq(usdnProtocol.getCloseExpoImbalanceLimitBps(), 1, "closeExpoImbalanceLimitBps");
        assertEq(usdnProtocol.getLongImbalanceTargetBps(), -4900, "longImbalanceTargetBps");

        fuzzingSuite.setTargetUsdnPrice(1e18);
        assertEq(usdnProtocol.getTargetUsdnPrice(), 1e18, "targetUsdnPrice");

        fuzzingSuite.setUsdnRebaseThreshold(1e30);
        assertEq(usdnProtocol.getUsdnRebaseThreshold(), 1e30, "usdnRebaseThreshold");

        fuzzingSuite.setUsdnRebaseInterval(1e20);
        assertEq(usdnProtocol.getUsdnRebaseInterval(), 1e20, "usdnRebaseInterval");

        fuzzingSuite.setMinLongPosition(1e24);
        assertEq(usdnProtocol.getMinLongPosition(), 1e24, "minLongPosition");
    }

    function test_canInitiateDepositRebalancer() public {
        uint256 wstethDepositAmount = 5 ether;
        uint256 balanceWstethBefore = wsteth.balanceOf(DEPLOYER);

        vm.prank(DEPLOYER);
        fuzzingSuite.initiateDepositRebalancer(wstethDepositAmount, 0);

        assertEq(wsteth.balanceOf(DEPLOYER), balanceWstethBefore, "deployer wsteth balance");
        assertEq(wsteth.balanceOf(address(rebalancer)), wstethDepositAmount, "rebalancer wsteth balance");
    }
}<|MERGE_RESOLUTION|>--- conflicted
+++ resolved
@@ -4,11 +4,7 @@
 import { Test } from "forge-std/Test.sol";
 
 import { MockOracleMiddleware } from "../unit/UsdnProtocol/utils/MockOracleMiddleware.sol";
-<<<<<<< HEAD
-import { USER_3, USER_4 } from "../utils/Constants.sol";
-=======
 import { ADMIN, USER_3, USER_4 } from "../utils/Constants.sol";
->>>>>>> 248ae8b6
 import { IUsdnProtocolHandler } from "../utils/IUsdnProtocolHandler.sol";
 import { Sdex } from "../utils/Sdex.sol";
 import { WstETH } from "../utils/WstEth.sol";
