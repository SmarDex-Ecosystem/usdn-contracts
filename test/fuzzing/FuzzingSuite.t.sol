--- conflicted
+++ resolved
@@ -34,12 +34,8 @@
         wstEthOracleMiddleware = fuzzingSuite.wstEthOracleMiddleware();
         wsteth = fuzzingSuite.wsteth();
         usdn = fuzzingSuite.usdn();
-<<<<<<< HEAD
         rebalancer = fuzzingSuite.rebalancer();
-        uint256 usdnBalanceBeforeInit = usdn.balanceOf(DEPLOYER);
-=======
         uint256 usdnBalanceBeforeInit = usdn.balanceOf(USER_1);
->>>>>>> 1d9c8c9b
         uint128 DEPOSIT_AMOUNT = 300 ether;
         uint128 LONG_AMOUNT = 300 ether;
         uint256 PRICE = 2000 ether;
@@ -612,12 +608,12 @@
 
     function test_canInitiateDepositRebalancer() public {
         uint256 wstethDepositAmount = 5 ether;
-        uint256 balanceWstethBefore = wsteth.balanceOf(DEPLOYER);
-
-        vm.prank(DEPLOYER);
+        uint256 balanceWstethBefore = wsteth.balanceOf(USER_1);
+
+        vm.prank(USER_1);
         fuzzingSuite.initiateDepositRebalancer(wstethDepositAmount, 0);
 
-        assertEq(wsteth.balanceOf(DEPLOYER), balanceWstethBefore, "deployer wsteth balance");
+        assertEq(wsteth.balanceOf(USER_1), balanceWstethBefore, "deployer wsteth balance");
         assertEq(wsteth.balanceOf(address(rebalancer)), wstethDepositAmount, "rebalancer wsteth balance");
     }
 }