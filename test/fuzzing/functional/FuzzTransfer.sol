// SPDX-License-Identifier: UNLICENSED
pragma solidity ^0.8.25;

<<<<<<< HEAD
import { Setup } from "../Setup.sol";
import { Utils } from "../helpers/Utils.sol";
import { console2 } from "forge-std/Test.sol";

=======
>>>>>>> 248ae8b6
import { IERC20 } from "@openzeppelin/contracts/token/ERC20/IERC20.sol";

import { Setup } from "../Setup.sol";

import { IUsdn } from "../../../src/interfaces/Usdn/IUsdn.sol";

contract FuzzTransfer is Setup, Utils {
    function transfer(uint256 tokenRand, uint256 amountRand, uint256 destRand) public {
        address[3] memory tokens = [address(0), address(usdn), address(wsteth)];
        tokenRand = bound(tokenRand, 0, tokens.length - 1);
        address token = tokens[tokenRand];

        address payable dest = addressFromArraysFiltered(destinationsToken[token], users, true, destRand);

        if (token == address(0)) {
            amountRand = bound(amountRand, 0, address(msg.sender).balance);
            vm.prank(msg.sender);
            dest.transfer(amountRand);
        } else if (token == address(usdn)) {
            amountRand = bound(amountRand, 0, IUsdn(token).sharesOf(msg.sender));
            vm.prank(msg.sender);
            IUsdn(token).transferShares(dest, amountRand);
        } else {
            amountRand = bound(amountRand, 0, IERC20(token).balanceOf(msg.sender));
            vm.prank(msg.sender);
            IERC20(token).transfer(dest, amountRand);
        }
    }
}<|MERGE_RESOLUTION|>--- conflicted
+++ resolved
@@ -1,16 +1,10 @@
 // SPDX-License-Identifier: UNLICENSED
 pragma solidity ^0.8.25;
 
-<<<<<<< HEAD
-import { Setup } from "../Setup.sol";
-import { Utils } from "../helpers/Utils.sol";
-import { console2 } from "forge-std/Test.sol";
-
-=======
->>>>>>> 248ae8b6
 import { IERC20 } from "@openzeppelin/contracts/token/ERC20/IERC20.sol";
 
 import { Setup } from "../Setup.sol";
+import { Utils } from "../helpers/Utils.sol";
 
 import { IUsdn } from "../../../src/interfaces/Usdn/IUsdn.sol";
 
