// SPDX-License-Identifier: UNLICENSED
pragma solidity ^0.8.25;

import { Weth } from "../../utils/WETH.sol";
import { WstETH } from "../../utils/WstEth.sol";
import { Setup } from "../Setup.sol";
import { Bound } from "../helpers/Bound.sol";

import { Usdn } from "../../../src/Usdn/Usdn.sol";
<<<<<<< HEAD
import { Utils } from "../helpers/Utils.sol";
=======
>>>>>>> 248ae8b6

contract FuzzSetup is Setup, Utils {
    /* -------------------------------------------------------------------------- */
    /*                             USDN Protocol                                  */
    /* -------------------------------------------------------------------------- */

    /**
     * @notice PROTCL-13
     */
    function initializeUsdnProtocol(
        uint128 depositAmountRand,
        uint128 longAmountRand,
        uint256 priceRand,
        uint128 desiredLiqPriceRand
    ) external {
        priceRand = bound(priceRand, 0, type(uint128).max);
        if (doesOverflow(depositAmountRand, longAmountRand)) {
            return;
        }
        wsteth.mintAndApprove(
            msg.sender, depositAmountRand + longAmountRand, address(usdnProtocol), depositAmountRand + longAmountRand
        );

        vm.prank(msg.sender);
        try usdnProtocol.initialize(depositAmountRand, longAmountRand, desiredLiqPriceRand, abi.encode(priceRand)) {
            //            assert(address(usdnProtocol).balance == 0);
            //            assert(usdn.balanceOf(msg.sender) >= depositAmountRand * priceRand / 10 ** 18 - 1000);
            //            assert(wsteth.balanceOf(address(usdnProtocol)) == depositAmountRand + longAmountRand);
        } catch (bytes memory err) {
            _checkErrors(err, INITIALIZE_ERRORS);
        }
    }
}<|MERGE_RESOLUTION|>--- conflicted
+++ resolved
@@ -4,13 +4,9 @@
 import { Weth } from "../../utils/WETH.sol";
 import { WstETH } from "../../utils/WstEth.sol";
 import { Setup } from "../Setup.sol";
-import { Bound } from "../helpers/Bound.sol";
+import { Utils } from "../helpers/Utils.sol";
 
 import { Usdn } from "../../../src/Usdn/Usdn.sol";
-<<<<<<< HEAD
-import { Utils } from "../helpers/Utils.sol";
-=======
->>>>>>> 248ae8b6
 
 contract FuzzSetup is Setup, Utils {
     /* -------------------------------------------------------------------------- */
