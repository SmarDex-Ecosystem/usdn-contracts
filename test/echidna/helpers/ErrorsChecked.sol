--- conflicted
+++ resolved
@@ -13,46 +13,20 @@
 import { TickMath } from "../../../src/libraries/TickMath.sol";
 
 contract ErrorsChecked is Test {
-<<<<<<< HEAD
-    bytes4[] public PROTOCOL_INITIATE_DEPOSIT_ERRORS = [
-=======
     /* -------------------------------------------------------------------------- */
     /*                              Common errors                                 */
     /* -------------------------------------------------------------------------- */
     bytes4[] public INITIATE_ERRORS = [
->>>>>>> 840f0ff9
         IUsdnProtocolErrors.UsdnProtocolSecurityDepositTooLow.selector,
         IUsdnProtocolErrors.UsdnProtocolZeroAmount.selector,
         IUsdnProtocolErrors.UsdnProtocolInvalidAddressTo.selector,
-<<<<<<< HEAD
-        IUsdnProtocolErrors.UsdnProtocolImbalanceLimitReached.selector,
-        IUsdnProtocolErrors.UsdnProtocolDepositTooSmall.selector,
-        IUsdnProtocolErrors.UsdnProtocolInvalidLongExpo.selector,
-        IUsdnProtocolErrors.UsdnProtocolPendingAction.selector,
-        FixedPointMathLib.FullMulDivFailed.selector,
-        SafeTransferLib.TransferFromFailed.selector,
-        SignedMath.SignedMathDivideByZero.selector,
-        TickMath.TickMathInvalidPrice.selector
-    ];
-    bytes4[] public INITIATE_OPEN_ERRORS = [
-        IUsdnProtocolErrors.UsdnProtocolSecurityDepositTooLow.selector,
-        IUsdnProtocolErrors.UsdnProtocolInvalidAddressTo.selector,
-        IUsdnProtocolErrors.UsdnProtocolInvalidAddressValidator.selector,
-        IUsdnProtocolErrors.UsdnProtocolZeroAmount.selector,
-        IUsdnProtocolErrors.UsdnProtocolLongPositionTooSmall.selector,
-        IUsdnProtocolErrors.UsdnProtocolInvalidPendingAction.selector,
-        IUsdnProtocolErrors.UsdnProtocolLiquidationPriceSafetyMargin.selector,
-        IUsdnProtocolErrors.UsdnProtocolLeverageTooLow.selector,
-        IUsdnErrors.UsdnInsufficientSharesBalance.selector,
-        TickMath.TickMathInvalidTick.selector
-=======
         IUsdnProtocolErrors.UsdnProtocolZeroAmount.selector
     ];
 
     /* -------------------------------------------------------------------------- */
     /*                           Functionnal errors                               */
     /* -------------------------------------------------------------------------- */
-    bytes4[][] public INITIATE_DEPOSIT_ERRORS = [
+    bytes4[][] public PROTOCOL_INITIATE_DEPOSIT_ERRORS = [
         [
             IUsdnProtocolErrors.UsdnProtocolInvalidAddressValidator.selector,
             IUsdnProtocolErrors.UsdnProtocolImbalanceLimitReached.selector,
@@ -63,7 +37,6 @@
             SafeTransferLib.TransferFromFailed.selector,
             SignedMath.SignedMathDivideByZero.selector
         ]
->>>>>>> 840f0ff9
     ];
     bytes4[][] public INITIATE_OPEN_ERRORS = [
         [
@@ -81,14 +54,7 @@
         ]
     ];
 
-<<<<<<< HEAD
-    bytes4[] public VALIDATE_DEPOSIT_ERRORS = [
-        IUsdnProtocolErrors.UsdnProtocolInvalidAddressTo.selector,
-        IUsdnProtocolErrors.UsdnProtocolNoPendingAction.selector
-    ];
-=======
     bytes4[][] public VALIDATE_DEPOSIT_ERRORS = [[IUsdnProtocolErrors.UsdnProtocolInvalidAddressTo.selector]];
->>>>>>> 840f0ff9
 
     bytes4[][] public VALIDATE_WITHDRAWAL_ERRORS = [
         [
@@ -98,24 +64,20 @@
         ]
     ];
 
+    bytes4[][] public REBALANCER_INITIATE_DEPOSIT_ERRORS = [[IRebalancerErrors.RebalancerDepositUnauthorized.selector]];
+
     bytes4[][] public VALIDATE_OPEN_ERRORS = [[IUsdnProtocolErrors.UsdnProtocolNoPendingAction.selector]];
 
     bytes4[][] public VALIDATE_PENDING_ACTIONS_ERRORS = [[IUsdnProtocolErrors.UsdnProtocolEtherRefundFailed.selector]];
 
     constructor() {
         bytes4[] memory initiateErrors = INITIATE_ERRORS;
-        INITIATE_DEPOSIT_ERRORS.push(initiateErrors);
+        PROTOCOL_INITIATE_DEPOSIT_ERRORS.push(initiateErrors);
         INITIATE_OPEN_ERRORS.push(initiateErrors);
         INITIATE_WITHDRAWAL_ERRORS.push(initiateErrors);
     }
 
-<<<<<<< HEAD
-    bytes4[] public REBALANCER_INITIATE_DEPOSIT_ERRORS = [IRebalancerErrors.RebalancerDepositUnauthorized.selector];
-
-    function _checkErrors(bytes memory err, bytes4[] storage errors) internal {
-=======
     function _checkErrors(bytes memory err, bytes4[][] memory errorsArrays) internal {
->>>>>>> 840f0ff9
         bool expected = false;
         for (uint256 arrayIndex = 0; arrayIndex < errorsArrays.length; arrayIndex++) {
             for (uint256 errorIndex = 0; errorIndex < errorsArrays[arrayIndex].length; errorIndex++) {
