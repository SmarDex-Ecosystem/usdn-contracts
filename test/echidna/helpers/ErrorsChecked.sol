// SPDX-License-Identifier: UNLICENSED
pragma solidity ^0.8.25;

import { Test } from "forge-std/Test.sol";

import { FixedPointMathLib } from "solady/src/utils/FixedPointMathLib.sol";
import { SafeTransferLib } from "solady/src/utils/SafeTransferLib.sol";

import { IUsdnErrors } from "../../../src/interfaces/Usdn/IUsdnErrors.sol";
import { IUsdnProtocolErrors } from "../../../src/interfaces/UsdnProtocol/IUsdnProtocolErrors.sol";
import { SignedMath } from "../../../src/libraries/SignedMath.sol";
import { TickMath } from "../../../src/libraries/TickMath.sol";

contract ErrorsChecked is Test {
    bytes4[] public PROTOCOL_ERRORS = [
        IUsdnProtocolErrors.UsdnProtocolSecurityDepositTooLow.selector,
        IUsdnProtocolErrors.UsdnProtocolInvalidAddressValidator.selector,
        IUsdnProtocolErrors.UsdnProtocolZeroAmount.selector,
        IUsdnProtocolErrors.UsdnProtocolInvalidAddressTo.selector,
        IUsdnProtocolErrors.UsdnProtocolImbalanceLimitReached.selector,
        IUsdnProtocolErrors.UsdnProtocolDepositTooSmall.selector,
        IUsdnProtocolErrors.UsdnProtocolInvalidLongExpo.selector,
        IUsdnProtocolErrors.UsdnProtocolPendingAction.selector,
        FixedPointMathLib.FullMulDivFailed.selector,
        SignedMath.SignedMathDivideByZero.selector
    ];
    bytes4[] public INITIATE_DEPOSIT_ERRORS = [SafeTransferLib.TransferFromFailed.selector];
    bytes4[] public INITIATE_OPEN_ERRORS = [
        IUsdnProtocolErrors.UsdnProtocolLongPositionTooSmall.selector,
        IUsdnProtocolErrors.UsdnProtocolInvalidPendingAction.selector,
        IUsdnErrors.UsdnInsufficientSharesBalance.selector
    ];
    bytes4[] public INITIATE_WITHDRAWAL_ERRORS =
        [IUsdnErrors.UsdnInsufficientSharesBalance.selector, TickMath.TickMathInvalidPrice.selector];
    bytes4[] public VALIDATE_DEPOSIT_ERRORS;
    bytes4[] public VALIDATE_WITHDRAWAL_ERRORS = [
        IUsdnProtocolErrors.UsdnProtocolNoPendingAction.selector,
        IUsdnProtocolErrors.UsdnProtocolInvalidPendingAction.selector
    ];
    bytes4[] public VALIDATE_OPEN_ERRORS = [IUsdnProtocolErrors.UsdnProtocolNoPendingAction.selector];

<<<<<<< HEAD
    function _checkErrors(bytes memory err, bytes4[][] memory errorsArrays) internal {
=======
    bytes4[] public VALIDATE_PENDING_ACTIONS_ERRORS = [IUsdnProtocolErrors.UsdnProtocolEtherRefundFailed.selector];

    function _checkErrors(bytes memory err, bytes4[] storage errors) internal {
>>>>>>> b8a8aa74
        bool expected = false;
        for (uint256 arrayIndex = 0; arrayIndex < errorsArrays.length; arrayIndex++) {
            for (uint256 errorIndex = 0; errorIndex < errorsArrays[arrayIndex].length; errorIndex++) {
                if (errorsArrays[arrayIndex][errorIndex] == bytes4(err)) {
                    expected = true;
                    break;
                }
            }
        }
        if (expected) {
            emit log_named_bytes("Expected error ", err);
            return;
        } else {
            emit log_named_bytes("DOS ", err);
            assert(false);
        }
    }
}<|MERGE_RESOLUTION|>--- conflicted
+++ resolved
@@ -24,28 +24,30 @@
         FixedPointMathLib.FullMulDivFailed.selector,
         SignedMath.SignedMathDivideByZero.selector
     ];
+
     bytes4[] public INITIATE_DEPOSIT_ERRORS = [SafeTransferLib.TransferFromFailed.selector];
+
     bytes4[] public INITIATE_OPEN_ERRORS = [
         IUsdnProtocolErrors.UsdnProtocolLongPositionTooSmall.selector,
         IUsdnProtocolErrors.UsdnProtocolInvalidPendingAction.selector,
         IUsdnErrors.UsdnInsufficientSharesBalance.selector
     ];
+
     bytes4[] public INITIATE_WITHDRAWAL_ERRORS =
         [IUsdnErrors.UsdnInsufficientSharesBalance.selector, TickMath.TickMathInvalidPrice.selector];
+
     bytes4[] public VALIDATE_DEPOSIT_ERRORS;
+
     bytes4[] public VALIDATE_WITHDRAWAL_ERRORS = [
         IUsdnProtocolErrors.UsdnProtocolNoPendingAction.selector,
         IUsdnProtocolErrors.UsdnProtocolInvalidPendingAction.selector
     ];
+
     bytes4[] public VALIDATE_OPEN_ERRORS = [IUsdnProtocolErrors.UsdnProtocolNoPendingAction.selector];
 
-<<<<<<< HEAD
-    function _checkErrors(bytes memory err, bytes4[][] memory errorsArrays) internal {
-=======
     bytes4[] public VALIDATE_PENDING_ACTIONS_ERRORS = [IUsdnProtocolErrors.UsdnProtocolEtherRefundFailed.selector];
 
-    function _checkErrors(bytes memory err, bytes4[] storage errors) internal {
->>>>>>> b8a8aa74
+    function _checkErrors(bytes memory err, bytes4[][] memory errorsArrays) internal {
         bool expected = false;
         for (uint256 arrayIndex = 0; arrayIndex < errorsArrays.length; arrayIndex++) {
             for (uint256 errorIndex = 0; errorIndex < errorsArrays[arrayIndex].length; errorIndex++) {
