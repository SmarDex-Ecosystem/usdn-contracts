--- conflicted
+++ resolved
@@ -322,7 +322,44 @@
         }
     }
 
-<<<<<<< HEAD
+    function fullDeposit(
+        uint128 amountWstETHRand,
+        uint128 amountSdexRand,
+        uint256 ethRand,
+        uint256 destRand,
+        uint256 validatorRand,
+        uint256 priceRand
+    ) public {
+        initiateDeposit(amountWstETHRand, amountSdexRand, ethRand, destRand, validatorRand, priceRand);
+        skip(usdnProtocol.getValidationDeadline() + 1);
+        validateDeposit(validatorRand, priceRand);
+    }
+
+    function fullWithdrawal(
+        uint152 usdnShares,
+        uint256 ethRand,
+        uint256 destRand,
+        uint256 validatorRand,
+        uint256 priceRand
+    ) public {
+        initiateWithdrawal(usdnShares, ethRand, destRand, validatorRand, priceRand);
+        skip(usdnProtocol.getValidationDeadline() + 1);
+        validateWithdrawal(validatorRand, priceRand);
+    }
+
+    function fullOpenPosition(
+        uint128 amountRand,
+        uint128 liquidationPriceRand,
+        uint256 ethRand,
+        uint256 destRand,
+        uint256 validatorRand,
+        uint256 priceRand
+    ) public {
+        initiateOpenPosition(amountRand, liquidationPriceRand, ethRand, destRand, validatorRand, priceRand);
+        skip(usdnProtocol.getValidationDeadline() + 1);
+        validateOpenPosition(validatorRand, priceRand);
+    }
+
     function getPreviousActionsData(address user, uint256 currentPrice)
         public
         view
@@ -373,43 +410,5 @@
         } else {
             return (usdn_, wsteth_);
         }
-=======
-    function fullDeposit(
-        uint128 amountWstETHRand,
-        uint128 amountSdexRand,
-        uint256 ethRand,
-        uint256 destRand,
-        uint256 validatorRand,
-        uint256 priceRand
-    ) public {
-        initiateDeposit(amountWstETHRand, amountSdexRand, ethRand, destRand, validatorRand, priceRand);
-        skip(usdnProtocol.getValidationDeadline() + 1);
-        validateDeposit(validatorRand, priceRand);
-    }
-
-    function fullWithdrawal(
-        uint152 usdnShares,
-        uint256 ethRand,
-        uint256 destRand,
-        uint256 validatorRand,
-        uint256 priceRand
-    ) public {
-        initiateWithdrawal(usdnShares, ethRand, destRand, validatorRand, priceRand);
-        skip(usdnProtocol.getValidationDeadline() + 1);
-        validateWithdrawal(validatorRand, priceRand);
-    }
-
-    function fullOpenPosition(
-        uint128 amountRand,
-        uint128 liquidationPriceRand,
-        uint256 ethRand,
-        uint256 destRand,
-        uint256 validatorRand,
-        uint256 priceRand
-    ) public {
-        initiateOpenPosition(amountRand, liquidationPriceRand, ethRand, destRand, validatorRand, priceRand);
-        skip(usdnProtocol.getValidationDeadline() + 1);
-        validateOpenPosition(validatorRand, priceRand);
->>>>>>> 1717d1fc
     }
 }