// SPDX-License-Identifier: UNLICENSED
pragma solidity ^0.8.25;

<<<<<<< HEAD
import { UsdnProtocolConstantsLibrary as Constants } from
    "../../../src/UsdnProtocol/libraries/UsdnProtocolConstantsLibrary.sol";
import { IUsdnProtocolTypes } from "../../../src/interfaces/UsdnProtocol/IUsdnProtocolTypes.sol";
import { Permit2TokenBitfield } from "../../../src/libraries/Permit2TokenBitfield.sol";
=======
>>>>>>> b8a8aa74
import { Setup } from "../Setup.sol";

import { IUsdnProtocolTypes } from "../../../src/interfaces/UsdnProtocol/IUsdnProtocolTypes.sol";

contract FuzzActions is Setup {
    /* -------------------------------------------------------------------------- */
    /*                             USDN Protocol                                  */
    /* -------------------------------------------------------------------------- */

    function initiateDeposit(
        uint128 amountWstETHRand,
        uint128 amountSdexRand,
        uint256 ethRand,
        uint256 destRand,
        uint256 validatorRand,
        uint256 currentPrice
    ) public {
        wsteth.mintAndApprove(msg.sender, amountWstETHRand, address(usdnProtocol), amountWstETHRand);
        sdex.mintAndApprove(msg.sender, amountSdexRand, address(usdnProtocol), amountSdexRand);
        vm.deal(msg.sender, ethRand);

        destRand = bound(destRand, 0, destinationsToken[address(wsteth)].length - 1);
        address dest = destinationsToken[address(wsteth)][destRand];
        validatorRand = bound(validatorRand, 0, validators.length - 1);
        address payable validator = payable(validators[validatorRand]);
        bytes memory priceData = abi.encode(currentPrice);

        BalancesSnapshot memory balancesBefore = getBalances(validator, dest);

        vm.prank(msg.sender);
        try usdnProtocol.initiateDeposit{ value: ethRand }(
            amountWstETHRand, dest, validator, NO_PERMIT2, priceData, EMPTY_PREVIOUS_DATA
        ) {
            uint64 securityDeposit = usdnProtocol.getSecurityDepositValue();

            assert(address(msg.sender).balance == balancesBefore.senderEth - securityDeposit);
            assert(wsteth.balanceOf(msg.sender) == balancesBefore.senderWsteth - amountWstETHRand);
            assert(sdex.balanceOf(msg.sender) < balancesBefore.senderSdex);
            assert(address(usdnProtocol).balance == balancesBefore.protocolEth + securityDeposit);
            assert(wsteth.balanceOf(address(usdnProtocol)) == balancesBefore.protocolWsteth + amountWstETHRand);
        } catch (bytes memory err) {
            _checkErrors(err, INITIATE_DEPOSIT_ERRORS);
        }
    }

    function initiateOpenPosition(
        uint128 amountRand,
        uint128 liquidationPriceRand,
        uint256 ethRand,
        uint256 destRand,
        uint256 validatorRand,
        uint256 currentPrice
    ) public {
        wsteth.mintAndApprove(msg.sender, amountRand, address(usdnProtocol), amountRand);
        uint256 destRandBounded = bound(destRand, 0, destinationsToken[address(wsteth)].length - 1);
        vm.deal(msg.sender, ethRand);

        validatorRand = bound(validatorRand, 0, validators.length - 1);
        address dest = destinationsToken[address(wsteth)][destRandBounded];
        address validator = validators[validatorRand];
        bytes memory priceData = abi.encode(currentPrice);
        uint64 securityDeposit = usdnProtocol.getSecurityDepositValue();

        BalancesSnapshot memory balancesBefore = getBalances(validator, dest);

        vm.prank(msg.sender);
        try usdnProtocol.initiateOpenPosition{ value: ethRand }(
            amountRand, liquidationPriceRand, dest, payable(validator), NO_PERMIT2, priceData, EMPTY_PREVIOUS_DATA
        ) returns (bool, IUsdnProtocolTypes.PositionId memory posId) {
            posIds.push(posId);

            assert(address(usdnProtocol).balance == balancesBefore.protocolEth + securityDeposit);
            assert(address(msg.sender).balance == balancesBefore.senderEth - securityDeposit);

            assert(wsteth.balanceOf(address(usdnProtocol)) == balancesBefore.protocolWsteth + amountRand);
            assert(wsteth.balanceOf(msg.sender) == balancesBefore.senderWsteth - amountRand);
        } catch (bytes memory err) {
            _checkErrors(err, INITIATE_OPEN_ERRORS);
        }
    }

    function initiateWithdrawal(
        uint152 usdnShares,
        uint256 ethRand,
        uint256 destRand,
        uint256 validatorRand,
        uint256 currentPrice
    ) public {
        vm.prank(msg.sender);
        usdn.approve(address(usdnProtocol), usdnShares);
        vm.deal(msg.sender, ethRand);

        destRand = bound(destRand, 0, destinationsToken[address(wsteth)].length - 1);
        address dest = destinationsToken[address(wsteth)][destRand];
        validatorRand = bound(validatorRand, 0, validators.length - 1);
        address payable validator = payable(validators[validatorRand]);
        bytes memory priceData = abi.encode(currentPrice);

        BalancesSnapshot memory balancesBefore = getBalances(validator, msg.sender);

        vm.prank(msg.sender);
        try usdnProtocol.initiateWithdrawal{ value: ethRand }(
            usdnShares, dest, validator, priceData, EMPTY_PREVIOUS_DATA
        ) {
            uint64 securityDeposit = usdnProtocol.getSecurityDepositValue();

            assert(address(msg.sender).balance == balancesBefore.senderEth - securityDeposit);
            assert(usdn.sharesOf(msg.sender) == balancesBefore.senderUsdnShares - usdnShares);

            assert(address(usdnProtocol).balance == balancesBefore.protocolEth + securityDeposit);
            assert(usdn.sharesOf(address(usdnProtocol)) == balancesBefore.protocolUsdnShares + usdnShares);
        } catch (bytes memory err) {
            _checkErrors(err, INITIATE_WITHDRAWAL_ERRORS);
        }
    }

    function validateDeposit(uint256 validatorRand, uint256 currentPrice) public {
        validatorRand = bound(validatorRand, 0, validators.length - 1);
        address payable validator = payable(validators[validatorRand]);
        bytes memory priceData = abi.encode(currentPrice);

        BalancesSnapshot memory balancesBefore = getBalances(validator, msg.sender);
        IUsdnProtocolTypes.DepositPendingAction memory pendingAction =
            usdnProtocol.i_toDepositPendingAction(usdnProtocol.getUserPendingAction(validator));

        vm.prank(msg.sender);
        try usdnProtocol.validateDeposit(validator, priceData, EMPTY_PREVIOUS_DATA) returns (bool success_) {
            uint256 securityDeposit = usdnProtocol.getSecurityDepositValue();

            if (success_) {
                //todo maybe determine the exact amount if it can be know before the call
                assert(usdn.sharesOf(pendingAction.to) > balancesBefore.toUsdnShares);
                if (pendingAction.to != msg.sender) {
                    assert(usdn.sharesOf(msg.sender) == balancesBefore.senderUsdnShares);
                }
                if (pendingAction.to != validator) {
                    assert(usdn.sharesOf(validator) == balancesBefore.validatorUsdnShares);
                }
            } else {
                assert(usdn.sharesOf(msg.sender) == balancesBefore.senderUsdnShares);
                assert(usdn.sharesOf(validator) == balancesBefore.validatorUsdnShares);
                assert(usdn.sharesOf(pendingAction.to) == balancesBefore.toUsdnShares);
            }

            assert(validator.balance == balancesBefore.validatorEth + securityDeposit);

            assert(usdn.sharesOf(address(usdnProtocol)) == balancesBefore.protocolUsdnShares);

            assert(wsteth.balanceOf(msg.sender) == balancesBefore.senderWsteth);
            assert(wsteth.balanceOf(address(usdnProtocol)) == balancesBefore.protocolWsteth);
            assert(wsteth.balanceOf(validator) == balancesBefore.validatorWsteth);
            assert(wsteth.balanceOf(pendingAction.to) == balancesBefore.toWsteth);
        } catch (bytes memory err) {
            _checkErrors(err, VALIDATE_DEPOSIT_ERRORS);
        }
    }

    function validateWithdrawal(uint256 validatorRand, uint256 currentPrice) public {
        validatorRand = bound(validatorRand, 0, validators.length - 1);
        address payable validator = payable(validators[validatorRand]);
        bytes memory priceData = abi.encode(currentPrice);

        BalancesSnapshot memory balancesBefore = getBalances(validator, msg.sender);
        IUsdnProtocolTypes.PendingAction memory action = usdnProtocol.getUserPendingAction(validator);

        vm.prank(msg.sender);
        try usdnProtocol.validateWithdrawal(validator, priceData, EMPTY_PREVIOUS_DATA) returns (bool success_) {
            assert(address(msg.sender).balance == balancesBefore.senderEth + action.securityDepositValue);
            if (success_) {
                assert(wsteth.balanceOf(msg.sender) >= balancesBefore.senderWsteth);

                assert(address(usdnProtocol).balance == balancesBefore.protocolEth - action.securityDepositValue);
                assert(usdn.sharesOf(address(usdnProtocol)) < balancesBefore.protocolUsdnShares);
                assert(wsteth.balanceOf(address(usdnProtocol)) <= balancesBefore.protocolWsteth);
            } else {
                assert(wsteth.balanceOf(msg.sender) == balancesBefore.senderWsteth);
                assert(address(usdnProtocol).balance == balancesBefore.protocolEth);
                assert(usdn.sharesOf(address(usdnProtocol)) == balancesBefore.protocolUsdnShares);
                assert(wsteth.balanceOf(address(usdnProtocol)) == balancesBefore.protocolWsteth);
            }
        } catch (bytes memory err) {
            _checkErrors(err, VALIDATE_WITHDRAWAL_ERRORS);
        }
    }

    function validateOpen(uint256 validatorRand, uint256 currentPrice) public {
        validatorRand = bound(validatorRand, 0, validators.length - 1);
        address payable validator = payable(validators[validatorRand]);
        bytes memory priceData = abi.encode(currentPrice);
        uint64 securityDeposit = usdnProtocol.getUserPendingAction(validator).securityDepositValue;

        BalancesSnapshot memory balancesBefore = getBalances(validator, msg.sender);

        vm.prank(msg.sender);
        try usdnProtocol.validateOpenPosition(validator, priceData, EMPTY_PREVIOUS_DATA) returns (bool success) {
            if (success) {
                assert(address(validator).balance == balancesBefore.validatorEth + securityDeposit);
                assert(address(usdnProtocol).balance == balancesBefore.protocolEth - securityDeposit);
            } else {
                assert(address(validator).balance == balancesBefore.validatorEth);
                assert(address(usdnProtocol).balance == balancesBefore.protocolEth);
            }
            assert(wsteth.balanceOf(address(usdnProtocol)) == balancesBefore.protocolWsteth);
            assert(wsteth.balanceOf(msg.sender) == balancesBefore.senderWsteth);
        } catch (bytes memory err) {
            _checkErrors(err, VALIDATE_OPEN_ERRORS);
        }
    }

<<<<<<< HEAD
    /* -------------------------------------------------------------------------- */
    /*                               ADMIN functions                              */
    /* -------------------------------------------------------------------------- */

    function setMinLeverage(uint256 minLeverage) public {
        minLeverage = bound(minLeverage, 10 ** Constants.LEVERAGE_DECIMALS + 1, usdnProtocol.getMaxLeverage() - 1);
        usdnProtocol.setMinLeverage(minLeverage);
    }

    function setMaxLeverage(uint256 newMaxLeverage) public {
        newMaxLeverage =
            bound(newMaxLeverage, usdnProtocol.getMinLeverage() + 1, 100 * 10 ** Constants.LEVERAGE_DECIMALS);
        usdnProtocol.setMaxLeverage(newMaxLeverage);
    }

    function setValidationDeadline(uint256 newValidationDeadline) public {
        newValidationDeadline = bound(newValidationDeadline, 60, 1 days);
        usdnProtocol.setValidationDeadline(newValidationDeadline);
    }

    function setLiquidationPenalty(uint8 newLiquidationPenalty) public {
        newLiquidationPenalty = uint8(bound(newLiquidationPenalty, 0, 15));
        usdnProtocol.setLiquidationPenalty(newLiquidationPenalty);
    }

    function setSafetyMarginBps(uint256 newSafetyMarginBps) public {
        newSafetyMarginBps = bound(newSafetyMarginBps, 0, 2000);
        usdnProtocol.setSafetyMarginBps(newSafetyMarginBps);
    }

    function setLiquidationIteration(uint16 newLiquidationIteration) public {
        newLiquidationIteration = uint16(bound(newLiquidationIteration, 0, Constants.MAX_LIQUIDATION_ITERATION));
        usdnProtocol.setLiquidationIteration(newLiquidationIteration);
    }

    function setEMAPeriod(uint128 newEMAPeriod) public {
        newEMAPeriod = uint128(bound(newEMAPeriod, 0, 90 days));
        usdnProtocol.setEMAPeriod(newEMAPeriod);
    }

    function setFundingSF(uint256 newFundingSF) public {
        newFundingSF = bound(newFundingSF, 0, 10 ** Constants.FUNDING_SF_DECIMALS);
        usdnProtocol.setFundingSF(newFundingSF);
    }

    function setProtocolFeeBps(uint16 newProtocolFeeBps) public {
        newProtocolFeeBps = uint16(bound(newProtocolFeeBps, 0, Constants.BPS_DIVISOR));
        usdnProtocol.setProtocolFeeBps(newProtocolFeeBps);
    }

    function setPositionFeeBps(uint16 newPositionFee) public {
        newPositionFee = uint16(bound(newPositionFee, 0, 2000));
        usdnProtocol.setPositionFeeBps(newPositionFee);
    }

    function setVaultFeeBps(uint16 newVaultFee) public {
        newVaultFee = uint16(bound(newVaultFee, 0, 2000));
        usdnProtocol.setVaultFeeBps(newVaultFee);
    }

    function setRebalancerBonusBps(uint16 newBonus) public {
        newBonus = uint16(bound(newBonus, 0, Constants.BPS_DIVISOR));
        usdnProtocol.setRebalancerBonusBps(newBonus);
    }

    function setSdexBurnOnDepositRatio(uint32 newRatio) public {
        newRatio = uint32(bound(newRatio, 0, Constants.SDEX_BURN_ON_DEPOSIT_DIVISOR / 20));
        usdnProtocol.setSdexBurnOnDepositRatio(newRatio);
    }

    function setSecurityDepositValue(uint64 securityDepositValue) public {
        usdnProtocol.setSecurityDepositValue(securityDepositValue);
    }

    function setFeeThreshold(uint256 newFeeThreshold) public {
        usdnProtocol.setFeeThreshold(newFeeThreshold);
    }

    function setFeeCollector(address newFeeCollector) public {
        if (newFeeCollector != address(0)) {
            usdnProtocol.setFeeCollector(newFeeCollector);
        }
    }

    function setExpoImbalanceLimits(
        uint256 newOpenLimitBps,
        uint256 newDepositLimitBps,
        uint256 newWithdrawalLimitBps,
        uint256 newCloseLimitBps,
        int256 newLongImbalanceTargetBps
    ) public {
        try usdnProtocol.setExpoImbalanceLimits(
            newOpenLimitBps, newDepositLimitBps, newWithdrawalLimitBps, newCloseLimitBps, newLongImbalanceTargetBps
        ) {
            assert(usdnProtocol.getOpenExpoImbalanceLimitBps() == newOpenLimitBps);
        } catch (bytes memory err) {
            _checkErrors(err, ADMIN_ERRORS);
        }
    }

    function setTargetUsdnPrice(uint128 newPrice) public {
        newPrice =
            uint128(bound(newPrice, 10 ** usdnProtocol.getPriceFeedDecimals(), usdnProtocol.getUsdnRebaseThreshold()));
        usdnProtocol.setTargetUsdnPrice(newPrice);
    }

    function setUsdnRebaseThreshold(uint128 newThreshold) public {
        newThreshold = uint128(bound(newThreshold, usdnProtocol.getTargetUsdnPrice(), type(uint128).max));
        usdnProtocol.setUsdnRebaseThreshold(newThreshold);
    }

    function setUsdnRebaseInterval(uint256 newInterval) public {
        usdnProtocol.setUsdnRebaseInterval(newInterval);
    }

    function setMinLongPosition(uint256 newMinLongPosition) public {
        usdnProtocol.setMinLongPosition(newMinLongPosition);
    }
=======
    function validatePendingActions(uint256 maxValidations, uint256 currentPrice) public {
        uint256 balanceBefore = address(msg.sender).balance;
        uint256 balanceBeforeProtocol = address(usdnProtocol).balance;
        uint256 securityDeposit;

        (IUsdnProtocolTypes.PendingAction[] memory actions, uint128[] memory rawIndices) =
            usdnProtocol.getActionablePendingActions(address(0));
        if (rawIndices.length == 0) {
            return;
        }
        bytes[] memory priceData = new bytes[](rawIndices.length);
        for (uint256 i = 0; i < rawIndices.length; i++) {
            priceData[i] = abi.encode(currentPrice);
            securityDeposit += actions[i].securityDepositValue;
        }
        IUsdnProtocolTypes.PreviousActionsData memory previousActionsData =
            IUsdnProtocolTypes.PreviousActionsData({ priceData: priceData, rawIndices: rawIndices });

        vm.prank(msg.sender);
        try usdnProtocol.validateActionablePendingActions(previousActionsData, maxValidations) returns (
            uint256 validatedActions
        ) {
            assert(
                actions.length < maxValidations
                    ? validatedActions == actions.length
                    : validatedActions == maxValidations
            );
            assert(address(msg.sender).balance == balanceBefore + securityDeposit);
            assert(address(usdnProtocol).balance == balanceBeforeProtocol - securityDeposit);
        } catch (bytes memory err) {
            _checkErrors(err, VALIDATE_PENDING_ACTIONS_ERRORS);
        }
    }
>>>>>>> b8a8aa74
}<|MERGE_RESOLUTION|>--- conflicted
+++ resolved
@@ -1,13 +1,10 @@
 // SPDX-License-Identifier: UNLICENSED
 pragma solidity ^0.8.25;
 
-<<<<<<< HEAD
 import { UsdnProtocolConstantsLibrary as Constants } from
     "../../../src/UsdnProtocol/libraries/UsdnProtocolConstantsLibrary.sol";
 import { IUsdnProtocolTypes } from "../../../src/interfaces/UsdnProtocol/IUsdnProtocolTypes.sol";
 import { Permit2TokenBitfield } from "../../../src/libraries/Permit2TokenBitfield.sol";
-=======
->>>>>>> b8a8aa74
 import { Setup } from "../Setup.sol";
 
 import { IUsdnProtocolTypes } from "../../../src/interfaces/UsdnProtocol/IUsdnProtocolTypes.sol";
@@ -217,7 +214,40 @@
         }
     }
 
-<<<<<<< HEAD
+    function validatePendingActions(uint256 maxValidations, uint256 currentPrice) public {
+        uint256 balanceBefore = address(msg.sender).balance;
+        uint256 balanceBeforeProtocol = address(usdnProtocol).balance;
+        uint256 securityDeposit;
+
+        (IUsdnProtocolTypes.PendingAction[] memory actions, uint128[] memory rawIndices) =
+            usdnProtocol.getActionablePendingActions(address(0));
+        if (rawIndices.length == 0) {
+            return;
+        }
+        bytes[] memory priceData = new bytes[](rawIndices.length);
+        for (uint256 i = 0; i < rawIndices.length; i++) {
+            priceData[i] = abi.encode(currentPrice);
+            securityDeposit += actions[i].securityDepositValue;
+        }
+        IUsdnProtocolTypes.PreviousActionsData memory previousActionsData =
+            IUsdnProtocolTypes.PreviousActionsData({ priceData: priceData, rawIndices: rawIndices });
+
+        vm.prank(msg.sender);
+        try usdnProtocol.validateActionablePendingActions(previousActionsData, maxValidations) returns (
+            uint256 validatedActions
+        ) {
+            assert(
+                actions.length < maxValidations
+                    ? validatedActions == actions.length
+                    : validatedActions == maxValidations
+            );
+            assert(address(msg.sender).balance == balanceBefore + securityDeposit);
+            assert(address(usdnProtocol).balance == balanceBeforeProtocol - securityDeposit);
+        } catch (bytes memory err) {
+            _checkErrors(err, VALIDATE_PENDING_ACTIONS_ERRORS);
+        }
+    }
+
     /* -------------------------------------------------------------------------- */
     /*                               ADMIN functions                              */
     /* -------------------------------------------------------------------------- */
@@ -336,39 +366,4 @@
     function setMinLongPosition(uint256 newMinLongPosition) public {
         usdnProtocol.setMinLongPosition(newMinLongPosition);
     }
-=======
-    function validatePendingActions(uint256 maxValidations, uint256 currentPrice) public {
-        uint256 balanceBefore = address(msg.sender).balance;
-        uint256 balanceBeforeProtocol = address(usdnProtocol).balance;
-        uint256 securityDeposit;
-
-        (IUsdnProtocolTypes.PendingAction[] memory actions, uint128[] memory rawIndices) =
-            usdnProtocol.getActionablePendingActions(address(0));
-        if (rawIndices.length == 0) {
-            return;
-        }
-        bytes[] memory priceData = new bytes[](rawIndices.length);
-        for (uint256 i = 0; i < rawIndices.length; i++) {
-            priceData[i] = abi.encode(currentPrice);
-            securityDeposit += actions[i].securityDepositValue;
-        }
-        IUsdnProtocolTypes.PreviousActionsData memory previousActionsData =
-            IUsdnProtocolTypes.PreviousActionsData({ priceData: priceData, rawIndices: rawIndices });
-
-        vm.prank(msg.sender);
-        try usdnProtocol.validateActionablePendingActions(previousActionsData, maxValidations) returns (
-            uint256 validatedActions
-        ) {
-            assert(
-                actions.length < maxValidations
-                    ? validatedActions == actions.length
-                    : validatedActions == maxValidations
-            );
-            assert(address(msg.sender).balance == balanceBefore + securityDeposit);
-            assert(address(usdnProtocol).balance == balanceBeforeProtocol - securityDeposit);
-        } catch (bytes memory err) {
-            _checkErrors(err, VALIDATE_PENDING_ACTIONS_ERRORS);
-        }
-    }
->>>>>>> b8a8aa74
 }