// SPDX-License-Identifier: UNLICENSED
pragma solidity ^0.8.25;

import { Setup } from "../Setup.sol";

import { IUsdnProtocolTypes } from "../../../src/interfaces/UsdnProtocol/IUsdnProtocolTypes.sol";

contract FuzzActions is Setup {
    /* -------------------------------------------------------------------------- */
    /*                             USDN Protocol                                  */
    /* -------------------------------------------------------------------------- */

    function initiateDeposit(
        uint128 amountWstETHRand,
        uint128 amountSdexRand,
        uint256 ethRand,
        uint256 destRand,
        uint256 validatorRand,
        uint256 priceRand
    ) public {
        wsteth.mintAndApprove(msg.sender, amountWstETHRand, address(usdnProtocol), amountWstETHRand);
        sdex.mintAndApprove(msg.sender, amountSdexRand, address(usdnProtocol), amountSdexRand);
        vm.deal(msg.sender, ethRand);

        destRand = bound(destRand, 0, destinationsToken[address(wsteth)].length - 1);
        address dest = destinationsToken[address(wsteth)][destRand];
        validatorRand = bound(validatorRand, 0, validators.length - 1);
        address payable validator = payable(validators[validatorRand]);
        uint256 priceData = bound(priceRand, 0, type(uint128).max);

        BalancesSnapshot memory balancesBefore = getBalances(validator, dest);
        (
            IUsdnProtocolTypes.PreviousActionsData memory previousActionsData,
            ,
            IUsdnProtocolTypes.PendingAction memory lastAction,
        ) = getPreviousActionsData(msg.sender, priceData);
        (, uint256 wstethPendingActions) = getTokenFromPendingAction(lastAction, priceData);

        vm.prank(msg.sender);
        try usdnProtocol.initiateDeposit{ value: ethRand }(
            amountWstETHRand, dest, validator, NO_PERMIT2, abi.encode(priceData), previousActionsData
        ) {
            uint64 securityDeposit = usdnProtocol.getSecurityDepositValue();

            assert(
                address(msg.sender).balance
                    == balancesBefore.senderEth - securityDeposit + lastAction.securityDepositValue
            );
            assert(wsteth.balanceOf(msg.sender) == balancesBefore.senderWsteth - amountWstETHRand);
            assert(sdex.balanceOf(msg.sender) < balancesBefore.senderSdex);
            assert(
                address(usdnProtocol).balance
                    == balancesBefore.protocolEth + securityDeposit - lastAction.securityDepositValue
            );
            assert(
                wsteth.balanceOf(address(usdnProtocol))
                    == balancesBefore.protocolWsteth + amountWstETHRand - wstethPendingActions
            );
        } catch (bytes memory err) {
            _checkErrors(err, INITIATE_DEPOSIT_ERRORS);
        }
    }

    function initiateOpenPosition(
        uint128 amountRand,
        uint128 liquidationPriceRand,
        uint256 ethRand,
        uint256 destRand,
        uint256 validatorRand,
        uint256 priceRand
    ) public {
        wsteth.mintAndApprove(msg.sender, amountRand, address(usdnProtocol), amountRand);
        uint256 destRandBounded = bound(destRand, 0, destinationsToken[address(wsteth)].length - 1);
        vm.deal(msg.sender, ethRand);

        validatorRand = bound(validatorRand, 0, validators.length - 1);
        address dest = destinationsToken[address(wsteth)][destRandBounded];
        address validator = validators[validatorRand];
        priceRand = bound(priceRand, 0, type(uint128).max);

        BalancesSnapshot memory balancesBefore = getBalances(validator, dest);
        (
            IUsdnProtocolTypes.PreviousActionsData memory previousActionsData,
            ,
            IUsdnProtocolTypes.PendingAction memory lastAction,
        ) = getPreviousActionsData(msg.sender, priceRand);
        (, uint256 wstethPendingActions) = getTokenFromPendingAction(lastAction, priceRand);

        vm.prank(msg.sender);
        try usdnProtocol.initiateOpenPosition{ value: ethRand }(
            amountRand,
            liquidationPriceRand,
            dest,
            payable(validator),
            NO_PERMIT2,
            abi.encode(priceRand),
            previousActionsData
        ) returns (bool, IUsdnProtocolTypes.PositionId memory posId) {
            posIds.push(posId);
<<<<<<< HEAD
            assert(address(usdnProtocol).balance == balancesBefore.protocolEth + securityDeposit);
            assert(address(msg.sender).balance == balancesBefore.senderEth - securityDeposit);
=======

            assert(
                address(usdnProtocol).balance
                    == balancesBefore.protocolEth + usdnProtocol.getSecurityDepositValue() - lastAction.securityDepositValue
            );
            assert(
                address(msg.sender).balance
                    == balancesBefore.senderEth - usdnProtocol.getSecurityDepositValue() + lastAction.securityDepositValue
            );
>>>>>>> 7a69cdf6

            assert(
                wsteth.balanceOf(address(usdnProtocol))
                    == balancesBefore.protocolWsteth + amountRand - wstethPendingActions
            );
            assert(wsteth.balanceOf(msg.sender) == balancesBefore.senderWsteth - amountRand);
        } catch (bytes memory err) {
            _checkErrors(err, INITIATE_OPEN_ERRORS);
        }
    }

    function initiateClosePosition(
        uint256 ethRand,
        uint256 destRand,
        uint256 validatorRand,
        uint256 priceRand,
        uint256 amountToClose,
        uint256 posIdsIndexRand
    ) public {
        vm.deal(msg.sender, ethRand);
        destRand = bound(destRand, 0, destinationsToken[address(wsteth)].length - 1);
        address dest = destinationsToken[address(wsteth)][destRand];
        validatorRand = bound(validatorRand, 0, validators.length - 1);
        address payable validator = payable(validators[validatorRand]);
        priceRand = bound(priceRand, 0, type(uint128).max);
        bytes memory priceData = abi.encode(uint128(priceRand));
        amountToClose = bound(amountToClose, 0, type(uint128).max);

        IUsdnProtocolTypes.PositionId memory posId;
        uint256 posIdsIndex;
        if (posIds.length > 0) {
            posIdsIndex = bound(posIdsIndexRand, 0, posIds.length - 1);
            posId = posIds[posIdsIndex];
        }

        BalancesSnapshot memory balancesBefore = getBalances(validator, dest);

        vm.prank(msg.sender);
        try usdnProtocol.initiateClosePosition{ value: ethRand }(
            posId, uint128(amountToClose), dest, validator, priceData, EMPTY_PREVIOUS_DATA
        ) returns (bool success_) {
            if (success_) {
                uint64 securityDeposit = usdnProtocol.getSecurityDepositValue();

                // remove the position
                posIds[posIdsIndex] = posIds[posIds.length - 1];
                posIds.pop();

                assert(address(msg.sender).balance == balancesBefore.senderEth - securityDeposit);
                assert(
                    uint8(usdnProtocol.getUserPendingAction(validator).action)
                        == uint8(IUsdnProtocolTypes.ProtocolAction.ValidateClosePosition)
                );
                assert(address(usdnProtocol).balance == balancesBefore.protocolEth + securityDeposit);
            } else {
                assert(address(usdnProtocol).balance == balancesBefore.protocolEth);
            }

            assert(wsteth.balanceOf(msg.sender) == balancesBefore.senderWsteth);
            assert(wsteth.balanceOf(address(usdnProtocol)) == balancesBefore.protocolWsteth);
        } catch (bytes memory err) {
            _checkErrors(err, INITIATE_CLOSE_ERRORS);
        }
    }

    function initiateWithdrawal(
        uint152 usdnShares,
        uint256 ethRand,
        uint256 destRand,
        uint256 validatorRand,
        uint256 priceRand
    ) public {
        vm.prank(msg.sender);
        usdn.approve(address(usdnProtocol), usdnShares);
        vm.deal(msg.sender, ethRand);

        destRand = bound(destRand, 0, destinationsToken[address(wsteth)].length - 1);
        address dest = destinationsToken[address(wsteth)][destRand];
        validatorRand = bound(validatorRand, 0, validators.length - 1);
        address payable validator = payable(validators[validatorRand]);
        uint256 priceData = bound(priceRand, 0, type(uint128).max);

        BalancesSnapshot memory balancesBefore = getBalances(validator, msg.sender);
        (
            IUsdnProtocolTypes.PreviousActionsData memory previousActionsData,
            ,
            IUsdnProtocolTypes.PendingAction memory lastAction,
        ) = getPreviousActionsData(msg.sender, priceData);
        (int256 usdnPendingActions,) = getTokenFromPendingAction(lastAction, priceData);

        vm.prank(msg.sender);
        try usdnProtocol.initiateWithdrawal{ value: ethRand }(
            usdnShares, dest, validator, abi.encode(priceData), previousActionsData
        ) {
            uint64 securityDeposit = usdnProtocol.getSecurityDepositValue();

            assert(address(msg.sender).balance == balancesBefore.senderEth - securityDeposit);
            assert(usdn.sharesOf(msg.sender) == balancesBefore.senderUsdnShares - usdnShares);

            assert(
                address(usdnProtocol).balance
                    == balancesBefore.protocolEth + securityDeposit - lastAction.securityDepositValue
            );
            assert(
                usdn.sharesOf(address(usdnProtocol))
                    == uint256(int256(balancesBefore.protocolUsdnShares) + int152(usdnShares) + usdnPendingActions)
            );
        } catch (bytes memory err) {
            _checkErrors(err, INITIATE_WITHDRAWAL_ERRORS);
        }
    }

    function validateDeposit(uint256 validatorRand, uint256 priceRand) public {
        validatorRand = bound(validatorRand, 0, validators.length - 1);
        address payable validator = payable(validators[validatorRand]);
        uint256 priceData = bound(priceRand, 0, type(uint128).max);

        BalancesSnapshot memory balancesBefore = getBalances(validator, msg.sender);
        IUsdnProtocolTypes.DepositPendingAction memory pendingAction =
            usdnProtocol.i_toDepositPendingAction(usdnProtocol.getUserPendingAction(validator));
        (
            IUsdnProtocolTypes.PreviousActionsData memory previousActionsData,
            ,
            IUsdnProtocolTypes.PendingAction memory lastAction,
        ) = getPreviousActionsData(msg.sender, priceData);
        (int256 usdnPendingActions, uint256 wstethPendingActions) = getTokenFromPendingAction(lastAction, priceData);

        vm.prank(msg.sender);
        try usdnProtocol.validateDeposit(validator, abi.encode(priceData), previousActionsData) returns (bool success_)
        {
            uint256 securityDeposit = usdnProtocol.getSecurityDepositValue();

            if (success_) {
                //todo maybe determine the exact amount if it can be know before the call
                assert(usdn.sharesOf(pendingAction.to) > balancesBefore.toUsdnShares);
                if (pendingAction.to != msg.sender) {
                    assert(usdn.sharesOf(msg.sender) == balancesBefore.senderUsdnShares);
                }
                if (pendingAction.to != validator) {
                    assert(usdn.sharesOf(validator) == balancesBefore.validatorUsdnShares);
                }
            } else {
                assert(usdn.sharesOf(msg.sender) == balancesBefore.senderUsdnShares);
                assert(usdn.sharesOf(validator) == balancesBefore.validatorUsdnShares);
                assert(usdn.sharesOf(pendingAction.to) == balancesBefore.toUsdnShares);
            }

            assert(validator.balance == balancesBefore.validatorEth + securityDeposit);

            assert(
                usdn.sharesOf(address(usdnProtocol))
                    == uint256(int256(balancesBefore.protocolUsdnShares) + usdnPendingActions)
            );

            assert(wsteth.balanceOf(msg.sender) == balancesBefore.senderWsteth);
            assert(wsteth.balanceOf(address(usdnProtocol)) == balancesBefore.protocolWsteth - wstethPendingActions);
            assert(wsteth.balanceOf(validator) == balancesBefore.validatorWsteth);
            assert(wsteth.balanceOf(pendingAction.to) == balancesBefore.toWsteth);
        } catch (bytes memory err) {
            _checkErrors(err, VALIDATE_DEPOSIT_ERRORS);
        }
    }

    function validateWithdrawal(uint256 validatorRand, uint256 priceRand) public {
        validatorRand = bound(validatorRand, 0, validators.length - 1);
        address payable validator = payable(validators[validatorRand]);
        uint256 priceData = bound(priceRand, 0, type(uint128).max);

        BalancesSnapshot memory balancesBefore = getBalances(validator, msg.sender);
        IUsdnProtocolTypes.PendingAction memory action = usdnProtocol.getUserPendingAction(validator);
        (
            IUsdnProtocolTypes.PreviousActionsData memory previousActionsData,
            ,
            IUsdnProtocolTypes.PendingAction memory lastAction,
        ) = getPreviousActionsData(msg.sender, priceData);
        (int256 usdnPendingActions, uint256 wstethPendingActions) = getTokenFromPendingAction(lastAction, priceData);

        vm.prank(msg.sender);
        try usdnProtocol.validateWithdrawal(validator, abi.encode(priceData), previousActionsData) returns (
            bool success_
        ) {
            assert(address(msg.sender).balance == balancesBefore.senderEth + action.securityDepositValue);
            if (success_) {
                assert(wsteth.balanceOf(msg.sender) >= balancesBefore.senderWsteth);
                assert(address(usdnProtocol).balance == balancesBefore.protocolEth - action.securityDepositValue);
                assert(
                    usdn.sharesOf(address(usdnProtocol))
                        < uint256(int256(balancesBefore.protocolUsdnShares) + usdnPendingActions)
                );
                assert(wsteth.balanceOf(address(usdnProtocol)) <= balancesBefore.protocolWsteth - wstethPendingActions);
            } else {
                assert(wsteth.balanceOf(msg.sender) == balancesBefore.senderWsteth);
                assert(address(usdnProtocol).balance == balancesBefore.protocolEth);
                assert(
                    usdn.sharesOf(address(usdnProtocol))
                        == uint256(int256(balancesBefore.protocolUsdnShares) + usdnPendingActions)
                );
                assert(wsteth.balanceOf(address(usdnProtocol)) == balancesBefore.protocolWsteth - wstethPendingActions);
            }
        } catch (bytes memory err) {
            _checkErrors(err, VALIDATE_WITHDRAWAL_ERRORS);
        }
    }

    function validateOpenPosition(uint256 validatorRand, uint256 priceRand) public {
        validatorRand = bound(validatorRand, 0, validators.length - 1);
        address payable validator = payable(validators[validatorRand]);
        uint256 priceData = bound(priceRand, 0, type(uint128).max);
        uint64 securityDeposit = usdnProtocol.getUserPendingAction(validator).securityDepositValue;

        BalancesSnapshot memory balancesBefore = getBalances(validator, msg.sender);

        (
            IUsdnProtocolTypes.PreviousActionsData memory previousActionsData,
            ,
            IUsdnProtocolTypes.PendingAction memory lastAction,
        ) = getPreviousActionsData(msg.sender, priceData);
        (, uint256 wstethPendingActions) = getTokenFromPendingAction(lastAction, priceData);

        vm.prank(msg.sender);
        try usdnProtocol.validateOpenPosition(validator, abi.encode(priceData), previousActionsData) returns (
            bool success
        ) {
            if (success) {
                assert(
                    address(validator).balance
                        == balancesBefore.validatorEth + securityDeposit + lastAction.securityDepositValue
                );
                assert(
                    address(usdnProtocol).balance
                        == balancesBefore.protocolEth - securityDeposit - lastAction.securityDepositValue
                );
            } else {
                assert(address(validator).balance == balancesBefore.validatorEth);
                assert(address(usdnProtocol).balance == balancesBefore.protocolEth);
            }
            assert(wsteth.balanceOf(address(usdnProtocol)) == balancesBefore.protocolWsteth - wstethPendingActions);
            assert(wsteth.balanceOf(msg.sender) == balancesBefore.senderWsteth);
        } catch (bytes memory err) {
            _checkErrors(err, VALIDATE_OPEN_ERRORS);
        }
    }

    function validateClosePosition(uint256 validatorRand, uint256 currentPrice) public {
        validatorRand = bound(validatorRand, 0, validators.length - 1);
        address payable validator = payable(validators[validatorRand]);
        bytes memory priceData = abi.encode(currentPrice);

        IUsdnProtocolTypes.LongPendingAction memory longAction =
            usdnProtocol.i_toLongPendingAction(usdnProtocol.getUserPendingAction(validator));
        uint256 securityDeposit = longAction.securityDepositValue;
        uint256 closeAmount = longAction.closeAmount;
        address to = longAction.to;

        BalancesSnapshot memory balancesBefore = getBalances(validator, msg.sender);

        vm.prank(msg.sender);
        try usdnProtocol.validateClosePosition(validator, priceData, EMPTY_PREVIOUS_DATA) returns (bool success) {
            if (success) {
                assert(msg.sender.balance == balancesBefore.senderEth + securityDeposit);
                assert(address(usdnProtocol).balance == balancesBefore.protocolEth - securityDeposit);
                assert(wsteth.balanceOf(address(usdnProtocol)) < balancesBefore.protocolWsteth);
                assert(wsteth.balanceOf(address(usdnProtocol)) > balancesBefore.protocolWsteth - closeAmount);
                assert(wsteth.balanceOf(to) < balancesBefore.toWsteth + closeAmount);
                assert(wsteth.balanceOf(to) > balancesBefore.toWsteth);
                if (msg.sender != address(validator)) {
                    assert(validator.balance == balancesBefore.validatorEth);
                }
                if (to != address(validator)) {
                    assert(to.balance == balancesBefore.toEth);
                }
                if (msg.sender != to) {
                    assert(wsteth.balanceOf(msg.sender) == balancesBefore.senderWsteth);
                }
                if (validator != to) {
                    assert(wsteth.balanceOf(validator) == balancesBefore.validatorWsteth);
                }
            } else {
                assert(msg.sender.balance == balancesBefore.senderEth);
                assert(address(usdnProtocol).balance == balancesBefore.protocolEth);
                assert(validator.balance == balancesBefore.validatorEth);
                assert(to.balance == balancesBefore.toEth);
                assert(wsteth.balanceOf(address(usdnProtocol)) == balancesBefore.protocolWsteth);
                assert(wsteth.balanceOf(msg.sender) == balancesBefore.senderWsteth);
                assert(wsteth.balanceOf(to) == balancesBefore.toWsteth);
                assert(wsteth.balanceOf(validator) == balancesBefore.validatorWsteth);
            }
        } catch (bytes memory err) {
            _checkErrors(err, VALIDATE_WITHDRAWAL_ERRORS);
        }
    }

    function validatePendingActions(uint256 maxValidations, uint256 priceRand) public {
        uint256 balanceBefore = address(msg.sender).balance;
        uint256 balanceBeforeProtocol = address(usdnProtocol).balance;
        priceRand = bound(priceRand, 0, type(uint128).max);

        (
            IUsdnProtocolTypes.PreviousActionsData memory previousActionsData,
            uint256 securityDeposit,
            ,
            uint256 actionsLength
        ) = getPreviousActionsData(msg.sender, priceRand);

        vm.prank(msg.sender);
        try usdnProtocol.validateActionablePendingActions(previousActionsData, maxValidations) returns (
            uint256 validatedActions
        ) {
            assert(
                actionsLength < maxValidations ? validatedActions == actionsLength : validatedActions == maxValidations
            );
            assert(address(msg.sender).balance == balanceBefore + securityDeposit);
            assert(address(usdnProtocol).balance == balanceBeforeProtocol - securityDeposit);
        } catch (bytes memory err) {
            _checkErrors(err, VALIDATE_CLOSE_ERRORS);
        }
    }

    function fullDeposit(
        uint128 amountWstETHRand,
        uint128 amountSdexRand,
        uint256 ethRand,
        uint256 destRand,
        uint256 validatorRand,
        uint256 priceRand
    ) public {
        initiateDeposit(amountWstETHRand, amountSdexRand, ethRand, destRand, validatorRand, priceRand);
        skip(usdnProtocol.getValidationDeadline() + 1);
        validateDeposit(validatorRand, priceRand);
    }

    function fullWithdrawal(
        uint152 usdnShares,
        uint256 ethRand,
        uint256 destRand,
        uint256 validatorRand,
        uint256 priceRand
    ) public {
        initiateWithdrawal(usdnShares, ethRand, destRand, validatorRand, priceRand);
        skip(usdnProtocol.getValidationDeadline() + 1);
        validateWithdrawal(validatorRand, priceRand);
    }

    function fullOpenPosition(
        uint128 amountRand,
        uint128 liquidationPriceRand,
        uint256 ethRand,
        uint256 destRand,
        uint256 validatorRand,
        uint256 priceRand
    ) public {
        initiateOpenPosition(amountRand, liquidationPriceRand, ethRand, destRand, validatorRand, priceRand);
        skip(usdnProtocol.getValidationDeadline() + 1);
        validateOpenPosition(validatorRand, priceRand);
    }

    function getPreviousActionsData(address user, uint256 currentPrice)
        public
        view
        returns (
            IUsdnProtocolTypes.PreviousActionsData memory previousActionsData_,
            uint256 securityDeposit_,
            IUsdnProtocolTypes.PendingAction memory lastAction_,
            uint256 actionsLength_
        )
    {
        (IUsdnProtocolTypes.PendingAction[] memory actions, uint128[] memory rawIndices) =
            usdnProtocol.getActionablePendingActions(user);
        if (rawIndices.length == 0) {
            return (previousActionsData_, securityDeposit_, lastAction_, 0);
        }
        bytes[] memory priceData = new bytes[](rawIndices.length);
        for (uint256 i = 0; i < rawIndices.length; i++) {
            priceData[i] = abi.encode(currentPrice);
            securityDeposit_ += actions[i].securityDepositValue;
        }
        lastAction_ = actions[actions.length - 1];
        actionsLength_ = actions.length;
        previousActionsData_ = IUsdnProtocolTypes.PreviousActionsData({ priceData: priceData, rawIndices: rawIndices });
    }

    function getTokenFromPendingAction(IUsdnProtocolTypes.PendingAction memory action, uint256 price)
        public
        view
        returns (int256 usdn_, uint256 wsteth_)
    {
        if (action.action == IUsdnProtocolTypes.ProtocolAction.ValidateDeposit) {
            IUsdnProtocolTypes.DepositPendingAction memory depositAction = usdnProtocol.i_toDepositPendingAction(action);
            (uint256 usdnSharesExpected,) =
                usdnProtocol.previewDeposit(depositAction.amount, depositAction.assetPrice, uint128(block.timestamp));
            return (int256(usdnSharesExpected), 0);
        } else if (action.action == IUsdnProtocolTypes.ProtocolAction.ValidateWithdrawal) {
            IUsdnProtocolTypes.WithdrawalPendingAction memory withdrawalAction =
                usdnProtocol.i_toWithdrawalPendingAction(action);
            uint256 amount =
                usdnProtocol.i_mergeWithdrawalAmountParts(withdrawalAction.sharesLSB, withdrawalAction.sharesMSB);
            uint256 assetToTransfer = usdnProtocol.previewWithdraw(amount, price, uint128(block.timestamp));
            return (-int256(amount), assetToTransfer);
        } else if (action.action == IUsdnProtocolTypes.ProtocolAction.ValidateOpenPosition) {
            return (usdn_, wsteth_);
        } else if (action.action == IUsdnProtocolTypes.ProtocolAction.ValidateClosePosition) {
            IUsdnProtocolTypes.LongPendingAction memory longAction = usdnProtocol.i_toLongPendingAction(action);
            return (0, longAction.closeAmount);
        } else {
            return (usdn_, wsteth_);
        }
    }
}<|MERGE_RESOLUTION|>--- conflicted
+++ resolved
@@ -97,10 +97,6 @@
             previousActionsData
         ) returns (bool, IUsdnProtocolTypes.PositionId memory posId) {
             posIds.push(posId);
-<<<<<<< HEAD
-            assert(address(usdnProtocol).balance == balancesBefore.protocolEth + securityDeposit);
-            assert(address(msg.sender).balance == balancesBefore.senderEth - securityDeposit);
-=======
 
             assert(
                 address(usdnProtocol).balance
@@ -110,7 +106,6 @@
                 address(msg.sender).balance
                     == balancesBefore.senderEth - usdnProtocol.getSecurityDepositValue() + lastAction.securityDepositValue
             );
->>>>>>> 7a69cdf6
 
             assert(
                 wsteth.balanceOf(address(usdnProtocol))
