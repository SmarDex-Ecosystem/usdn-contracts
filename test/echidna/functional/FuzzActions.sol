// SPDX-License-Identifier: UNLICENSED
pragma solidity ^0.8.25;

import { Setup } from "../Setup.sol";

import { IUsdnProtocolTypes } from "../../../src/interfaces/UsdnProtocol/IUsdnProtocolTypes.sol";

contract FuzzActions is Setup {
    /* -------------------------------------------------------------------------- */
    /*                             USDN Protocol                                  */
    /* -------------------------------------------------------------------------- */

    function initiateDeposit(
        uint128 amountWstETHRand,
        uint128 amountSdexRand,
        uint256 ethRand,
        uint256 destRand,
        uint256 validatorRand,
        uint256 priceRand
    ) public {
        wsteth.mintAndApprove(msg.sender, amountWstETHRand, address(usdnProtocol), amountWstETHRand);
        sdex.mintAndApprove(msg.sender, amountSdexRand, address(usdnProtocol), amountSdexRand);
        vm.deal(msg.sender, ethRand);

        destRand = bound(destRand, 0, destinationsToken[address(wsteth)].length - 1);
        address dest = destinationsToken[address(wsteth)][destRand];
        validatorRand = bound(validatorRand, 0, validators.length - 1);
        address payable validator = payable(validators[validatorRand]);
        bytes memory priceData = abi.encode(bound(priceRand, 0, type(uint128).max));

        BalancesSnapshot memory balancesBefore = getBalances(validator, dest);

        vm.prank(msg.sender);
        try usdnProtocol.initiateDeposit{ value: ethRand }(
            amountWstETHRand, dest, validator, NO_PERMIT2, priceData, EMPTY_PREVIOUS_DATA
        ) {
            uint64 securityDeposit = usdnProtocol.getSecurityDepositValue();

            assert(address(msg.sender).balance == balancesBefore.senderEth - securityDeposit);
            assert(wsteth.balanceOf(msg.sender) == balancesBefore.senderWsteth - amountWstETHRand);
            assert(sdex.balanceOf(msg.sender) < balancesBefore.senderSdex);
            assert(address(usdnProtocol).balance == balancesBefore.protocolEth + securityDeposit);
            assert(wsteth.balanceOf(address(usdnProtocol)) == balancesBefore.protocolWsteth + amountWstETHRand);
        } catch (bytes memory err) {
            _checkErrors(err, INITIATE_DEPOSIT_ERRORS);
        }
    }

    function initiateOpenPosition(
        uint128 amountRand,
        uint128 liquidationPriceRand,
        uint256 ethRand,
        uint256 destRand,
        uint256 validatorRand,
        uint256 priceRand
    ) public {
        wsteth.mintAndApprove(msg.sender, amountRand, address(usdnProtocol), amountRand);
        uint256 destRandBounded = bound(destRand, 0, destinationsToken[address(wsteth)].length - 1);
        vm.deal(msg.sender, ethRand);

        validatorRand = bound(validatorRand, 0, validators.length - 1);
        address dest = destinationsToken[address(wsteth)][destRandBounded];
        address validator = validators[validatorRand];
        bytes memory priceData = abi.encode(bound(priceRand, 0, type(uint128).max));
        uint64 securityDeposit = usdnProtocol.getSecurityDepositValue();

        BalancesSnapshot memory balancesBefore = getBalances(validator, dest);

        vm.prank(msg.sender);
        try usdnProtocol.initiateOpenPosition{ value: ethRand }(
            amountRand, liquidationPriceRand, dest, payable(validator), NO_PERMIT2, priceData, EMPTY_PREVIOUS_DATA
        ) returns (bool, IUsdnProtocolTypes.PositionId memory posId) {
            posIds.push(posId);

            assert(address(usdnProtocol).balance == balancesBefore.protocolEth + securityDeposit);
            assert(address(msg.sender).balance == balancesBefore.senderEth - securityDeposit);

            assert(wsteth.balanceOf(address(usdnProtocol)) == balancesBefore.protocolWsteth + amountRand);
            assert(wsteth.balanceOf(msg.sender) == balancesBefore.senderWsteth - amountRand);
        } catch (bytes memory err) {
            _checkErrors(err, INITIATE_OPEN_ERRORS);
        }
    }

    function initiateWithdrawal(
        uint152 usdnShares,
        uint256 ethRand,
        uint256 destRand,
        uint256 validatorRand,
        uint256 priceRand
    ) public {
        vm.prank(msg.sender);
        usdn.approve(address(usdnProtocol), usdnShares);
        vm.deal(msg.sender, ethRand);

        destRand = bound(destRand, 0, destinationsToken[address(wsteth)].length - 1);
        address dest = destinationsToken[address(wsteth)][destRand];
        validatorRand = bound(validatorRand, 0, validators.length - 1);
        address payable validator = payable(validators[validatorRand]);
        bytes memory priceData = abi.encode(bound(priceRand, 0, type(uint128).max));

        BalancesSnapshot memory balancesBefore = getBalances(validator, msg.sender);

        vm.prank(msg.sender);
        try usdnProtocol.initiateWithdrawal{ value: ethRand }(
            usdnShares, dest, validator, priceData, EMPTY_PREVIOUS_DATA
        ) {
            uint64 securityDeposit = usdnProtocol.getSecurityDepositValue();

            assert(address(msg.sender).balance == balancesBefore.senderEth - securityDeposit);
            assert(usdn.sharesOf(msg.sender) == balancesBefore.senderUsdnShares - usdnShares);

            assert(address(usdnProtocol).balance == balancesBefore.protocolEth + securityDeposit);
            assert(usdn.sharesOf(address(usdnProtocol)) == balancesBefore.protocolUsdnShares + usdnShares);
        } catch (bytes memory err) {
            _checkErrors(err, INITIATE_WITHDRAWAL_ERRORS);
        }
    }

    function validateDeposit(uint256 validatorRand, uint256 priceRand) public {
        validatorRand = bound(validatorRand, 0, validators.length - 1);
        address payable validator = payable(validators[validatorRand]);
        bytes memory priceData = abi.encode(bound(priceRand, 0, type(uint128).max));

        BalancesSnapshot memory balancesBefore = getBalances(validator, msg.sender);
        IUsdnProtocolTypes.DepositPendingAction memory pendingAction =
            usdnProtocol.i_toDepositPendingAction(usdnProtocol.getUserPendingAction(validator));

        vm.prank(msg.sender);
        try usdnProtocol.validateDeposit(validator, priceData, EMPTY_PREVIOUS_DATA) returns (bool success_) {
            uint256 securityDeposit = usdnProtocol.getSecurityDepositValue();

            if (success_) {
                //todo maybe determine the exact amount if it can be know before the call
                assert(usdn.sharesOf(pendingAction.to) > balancesBefore.toUsdnShares);
                if (pendingAction.to != msg.sender) {
                    assert(usdn.sharesOf(msg.sender) == balancesBefore.senderUsdnShares);
                }
                if (pendingAction.to != validator) {
                    assert(usdn.sharesOf(validator) == balancesBefore.validatorUsdnShares);
                }
            } else {
                assert(usdn.sharesOf(msg.sender) == balancesBefore.senderUsdnShares);
                assert(usdn.sharesOf(validator) == balancesBefore.validatorUsdnShares);
                assert(usdn.sharesOf(pendingAction.to) == balancesBefore.toUsdnShares);
            }

            assert(validator.balance == balancesBefore.validatorEth + securityDeposit);

            assert(usdn.sharesOf(address(usdnProtocol)) == balancesBefore.protocolUsdnShares);

            assert(wsteth.balanceOf(msg.sender) == balancesBefore.senderWsteth);
            assert(wsteth.balanceOf(address(usdnProtocol)) == balancesBefore.protocolWsteth);
            assert(wsteth.balanceOf(validator) == balancesBefore.validatorWsteth);
            assert(wsteth.balanceOf(pendingAction.to) == balancesBefore.toWsteth);
        } catch (bytes memory err) {
            _checkErrors(err, VALIDATE_DEPOSIT_ERRORS);
        }
    }

    function validateWithdrawal(uint256 validatorRand, uint256 priceRand) public {
        validatorRand = bound(validatorRand, 0, validators.length - 1);
        address payable validator = payable(validators[validatorRand]);
        bytes memory priceData = abi.encode(bound(priceRand, 0, type(uint128).max));

        BalancesSnapshot memory balancesBefore = getBalances(validator, msg.sender);
        IUsdnProtocolTypes.PendingAction memory action = usdnProtocol.getUserPendingAction(validator);

        vm.prank(msg.sender);
        try usdnProtocol.validateWithdrawal(validator, priceData, EMPTY_PREVIOUS_DATA) returns (bool success_) {
            assert(address(msg.sender).balance == balancesBefore.senderEth + action.securityDepositValue);
            if (success_) {
                assert(wsteth.balanceOf(msg.sender) >= balancesBefore.senderWsteth);

                assert(address(usdnProtocol).balance == balancesBefore.protocolEth - action.securityDepositValue);
                assert(usdn.sharesOf(address(usdnProtocol)) < balancesBefore.protocolUsdnShares);
                assert(wsteth.balanceOf(address(usdnProtocol)) <= balancesBefore.protocolWsteth);
            } else {
                assert(wsteth.balanceOf(msg.sender) == balancesBefore.senderWsteth);
                assert(address(usdnProtocol).balance == balancesBefore.protocolEth);
                assert(usdn.sharesOf(address(usdnProtocol)) == balancesBefore.protocolUsdnShares);
                assert(wsteth.balanceOf(address(usdnProtocol)) == balancesBefore.protocolWsteth);
            }
        } catch (bytes memory err) {
            _checkErrors(err, VALIDATE_WITHDRAWAL_ERRORS);
        }
    }

    function validateOpenPosition(uint256 validatorRand, uint256 priceRand) public {
        validatorRand = bound(validatorRand, 0, validators.length - 1);
        address payable validator = payable(validators[validatorRand]);
        bytes memory priceData = abi.encode(bound(priceRand, 0, type(uint128).max));
        uint64 securityDeposit = usdnProtocol.getUserPendingAction(validator).securityDepositValue;

        BalancesSnapshot memory balancesBefore = getBalances(validator, msg.sender);

        vm.prank(msg.sender);
        try usdnProtocol.validateOpenPosition(validator, priceData, EMPTY_PREVIOUS_DATA) returns (bool success) {
            if (success) {
                assert(address(validator).balance == balancesBefore.validatorEth + securityDeposit);
                assert(address(usdnProtocol).balance == balancesBefore.protocolEth - securityDeposit);
            } else {
                assert(address(validator).balance == balancesBefore.validatorEth);
                assert(address(usdnProtocol).balance == balancesBefore.protocolEth);
            }
            assert(wsteth.balanceOf(address(usdnProtocol)) == balancesBefore.protocolWsteth);
            assert(wsteth.balanceOf(msg.sender) == balancesBefore.senderWsteth);
        } catch (bytes memory err) {
            _checkErrors(err, VALIDATE_OPEN_ERRORS);
        }
    }

    function validatePendingActions(uint256 maxValidations, uint256 priceRand) public {
        uint256 balanceBefore = address(msg.sender).balance;
        uint256 balanceBeforeProtocol = address(usdnProtocol).balance;
        uint256 securityDeposit;

        (IUsdnProtocolTypes.PendingAction[] memory actions, uint128[] memory rawIndices) =
            usdnProtocol.getActionablePendingActions(address(0));
        if (rawIndices.length == 0) {
            return;
        }
        bytes[] memory priceData = new bytes[](rawIndices.length);
        for (uint256 i = 0; i < rawIndices.length; i++) {
            priceData[i] = abi.encode(bound(priceRand, 0, type(uint128).max));
            securityDeposit += actions[i].securityDepositValue;
        }
        IUsdnProtocolTypes.PreviousActionsData memory previousActionsData =
            IUsdnProtocolTypes.PreviousActionsData({ priceData: priceData, rawIndices: rawIndices });

        vm.prank(msg.sender);
        try usdnProtocol.validateActionablePendingActions(previousActionsData, maxValidations) returns (
            uint256 validatedActions
        ) {
            assert(
                actions.length < maxValidations
                    ? validatedActions == actions.length
                    : validatedActions == maxValidations
            );
            assert(address(msg.sender).balance == balanceBefore + securityDeposit);
            assert(address(usdnProtocol).balance == balanceBeforeProtocol - securityDeposit);
        } catch (bytes memory err) {
            _checkErrors(err, VALIDATE_PENDING_ACTIONS_ERRORS);
        }
    }

<<<<<<< HEAD
    function fullOpenPosition(
        uint128 amountRand,
        uint128 liquidationPriceRand,
=======
    function fullDeposit(
        uint128 amountWstETHRand,
        uint128 amountSdexRand,
>>>>>>> 475a3935
        uint256 ethRand,
        uint256 destRand,
        uint256 validatorRand,
        uint256 priceRand
    ) public {
<<<<<<< HEAD
        initiateOpenPosition(amountRand, liquidationPriceRand, ethRand, destRand, validatorRand, priceRand);
        skip(usdnProtocol.getValidationDeadline() + 1);
        validateOpenPosition(validatorRand, priceRand);
=======
        initiateDeposit(amountWstETHRand, amountSdexRand, ethRand, destRand, validatorRand, priceRand);
        skip(usdnProtocol.getValidationDeadline() + 1);
        validateDeposit(validatorRand, priceRand);
    }

    function fullWithdrawal(
        uint152 usdnShares,
        uint256 ethRand,
        uint256 destRand,
        uint256 validatorRand,
        uint256 priceRand
    ) public {
        initiateWithdrawal(usdnShares, ethRand, destRand, validatorRand, priceRand);
        skip(usdnProtocol.getValidationDeadline() + 1);
        validateWithdrawal(validatorRand, priceRand);
>>>>>>> 475a3935
    }
}<|MERGE_RESOLUTION|>--- conflicted
+++ resolved
@@ -244,40 +244,41 @@
         }
     }
 
-<<<<<<< HEAD
+    function fullDeposit(
+        uint128 amountWstETHRand,
+        uint128 amountSdexRand,
+        uint256 ethRand,
+        uint256 destRand,
+        uint256 validatorRand,
+        uint256 priceRand
+    ) public {
+        initiateDeposit(amountWstETHRand, amountSdexRand, ethRand, destRand, validatorRand, priceRand);
+        skip(usdnProtocol.getValidationDeadline() + 1);
+        validateDeposit(validatorRand, priceRand);
+    }
+
+    function fullWithdrawal(
+        uint152 usdnShares,
+        uint256 ethRand,
+        uint256 destRand,
+        uint256 validatorRand,
+        uint256 priceRand
+    ) public {
+        initiateWithdrawal(usdnShares, ethRand, destRand, validatorRand, priceRand);
+        skip(usdnProtocol.getValidationDeadline() + 1);
+        validateWithdrawal(validatorRand, priceRand);
+    }
+
     function fullOpenPosition(
         uint128 amountRand,
         uint128 liquidationPriceRand,
-=======
-    function fullDeposit(
-        uint128 amountWstETHRand,
-        uint128 amountSdexRand,
->>>>>>> 475a3935
-        uint256 ethRand,
-        uint256 destRand,
-        uint256 validatorRand,
-        uint256 priceRand
-    ) public {
-<<<<<<< HEAD
+        uint256 ethRand,
+        uint256 destRand,
+        uint256 validatorRand,
+        uint256 priceRand
+    ) public {
         initiateOpenPosition(amountRand, liquidationPriceRand, ethRand, destRand, validatorRand, priceRand);
         skip(usdnProtocol.getValidationDeadline() + 1);
         validateOpenPosition(validatorRand, priceRand);
-=======
-        initiateDeposit(amountWstETHRand, amountSdexRand, ethRand, destRand, validatorRand, priceRand);
-        skip(usdnProtocol.getValidationDeadline() + 1);
-        validateDeposit(validatorRand, priceRand);
-    }
-
-    function fullWithdrawal(
-        uint152 usdnShares,
-        uint256 ethRand,
-        uint256 destRand,
-        uint256 validatorRand,
-        uint256 priceRand
-    ) public {
-        initiateWithdrawal(usdnShares, ethRand, destRand, validatorRand, priceRand);
-        skip(usdnProtocol.getValidationDeadline() + 1);
-        validateWithdrawal(validatorRand, priceRand);
->>>>>>> 475a3935
     }
 }