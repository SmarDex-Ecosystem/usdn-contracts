--- conflicted
+++ resolved
@@ -2,8 +2,6 @@
 pragma solidity ^0.8.25;
 
 import { Setup } from "../Setup.sol";
-
-import { console2 } from "forge-std/Test.sol";
 
 import { IUsdnProtocolTypes } from "../../../src/interfaces/UsdnProtocol/IUsdnProtocolTypes.sol";
 
@@ -372,7 +370,9 @@
         }
     }
 
-<<<<<<< HEAD
+    /**
+     * @notice PROTCL-7
+     */
     function validateClosePosition(uint256 validatorRand, uint256 priceRand) public {
         validatorRand = bound(validatorRand, 0, validators.length - 1);
         address payable validator = payable(validators[validatorRand]);
@@ -439,11 +439,9 @@
         }
     }
 
-=======
     /**
      * @notice PROTCL-8
      */
->>>>>>> eba23440
     function validatePendingActions(uint256 maxValidations, uint256 priceRand) public {
         uint256 balanceBefore = address(msg.sender).balance;
         uint256 balanceBeforeProtocol = address(usdnProtocol).balance;
