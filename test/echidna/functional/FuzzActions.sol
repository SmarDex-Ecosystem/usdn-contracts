// SPDX-License-Identifier: UNLICENSED
pragma solidity ^0.8.25;

import { Setup } from "../Setup.sol";

import { IUsdnProtocolTypes } from "../../../src/interfaces/UsdnProtocol/IUsdnProtocolTypes.sol";

contract FuzzActions is Setup {
    /* -------------------------------------------------------------------------- */
    /*                             USDN Protocol                                  */
    /* -------------------------------------------------------------------------- */

    /**
     * @notice PROTCL-0
     */
    function initiateDeposit(
        uint128 amountWstETHRand,
        uint128 amountSdexRand,
        uint256 ethRand,
        uint256 destRand,
        uint256 validatorRand,
        uint256 priceRand
    ) public {
        wsteth.mintAndApprove(msg.sender, amountWstETHRand, address(usdnProtocol), amountWstETHRand);
        sdex.mintAndApprove(msg.sender, amountSdexRand, address(usdnProtocol), amountSdexRand);
        vm.deal(msg.sender, ethRand);

        destRand = bound(destRand, 0, destinationsToken[address(wsteth)].length - 1);
        address dest = destinationsToken[address(wsteth)][destRand];
        validatorRand = bound(validatorRand, 0, validators.length - 1);
        address payable validator = payable(validators[validatorRand]);
        bytes memory priceData = abi.encode(bound(priceRand, 0, type(uint128).max));

        BalancesSnapshot memory balancesBefore = getBalances(validator, dest);

        vm.prank(msg.sender);
        try usdnProtocol.initiateDeposit{ value: ethRand }(
            amountWstETHRand, dest, validator, NO_PERMIT2, priceData, EMPTY_PREVIOUS_DATA
        ) {
            uint64 securityDeposit = usdnProtocol.getSecurityDepositValue();

            assert(address(msg.sender).balance == balancesBefore.senderEth - securityDeposit);
            assert(wsteth.balanceOf(msg.sender) == balancesBefore.senderWsteth - amountWstETHRand);
            assert(sdex.balanceOf(msg.sender) < balancesBefore.senderSdex);
            assert(address(usdnProtocol).balance == balancesBefore.protocolEth + securityDeposit);
            assert(wsteth.balanceOf(address(usdnProtocol)) == balancesBefore.protocolWsteth + amountWstETHRand);
        } catch (bytes memory err) {
            _checkErrors(err, INITIATE_DEPOSIT_ERRORS);
        }
    }

    /**
     * @notice PROTCL-1
     */
    function initiateWithdrawal(
        uint152 usdnShares,
        uint256 ethRand,
        uint256 destRand,
        uint256 validatorRand,
        uint256 priceRand
    ) public {
        vm.prank(msg.sender);
        usdn.approve(address(usdnProtocol), usdnShares);
        vm.deal(msg.sender, ethRand);

        destRand = bound(destRand, 0, destinationsToken[address(wsteth)].length - 1);
        address dest = destinationsToken[address(wsteth)][destRand];
        validatorRand = bound(validatorRand, 0, validators.length - 1);
        address payable validator = payable(validators[validatorRand]);
        bytes memory priceData = abi.encode(bound(priceRand, 0, type(uint128).max));

        BalancesSnapshot memory balancesBefore = getBalances(validator, msg.sender);

        vm.prank(msg.sender);
<<<<<<< HEAD
        try usdnProtocol.initiateWithdrawal{ value: ethRand }(
            usdnShares, dest, validator, priceData, EMPTY_PREVIOUS_DATA
        ) {
            uint64 securityDeposit = usdnProtocol.getSecurityDepositValue();

=======
        try usdnProtocol.initiateOpenPosition{ value: ethRand }(
            amountRand, liquidationPriceRand, dest, payable(validator), NO_PERMIT2, priceData, EMPTY_PREVIOUS_DATA
        ) returns (bool, IUsdnProtocolTypes.PositionId memory posId) {
            posIds.push(posId);
            assert(address(usdnProtocol).balance == balancesBefore.protocolEth + securityDeposit);
>>>>>>> 28e291d0
            assert(address(msg.sender).balance == balancesBefore.senderEth - securityDeposit);
            assert(usdn.sharesOf(msg.sender) == balancesBefore.senderUsdnShares - usdnShares);

            assert(address(usdnProtocol).balance == balancesBefore.protocolEth + securityDeposit);
            assert(usdn.sharesOf(address(usdnProtocol)) == balancesBefore.protocolUsdnShares + usdnShares);
        } catch (bytes memory err) {
            _checkErrors(err, INITIATE_WITHDRAWAL_ERRORS);
        }
    }

<<<<<<< HEAD
    /**
     * @notice PROTCL-2
     */
    function initiateOpenPosition(
        uint128 amountRand,
        uint128 liquidationPriceRand,
=======
    function initiateClosePosition(
        uint256 ethRand,
        uint256 destRand,
        uint256 validatorRand,
        uint256 priceRand,
        uint256 amountToClose,
        uint256 posIdsIndexRand
    ) public {
        vm.deal(msg.sender, ethRand);
        destRand = bound(destRand, 0, destinationsToken[address(wsteth)].length - 1);
        address dest = destinationsToken[address(wsteth)][destRand];
        validatorRand = bound(validatorRand, 0, validators.length - 1);
        address payable validator = payable(validators[validatorRand]);
        priceRand = bound(priceRand, 0, type(uint128).max);
        bytes memory priceData = abi.encode(uint128(priceRand));
        amountToClose = bound(amountToClose, 0, type(uint128).max);

        IUsdnProtocolTypes.PositionId memory posId;
        uint256 posIdsIndex;
        if (posIds.length > 0) {
            posIdsIndex = bound(posIdsIndexRand, 0, posIds.length - 1);
            posId = posIds[posIdsIndex];
        }

        BalancesSnapshot memory balancesBefore = getBalances(validator, dest);

        vm.prank(msg.sender);
        try usdnProtocol.initiateClosePosition{ value: ethRand }(
            posId, uint128(amountToClose), dest, validator, priceData, EMPTY_PREVIOUS_DATA
        ) returns (bool success_) {
            if (success_) {
                uint64 securityDeposit = usdnProtocol.getSecurityDepositValue();

                // remove the position
                posIds[posIdsIndex] = posIds[posIds.length - 1];
                posIds.pop();

                assert(address(msg.sender).balance == balancesBefore.senderEth - securityDeposit);
                assert(
                    uint8(usdnProtocol.getUserPendingAction(validator).action)
                        == uint8(IUsdnProtocolTypes.ProtocolAction.ValidateClosePosition)
                );
                assert(address(usdnProtocol).balance == balancesBefore.protocolEth + securityDeposit);
            } else {
                assert(address(usdnProtocol).balance == balancesBefore.protocolEth);
            }

            assert(wsteth.balanceOf(msg.sender) == balancesBefore.senderWsteth);
            assert(wsteth.balanceOf(address(usdnProtocol)) == balancesBefore.protocolWsteth);
        } catch (bytes memory err) {
            _checkErrors(err, INITIATE_CLOSE_ERRORS);
        }
    }

    function initiateWithdrawal(
        uint152 usdnShares,
>>>>>>> 28e291d0
        uint256 ethRand,
        uint256 destRand,
        uint256 validatorRand,
        uint256 priceRand
    ) public {
        wsteth.mintAndApprove(msg.sender, amountRand, address(usdnProtocol), amountRand);
        uint256 destRandBounded = bound(destRand, 0, destinationsToken[address(wsteth)].length - 1);
        vm.deal(msg.sender, ethRand);

        validatorRand = bound(validatorRand, 0, validators.length - 1);
        address dest = destinationsToken[address(wsteth)][destRandBounded];
        address validator = validators[validatorRand];
        bytes memory priceData = abi.encode(bound(priceRand, 0, type(uint128).max));
        uint64 securityDeposit = usdnProtocol.getSecurityDepositValue();

        BalancesSnapshot memory balancesBefore = getBalances(validator, dest);

        vm.prank(msg.sender);
        try usdnProtocol.initiateOpenPosition{ value: ethRand }(
            amountRand, liquidationPriceRand, dest, payable(validator), NO_PERMIT2, priceData, EMPTY_PREVIOUS_DATA
        ) returns (bool, IUsdnProtocolTypes.PositionId memory posId) {
            posIds.push(posId);

            assert(address(usdnProtocol).balance == balancesBefore.protocolEth + securityDeposit);
            assert(address(msg.sender).balance == balancesBefore.senderEth - securityDeposit);

            assert(wsteth.balanceOf(address(usdnProtocol)) == balancesBefore.protocolWsteth + amountRand);
            assert(wsteth.balanceOf(msg.sender) == balancesBefore.senderWsteth - amountRand);
        } catch (bytes memory err) {
            _checkErrors(err, INITIATE_OPEN_ERRORS);
        }
    }

    /**
     * @notice PROTCL-4
     */
    function validateDeposit(uint256 validatorRand, uint256 priceRand) public {
        validatorRand = bound(validatorRand, 0, validators.length - 1);
        address payable validator = payable(validators[validatorRand]);
        bytes memory priceData = abi.encode(bound(priceRand, 0, type(uint128).max));

        BalancesSnapshot memory balancesBefore = getBalances(validator, msg.sender);
        IUsdnProtocolTypes.DepositPendingAction memory pendingAction =
            usdnProtocol.i_toDepositPendingAction(usdnProtocol.getUserPendingAction(validator));

        vm.prank(msg.sender);
        try usdnProtocol.validateDeposit(validator, priceData, EMPTY_PREVIOUS_DATA) returns (bool success_) {
            uint256 securityDeposit = usdnProtocol.getSecurityDepositValue();

            if (success_) {
                //todo maybe determine the exact amount if it can be know before the call
                assert(usdn.sharesOf(pendingAction.to) > balancesBefore.toUsdnShares);
                if (pendingAction.to != msg.sender) {
                    assert(usdn.sharesOf(msg.sender) == balancesBefore.senderUsdnShares);
                }
                if (pendingAction.to != validator) {
                    assert(usdn.sharesOf(validator) == balancesBefore.validatorUsdnShares);
                }
            } else {
                assert(usdn.sharesOf(msg.sender) == balancesBefore.senderUsdnShares);
                assert(usdn.sharesOf(validator) == balancesBefore.validatorUsdnShares);
                assert(usdn.sharesOf(pendingAction.to) == balancesBefore.toUsdnShares);
            }

            assert(validator.balance == balancesBefore.validatorEth + securityDeposit);

            assert(usdn.sharesOf(address(usdnProtocol)) == balancesBefore.protocolUsdnShares);

            assert(wsteth.balanceOf(msg.sender) == balancesBefore.senderWsteth);
            assert(wsteth.balanceOf(address(usdnProtocol)) == balancesBefore.protocolWsteth);
            assert(wsteth.balanceOf(validator) == balancesBefore.validatorWsteth);
            assert(wsteth.balanceOf(pendingAction.to) == balancesBefore.toWsteth);
        } catch (bytes memory err) {
            _checkErrors(err, VALIDATE_DEPOSIT_ERRORS);
        }
    }

    /**
     * @notice PROTCL-5
     */
    function validateWithdrawal(uint256 validatorRand, uint256 priceRand) public {
        validatorRand = bound(validatorRand, 0, validators.length - 1);
        address payable validator = payable(validators[validatorRand]);
        bytes memory priceData = abi.encode(bound(priceRand, 0, type(uint128).max));

        BalancesSnapshot memory balancesBefore = getBalances(validator, msg.sender);
        IUsdnProtocolTypes.PendingAction memory action = usdnProtocol.getUserPendingAction(validator);

        vm.prank(msg.sender);
        try usdnProtocol.validateWithdrawal(validator, priceData, EMPTY_PREVIOUS_DATA) returns (bool success_) {
            assert(address(msg.sender).balance == balancesBefore.senderEth + action.securityDepositValue);
            if (success_) {
                assert(wsteth.balanceOf(msg.sender) >= balancesBefore.senderWsteth);

                assert(address(usdnProtocol).balance == balancesBefore.protocolEth - action.securityDepositValue);
                assert(usdn.sharesOf(address(usdnProtocol)) < balancesBefore.protocolUsdnShares);
                assert(wsteth.balanceOf(address(usdnProtocol)) <= balancesBefore.protocolWsteth);
            } else {
                assert(wsteth.balanceOf(msg.sender) == balancesBefore.senderWsteth);
                assert(address(usdnProtocol).balance == balancesBefore.protocolEth);
                assert(usdn.sharesOf(address(usdnProtocol)) == balancesBefore.protocolUsdnShares);
                assert(wsteth.balanceOf(address(usdnProtocol)) == balancesBefore.protocolWsteth);
            }
        } catch (bytes memory err) {
            _checkErrors(err, VALIDATE_WITHDRAWAL_ERRORS);
        }
    }

    /**
     * @notice PROTCL-6
     */
    function validateOpenPosition(uint256 validatorRand, uint256 priceRand) public {
        validatorRand = bound(validatorRand, 0, validators.length - 1);
        address payable validator = payable(validators[validatorRand]);
        bytes memory priceData = abi.encode(bound(priceRand, 0, type(uint128).max));
        uint64 securityDeposit = usdnProtocol.getUserPendingAction(validator).securityDepositValue;

        BalancesSnapshot memory balancesBefore = getBalances(validator, msg.sender);

        vm.prank(msg.sender);
        try usdnProtocol.validateOpenPosition(validator, priceData, EMPTY_PREVIOUS_DATA) returns (bool success) {
            if (success) {
                assert(address(validator).balance == balancesBefore.validatorEth + securityDeposit);
                assert(address(usdnProtocol).balance == balancesBefore.protocolEth - securityDeposit);
            } else {
                assert(address(validator).balance == balancesBefore.validatorEth);
                assert(address(usdnProtocol).balance == balancesBefore.protocolEth);
            }
            assert(wsteth.balanceOf(address(usdnProtocol)) == balancesBefore.protocolWsteth);
            assert(wsteth.balanceOf(msg.sender) == balancesBefore.senderWsteth);
        } catch (bytes memory err) {
            _checkErrors(err, VALIDATE_OPEN_ERRORS);
        }
    }

    /**
     * @notice PROTCL-8
     */
    function validatePendingActions(uint256 maxValidations, uint256 priceRand) public {
        uint256 balanceBefore = address(msg.sender).balance;
        uint256 balanceBeforeProtocol = address(usdnProtocol).balance;
        uint256 securityDeposit;

        (IUsdnProtocolTypes.PendingAction[] memory actions, uint128[] memory rawIndices) =
            usdnProtocol.getActionablePendingActions(address(0));
        if (rawIndices.length == 0) {
            return;
        }
        bytes[] memory priceData = new bytes[](rawIndices.length);
        for (uint256 i = 0; i < rawIndices.length; i++) {
            priceData[i] = abi.encode(bound(priceRand, 0, type(uint128).max));
            securityDeposit += actions[i].securityDepositValue;
        }
        IUsdnProtocolTypes.PreviousActionsData memory previousActionsData =
            IUsdnProtocolTypes.PreviousActionsData({ priceData: priceData, rawIndices: rawIndices });

        vm.prank(msg.sender);
        try usdnProtocol.validateActionablePendingActions(previousActionsData, maxValidations) returns (
            uint256 validatedActions
        ) {
            assert(
                actions.length < maxValidations
                    ? validatedActions == actions.length
                    : validatedActions == maxValidations
            );
            assert(address(msg.sender).balance == balanceBefore + securityDeposit);
            assert(address(usdnProtocol).balance == balanceBeforeProtocol - securityDeposit);
        } catch (bytes memory err) {
            _checkErrors(err, VALIDATE_PENDING_ACTIONS_ERRORS);
        }
    }

    /**
     * @notice PROTCL-9
     */
    function fullDeposit(
        uint128 amountWstETHRand,
        uint128 amountSdexRand,
        uint256 ethRand,
        uint256 destRand,
        uint256 validatorRand,
        uint256 priceRand
    ) public {
        initiateDeposit(amountWstETHRand, amountSdexRand, ethRand, destRand, validatorRand, priceRand);
        skip(usdnProtocol.getValidationDeadline() + 1);
        validateDeposit(validatorRand, priceRand);
    }

    /**
     * @notice PROTCL-10
     */
    function fullWithdrawal(
        uint152 usdnShares,
        uint256 ethRand,
        uint256 destRand,
        uint256 validatorRand,
        uint256 priceRand
    ) public {
        initiateWithdrawal(usdnShares, ethRand, destRand, validatorRand, priceRand);
        skip(usdnProtocol.getValidationDeadline() + 1);
        validateWithdrawal(validatorRand, priceRand);
    }

    /**
     * @notice PROTCL-11
     */
    function fullOpenPosition(
        uint128 amountRand,
        uint128 liquidationPriceRand,
        uint256 ethRand,
        uint256 destRand,
        uint256 validatorRand,
        uint256 priceRand
    ) public {
        initiateOpenPosition(amountRand, liquidationPriceRand, ethRand, destRand, validatorRand, priceRand);
        skip(usdnProtocol.getValidationDeadline() + 1);
        validateOpenPosition(validatorRand, priceRand);
    }
}<|MERGE_RESOLUTION|>--- conflicted
+++ resolved
@@ -72,37 +72,62 @@
         BalancesSnapshot memory balancesBefore = getBalances(validator, msg.sender);
 
         vm.prank(msg.sender);
-<<<<<<< HEAD
         try usdnProtocol.initiateWithdrawal{ value: ethRand }(
             usdnShares, dest, validator, priceData, EMPTY_PREVIOUS_DATA
         ) {
             uint64 securityDeposit = usdnProtocol.getSecurityDepositValue();
 
-=======
+            assert(address(msg.sender).balance == balancesBefore.senderEth - securityDeposit);
+            assert(usdn.sharesOf(msg.sender) == balancesBefore.senderUsdnShares - usdnShares);
+
+            assert(address(usdnProtocol).balance == balancesBefore.protocolEth + securityDeposit);
+            assert(usdn.sharesOf(address(usdnProtocol)) == balancesBefore.protocolUsdnShares + usdnShares);
+        } catch (bytes memory err) {
+            _checkErrors(err, INITIATE_WITHDRAWAL_ERRORS);
+        }
+    }
+
+    /**
+     * @notice PROTCL-2
+     */
+    function initiateOpenPosition(
+        uint128 amountRand,
+        uint128 liquidationPriceRand,
+        uint256 ethRand,
+        uint256 destRand,
+        uint256 validatorRand,
+        uint256 priceRand
+    ) public {
+        wsteth.mintAndApprove(msg.sender, amountRand, address(usdnProtocol), amountRand);
+        uint256 destRandBounded = bound(destRand, 0, destinationsToken[address(wsteth)].length - 1);
+        vm.deal(msg.sender, ethRand);
+
+        validatorRand = bound(validatorRand, 0, validators.length - 1);
+        address dest = destinationsToken[address(wsteth)][destRandBounded];
+        address validator = validators[validatorRand];
+        bytes memory priceData = abi.encode(bound(priceRand, 0, type(uint128).max));
+        uint64 securityDeposit = usdnProtocol.getSecurityDepositValue();
+
+        BalancesSnapshot memory balancesBefore = getBalances(validator, dest);
+
+        vm.prank(msg.sender);
         try usdnProtocol.initiateOpenPosition{ value: ethRand }(
             amountRand, liquidationPriceRand, dest, payable(validator), NO_PERMIT2, priceData, EMPTY_PREVIOUS_DATA
         ) returns (bool, IUsdnProtocolTypes.PositionId memory posId) {
             posIds.push(posId);
             assert(address(usdnProtocol).balance == balancesBefore.protocolEth + securityDeposit);
->>>>>>> 28e291d0
             assert(address(msg.sender).balance == balancesBefore.senderEth - securityDeposit);
-            assert(usdn.sharesOf(msg.sender) == balancesBefore.senderUsdnShares - usdnShares);
-
-            assert(address(usdnProtocol).balance == balancesBefore.protocolEth + securityDeposit);
-            assert(usdn.sharesOf(address(usdnProtocol)) == balancesBefore.protocolUsdnShares + usdnShares);
-        } catch (bytes memory err) {
-            _checkErrors(err, INITIATE_WITHDRAWAL_ERRORS);
-        }
-    }
-
-<<<<<<< HEAD
-    /**
-     * @notice PROTCL-2
-     */
-    function initiateOpenPosition(
-        uint128 amountRand,
-        uint128 liquidationPriceRand,
-=======
+
+            assert(wsteth.balanceOf(address(usdnProtocol)) == balancesBefore.protocolWsteth + amountRand);
+            assert(wsteth.balanceOf(msg.sender) == balancesBefore.senderWsteth - amountRand);
+        } catch (bytes memory err) {
+            _checkErrors(err, INITIATE_OPEN_ERRORS);
+        }
+    }
+
+    /**
+     * @notice PROTCL-3
+     */
     function initiateClosePosition(
         uint256 ethRand,
         uint256 destRand,
@@ -154,42 +179,6 @@
             assert(wsteth.balanceOf(address(usdnProtocol)) == balancesBefore.protocolWsteth);
         } catch (bytes memory err) {
             _checkErrors(err, INITIATE_CLOSE_ERRORS);
-        }
-    }
-
-    function initiateWithdrawal(
-        uint152 usdnShares,
->>>>>>> 28e291d0
-        uint256 ethRand,
-        uint256 destRand,
-        uint256 validatorRand,
-        uint256 priceRand
-    ) public {
-        wsteth.mintAndApprove(msg.sender, amountRand, address(usdnProtocol), amountRand);
-        uint256 destRandBounded = bound(destRand, 0, destinationsToken[address(wsteth)].length - 1);
-        vm.deal(msg.sender, ethRand);
-
-        validatorRand = bound(validatorRand, 0, validators.length - 1);
-        address dest = destinationsToken[address(wsteth)][destRandBounded];
-        address validator = validators[validatorRand];
-        bytes memory priceData = abi.encode(bound(priceRand, 0, type(uint128).max));
-        uint64 securityDeposit = usdnProtocol.getSecurityDepositValue();
-
-        BalancesSnapshot memory balancesBefore = getBalances(validator, dest);
-
-        vm.prank(msg.sender);
-        try usdnProtocol.initiateOpenPosition{ value: ethRand }(
-            amountRand, liquidationPriceRand, dest, payable(validator), NO_PERMIT2, priceData, EMPTY_PREVIOUS_DATA
-        ) returns (bool, IUsdnProtocolTypes.PositionId memory posId) {
-            posIds.push(posId);
-
-            assert(address(usdnProtocol).balance == balancesBefore.protocolEth + securityDeposit);
-            assert(address(msg.sender).balance == balancesBefore.senderEth - securityDeposit);
-
-            assert(wsteth.balanceOf(address(usdnProtocol)) == balancesBefore.protocolWsteth + amountRand);
-            assert(wsteth.balanceOf(msg.sender) == balancesBefore.senderWsteth - amountRand);
-        } catch (bytes memory err) {
-            _checkErrors(err, INITIATE_OPEN_ERRORS);
         }
     }
 
