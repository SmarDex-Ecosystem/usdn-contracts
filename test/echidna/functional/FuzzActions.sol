--- conflicted
+++ resolved
@@ -230,61 +230,10 @@
         }
     }
 
-<<<<<<< HEAD
-    function initiateWithdrawal(
-        uint152 usdnShares,
-        uint256 ethRand,
-        uint256 destRand,
-        uint256 validatorRand,
-        uint256 priceRand
-    ) public onlyInitialized {
-        vm.prank(msg.sender);
-        usdn.approve(address(usdnProtocol), usdnShares);
-        vm.deal(msg.sender, ethRand);
-
-        destRand = bound(destRand, 0, destinationsToken[address(wsteth)].length - 1);
-        address dest = destinationsToken[address(wsteth)][destRand];
-        validatorRand = bound(validatorRand, 0, validators.length - 1);
-        address payable validator = payable(validators[validatorRand]);
-        uint256 priceData = bound(priceRand, 0, type(uint128).max);
-
-        BalancesSnapshot memory balancesBefore = getBalances(validator, msg.sender);
-        (
-            IUsdnProtocolTypes.PreviousActionsData memory previousActionsData,
-            ,
-            IUsdnProtocolTypes.PendingAction memory lastAction,
-        ) = getPreviousActionsData(msg.sender, priceData);
-        (int256 usdnPendingActions,) = getTokenFromPendingAction(lastAction, priceData);
-
-        vm.prank(msg.sender);
-        try usdnProtocol.initiateWithdrawal{ value: ethRand }(
-            usdnShares, dest, validator, abi.encode(priceData), previousActionsData
-        ) {
-            uint64 securityDeposit = usdnProtocol.getSecurityDepositValue();
-
-            assert(address(msg.sender).balance == balancesBefore.senderEth - securityDeposit);
-            assert(usdn.sharesOf(msg.sender) == balancesBefore.senderUsdnShares - usdnShares);
-
-            assert(
-                address(usdnProtocol).balance
-                    == balancesBefore.protocolEth + securityDeposit - lastAction.securityDepositValue
-            );
-            assert(
-                usdn.sharesOf(address(usdnProtocol))
-                    == uint256(int256(balancesBefore.protocolUsdnShares) + int152(usdnShares) + usdnPendingActions)
-            );
-        } catch (bytes memory err) {
-            _checkErrors(err, INITIATE_WITHDRAWAL_ERRORS);
-        }
-    }
-
+    /**
+     * @notice PROTCL-4
+     */
     function validateDeposit(uint256 validatorRand, uint256 priceRand) public onlyInitialized {
-=======
-    /**
-     * @notice PROTCL-4
-     */
-    function validateDeposit(uint256 validatorRand, uint256 priceRand) public {
->>>>>>> 0f4d8eaa
         validatorRand = bound(validatorRand, 0, validators.length - 1);
         address payable validator = payable(validators[validatorRand]);
         uint256 priceData = bound(priceRand, 0, type(uint128).max);
@@ -335,14 +284,10 @@
         }
     }
 
-<<<<<<< HEAD
+    /**
+     * @notice PROTCL-5
+     */
     function validateWithdrawal(uint256 validatorRand, uint256 priceRand) public onlyInitialized {
-=======
-    /**
-     * @notice PROTCL-5
-     */
-    function validateWithdrawal(uint256 validatorRand, uint256 priceRand) public {
->>>>>>> 0f4d8eaa
         validatorRand = bound(validatorRand, 0, validators.length - 1);
         address payable validator = payable(validators[validatorRand]);
         uint256 priceData = bound(priceRand, 0, type(uint128).max);
@@ -383,14 +328,10 @@
         }
     }
 
-<<<<<<< HEAD
+    /**
+     * @notice PROTCL-6
+     */
     function validateOpenPosition(uint256 validatorRand, uint256 priceRand) public onlyInitialized {
-=======
-    /**
-     * @notice PROTCL-6
-     */
-    function validateOpenPosition(uint256 validatorRand, uint256 priceRand) public {
->>>>>>> 0f4d8eaa
         validatorRand = bound(validatorRand, 0, validators.length - 1);
         address payable validator = payable(validators[validatorRand]);
         uint256 priceData = bound(priceRand, 0, type(uint128).max);
@@ -429,13 +370,10 @@
         }
     }
 
-<<<<<<< HEAD
-    function validatePendingActions(uint256 maxValidations, uint256 priceRand) public onlyInitialized {
-=======
     /**
      * @notice PROTCL-7
      */
-    function validateClosePosition(uint256 validatorRand, uint256 priceRand) public {
+    function validateClosePosition(uint256 validatorRand, uint256 priceRand) public onlyInitialized {
         validatorRand = bound(validatorRand, 0, validators.length - 1);
         address payable validator = payable(validators[validatorRand]);
         uint256 priceData = bound(priceRand, 0, type(uint128).max);
@@ -500,7 +438,6 @@
      * @notice PROTCL-8
      */
     function validatePendingActions(uint256 maxValidations, uint256 priceRand) public {
->>>>>>> 0f4d8eaa
         uint256 balanceBefore = address(msg.sender).balance;
         uint256 balanceBeforeProtocol = address(usdnProtocol).balance;
         priceRand = bound(priceRand, 0, type(uint128).max);
