// SPDX-License-Identifier: UNLICENSED
pragma solidity ^0.8.0;

import { Test } from "forge-std/Test.sol";

import { MockOracleMiddleware } from "../unit/UsdnProtocol/utils/MockOracleMiddleware.sol";
import { WstETH } from "../utils/WstEth.sol";
import { EchidnaAssert } from "./models/EchidnaAssert.sol";

import { Usdn } from "../../src/Usdn/Usdn.sol";
import { UsdnProtocol } from "../../src/UsdnProtocol/UsdnProtocol.sol";
import { UsdnProtocolVaultLibrary as Vault } from "../../src/UsdnProtocol/libraries/UsdnProtocolVaultLibrary.sol";
import { IUsdnProtocolTypes } from "../../src/interfaces/UsdnProtocol/IUsdnProtocolTypes.sol";
<<<<<<< HEAD

import { Permit2TokenBitfield } from "../../src/libraries/Permit2TokenBitfield.sol";
import { Sdex } from "../utils/Sdex.sol";
import { WstETH } from "../utils/WstEth.sol";
import { EchidnaAssert } from "./models/EchidnaAssert.sol";
=======
>>>>>>> 1654541a

contract TestEchidna is Test {
    EchidnaAssert public echidna;
    UsdnProtocol public usdnProtocol;
    MockOracleMiddleware public wstEthOracleMiddleware;
    WstETH public wsteth;
    Usdn public usdn;

    address internal DEPLOYER;
    address internal ATTACKER;
    IUsdnProtocolTypes.PreviousActionsData internal EMPTY_PREVIOUS_DATA =
        IUsdnProtocolTypes.PreviousActionsData({ priceData: new bytes[](0), rawIndices: new uint128[](0) });

    uint152 internal usdnShares = 100_000 ether;

    function setUp() public {
        echidna = new EchidnaAssert();
        DEPLOYER = echidna.DEPLOYER();
        ATTACKER = echidna.ATTACKER();

        usdnProtocol = echidna.usdnProtocol();
        wstEthOracleMiddleware = echidna.wstEthOracleMiddleware();
        wsteth = echidna.wsteth();
        usdn = echidna.usdn();

        vm.prank(address(usdnProtocol));
        usdn.mintShares(DEPLOYER, usdnShares);
    }

    function test_canInitiateDeposit() public {
        vm.prank(DEPLOYER);
        echidna.initiateDeposit(0.1 ether, 10 ether, 0.5 ether, 0, 0, 1000 ether);

        IUsdnProtocolTypes.PendingAction memory action = usdnProtocol.getUserPendingAction(DEPLOYER);
        assertTrue(action.action == IUsdnProtocolTypes.ProtocolAction.ValidateDeposit, "action type");
        assertEq(action.to, DEPLOYER, "action to");
        assertEq(action.validator, DEPLOYER, "action validator");
        assertEq(action.var2, 0.1 ether, "action amount");
    }

    function test_canInitiateOpen() public {
        vm.prank(DEPLOYER);
        echidna.initiateOpenPosition(5 ether, 1000 ether, 10 ether, 0, 0, 2000 ether);
        IUsdnProtocolTypes.PendingAction memory action = usdnProtocol.getUserPendingAction(DEPLOYER);
        assertTrue(action.action == IUsdnProtocolTypes.ProtocolAction.ValidateOpenPosition, "action type");
        assertEq(action.to, DEPLOYER, "action to");
        assertEq(action.validator, DEPLOYER, "action validator");
    }

    function test_canInitiateWithdrawal() public {
        vm.prank(DEPLOYER);
        echidna.initiateWithdrawal(usdnShares, 10 ether, 0, 0, 1000 ether);

        IUsdnProtocolTypes.PendingAction memory action = usdnProtocol.getUserPendingAction(DEPLOYER);
        assertTrue(action.action == IUsdnProtocolTypes.ProtocolAction.ValidateWithdrawal, "action type");
        assertEq(action.to, DEPLOYER, "action to");
        assertEq(action.validator, DEPLOYER, "action validator");
        assertEq(action.var1, int24(Vault._calcWithdrawalAmountLSB(usdnShares)), "action amount LSB");
        assertEq(action.var2, Vault._calcWithdrawalAmountMSB(usdnShares), "action amount MSB");
    }

<<<<<<< HEAD
    function test_canValidateDeposit() public {
        Sdex sdex = echidna.sdex();
        uint128 amountWstETH = 0.1 ether;
        uint256 price = 1000 ether;

        wsteth.mintAndApprove(DEPLOYER, amountWstETH, address(usdnProtocol), amountWstETH);
        sdex.mintAndApprove(DEPLOYER, 10 ether, address(usdnProtocol), 10 ether);

        uint256 balanceDeployer = usdn.balanceOf(DEPLOYER);
        uint256 securityDeposit = usdnProtocol.getSecurityDepositValue();
        vm.deal(DEPLOYER, securityDeposit);

        Permit2TokenBitfield.Bitfield NO_PERMIT2 = echidna.NO_PERMIT2();

        vm.prank(DEPLOYER);
        usdnProtocol.initiateDeposit{ value: securityDeposit }(
            amountWstETH,
            DEPLOYER,
            payable(DEPLOYER),
            NO_PERMIT2,
            abi.encode(price),
            IUsdnProtocolTypes.PreviousActionsData({ priceData: new bytes[](0), rawIndices: new uint128[](0) })
        );
        //        echidna.initiateDeposit(0.1 ether, 10 ether, 0.5 ether, 0, 0, 1000 ether);

        skip(wstEthOracleMiddleware.getValidationDelay() + 1);
        vm.prank(DEPLOYER);
        echidna.validateDeposit(0, price);

        assertGt(usdn.balanceOf(DEPLOYER), balanceDeployer, "balance usdn");
=======
    function test_canValidateOpen() public {
        uint128 wstethOpenPositionAmount = 5 ether;
        uint128 liquidationPrice = 1000 ether;
        uint256 etherPrice = 4000 ether;
        uint256 securityDeposit = usdnProtocol.getSecurityDepositValue();

        vm.deal(DEPLOYER, 10 ether);

        deal(address(wsteth), address(DEPLOYER), wstethOpenPositionAmount);

        vm.startPrank(DEPLOYER);
        wsteth.approve(address(usdnProtocol), wstethOpenPositionAmount);
        usdnProtocol.initiateOpenPosition{ value: securityDeposit }(
            wstethOpenPositionAmount,
            liquidationPrice,
            DEPLOYER,
            payable(DEPLOYER),
            echidna.NO_PERMIT2(),
            abi.encode(etherPrice),
            EMPTY_PREVIOUS_DATA
        );
        vm.stopPrank();

        uint256 balanceBefore = DEPLOYER.balance;
        uint256 balanceBeforeProtocol = address(usdnProtocol).balance;
        uint256 balanceWstEthBefore = wsteth.balanceOf(DEPLOYER);

        skip(wstEthOracleMiddleware.getValidationDelay() + 1);
        echidna.validateOpen(uint256(uint160(DEPLOYER)), etherPrice);

        IUsdnProtocolTypes.PendingAction memory action = usdnProtocol.getUserPendingAction(DEPLOYER);
        assertTrue(action.action == IUsdnProtocolTypes.ProtocolAction.None, "action type");
        assertEq(DEPLOYER.balance, balanceBefore + securityDeposit, "DEPLOYER balance");
        assertEq(address(usdnProtocol).balance, balanceBeforeProtocol - securityDeposit, "protocol balance");
        assertEq(wsteth.balanceOf(DEPLOYER), balanceWstEthBefore, "wstETH balance");
>>>>>>> 1654541a
    }

    function test_canValidateWithdrawal() public {
        vm.deal(DEPLOYER, 10 ether);
        uint256 securityDeposit = usdnProtocol.getSecurityDepositValue();
        vm.prank(DEPLOYER);
        usdn.approve(address(usdnProtocol), usdnShares);
        bytes memory priceData = abi.encode(4000 ether);

        vm.prank(DEPLOYER);
        usdnProtocol.initiateWithdrawal{ value: securityDeposit }(
            usdnShares, DEPLOYER, payable(DEPLOYER), priceData, EMPTY_PREVIOUS_DATA
        );

        uint256 balanceBefore = DEPLOYER.balance;
        uint256 balanceBeforeProtocol = address(usdnProtocol).balance;
        uint256 balanceWstEthBefore = wsteth.balanceOf(DEPLOYER);

        skip(wstEthOracleMiddleware.getValidationDelay() + 1);
        vm.prank(DEPLOYER);
        echidna.validateWithdrawal(0, 4000 ether);

        IUsdnProtocolTypes.PendingAction memory action = usdnProtocol.getUserPendingAction(DEPLOYER);
        assertTrue(action.action == IUsdnProtocolTypes.ProtocolAction.None, "action type");
        assertEq(DEPLOYER.balance, balanceBefore + securityDeposit, "DEPLOYER balance");
        assertEq(address(usdnProtocol).balance, balanceBeforeProtocol - securityDeposit, "protocol balance");
        assertGt(wsteth.balanceOf(DEPLOYER), balanceWstEthBefore, "wstETH balance");
    }
}<|MERGE_RESOLUTION|>--- conflicted
+++ resolved
@@ -11,14 +11,9 @@
 import { UsdnProtocol } from "../../src/UsdnProtocol/UsdnProtocol.sol";
 import { UsdnProtocolVaultLibrary as Vault } from "../../src/UsdnProtocol/libraries/UsdnProtocolVaultLibrary.sol";
 import { IUsdnProtocolTypes } from "../../src/interfaces/UsdnProtocol/IUsdnProtocolTypes.sol";
-<<<<<<< HEAD
 
 import { Permit2TokenBitfield } from "../../src/libraries/Permit2TokenBitfield.sol";
 import { Sdex } from "../utils/Sdex.sol";
-import { WstETH } from "../utils/WstEth.sol";
-import { EchidnaAssert } from "./models/EchidnaAssert.sol";
-=======
->>>>>>> 1654541a
 
 contract TestEchidna is Test {
     EchidnaAssert public echidna;
@@ -80,7 +75,6 @@
         assertEq(action.var2, Vault._calcWithdrawalAmountMSB(usdnShares), "action amount MSB");
     }
 
-<<<<<<< HEAD
     function test_canValidateDeposit() public {
         Sdex sdex = echidna.sdex();
         uint128 amountWstETH = 0.1 ether;
@@ -111,7 +105,8 @@
         echidna.validateDeposit(0, price);
 
         assertGt(usdn.balanceOf(DEPLOYER), balanceDeployer, "balance usdn");
-=======
+    }
+
     function test_canValidateOpen() public {
         uint128 wstethOpenPositionAmount = 5 ether;
         uint128 liquidationPrice = 1000 ether;
@@ -147,7 +142,6 @@
         assertEq(DEPLOYER.balance, balanceBefore + securityDeposit, "DEPLOYER balance");
         assertEq(address(usdnProtocol).balance, balanceBeforeProtocol - securityDeposit, "protocol balance");
         assertEq(wsteth.balanceOf(DEPLOYER), balanceWstEthBefore, "wstETH balance");
->>>>>>> 1654541a
     }
 
     function test_canValidateWithdrawal() public {
