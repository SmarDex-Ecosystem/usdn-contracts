// SPDX-License-Identifier: UNLICENSED
pragma solidity ^0.8.0;

import { Test } from "forge-std/Test.sol";

import { MockOracleMiddleware } from "../unit/UsdnProtocol/utils/MockOracleMiddleware.sol";
import { WstETH } from "../utils/WstEth.sol";
import { EchidnaAssert } from "./models/EchidnaAssert.sol";

import { Usdn } from "../../src/Usdn/Usdn.sol";
import { UsdnProtocol } from "../../src/UsdnProtocol/UsdnProtocol.sol";
import { UsdnProtocolVaultLibrary as Vault } from "../../src/UsdnProtocol/libraries/UsdnProtocolVaultLibrary.sol";
import { IUsdnProtocolTypes } from "../../src/interfaces/UsdnProtocol/IUsdnProtocolTypes.sol";

contract TestEchidna is Test {
    EchidnaAssert public echidna;
    UsdnProtocol public usdnProtocol;
    MockOracleMiddleware public wstEthOracleMiddleware;
    WstETH public wsteth;
    Usdn public usdn;

    address internal DEPLOYER;
    address internal ATTACKER;
    IUsdnProtocolTypes.PreviousActionsData internal EMPTY_PREVIOUS_DATA =
        IUsdnProtocolTypes.PreviousActionsData({ priceData: new bytes[](0), rawIndices: new uint128[](0) });

    uint152 usdnShares = 100_000 ether;

    function setUp() public {
        echidna = new EchidnaAssert();
        DEPLOYER = echidna.DEPLOYER();
        ATTACKER = echidna.ATTACKER();

        usdnProtocol = echidna.usdnProtocol();
        wstEthOracleMiddleware = echidna.wstEthOracleMiddleware();
        wsteth = echidna.wsteth();
        usdn = echidna.usdn();

        vm.prank(address(usdnProtocol));
        usdn.mintShares(DEPLOYER, usdnShares);
    }

    function test_canInitiateDeposit() public {
        vm.prank(DEPLOYER);
        echidna.initiateDeposit(0.1 ether, 10 ether, 0.5 ether, 0, 0, 1000 ether);

        IUsdnProtocolTypes.PendingAction memory action = usdnProtocol.getUserPendingAction(DEPLOYER);
        assertTrue(action.action == IUsdnProtocolTypes.ProtocolAction.ValidateDeposit, "action type");
        assertEq(action.to, DEPLOYER, "action to");
        assertEq(action.validator, DEPLOYER, "action validator");
        assertEq(action.var2, 0.1 ether, "action amount");
    }

    function test_canInitiateOpen() public {
        vm.prank(DEPLOYER);
        echidna.initiateOpenPosition(5 ether, 1000 ether, 10 ether, 0, 0, 2000 ether);
        IUsdnProtocolTypes.PendingAction memory action = usdnProtocol.getUserPendingAction(DEPLOYER);
        assertTrue(action.action == IUsdnProtocolTypes.ProtocolAction.ValidateOpenPosition, "action type");
        assertEq(action.to, DEPLOYER, "action to");
        assertEq(action.validator, DEPLOYER, "action validator");
    }

    function test_canInitiateWithdrawal() public {
        vm.prank(DEPLOYER);
        echidna.initiateWithdrawal(usdnShares, 10 ether, 0, 0, 1000 ether);

        IUsdnProtocolTypes.PendingAction memory action = usdnProtocol.getUserPendingAction(DEPLOYER);
        assertTrue(action.action == IUsdnProtocolTypes.ProtocolAction.ValidateWithdrawal, "action type");
        assertEq(action.to, DEPLOYER, "action to");
        assertEq(action.validator, DEPLOYER, "action validator");
        assertEq(action.var1, int24(Vault._calcWithdrawalAmountLSB(usdnShares)), "action amount LSB");
        assertEq(action.var2, Vault._calcWithdrawalAmountMSB(usdnShares), "action amount MSB");
    }

    function test_canValidateOpen() public {
        uint128 wstethOpenPositionAmount = 5 ether;
        uint128 liquidationPrice = 1000 ether;
        uint256 etherPrice = 4000 ether;
        uint256 securityDeposit = usdnProtocol.getSecurityDepositValue();
<<<<<<< HEAD
        uint256 initialTotalExpo = usdnProtocol.getTotalExpo();
=======
>>>>>>> 1654541a

        vm.deal(DEPLOYER, 10 ether);

        deal(address(wsteth), address(DEPLOYER), wstethOpenPositionAmount);

<<<<<<< HEAD
        bytes[] memory priceData = new bytes[](1);
        priceData[0] = abi.encode(etherPrice);
        uint128[] memory rawIndices = new uint128[](1);
        rawIndices[0] = 0;

        vm.startPrank(DEPLOYER);
        wsteth.approve(address(usdnProtocol), wstethOpenPositionAmount);
        (, IUsdnProtocolTypes.PositionId memory posId) = usdnProtocol.initiateOpenPosition{ value: securityDeposit }(
=======
        vm.startPrank(DEPLOYER);
        wsteth.approve(address(usdnProtocol), wstethOpenPositionAmount);
        usdnProtocol.initiateOpenPosition{ value: securityDeposit }(
>>>>>>> 1654541a
            wstethOpenPositionAmount,
            liquidationPrice,
            DEPLOYER,
            payable(DEPLOYER),
            echidna.NO_PERMIT2(),
            abi.encode(etherPrice),
<<<<<<< HEAD
            IUsdnProtocolTypes.PreviousActionsData(priceData, rawIndices)
=======
            EMPTY_PREVIOUS_DATA
>>>>>>> 1654541a
        );
        vm.stopPrank();

        uint256 balanceBefore = DEPLOYER.balance;
        uint256 balanceBeforeProtocol = address(usdnProtocol).balance;
        uint256 balanceWstEthBefore = wsteth.balanceOf(DEPLOYER);

        skip(wstEthOracleMiddleware.getValidationDelay() + 1);
<<<<<<< HEAD
        (IUsdnProtocolTypes.Position memory tempPos,) = usdnProtocol.getLongPosition(posId);
        echidna.validateOpen(uint256(uint160(DEPLOYER)), etherPrice);
        (IUsdnProtocolTypes.Position memory pos,) = usdnProtocol.getLongPosition(posId);

        assertTrue(pos.validated, "validated");
        assertEq(pos.user, tempPos.user, "user");
        assertEq(pos.amount, tempPos.amount, "amount");
        assertEq(pos.timestamp, tempPos.timestamp, "timestamp");
        assertLt(pos.totalExpo, tempPos.totalExpo, "totalExpo should have decreased");

        IUsdnProtocolTypes.TickData memory tickData = usdnProtocol.getTickData(posId.tick);
        assertEq(tickData.totalExpo, pos.totalExpo, "total expo in tick");
        assertEq(usdnProtocol.getTotalExpo(), initialTotalExpo + pos.totalExpo, "total expo");
=======
        echidna.validateOpen(uint256(uint160(DEPLOYER)), etherPrice);
>>>>>>> 1654541a

        IUsdnProtocolTypes.PendingAction memory action = usdnProtocol.getUserPendingAction(DEPLOYER);
        assertTrue(action.action == IUsdnProtocolTypes.ProtocolAction.None, "action type");
        assertEq(DEPLOYER.balance, balanceBefore + securityDeposit, "DEPLOYER balance");
        assertEq(address(usdnProtocol).balance, balanceBeforeProtocol - securityDeposit, "protocol balance");
        assertEq(wsteth.balanceOf(DEPLOYER), balanceWstEthBefore, "wstETH balance");
    }

<<<<<<< HEAD
    function test_canValidateClose() public {
        uint128 wstethOpenPositionAmount = 5 ether;
        uint128 liquidationPrice = 1000 ether;
        uint256 etherPrice = 4000 ether;
        uint256 securityDeposit = usdnProtocol.getSecurityDepositValue();

        vm.deal(DEPLOYER, 10 ether);
        deal(address(wsteth), address(DEPLOYER), wstethOpenPositionAmount);

        bytes[] memory priceData = new bytes[](1);
        priceData[0] = abi.encode(etherPrice);
        uint128[] memory rawIndices = new uint128[](1);
        rawIndices[0] = 0;

        vm.startPrank(DEPLOYER);
        wsteth.approve(address(usdnProtocol), wstethOpenPositionAmount);
        (, IUsdnProtocolTypes.PositionId memory posId) = usdnProtocol.initiateOpenPosition{ value: securityDeposit }(
            wstethOpenPositionAmount,
            liquidationPrice,
            DEPLOYER,
            payable(DEPLOYER),
            echidna.NO_PERMIT2(),
            abi.encode(etherPrice),
            IUsdnProtocolTypes.PreviousActionsData(priceData, rawIndices)
        );
        skip(wstEthOracleMiddleware.getValidationDelay() + 1);
        usdnProtocol.validateOpenPosition(payable(DEPLOYER), abi.encode(etherPrice), EMPTY_PREVIOUS_DATA);
        usdnProtocol.initiateClosePosition{ value: securityDeposit }(
            posId, wstethOpenPositionAmount, DEPLOYER, payable(DEPLOYER), abi.encode(etherPrice), EMPTY_PREVIOUS_DATA
        );
        vm.stopPrank();

        uint256 balanceBefore = DEPLOYER.balance;
        uint256 balanceBeforeProtocol = address(usdnProtocol).balance;
        uint256 balanceWstEthBefore = wsteth.balanceOf(DEPLOYER);

        skip(wstEthOracleMiddleware.getValidationDelay() + 1);
        vm.prank(DEPLOYER);
        echidna.validateClose(0, etherPrice);

        IUsdnProtocolTypes.PendingAction memory action = usdnProtocol.getUserPendingAction(DEPLOYER);
        assertTrue(action.action == IUsdnProtocolTypes.ProtocolAction.None, "action type");
        assertEq(DEPLOYER.balance, balanceBefore + securityDeposit, "DEPLOYER balance");
        assertEq(address(usdnProtocol).balance, balanceBeforeProtocol - securityDeposit, "protocol balance");
        assertGt(wsteth.balanceOf(DEPLOYER), balanceWstEthBefore, "wstETH balance");
        assertLt(wsteth.balanceOf(DEPLOYER), balanceWstEthBefore + wstethOpenPositionAmount, "wstETH balance");
    }

=======
>>>>>>> 1654541a
    function test_canValidateWithdrawal() public {
        vm.deal(DEPLOYER, 10 ether);
        uint256 securityDeposit = usdnProtocol.getSecurityDepositValue();
        vm.prank(DEPLOYER);
        usdn.approve(address(usdnProtocol), usdnShares);
        bytes memory priceData = abi.encode(4000 ether);

        vm.prank(DEPLOYER);
        usdnProtocol.initiateWithdrawal{ value: securityDeposit }(
            usdnShares, DEPLOYER, payable(DEPLOYER), priceData, EMPTY_PREVIOUS_DATA
        );

        uint256 balanceBefore = DEPLOYER.balance;
        uint256 balanceBeforeProtocol = address(usdnProtocol).balance;
        uint256 balanceWstEthBefore = wsteth.balanceOf(DEPLOYER);

        skip(wstEthOracleMiddleware.getValidationDelay() + 1);
        vm.prank(DEPLOYER);
        echidna.validateWithdrawal(0, 4000 ether);

        IUsdnProtocolTypes.PendingAction memory action = usdnProtocol.getUserPendingAction(DEPLOYER);
        assertTrue(action.action == IUsdnProtocolTypes.ProtocolAction.None, "action type");
        assertEq(DEPLOYER.balance, balanceBefore + securityDeposit, "DEPLOYER balance");
        assertEq(address(usdnProtocol).balance, balanceBeforeProtocol - securityDeposit, "protocol balance");
        assertGt(wsteth.balanceOf(DEPLOYER), balanceWstEthBefore, "wstETH balance");
    }
}<|MERGE_RESOLUTION|>--- conflicted
+++ resolved
@@ -77,40 +77,21 @@
         uint128 liquidationPrice = 1000 ether;
         uint256 etherPrice = 4000 ether;
         uint256 securityDeposit = usdnProtocol.getSecurityDepositValue();
-<<<<<<< HEAD
-        uint256 initialTotalExpo = usdnProtocol.getTotalExpo();
-=======
->>>>>>> 1654541a
 
         vm.deal(DEPLOYER, 10 ether);
 
         deal(address(wsteth), address(DEPLOYER), wstethOpenPositionAmount);
 
-<<<<<<< HEAD
-        bytes[] memory priceData = new bytes[](1);
-        priceData[0] = abi.encode(etherPrice);
-        uint128[] memory rawIndices = new uint128[](1);
-        rawIndices[0] = 0;
-
-        vm.startPrank(DEPLOYER);
-        wsteth.approve(address(usdnProtocol), wstethOpenPositionAmount);
-        (, IUsdnProtocolTypes.PositionId memory posId) = usdnProtocol.initiateOpenPosition{ value: securityDeposit }(
-=======
         vm.startPrank(DEPLOYER);
         wsteth.approve(address(usdnProtocol), wstethOpenPositionAmount);
         usdnProtocol.initiateOpenPosition{ value: securityDeposit }(
->>>>>>> 1654541a
             wstethOpenPositionAmount,
             liquidationPrice,
             DEPLOYER,
             payable(DEPLOYER),
             echidna.NO_PERMIT2(),
             abi.encode(etherPrice),
-<<<<<<< HEAD
-            IUsdnProtocolTypes.PreviousActionsData(priceData, rawIndices)
-=======
             EMPTY_PREVIOUS_DATA
->>>>>>> 1654541a
         );
         vm.stopPrank();
 
@@ -119,23 +100,7 @@
         uint256 balanceWstEthBefore = wsteth.balanceOf(DEPLOYER);
 
         skip(wstEthOracleMiddleware.getValidationDelay() + 1);
-<<<<<<< HEAD
-        (IUsdnProtocolTypes.Position memory tempPos,) = usdnProtocol.getLongPosition(posId);
         echidna.validateOpen(uint256(uint160(DEPLOYER)), etherPrice);
-        (IUsdnProtocolTypes.Position memory pos,) = usdnProtocol.getLongPosition(posId);
-
-        assertTrue(pos.validated, "validated");
-        assertEq(pos.user, tempPos.user, "user");
-        assertEq(pos.amount, tempPos.amount, "amount");
-        assertEq(pos.timestamp, tempPos.timestamp, "timestamp");
-        assertLt(pos.totalExpo, tempPos.totalExpo, "totalExpo should have decreased");
-
-        IUsdnProtocolTypes.TickData memory tickData = usdnProtocol.getTickData(posId.tick);
-        assertEq(tickData.totalExpo, pos.totalExpo, "total expo in tick");
-        assertEq(usdnProtocol.getTotalExpo(), initialTotalExpo + pos.totalExpo, "total expo");
-=======
-        echidna.validateOpen(uint256(uint160(DEPLOYER)), etherPrice);
->>>>>>> 1654541a
 
         IUsdnProtocolTypes.PendingAction memory action = usdnProtocol.getUserPendingAction(DEPLOYER);
         assertTrue(action.action == IUsdnProtocolTypes.ProtocolAction.None, "action type");
@@ -144,7 +109,6 @@
         assertEq(wsteth.balanceOf(DEPLOYER), balanceWstEthBefore, "wstETH balance");
     }
 
-<<<<<<< HEAD
     function test_canValidateClose() public {
         uint128 wstethOpenPositionAmount = 5 ether;
         uint128 liquidationPrice = 1000 ether;
@@ -193,8 +157,6 @@
         assertLt(wsteth.balanceOf(DEPLOYER), balanceWstEthBefore + wstethOpenPositionAmount, "wstETH balance");
     }
 
-=======
->>>>>>> 1654541a
     function test_canValidateWithdrawal() public {
         vm.deal(DEPLOYER, 10 ether);
         uint256 securityDeposit = usdnProtocol.getSecurityDepositValue();
