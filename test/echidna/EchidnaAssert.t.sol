--- conflicted
+++ resolved
@@ -3,12 +3,9 @@
 
 import { Test } from "forge-std/Test.sol";
 
-import { UsdnProtocolVaultLibrary as Vault } from "../../../src/UsdnProtocol/libraries/UsdnProtocolVaultLibrary.sol";
 import { UsdnProtocol } from "../../src/UsdnProtocol/UsdnProtocol.sol";
-<<<<<<< HEAD
 import { UsdnProtocolVaultLibrary as Vault } from "../../src/UsdnProtocol/libraries/UsdnProtocolVaultLibrary.sol";
-=======
->>>>>>> 1de77d1e
+import { UsdnProtocolVaultLibrary as Vault } from "../../src/UsdnProtocol/libraries/UsdnProtocolVaultLibrary.sol";
 
 import { IUsdn } from "../../src/interfaces/Usdn/IUsdn.sol";
 import { IUsdnProtocolTypes } from "../../src/interfaces/UsdnProtocol/IUsdnProtocolTypes.sol";
@@ -40,7 +37,6 @@
         assertEq(action.var2, 0.1 ether, "action amount");
     }
 
-<<<<<<< HEAD
     function test_canInitiateOpen() public {
         vm.prank(DEPLOYER);
         echidna.initiateOpenPosition(5 ether, 1000 ether, 10 ether, 0, 0, 2000 ether);
@@ -50,8 +46,6 @@
         assertEq(action.validator, DEPLOYER, "action validator");
     }
 
-=======
->>>>>>> 1de77d1e
     function test_canInitiateWithdrawal() public {
         uint152 usdnShares = 0.1 ether;
         IUsdn usdn = usdnProtocol.getUsdn();
