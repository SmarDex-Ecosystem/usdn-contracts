// SPDX-License-Identifier: UNLICENSED
pragma solidity ^0.8.0;

import { FuzzingSuite } from "./FuzzingSuite.sol";
import { Test } from "forge-std/Test.sol";

import { MockOracleMiddleware } from "../unit/UsdnProtocol/utils/MockOracleMiddleware.sol";
import { USER_1, USER_2 } from "../utils/Constants.sol";
import { Sdex } from "../utils/Sdex.sol";
import { WstETH } from "../utils/WstEth.sol";

import { Usdn } from "../../src/Usdn/Usdn.sol";
import { UsdnProtocol } from "../../src/UsdnProtocol/UsdnProtocol.sol";
import { UsdnProtocolVaultLibrary as Vault } from "../../src/UsdnProtocol/libraries/UsdnProtocolVaultLibrary.sol";
import { IUsdnProtocolTypes } from "../../src/interfaces/UsdnProtocol/IUsdnProtocolTypes.sol";
import { Permit2TokenBitfield } from "../../src/libraries/Permit2TokenBitfield.sol";

contract FuzzingSuiteTest is Test {
    FuzzingSuite public echidna;
    UsdnProtocol public usdnProtocol;
    MockOracleMiddleware public wstEthOracleMiddleware;
    WstETH public wsteth;
    Usdn public usdn;

    address internal DEPLOYER;
    address internal ATTACKER;
    IUsdnProtocolTypes.PreviousActionsData internal EMPTY_PREVIOUS_DATA =
        IUsdnProtocolTypes.PreviousActionsData({ priceData: new bytes[](0), rawIndices: new uint128[](0) });

    uint152 internal usdnShares = 100_000 ether;

    function setUp() public {
        echidna = new FuzzingSuite();
        DEPLOYER = echidna.DEPLOYER();
        ATTACKER = echidna.ATTACKER();

        usdnProtocol = echidna.usdnProtocol();
        wstEthOracleMiddleware = echidna.wstEthOracleMiddleware();
        wsteth = echidna.wsteth();
        usdn = echidna.usdn();

        vm.prank(address(usdnProtocol));
        usdn.mintShares(DEPLOYER, usdnShares);
    }

    function test_canInitiateDeposit() public {
        vm.prank(DEPLOYER);
        echidna.initiateDeposit(0.1 ether, 10 ether, 0.5 ether, 0, 0, 1000 ether);

        IUsdnProtocolTypes.PendingAction memory action = usdnProtocol.getUserPendingAction(DEPLOYER);
        assertTrue(action.action == IUsdnProtocolTypes.ProtocolAction.ValidateDeposit, "action type");
        assertEq(action.to, DEPLOYER, "action to");
        assertEq(action.validator, DEPLOYER, "action validator");
        assertEq(action.var2, 0.1 ether, "action amount");
    }

    function test_canInitiateOpenPosition() public {
        vm.prank(DEPLOYER);
        echidna.initiateOpenPosition(5 ether, 1000 ether, 10 ether, 0, 0, 2000 ether);
        IUsdnProtocolTypes.PendingAction memory action = usdnProtocol.getUserPendingAction(DEPLOYER);
        assertTrue(action.action == IUsdnProtocolTypes.ProtocolAction.ValidateOpenPosition, "action type");
        assertEq(action.to, DEPLOYER, "action to");
        assertEq(action.validator, DEPLOYER, "action validator");
    }

    function test_canInitiateWithdrawal() public {
        vm.prank(DEPLOYER);
        echidna.initiateWithdrawal(usdnShares, 10 ether, 0, 0, 1000 ether);

        IUsdnProtocolTypes.PendingAction memory action = usdnProtocol.getUserPendingAction(DEPLOYER);
        assertTrue(action.action == IUsdnProtocolTypes.ProtocolAction.ValidateWithdrawal, "action type");
        assertEq(action.to, DEPLOYER, "action to");
        assertEq(action.validator, DEPLOYER, "action validator");
        assertEq(action.var1, int24(Vault._calcWithdrawalAmountLSB(usdnShares)), "action amount LSB");
        assertEq(action.var2, Vault._calcWithdrawalAmountMSB(usdnShares), "action amount MSB");
    }

    function test_canValidateDeposit() public {
        Sdex sdex = echidna.sdex();
        uint128 amountWstETH = 0.1 ether;
        uint256 price = 1000 ether;

        wsteth.mintAndApprove(DEPLOYER, amountWstETH, address(usdnProtocol), amountWstETH);
        sdex.mintAndApprove(DEPLOYER, 10 ether, address(usdnProtocol), 10 ether);

        uint256 balanceDeployer = usdn.balanceOf(DEPLOYER);
        uint256 securityDeposit = usdnProtocol.getSecurityDepositValue();
        vm.deal(DEPLOYER, securityDeposit);

        Permit2TokenBitfield.Bitfield NO_PERMIT2 = echidna.NO_PERMIT2();

        vm.prank(DEPLOYER);
        usdnProtocol.initiateDeposit{ value: securityDeposit }(
            amountWstETH,
            DEPLOYER,
            payable(DEPLOYER),
            NO_PERMIT2,
            abi.encode(price),
            IUsdnProtocolTypes.PreviousActionsData({ priceData: new bytes[](0), rawIndices: new uint128[](0) })
        );

        skip(wstEthOracleMiddleware.getValidationDelay() + 1);
        vm.prank(DEPLOYER);
        echidna.validateDeposit(0, price);

        assertGt(usdn.balanceOf(DEPLOYER), balanceDeployer, "balance usdn");
    }

    function test_canValidateOpenPosition() public {
        uint128 wstethOpenPositionAmount = 5 ether;
        uint128 liquidationPrice = 1000 ether;
        uint256 etherPrice = 4000 ether;
        uint256 securityDeposit = usdnProtocol.getSecurityDepositValue();

        vm.deal(DEPLOYER, 10 ether);

        deal(address(wsteth), address(DEPLOYER), wstethOpenPositionAmount);

        vm.startPrank(DEPLOYER);
        wsteth.approve(address(usdnProtocol), wstethOpenPositionAmount);
        usdnProtocol.initiateOpenPosition{ value: securityDeposit }(
            wstethOpenPositionAmount,
            liquidationPrice,
            DEPLOYER,
            payable(DEPLOYER),
            echidna.NO_PERMIT2(),
            abi.encode(etherPrice),
            EMPTY_PREVIOUS_DATA
        );
        vm.stopPrank();

        uint256 balanceBefore = DEPLOYER.balance;
        uint256 balanceBeforeProtocol = address(usdnProtocol).balance;
        uint256 balanceWstEthBefore = wsteth.balanceOf(DEPLOYER);

        skip(wstEthOracleMiddleware.getValidationDelay() + 1);
        echidna.validateOpenPosition(uint256(uint160(DEPLOYER)), etherPrice);

        IUsdnProtocolTypes.PendingAction memory action = usdnProtocol.getUserPendingAction(DEPLOYER);
        assertTrue(action.action == IUsdnProtocolTypes.ProtocolAction.None, "action type");
        assertEq(DEPLOYER.balance, balanceBefore + securityDeposit, "DEPLOYER balance");
        assertEq(address(usdnProtocol).balance, balanceBeforeProtocol - securityDeposit, "protocol balance");
        assertEq(wsteth.balanceOf(DEPLOYER), balanceWstEthBefore, "wstETH balance");
    }

    function test_canValidateWithdrawal() public {
        vm.deal(DEPLOYER, 10 ether);
        uint256 securityDeposit = usdnProtocol.getSecurityDepositValue();
        vm.prank(DEPLOYER);
        usdn.approve(address(usdnProtocol), usdnShares);
        bytes memory priceData = abi.encode(4000 ether);

        vm.prank(DEPLOYER);
        usdnProtocol.initiateWithdrawal{ value: securityDeposit }(
            usdnShares, DEPLOYER, payable(DEPLOYER), priceData, EMPTY_PREVIOUS_DATA
        );

        uint256 balanceBefore = DEPLOYER.balance;
        uint256 balanceBeforeProtocol = address(usdnProtocol).balance;
        uint256 balanceWstEthBefore = wsteth.balanceOf(DEPLOYER);

        skip(wstEthOracleMiddleware.getValidationDelay() + 1);
        vm.prank(DEPLOYER);
        echidna.validateWithdrawal(0, 4000 ether);

        IUsdnProtocolTypes.PendingAction memory action = usdnProtocol.getUserPendingAction(DEPLOYER);
        assertTrue(action.action == IUsdnProtocolTypes.ProtocolAction.None, "action type");
        assertEq(DEPLOYER.balance, balanceBefore + securityDeposit, "DEPLOYER balance");
        assertEq(address(usdnProtocol).balance, balanceBeforeProtocol - securityDeposit, "protocol balance");
        assertGt(wsteth.balanceOf(DEPLOYER), balanceWstEthBefore, "wstETH balance");
    }

    function test_canValidatePendingActions() public {
        vm.deal(DEPLOYER, 10 ether);
        uint256 securityDeposit = usdnProtocol.getSecurityDepositValue();
        bytes memory priceData = abi.encode(4000 ether);

        vm.startPrank(DEPLOYER);
        usdn.approve(address(usdnProtocol), usdnShares);
        usdnProtocol.initiateWithdrawal{ value: securityDeposit }(
            usdnShares / 2, USER_1, payable(USER_1), priceData, EMPTY_PREVIOUS_DATA
        );
        usdnProtocol.initiateWithdrawal{ value: securityDeposit }(
            usdnShares / 2, USER_2, payable(USER_2), priceData, EMPTY_PREVIOUS_DATA
        );
        vm.stopPrank();

        uint256 balanceBefore = DEPLOYER.balance;
        uint256 balanceBeforeProtocol = address(usdnProtocol).balance;

        skip(usdnProtocol.getValidationDeadline() + 1);

        vm.prank(DEPLOYER);
        echidna.validatePendingActions(10, 4000 ether);

        assertEq(DEPLOYER.balance, balanceBefore + securityDeposit * 2, "DEPLOYER balance");
        assertEq(address(usdnProtocol).balance, balanceBeforeProtocol - securityDeposit * 2, "protocol balance");
    }

<<<<<<< HEAD
    function test_adminFunctions() public {
        echidna.setMinLeverage(10 ** 21 * 2);
        assertEq(usdnProtocol.getMinLeverage(), 10 ** 21 * 2, "minLeverage");

        echidna.setMaxLeverage(10 ** 21 * 9);
        assertEq(usdnProtocol.getMaxLeverage(), 10 ** 21 * 9, "maxLeverage");

        echidna.setValidationDeadline(0.5 days);
        assertEq(usdnProtocol.getValidationDeadline(), 0.5 days, "validationDeadline");

        echidna.setLiquidationPenalty(10);
        assertEq(usdnProtocol.getLiquidationPenalty(), 10, "liquidationPenalty");

        echidna.setSafetyMarginBps(10);
        assertEq(usdnProtocol.getSafetyMarginBps(), 10, "safetyMarginBps");

        echidna.setLiquidationIteration(8);
        assertEq(usdnProtocol.getLiquidationIteration(), 8, "liquidationIteration");

        echidna.setEMAPeriod(1 days);
        assertEq(usdnProtocol.getEMAPeriod(), 1 days, "emaPeriod");

        echidna.setFundingSF(500);
        assertEq(usdnProtocol.getFundingSF(), 500, "fundingSF");

        echidna.setProtocolFeeBps(5000);
        assertEq(usdnProtocol.getProtocolFeeBps(), 5000, "protocolFeeBps");

        echidna.setPositionFeeBps(1000);
        assertEq(usdnProtocol.getPositionFeeBps(), 1000, "positionFeeBps");

        echidna.setVaultFeeBps(1000);
        assertEq(usdnProtocol.getVaultFeeBps(), 1000, "vaultFeeBps");

        echidna.setRebalancerBonusBps(1000);
        assertEq(usdnProtocol.getRebalancerBonusBps(), 1000, "rebalancerBonusBps");

        echidna.setSdexBurnOnDepositRatio(1e4);
        assertEq(usdnProtocol.getSdexBurnOnDepositRatio(), 1e4, "sdexBurnOnDepositRatio");

        echidna.setSecurityDepositValue(1e19);
        assertEq(usdnProtocol.getSecurityDepositValue(), 1e19, "securityDepositValue");

        echidna.setFeeThreshold(1e30);
        assertEq(usdnProtocol.getFeeThreshold(), 1e30, "feeThreshold");

        echidna.setFeeCollector(DEPLOYER);
        assertEq(usdnProtocol.getFeeCollector(), DEPLOYER, "feeCollector");

        echidna.setExpoImbalanceLimits(5000, 0, 10_000, 1, -4900);
        assertEq(usdnProtocol.getOpenExpoImbalanceLimitBps(), 5000, "openExpoImbalanceLimitBps");
        assertEq(usdnProtocol.getDepositExpoImbalanceLimitBps(), 1, "depositExpoImbalanceLimitBps");
        assertEq(usdnProtocol.getWithdrawalExpoImbalanceLimitBps(), 10_000, "withdrawalExpoImbalanceLimitBps");
        assertEq(usdnProtocol.getCloseExpoImbalanceLimitBps(), 1, "closeExpoImbalanceLimitBps");
        assertEq(usdnProtocol.getLongImbalanceTargetBps(), -1613, "longImbalanceTargetBps");

        echidna.setTargetUsdnPrice(1e18);
        assertEq(usdnProtocol.getTargetUsdnPrice(), 1e18, "targetUsdnPrice");

        echidna.setUsdnRebaseThreshold(1e30);
        assertEq(usdnProtocol.getUsdnRebaseThreshold(), 1e30, "usdnRebaseThreshold");

        echidna.setUsdnRebaseInterval(1e20);
        assertEq(usdnProtocol.getUsdnRebaseInterval(), 1e20, "usdnRebaseInterval");

        echidna.setMinLongPosition(1e24);
        assertEq(usdnProtocol.getMinLongPosition(), 1e24, "minLongPosition");
=======
    function test_canFullDeposit() public {
        uint256 balanceDeployer = usdn.balanceOf(DEPLOYER);
        uint256 balanceProtocol = address(usdnProtocol).balance;

        vm.prank(DEPLOYER);
        echidna.fullDeposit(0.1 ether, 10 ether, 0.5 ether, 0, 0, 1000 ether);

        assertGt(usdn.balanceOf(DEPLOYER), balanceDeployer, "balance usdn");
        assertEq(address(usdnProtocol).balance, balanceProtocol, "protocol balance");
    }

    function test_canFullWithdrawal() public {
        assertGt(usdn.balanceOf(DEPLOYER), 0, "usdn balance before withdrawal");
        uint256 balanceProtocol = address(usdnProtocol).balance;

        vm.prank(DEPLOYER);
        echidna.fullWithdrawal(usdnShares, 10 ether, 0, 0, 1000 ether);

        assertEq(usdn.balanceOf(DEPLOYER), 0, "usdn balance after withdrawal");
        assertEq(address(usdnProtocol).balance, balanceProtocol, "protocol balance");
    }

    function test_canFullOpenPosition() public {
        uint256 balanceBeforeProtocol = address(usdnProtocol).balance;
        uint256 balanceWstEthBefore = wsteth.balanceOf(DEPLOYER);

        vm.prank(DEPLOYER);
        echidna.fullOpenPosition(5 ether, 1000 ether, 10 ether, 0, 0, 2000 ether);

        assertEq(address(usdnProtocol).balance, balanceBeforeProtocol, "protocol balance");
        assertEq(wsteth.balanceOf(DEPLOYER), balanceWstEthBefore, "wstETH balance");
>>>>>>> 1717d1fc
    }
}<|MERGE_RESOLUTION|>--- conflicted
+++ resolved
@@ -197,7 +197,39 @@
         assertEq(address(usdnProtocol).balance, balanceBeforeProtocol - securityDeposit * 2, "protocol balance");
     }
 
-<<<<<<< HEAD
+    function test_canFullDeposit() public {
+        uint256 balanceDeployer = usdn.balanceOf(DEPLOYER);
+        uint256 balanceProtocol = address(usdnProtocol).balance;
+
+        vm.prank(DEPLOYER);
+        echidna.fullDeposit(0.1 ether, 10 ether, 0.5 ether, 0, 0, 1000 ether);
+
+        assertGt(usdn.balanceOf(DEPLOYER), balanceDeployer, "balance usdn");
+        assertEq(address(usdnProtocol).balance, balanceProtocol, "protocol balance");
+    }
+
+    function test_canFullWithdrawal() public {
+        assertGt(usdn.balanceOf(DEPLOYER), 0, "usdn balance before withdrawal");
+        uint256 balanceProtocol = address(usdnProtocol).balance;
+
+        vm.prank(DEPLOYER);
+        echidna.fullWithdrawal(usdnShares, 10 ether, 0, 0, 1000 ether);
+
+        assertEq(usdn.balanceOf(DEPLOYER), 0, "usdn balance after withdrawal");
+        assertEq(address(usdnProtocol).balance, balanceProtocol, "protocol balance");
+    }
+
+    function test_canFullOpenPosition() public {
+        uint256 balanceBeforeProtocol = address(usdnProtocol).balance;
+        uint256 balanceWstEthBefore = wsteth.balanceOf(DEPLOYER);
+
+        vm.prank(DEPLOYER);
+        echidna.fullOpenPosition(5 ether, 1000 ether, 10 ether, 0, 0, 2000 ether);
+
+        assertEq(address(usdnProtocol).balance, balanceBeforeProtocol, "protocol balance");
+        assertEq(wsteth.balanceOf(DEPLOYER), balanceWstEthBefore, "wstETH balance");
+    }
+
     function test_adminFunctions() public {
         echidna.setMinLeverage(10 ** 21 * 2);
         assertEq(usdnProtocol.getMinLeverage(), 10 ** 21 * 2, "minLeverage");
@@ -265,38 +297,5 @@
 
         echidna.setMinLongPosition(1e24);
         assertEq(usdnProtocol.getMinLongPosition(), 1e24, "minLongPosition");
-=======
-    function test_canFullDeposit() public {
-        uint256 balanceDeployer = usdn.balanceOf(DEPLOYER);
-        uint256 balanceProtocol = address(usdnProtocol).balance;
-
-        vm.prank(DEPLOYER);
-        echidna.fullDeposit(0.1 ether, 10 ether, 0.5 ether, 0, 0, 1000 ether);
-
-        assertGt(usdn.balanceOf(DEPLOYER), balanceDeployer, "balance usdn");
-        assertEq(address(usdnProtocol).balance, balanceProtocol, "protocol balance");
-    }
-
-    function test_canFullWithdrawal() public {
-        assertGt(usdn.balanceOf(DEPLOYER), 0, "usdn balance before withdrawal");
-        uint256 balanceProtocol = address(usdnProtocol).balance;
-
-        vm.prank(DEPLOYER);
-        echidna.fullWithdrawal(usdnShares, 10 ether, 0, 0, 1000 ether);
-
-        assertEq(usdn.balanceOf(DEPLOYER), 0, "usdn balance after withdrawal");
-        assertEq(address(usdnProtocol).balance, balanceProtocol, "protocol balance");
-    }
-
-    function test_canFullOpenPosition() public {
-        uint256 balanceBeforeProtocol = address(usdnProtocol).balance;
-        uint256 balanceWstEthBefore = wsteth.balanceOf(DEPLOYER);
-
-        vm.prank(DEPLOYER);
-        echidna.fullOpenPosition(5 ether, 1000 ether, 10 ether, 0, 0, 2000 ether);
-
-        assertEq(address(usdnProtocol).balance, balanceBeforeProtocol, "protocol balance");
-        assertEq(wsteth.balanceOf(DEPLOYER), balanceWstEthBefore, "wstETH balance");
->>>>>>> 1717d1fc
     }
 }