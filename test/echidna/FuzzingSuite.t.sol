// SPDX-License-Identifier: UNLICENSED
pragma solidity ^0.8.0;

import { FuzzingSuite } from "./FuzzingSuite.sol";
import { Test } from "forge-std/Test.sol";

import { MockOracleMiddleware } from "../unit/UsdnProtocol/utils/MockOracleMiddleware.sol";
import { USER_1, USER_2 } from "../utils/Constants.sol";
import { Sdex } from "../utils/Sdex.sol";
import { WstETH } from "../utils/WstEth.sol";

import { Usdn } from "../../src/Usdn/Usdn.sol";
import { UsdnProtocol } from "../../src/UsdnProtocol/UsdnProtocol.sol";
import { UsdnProtocolVaultLibrary as Vault } from "../../src/UsdnProtocol/libraries/UsdnProtocolVaultLibrary.sol";
import { IUsdnProtocolTypes } from "../../src/interfaces/UsdnProtocol/IUsdnProtocolTypes.sol";
import { Permit2TokenBitfield } from "../../src/libraries/Permit2TokenBitfield.sol";

contract FuzzingSuiteTest is Test {
    FuzzingSuite public echidna;
    UsdnProtocol public usdnProtocol;
    MockOracleMiddleware public wstEthOracleMiddleware;
    WstETH public wsteth;
    Usdn public usdn;

    address internal DEPLOYER;
    address internal ATTACKER;
    IUsdnProtocolTypes.PreviousActionsData internal EMPTY_PREVIOUS_DATA =
        IUsdnProtocolTypes.PreviousActionsData({ priceData: new bytes[](0), rawIndices: new uint128[](0) });

    uint152 internal usdnShares = 100_000 ether;

    function setUp() public {
        echidna = new FuzzingSuite();
        DEPLOYER = echidna.DEPLOYER();
        ATTACKER = echidna.ATTACKER();

        usdnProtocol = echidna.usdnProtocol();
        wstEthOracleMiddleware = echidna.wstEthOracleMiddleware();
        wsteth = echidna.wsteth();
        usdn = echidna.usdn();

        vm.prank(address(usdnProtocol));
        usdn.mintShares(DEPLOYER, usdnShares);
    }

    function test_canInitiateDeposit() public {
        vm.prank(DEPLOYER);
        echidna.initiateDeposit(0.1 ether, 10 ether, 0.5 ether, 0, 0, 1000 ether);

        IUsdnProtocolTypes.PendingAction memory action = usdnProtocol.getUserPendingAction(DEPLOYER);
        assertTrue(action.action == IUsdnProtocolTypes.ProtocolAction.ValidateDeposit, "action type");
        assertEq(action.to, DEPLOYER, "action to");
        assertEq(action.validator, DEPLOYER, "action validator");
        assertEq(action.var2, 0.1 ether, "action amount");
    }

    function test_canInitiateOpenPosition() public {
        vm.prank(DEPLOYER);
        echidna.initiateOpenPosition(5 ether, 1000 ether, 10 ether, 0, 0, 2000 ether);
        IUsdnProtocolTypes.PendingAction memory action = usdnProtocol.getUserPendingAction(DEPLOYER);
        assertTrue(action.action == IUsdnProtocolTypes.ProtocolAction.ValidateOpenPosition, "action type");
        assertEq(action.to, DEPLOYER, "action to");
        assertEq(action.validator, DEPLOYER, "action validator");
    }

    function test_canInitiateWithdrawal() public {
        vm.prank(DEPLOYER);
        echidna.initiateWithdrawal(usdnShares, 10 ether, 0, 0, 1000 ether);

        IUsdnProtocolTypes.PendingAction memory action = usdnProtocol.getUserPendingAction(DEPLOYER);
        assertTrue(action.action == IUsdnProtocolTypes.ProtocolAction.ValidateWithdrawal, "action type");
        assertEq(action.to, DEPLOYER, "action to");
        assertEq(action.validator, DEPLOYER, "action validator");
        assertEq(action.var1, int24(Vault._calcWithdrawalAmountLSB(usdnShares)), "action amount LSB");
        assertEq(action.var2, Vault._calcWithdrawalAmountMSB(usdnShares), "action amount MSB");
    }

    function test_canValidateDeposit() public {
        Sdex sdex = echidna.sdex();
        uint128 amountWstETH = 0.1 ether;
        uint256 price = 1000 ether;

        wsteth.mintAndApprove(DEPLOYER, amountWstETH, address(usdnProtocol), amountWstETH);
        sdex.mintAndApprove(DEPLOYER, 10 ether, address(usdnProtocol), 10 ether);

        uint256 balanceDeployer = usdn.balanceOf(DEPLOYER);
        uint256 securityDeposit = usdnProtocol.getSecurityDepositValue();
        vm.deal(DEPLOYER, securityDeposit);

        Permit2TokenBitfield.Bitfield NO_PERMIT2 = echidna.NO_PERMIT2();

        vm.prank(DEPLOYER);
        usdnProtocol.initiateDeposit{ value: securityDeposit }(
            amountWstETH,
            DEPLOYER,
            payable(DEPLOYER),
            NO_PERMIT2,
            abi.encode(price),
            IUsdnProtocolTypes.PreviousActionsData({ priceData: new bytes[](0), rawIndices: new uint128[](0) })
        );

        skip(wstEthOracleMiddleware.getValidationDelay() + 1);
        vm.prank(DEPLOYER);
        echidna.validateDeposit(0, price);

        assertGt(usdn.balanceOf(DEPLOYER), balanceDeployer, "balance usdn");
    }

<<<<<<< HEAD
    function test_canInitiateDepositAndValidateOpen() public {
        uint256 securityDeposit = usdnProtocol.getSecurityDepositValue();

        vm.deal(DEPLOYER, 10 ether);

        vm.prank(DEPLOYER);
        usdn.approve(address(usdnProtocol), usdnShares);
        bytes memory priceData = abi.encode(4000 ether);

        vm.prank(DEPLOYER);
        usdnProtocol.initiateWithdrawal{ value: securityDeposit }(
            usdnShares, USER_1, payable(USER_1), priceData, EMPTY_PREVIOUS_DATA
        );

        skip(usdnProtocol.getValidationDeadline() + 1);
        vm.prank(DEPLOYER);
        echidna.initiateDeposit(0.1 ether, 10 ether, 0.5 ether, 0, 0, 4000 ether);

        IUsdnProtocolTypes.PendingAction memory action = usdnProtocol.getUserPendingAction(DEPLOYER);
        assertTrue(action.action == IUsdnProtocolTypes.ProtocolAction.ValidateDeposit, "action type");
        assertEq(action.to, DEPLOYER, "action to");
        assertEq(action.validator, DEPLOYER, "action validator");
        assertEq(action.var2, 0.1 ether, "action amount");
    }

    function test_canValidateOpen() public {
=======
    function test_canValidateOpenPosition() public {
>>>>>>> 1717d1fc
        uint128 wstethOpenPositionAmount = 5 ether;
        uint128 liquidationPrice = 1000 ether;
        uint256 etherPrice = 4000 ether;
        uint256 securityDeposit = usdnProtocol.getSecurityDepositValue();

        vm.deal(DEPLOYER, 10 ether);

        deal(address(wsteth), address(DEPLOYER), wstethOpenPositionAmount);

        vm.startPrank(DEPLOYER);
        wsteth.approve(address(usdnProtocol), wstethOpenPositionAmount);
        usdnProtocol.initiateOpenPosition{ value: securityDeposit }(
            wstethOpenPositionAmount,
            liquidationPrice,
            DEPLOYER,
            payable(DEPLOYER),
            echidna.NO_PERMIT2(),
            abi.encode(etherPrice),
            EMPTY_PREVIOUS_DATA
        );
        vm.stopPrank();

        uint256 balanceBefore = DEPLOYER.balance;
        uint256 balanceBeforeProtocol = address(usdnProtocol).balance;
        uint256 balanceWstEthBefore = wsteth.balanceOf(DEPLOYER);

        skip(wstEthOracleMiddleware.getValidationDelay() + 1);
        echidna.validateOpenPosition(uint256(uint160(DEPLOYER)), etherPrice);

        IUsdnProtocolTypes.PendingAction memory action = usdnProtocol.getUserPendingAction(DEPLOYER);
        assertTrue(action.action == IUsdnProtocolTypes.ProtocolAction.None, "action type");
        assertEq(DEPLOYER.balance, balanceBefore + securityDeposit, "DEPLOYER balance");
        assertEq(address(usdnProtocol).balance, balanceBeforeProtocol - securityDeposit, "protocol balance");
        assertEq(wsteth.balanceOf(DEPLOYER), balanceWstEthBefore, "wstETH balance");
    }

    function test_canValidateOpenAndPendingActions() public {
        uint128 wstethOpenPositionAmount = 5 ether;
        Sdex sdex = echidna.sdex();
        uint128 amountWstETH = 0.1 ether;
        uint128 liquidationPrice = 1000 ether;
        uint256 etherPrice = 4000 ether;
        uint256 securityDeposit = usdnProtocol.getSecurityDepositValue();

        wsteth.mintAndApprove(
            DEPLOYER,
            amountWstETH + wstethOpenPositionAmount,
            address(usdnProtocol),
            amountWstETH + wstethOpenPositionAmount
        );
        sdex.mintAndApprove(DEPLOYER, 10 ether, address(usdnProtocol), 10 ether);

        vm.deal(DEPLOYER, 10 ether);

        vm.startPrank(DEPLOYER);
        usdnProtocol.initiateDeposit{ value: securityDeposit }(
            amountWstETH / 2, USER_1, payable(USER_1), echidna.NO_PERMIT2(), abi.encode(etherPrice), EMPTY_PREVIOUS_DATA
        );
        usdnProtocol.initiateDeposit{ value: securityDeposit }(
            amountWstETH / 2, USER_2, payable(USER_2), echidna.NO_PERMIT2(), abi.encode(etherPrice), EMPTY_PREVIOUS_DATA
        );
        usdnProtocol.initiateOpenPosition{ value: securityDeposit }(
            wstethOpenPositionAmount,
            liquidationPrice,
            DEPLOYER,
            payable(DEPLOYER),
            echidna.NO_PERMIT2(),
            abi.encode(etherPrice),
            EMPTY_PREVIOUS_DATA
        );
        vm.stopPrank();

        uint256 balanceBefore = DEPLOYER.balance;
        uint256 balanceBeforeProtocol = address(usdnProtocol).balance;
        uint256 balanceWstEthBefore = wsteth.balanceOf(DEPLOYER);

        skip(usdnProtocol.getValidationDeadline() + 1);
        vm.prank(DEPLOYER);
        echidna.validateOpen(uint256(uint160(DEPLOYER)), etherPrice);

        IUsdnProtocolTypes.PendingAction memory action = usdnProtocol.getUserPendingAction(DEPLOYER);
        assertTrue(action.action == IUsdnProtocolTypes.ProtocolAction.None, "action type");
        assertEq(DEPLOYER.balance, balanceBefore + securityDeposit * 2, "DEPLOYER balance");
        assertEq(address(usdnProtocol).balance, balanceBeforeProtocol - securityDeposit * 2, "protocol balance");
        assertEq(wsteth.balanceOf(DEPLOYER), balanceWstEthBefore, "wstETH balance");
    }

    function test_canValidateWithdrawal() public {
        vm.deal(DEPLOYER, 10 ether);
        uint256 securityDeposit = usdnProtocol.getSecurityDepositValue();
        vm.prank(DEPLOYER);
        usdn.approve(address(usdnProtocol), usdnShares);
        bytes memory priceData = abi.encode(4000 ether);

        vm.prank(DEPLOYER);
        usdnProtocol.initiateWithdrawal{ value: securityDeposit }(
            usdnShares, DEPLOYER, payable(DEPLOYER), priceData, EMPTY_PREVIOUS_DATA
        );

        uint256 balanceBefore = DEPLOYER.balance;
        uint256 balanceBeforeProtocol = address(usdnProtocol).balance;
        uint256 balanceWstEthBefore = wsteth.balanceOf(DEPLOYER);

        skip(wstEthOracleMiddleware.getValidationDelay() + 1);
        vm.prank(DEPLOYER);
        echidna.validateWithdrawal(0, 4000 ether);

        IUsdnProtocolTypes.PendingAction memory action = usdnProtocol.getUserPendingAction(DEPLOYER);
        assertTrue(action.action == IUsdnProtocolTypes.ProtocolAction.None, "action type");
        assertEq(DEPLOYER.balance, balanceBefore + securityDeposit, "DEPLOYER balance");
        assertEq(address(usdnProtocol).balance, balanceBeforeProtocol - securityDeposit, "protocol balance");
        assertGt(wsteth.balanceOf(DEPLOYER), balanceWstEthBefore, "wstETH balance");
    }

    function test_canValidatePendingActions() public {
        vm.deal(DEPLOYER, 10 ether);
        uint256 securityDeposit = usdnProtocol.getSecurityDepositValue();
        bytes memory priceData = abi.encode(4000 ether);

        vm.startPrank(DEPLOYER);
        usdn.approve(address(usdnProtocol), usdnShares);
        usdnProtocol.initiateWithdrawal{ value: securityDeposit }(
            usdnShares / 2, USER_1, payable(USER_1), priceData, EMPTY_PREVIOUS_DATA
        );
        usdnProtocol.initiateWithdrawal{ value: securityDeposit }(
            usdnShares / 2, USER_2, payable(USER_2), priceData, EMPTY_PREVIOUS_DATA
        );
        vm.stopPrank();

        uint256 balanceBefore = DEPLOYER.balance;
        uint256 balanceBeforeProtocol = address(usdnProtocol).balance;

        skip(usdnProtocol.getValidationDeadline() + 1);

        vm.prank(DEPLOYER);
        echidna.validatePendingActions(10, 4000 ether);

        assertEq(DEPLOYER.balance, balanceBefore + securityDeposit * 2, "DEPLOYER balance");
        assertEq(address(usdnProtocol).balance, balanceBeforeProtocol - securityDeposit * 2, "protocol balance");
    }

    function test_canFullDeposit() public {
        uint256 balanceDeployer = usdn.balanceOf(DEPLOYER);
        uint256 balanceProtocol = address(usdnProtocol).balance;

        vm.prank(DEPLOYER);
        echidna.fullDeposit(0.1 ether, 10 ether, 0.5 ether, 0, 0, 1000 ether);

        assertGt(usdn.balanceOf(DEPLOYER), balanceDeployer, "balance usdn");
        assertEq(address(usdnProtocol).balance, balanceProtocol, "protocol balance");
    }

    function test_canFullWithdrawal() public {
        assertGt(usdn.balanceOf(DEPLOYER), 0, "usdn balance before withdrawal");
        uint256 balanceProtocol = address(usdnProtocol).balance;

        vm.prank(DEPLOYER);
        echidna.fullWithdrawal(usdnShares, 10 ether, 0, 0, 1000 ether);

        assertEq(usdn.balanceOf(DEPLOYER), 0, "usdn balance after withdrawal");
        assertEq(address(usdnProtocol).balance, balanceProtocol, "protocol balance");
    }

    function test_canFullOpenPosition() public {
        uint256 balanceBeforeProtocol = address(usdnProtocol).balance;
        uint256 balanceWstEthBefore = wsteth.balanceOf(DEPLOYER);

        vm.prank(DEPLOYER);
        echidna.fullOpenPosition(5 ether, 1000 ether, 10 ether, 0, 0, 2000 ether);

        assertEq(address(usdnProtocol).balance, balanceBeforeProtocol, "protocol balance");
        assertEq(wsteth.balanceOf(DEPLOYER), balanceWstEthBefore, "wstETH balance");
    }
}<|MERGE_RESOLUTION|>--- conflicted
+++ resolved
@@ -106,7 +106,6 @@
         assertGt(usdn.balanceOf(DEPLOYER), balanceDeployer, "balance usdn");
     }
 
-<<<<<<< HEAD
     function test_canInitiateDepositAndValidateOpen() public {
         uint256 securityDeposit = usdnProtocol.getSecurityDepositValue();
 
@@ -132,10 +131,7 @@
         assertEq(action.var2, 0.1 ether, "action amount");
     }
 
-    function test_canValidateOpen() public {
-=======
     function test_canValidateOpenPosition() public {
->>>>>>> 1717d1fc
         uint128 wstethOpenPositionAmount = 5 ether;
         uint128 liquidationPrice = 1000 ether;
         uint256 etherPrice = 4000 ether;
@@ -214,7 +210,7 @@
 
         skip(usdnProtocol.getValidationDeadline() + 1);
         vm.prank(DEPLOYER);
-        echidna.validateOpen(uint256(uint160(DEPLOYER)), etherPrice);
+        echidna.validateOpenPosition(uint256(uint160(DEPLOYER)), etherPrice);
 
         IUsdnProtocolTypes.PendingAction memory action = usdnProtocol.getUserPendingAction(DEPLOYER);
         assertTrue(action.action == IUsdnProtocolTypes.ProtocolAction.None, "action type");
