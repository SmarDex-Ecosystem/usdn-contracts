// SPDX-License-Identifier: UNLICENSED
pragma solidity ^0.8.0;

import { FuzzingSuite } from "./FuzzingSuite.sol";
import { Test } from "forge-std/Test.sol";

import { MockOracleMiddleware } from "../unit/UsdnProtocol/utils/MockOracleMiddleware.sol";
import { USER_1, USER_2 } from "../utils/Constants.sol";
import { Sdex } from "../utils/Sdex.sol";
import { WstETH } from "../utils/WstEth.sol";

import { Usdn } from "../../src/Usdn/Usdn.sol";
import { UsdnProtocol } from "../../src/UsdnProtocol/UsdnProtocol.sol";
import { UsdnProtocolVaultLibrary as Vault } from "../../src/UsdnProtocol/libraries/UsdnProtocolVaultLibrary.sol";
import { IUsdnProtocolTypes } from "../../src/interfaces/UsdnProtocol/IUsdnProtocolTypes.sol";
import { Permit2TokenBitfield } from "../../src/libraries/Permit2TokenBitfield.sol";

contract FuzzingSuiteTest is Test {
    FuzzingSuite public echidna;
    UsdnProtocol public usdnProtocol;
    MockOracleMiddleware public wstEthOracleMiddleware;
    WstETH public wsteth;
    Usdn public usdn;

    address internal DEPLOYER;
    address internal ATTACKER;
    IUsdnProtocolTypes.PreviousActionsData internal EMPTY_PREVIOUS_DATA =
        IUsdnProtocolTypes.PreviousActionsData({ priceData: new bytes[](0), rawIndices: new uint128[](0) });

    uint152 internal usdnShares = 100_000 ether;

    function setUp() public {
        echidna = new FuzzingSuite();
        DEPLOYER = echidna.DEPLOYER();
        ATTACKER = echidna.ATTACKER();

        usdnProtocol = echidna.usdnProtocol();
        wstEthOracleMiddleware = echidna.wstEthOracleMiddleware();
        wsteth = echidna.wsteth();
        usdn = echidna.usdn();

        vm.prank(address(usdnProtocol));
        usdn.mintShares(DEPLOYER, usdnShares);
    }

    function test_canInitiateDeposit() public {
        vm.prank(DEPLOYER);
        echidna.initiateDeposit(0.1 ether, 10 ether, 0.5 ether, 0, 0, 1000 ether);

        IUsdnProtocolTypes.PendingAction memory action = usdnProtocol.getUserPendingAction(DEPLOYER);
        assertTrue(action.action == IUsdnProtocolTypes.ProtocolAction.ValidateDeposit, "action type");
        assertEq(action.to, DEPLOYER, "action to");
        assertEq(action.validator, DEPLOYER, "action validator");
        assertEq(action.var2, 0.1 ether, "action amount");
    }

    function test_canInitiateOpen() public {
        vm.prank(DEPLOYER);
        echidna.initiateOpenPosition(5 ether, 1000 ether, 10 ether, 0, 0, 2000 ether);
        IUsdnProtocolTypes.PendingAction memory action = usdnProtocol.getUserPendingAction(DEPLOYER);
        assertTrue(action.action == IUsdnProtocolTypes.ProtocolAction.ValidateOpenPosition, "action type");
        assertEq(action.to, DEPLOYER, "action to");
        assertEq(action.validator, DEPLOYER, "action validator");
    }

    function test_canInitiateWithdrawal() public {
        vm.prank(DEPLOYER);
        echidna.initiateWithdrawal(usdnShares, 10 ether, 0, 0, 1000 ether);

        IUsdnProtocolTypes.PendingAction memory action = usdnProtocol.getUserPendingAction(DEPLOYER);
        assertTrue(action.action == IUsdnProtocolTypes.ProtocolAction.ValidateWithdrawal, "action type");
        assertEq(action.to, DEPLOYER, "action to");
        assertEq(action.validator, DEPLOYER, "action validator");
        assertEq(action.var1, int24(Vault._calcWithdrawalAmountLSB(usdnShares)), "action amount LSB");
        assertEq(action.var2, Vault._calcWithdrawalAmountMSB(usdnShares), "action amount MSB");
    }

    function test_canValidateDeposit() public {
        Sdex sdex = echidna.sdex();
        uint128 amountWstETH = 0.1 ether;
        uint256 price = 1000 ether;

        wsteth.mintAndApprove(DEPLOYER, amountWstETH, address(usdnProtocol), amountWstETH);
        sdex.mintAndApprove(DEPLOYER, 10 ether, address(usdnProtocol), 10 ether);

        uint256 balanceDeployer = usdn.balanceOf(DEPLOYER);
        uint256 securityDeposit = usdnProtocol.getSecurityDepositValue();
        vm.deal(DEPLOYER, securityDeposit);

        Permit2TokenBitfield.Bitfield NO_PERMIT2 = echidna.NO_PERMIT2();

        vm.prank(DEPLOYER);
        usdnProtocol.initiateDeposit{ value: securityDeposit }(
            amountWstETH,
            DEPLOYER,
            payable(DEPLOYER),
            NO_PERMIT2,
            abi.encode(price),
            IUsdnProtocolTypes.PreviousActionsData({ priceData: new bytes[](0), rawIndices: new uint128[](0) })
        );

        skip(wstEthOracleMiddleware.getValidationDelay() + 1);
        vm.prank(DEPLOYER);
        echidna.validateDeposit(0, price);

        assertGt(usdn.balanceOf(DEPLOYER), balanceDeployer, "balance usdn");
    }

    function test_canValidateOpen() public {
        uint128 wstethOpenPositionAmount = 5 ether;
        uint128 liquidationPrice = 1000 ether;
        uint256 etherPrice = 4000 ether;
        uint256 securityDeposit = usdnProtocol.getSecurityDepositValue();

        vm.deal(DEPLOYER, 10 ether);

        deal(address(wsteth), address(DEPLOYER), wstethOpenPositionAmount);

        vm.startPrank(DEPLOYER);
        wsteth.approve(address(usdnProtocol), wstethOpenPositionAmount);
        usdnProtocol.initiateOpenPosition{ value: securityDeposit }(
            wstethOpenPositionAmount,
            liquidationPrice,
            DEPLOYER,
            payable(DEPLOYER),
            echidna.NO_PERMIT2(),
            abi.encode(etherPrice),
            EMPTY_PREVIOUS_DATA
        );
        vm.stopPrank();

        uint256 balanceBefore = DEPLOYER.balance;
        uint256 balanceBeforeProtocol = address(usdnProtocol).balance;
        uint256 balanceWstEthBefore = wsteth.balanceOf(DEPLOYER);

        skip(wstEthOracleMiddleware.getValidationDelay() + 1);
        echidna.validateOpen(uint256(uint160(DEPLOYER)), etherPrice);

        IUsdnProtocolTypes.PendingAction memory action = usdnProtocol.getUserPendingAction(DEPLOYER);
        assertTrue(action.action == IUsdnProtocolTypes.ProtocolAction.None, "action type");
        assertEq(DEPLOYER.balance, balanceBefore + securityDeposit, "DEPLOYER balance");
        assertEq(address(usdnProtocol).balance, balanceBeforeProtocol - securityDeposit, "protocol balance");
        assertEq(wsteth.balanceOf(DEPLOYER), balanceWstEthBefore, "wstETH balance");
    }

    function test_canValidateWithdrawal() public {
        vm.deal(DEPLOYER, 10 ether);
        uint256 securityDeposit = usdnProtocol.getSecurityDepositValue();
        vm.prank(DEPLOYER);
        usdn.approve(address(usdnProtocol), usdnShares);
        bytes memory priceData = abi.encode(4000 ether);

        vm.prank(DEPLOYER);
        usdnProtocol.initiateWithdrawal{ value: securityDeposit }(
            usdnShares, DEPLOYER, payable(DEPLOYER), priceData, EMPTY_PREVIOUS_DATA
        );

        uint256 balanceBefore = DEPLOYER.balance;
        uint256 balanceBeforeProtocol = address(usdnProtocol).balance;
        uint256 balanceWstEthBefore = wsteth.balanceOf(DEPLOYER);

        skip(wstEthOracleMiddleware.getValidationDelay() + 1);
        vm.prank(DEPLOYER);
        echidna.validateWithdrawal(0, 4000 ether);

        IUsdnProtocolTypes.PendingAction memory action = usdnProtocol.getUserPendingAction(DEPLOYER);
        assertTrue(action.action == IUsdnProtocolTypes.ProtocolAction.None, "action type");
        assertEq(DEPLOYER.balance, balanceBefore + securityDeposit, "DEPLOYER balance");
        assertEq(address(usdnProtocol).balance, balanceBeforeProtocol - securityDeposit, "protocol balance");
        assertGt(wsteth.balanceOf(DEPLOYER), balanceWstEthBefore, "wstETH balance");
    }

    function test_canValidatePendingActions() public {
        vm.deal(DEPLOYER, 10 ether);
        uint256 securityDeposit = usdnProtocol.getSecurityDepositValue();
        bytes memory priceData = abi.encode(4000 ether);

        vm.startPrank(DEPLOYER);
        usdn.approve(address(usdnProtocol), usdnShares);
        usdnProtocol.initiateWithdrawal{ value: securityDeposit }(
            usdnShares / 2, USER_1, payable(USER_1), priceData, EMPTY_PREVIOUS_DATA
        );
        usdnProtocol.initiateWithdrawal{ value: securityDeposit }(
            usdnShares / 2, USER_2, payable(USER_2), priceData, EMPTY_PREVIOUS_DATA
        );
        vm.stopPrank();

        uint256 balanceBefore = DEPLOYER.balance;
        uint256 balanceBeforeProtocol = address(usdnProtocol).balance;

        skip(usdnProtocol.getValidationDeadline() + 1);

        vm.prank(DEPLOYER);
        echidna.validatePendingActions(10, 4000 ether);

        assertEq(DEPLOYER.balance, balanceBefore + securityDeposit * 2, "DEPLOYER balance");
        assertEq(address(usdnProtocol).balance, balanceBeforeProtocol - securityDeposit * 2, "protocol balance");
    }

<<<<<<< HEAD
    function test_canFullWithdrawal() public {
        assertGt(usdn.balanceOf(DEPLOYER), 0, "usdn balance before withdrawal");
        uint256 balanceProtocol = address(usdnProtocol).balance;

        vm.prank(DEPLOYER);
        echidna.fullWithdrawal(usdnShares, 10 ether, 0, 0, 1000 ether);

        assertEq(usdn.balanceOf(DEPLOYER), 0, "usdn balance after withdrawal");
=======
    function test_canFullDeposit() public {
        uint256 balanceDeployer = usdn.balanceOf(DEPLOYER);
        uint256 balanceProtocol = address(usdnProtocol).balance;

        vm.prank(DEPLOYER);
        echidna.fullDeposit(0.1 ether, 10 ether, 0.5 ether, 0, 0, 1000 ether);

        assertGt(usdn.balanceOf(DEPLOYER), balanceDeployer, "balance usdn");
>>>>>>> fc0c9525
        assertEq(address(usdnProtocol).balance, balanceProtocol, "protocol balance");
    }
}<|MERGE_RESOLUTION|>--- conflicted
+++ resolved
@@ -197,7 +197,17 @@
         assertEq(address(usdnProtocol).balance, balanceBeforeProtocol - securityDeposit * 2, "protocol balance");
     }
 
-<<<<<<< HEAD
+    function test_canFullDeposit() public {
+        uint256 balanceDeployer = usdn.balanceOf(DEPLOYER);
+        uint256 balanceProtocol = address(usdnProtocol).balance;
+
+        vm.prank(DEPLOYER);
+        echidna.fullDeposit(0.1 ether, 10 ether, 0.5 ether, 0, 0, 1000 ether);
+
+        assertGt(usdn.balanceOf(DEPLOYER), balanceDeployer, "balance usdn");
+        assertEq(address(usdnProtocol).balance, balanceProtocol, "protocol balance");
+    }
+
     function test_canFullWithdrawal() public {
         assertGt(usdn.balanceOf(DEPLOYER), 0, "usdn balance before withdrawal");
         uint256 balanceProtocol = address(usdnProtocol).balance;
@@ -206,16 +216,6 @@
         echidna.fullWithdrawal(usdnShares, 10 ether, 0, 0, 1000 ether);
 
         assertEq(usdn.balanceOf(DEPLOYER), 0, "usdn balance after withdrawal");
-=======
-    function test_canFullDeposit() public {
-        uint256 balanceDeployer = usdn.balanceOf(DEPLOYER);
-        uint256 balanceProtocol = address(usdnProtocol).balance;
-
-        vm.prank(DEPLOYER);
-        echidna.fullDeposit(0.1 ether, 10 ether, 0.5 ether, 0, 0, 1000 ether);
-
-        assertGt(usdn.balanceOf(DEPLOYER), balanceDeployer, "balance usdn");
->>>>>>> fc0c9525
         assertEq(address(usdnProtocol).balance, balanceProtocol, "protocol balance");
     }
 }