// SPDX-License-Identifier: UNLICENSED
pragma solidity ^0.8.0;

import { FuzzingSuite } from "./FuzzingSuite.sol";
import { Test } from "forge-std/Test.sol";

import { MockOracleMiddleware } from "../unit/UsdnProtocol/utils/MockOracleMiddleware.sol";
import { USER_1, USER_2 } from "../utils/Constants.sol";
import { Sdex } from "../utils/Sdex.sol";
import { WstETH } from "../utils/WstEth.sol";

import { Rebalancer } from "../../src/Rebalancer/Rebalancer.sol";
import { Usdn } from "../../src/Usdn/Usdn.sol";
import { UsdnProtocol } from "../../src/UsdnProtocol/UsdnProtocol.sol";
import { UsdnProtocolVaultLibrary as Vault } from "../../src/UsdnProtocol/libraries/UsdnProtocolVaultLibrary.sol";
import { IUsdnProtocolTypes } from "../../src/interfaces/UsdnProtocol/IUsdnProtocolTypes.sol";
import { Permit2TokenBitfield } from "../../src/libraries/Permit2TokenBitfield.sol";

contract FuzzingSuiteTest is Test {
    FuzzingSuite public echidna;
    UsdnProtocol public usdnProtocol;
    Rebalancer public rebalancer;
    MockOracleMiddleware public wstEthOracleMiddleware;
    WstETH public wsteth;
    Usdn public usdn;

    address internal DEPLOYER;
    address internal ATTACKER;
    IUsdnProtocolTypes.PreviousActionsData internal EMPTY_PREVIOUS_DATA =
        IUsdnProtocolTypes.PreviousActionsData({ priceData: new bytes[](0), rawIndices: new uint128[](0) });

    uint152 internal usdnShares = 100_000 ether;

    function setUp() public {
        echidna = new FuzzingSuite();
        DEPLOYER = echidna.DEPLOYER();
        ATTACKER = echidna.ATTACKER();

        usdnProtocol = echidna.usdnProtocol();
        wstEthOracleMiddleware = echidna.wstEthOracleMiddleware();
        wsteth = echidna.wsteth();
        usdn = echidna.usdn();
        rebalancer = echidna.rebalancer();

        vm.prank(address(usdnProtocol));
        usdn.mintShares(DEPLOYER, usdnShares);
    }

    function test_canInitiateDeposit() public {
        vm.prank(DEPLOYER);
        echidna.initiateDeposit(0.1 ether, 10 ether, 0.5 ether, 0, 0, 1000 ether);

        IUsdnProtocolTypes.PendingAction memory action = usdnProtocol.getUserPendingAction(DEPLOYER);
        assertTrue(action.action == IUsdnProtocolTypes.ProtocolAction.ValidateDeposit, "action type");
        assertEq(action.to, DEPLOYER, "action to");
        assertEq(action.validator, DEPLOYER, "action validator");
        assertEq(action.var2, 0.1 ether, "action amount");
    }

    function test_canInitiateOpenPosition() public {
        vm.prank(DEPLOYER);
        echidna.initiateOpenPosition(5 ether, 1000 ether, 10 ether, 0, 0, 2000 ether);
        IUsdnProtocolTypes.PendingAction memory action = usdnProtocol.getUserPendingAction(DEPLOYER);
        assertTrue(action.action == IUsdnProtocolTypes.ProtocolAction.ValidateOpenPosition, "action type");
        assertEq(action.to, DEPLOYER, "action to");
        assertEq(action.validator, DEPLOYER, "action validator");
    }

    function test_canInitiateWithdrawal() public {
        vm.prank(DEPLOYER);
        echidna.initiateWithdrawal(usdnShares, 10 ether, 0, 0, 1000 ether);

        IUsdnProtocolTypes.PendingAction memory action = usdnProtocol.getUserPendingAction(DEPLOYER);
        assertTrue(action.action == IUsdnProtocolTypes.ProtocolAction.ValidateWithdrawal, "action type");
        assertEq(action.to, DEPLOYER, "action to");
        assertEq(action.validator, DEPLOYER, "action validator");
        assertEq(action.var1, int24(Vault._calcWithdrawalAmountLSB(usdnShares)), "action amount LSB");
        assertEq(action.var2, Vault._calcWithdrawalAmountMSB(usdnShares), "action amount MSB");
    }

    function test_canValidateDeposit() public {
        Sdex sdex = echidna.sdex();
        uint128 amountWstETH = 0.1 ether;
        uint256 price = 1000 ether;

        wsteth.mintAndApprove(DEPLOYER, amountWstETH, address(usdnProtocol), amountWstETH);
        sdex.mintAndApprove(DEPLOYER, 10 ether, address(usdnProtocol), 10 ether);

        uint256 balanceDeployer = usdn.balanceOf(DEPLOYER);
        uint256 securityDeposit = usdnProtocol.getSecurityDepositValue();
        vm.deal(DEPLOYER, securityDeposit);

        Permit2TokenBitfield.Bitfield NO_PERMIT2 = echidna.NO_PERMIT2();

        vm.prank(DEPLOYER);
        usdnProtocol.initiateDeposit{ value: securityDeposit }(
            amountWstETH,
            DEPLOYER,
            payable(DEPLOYER),
            NO_PERMIT2,
            abi.encode(price),
            IUsdnProtocolTypes.PreviousActionsData({ priceData: new bytes[](0), rawIndices: new uint128[](0) })
        );

        skip(wstEthOracleMiddleware.getValidationDelay() + 1);
        vm.prank(DEPLOYER);
        echidna.validateDeposit(0, price);

        assertGt(usdn.balanceOf(DEPLOYER), balanceDeployer, "balance usdn");
    }

    function test_canInitiateDepositAndValidateOpen() public {
        uint256 securityDeposit = usdnProtocol.getSecurityDepositValue();

        vm.deal(DEPLOYER, 10 ether);

        vm.prank(DEPLOYER);
        usdn.approve(address(usdnProtocol), usdnShares);
        bytes memory priceData = abi.encode(4000 ether);

        vm.prank(DEPLOYER);
        usdnProtocol.initiateWithdrawal{ value: securityDeposit }(
            usdnShares, USER_1, payable(USER_1), priceData, EMPTY_PREVIOUS_DATA
        );

        skip(usdnProtocol.getValidationDeadline() + 1);
        vm.prank(DEPLOYER);
        echidna.initiateDeposit(0.1 ether, 10 ether, 0.5 ether, 0, 0, 4000 ether);

        IUsdnProtocolTypes.PendingAction memory action = usdnProtocol.getUserPendingAction(DEPLOYER);
        assertTrue(action.action == IUsdnProtocolTypes.ProtocolAction.ValidateDeposit, "action type");
        assertEq(action.to, DEPLOYER, "action to");
        assertEq(action.validator, DEPLOYER, "action validator");
        assertEq(action.var2, 0.1 ether, "action amount");
    }

    function test_canValidateOpenPosition() public {
        uint128 wstethOpenPositionAmount = 5 ether;
        uint128 liquidationPrice = 1000 ether;
        uint256 etherPrice = 4000 ether;
        uint256 securityDeposit = usdnProtocol.getSecurityDepositValue();

        vm.deal(DEPLOYER, 10 ether);

        deal(address(wsteth), address(DEPLOYER), wstethOpenPositionAmount);

        vm.startPrank(DEPLOYER);
        wsteth.approve(address(usdnProtocol), wstethOpenPositionAmount);
        usdnProtocol.initiateOpenPosition{ value: securityDeposit }(
            wstethOpenPositionAmount,
            liquidationPrice,
            DEPLOYER,
            payable(DEPLOYER),
            echidna.NO_PERMIT2(),
            abi.encode(etherPrice),
            EMPTY_PREVIOUS_DATA
        );
        vm.stopPrank();

        uint256 balanceBefore = DEPLOYER.balance;
        uint256 balanceBeforeProtocol = address(usdnProtocol).balance;
        uint256 balanceWstEthBefore = wsteth.balanceOf(DEPLOYER);

        skip(wstEthOracleMiddleware.getValidationDelay() + 1);
        echidna.validateOpenPosition(uint256(uint160(DEPLOYER)), etherPrice);

        IUsdnProtocolTypes.PendingAction memory action = usdnProtocol.getUserPendingAction(DEPLOYER);
        assertTrue(action.action == IUsdnProtocolTypes.ProtocolAction.None, "action type");
        assertEq(DEPLOYER.balance, balanceBefore + securityDeposit, "DEPLOYER balance");
        assertEq(address(usdnProtocol).balance, balanceBeforeProtocol - securityDeposit, "protocol balance");
        assertEq(wsteth.balanceOf(DEPLOYER), balanceWstEthBefore, "wstETH balance");
    }

    function test_canValidateOpenAndPendingActions() public {
        uint128 wstethOpenPositionAmount = 5 ether;
        Sdex sdex = echidna.sdex();
        uint128 amountWstETH = 0.1 ether;
        uint128 liquidationPrice = 1000 ether;
        uint256 etherPrice = 4000 ether;
        uint256 securityDeposit = usdnProtocol.getSecurityDepositValue();

        wsteth.mintAndApprove(
            DEPLOYER,
            amountWstETH + wstethOpenPositionAmount,
            address(usdnProtocol),
            amountWstETH + wstethOpenPositionAmount
        );
        sdex.mintAndApprove(DEPLOYER, 10 ether, address(usdnProtocol), 10 ether);

        vm.deal(DEPLOYER, 10 ether);

        vm.startPrank(DEPLOYER);
        usdnProtocol.initiateDeposit{ value: securityDeposit }(
            amountWstETH / 2, USER_1, payable(USER_1), echidna.NO_PERMIT2(), abi.encode(etherPrice), EMPTY_PREVIOUS_DATA
        );
        usdnProtocol.initiateDeposit{ value: securityDeposit }(
            amountWstETH / 2, USER_2, payable(USER_2), echidna.NO_PERMIT2(), abi.encode(etherPrice), EMPTY_PREVIOUS_DATA
        );
        usdnProtocol.initiateOpenPosition{ value: securityDeposit }(
            wstethOpenPositionAmount,
            liquidationPrice,
            DEPLOYER,
            payable(DEPLOYER),
            echidna.NO_PERMIT2(),
            abi.encode(etherPrice),
            EMPTY_PREVIOUS_DATA
        );
        vm.stopPrank();

        uint256 balanceBefore = DEPLOYER.balance;
        uint256 balanceBeforeProtocol = address(usdnProtocol).balance;
        uint256 balanceWstEthBefore = wsteth.balanceOf(DEPLOYER);

        skip(usdnProtocol.getValidationDeadline() + 1);
        vm.prank(DEPLOYER);
        echidna.validateOpenPosition(uint256(uint160(DEPLOYER)), etherPrice);

        IUsdnProtocolTypes.PendingAction memory action = usdnProtocol.getUserPendingAction(DEPLOYER);
        assertTrue(action.action == IUsdnProtocolTypes.ProtocolAction.None, "action type");
        assertEq(DEPLOYER.balance, balanceBefore + securityDeposit * 2, "DEPLOYER balance");
        assertEq(address(usdnProtocol).balance, balanceBeforeProtocol - securityDeposit * 2, "protocol balance");
        assertEq(wsteth.balanceOf(DEPLOYER), balanceWstEthBefore, "wstETH balance");
    }

    function test_canValidateWithdrawal() public {
        vm.deal(DEPLOYER, 10 ether);
        uint256 securityDeposit = usdnProtocol.getSecurityDepositValue();
        vm.prank(DEPLOYER);
        usdn.approve(address(usdnProtocol), usdnShares);
        bytes memory priceData = abi.encode(4000 ether);

        vm.prank(DEPLOYER);
        usdnProtocol.initiateWithdrawal{ value: securityDeposit }(
            usdnShares, DEPLOYER, payable(DEPLOYER), priceData, EMPTY_PREVIOUS_DATA
        );

        uint256 balanceBefore = DEPLOYER.balance;
        uint256 balanceBeforeProtocol = address(usdnProtocol).balance;
        uint256 balanceWstEthBefore = wsteth.balanceOf(DEPLOYER);

        skip(wstEthOracleMiddleware.getValidationDelay() + 1);
        vm.prank(DEPLOYER);
        echidna.validateWithdrawal(0, 4000 ether);

        IUsdnProtocolTypes.PendingAction memory action = usdnProtocol.getUserPendingAction(DEPLOYER);
        assertTrue(action.action == IUsdnProtocolTypes.ProtocolAction.None, "action type");
        assertEq(DEPLOYER.balance, balanceBefore + securityDeposit, "DEPLOYER balance");
        assertEq(address(usdnProtocol).balance, balanceBeforeProtocol - securityDeposit, "protocol balance");
        assertGt(wsteth.balanceOf(DEPLOYER), balanceWstEthBefore, "wstETH balance");
    }

    function test_canValidatePendingActions() public {
        vm.deal(DEPLOYER, 10 ether);
        uint256 securityDeposit = usdnProtocol.getSecurityDepositValue();
        bytes memory priceData = abi.encode(4000 ether);

        vm.startPrank(DEPLOYER);
        usdn.approve(address(usdnProtocol), usdnShares);
        usdnProtocol.initiateWithdrawal{ value: securityDeposit }(
            usdnShares / 2, USER_1, payable(USER_1), priceData, EMPTY_PREVIOUS_DATA
        );
        usdnProtocol.initiateWithdrawal{ value: securityDeposit }(
            usdnShares / 2, USER_2, payable(USER_2), priceData, EMPTY_PREVIOUS_DATA
        );
        vm.stopPrank();

        uint256 balanceBefore = DEPLOYER.balance;
        uint256 balanceBeforeProtocol = address(usdnProtocol).balance;

        skip(usdnProtocol.getValidationDeadline() + 1);

        vm.prank(DEPLOYER);
        echidna.validatePendingActions(10, 4000 ether);

        assertEq(DEPLOYER.balance, balanceBefore + securityDeposit * 2, "DEPLOYER balance");
        assertEq(address(usdnProtocol).balance, balanceBeforeProtocol - securityDeposit * 2, "protocol balance");
    }

<<<<<<< HEAD
    function test_canInitiateDepositRebalancer() public {
        uint88 wstethDepositAmount = 5 ether;

        vm.prank(DEPLOYER);
        echidna.initiateDepositRebalancer(wstethDepositAmount, 0);

        assertEq(DEPLOYER.balance, 0, "deployer eth balance");
        assertEq(wsteth.balanceOf(DEPLOYER), 0, "deployer wsteth balance");
        assertEq(wsteth.balanceOf(address(rebalancer)), wstethDepositAmount, "rebalancer wsteth balance");
        assertEq(address(rebalancer).balance, 0, "rebalancer eth balance");
=======
    function test_canInitiateClosePosition() public {
        test_canFullOpenPosition();
        skip(wstEthOracleMiddleware.getValidationDelay() + 1);
        uint256 securityDeposit = usdnProtocol.getSecurityDepositValue();

        vm.prank(DEPLOYER);
        echidna.initiateClosePosition(
            securityDeposit, uint256(uint160(DEPLOYER)), uint256(uint160(DEPLOYER)), 4000 ether, 1 ether, 0
        );

        assertEq(
            uint8(usdnProtocol.getUserPendingAction(DEPLOYER).action),
            uint8(IUsdnProtocolTypes.ProtocolAction.ValidateClosePosition),
            "The user action should pending"
        );
>>>>>>> eba23440
    }

    function test_canFullDeposit() public {
        uint256 balanceDeployer = usdn.balanceOf(DEPLOYER);
        uint256 balanceProtocol = address(usdnProtocol).balance;

        vm.prank(DEPLOYER);
        echidna.fullDeposit(0.1 ether, 10 ether, 0.5 ether, 0, 0, 1000 ether);

        assertGt(usdn.balanceOf(DEPLOYER), balanceDeployer, "balance usdn");
        assertEq(address(usdnProtocol).balance, balanceProtocol, "protocol balance");
    }

    function test_canFullWithdrawal() public {
        assertGt(usdn.balanceOf(DEPLOYER), 0, "usdn balance before withdrawal");
        uint256 balanceProtocol = address(usdnProtocol).balance;

        vm.prank(DEPLOYER);
        echidna.fullWithdrawal(usdnShares, 10 ether, 0, 0, 1000 ether);

        assertEq(usdn.balanceOf(DEPLOYER), 0, "usdn balance after withdrawal");
        assertEq(address(usdnProtocol).balance, balanceProtocol, "protocol balance");
    }

    function test_canFullOpenPosition() public {
        uint256 balanceBeforeProtocol = address(usdnProtocol).balance;
        uint256 balanceWstEthBefore = wsteth.balanceOf(DEPLOYER);

        vm.prank(DEPLOYER);
        echidna.fullOpenPosition(5 ether, 1000 ether, 10 ether, 0, 0, 2000 ether);

        assertEq(address(usdnProtocol).balance, balanceBeforeProtocol, "protocol balance");
        assertEq(wsteth.balanceOf(DEPLOYER), balanceWstEthBefore, "wstETH balance");
    }
}<|MERGE_RESOLUTION|>--- conflicted
+++ resolved
@@ -276,7 +276,6 @@
         assertEq(address(usdnProtocol).balance, balanceBeforeProtocol - securityDeposit * 2, "protocol balance");
     }
 
-<<<<<<< HEAD
     function test_canInitiateDepositRebalancer() public {
         uint88 wstethDepositAmount = 5 ether;
 
@@ -287,7 +286,8 @@
         assertEq(wsteth.balanceOf(DEPLOYER), 0, "deployer wsteth balance");
         assertEq(wsteth.balanceOf(address(rebalancer)), wstethDepositAmount, "rebalancer wsteth balance");
         assertEq(address(rebalancer).balance, 0, "rebalancer eth balance");
-=======
+    }
+
     function test_canInitiateClosePosition() public {
         test_canFullOpenPosition();
         skip(wstEthOracleMiddleware.getValidationDelay() + 1);
@@ -303,7 +303,6 @@
             uint8(IUsdnProtocolTypes.ProtocolAction.ValidateClosePosition),
             "The user action should pending"
         );
->>>>>>> eba23440
     }
 
     function test_canFullDeposit() public {
