--- conflicted
+++ resolved
@@ -200,7 +200,6 @@
         assertEq(address(usdnProtocol).balance, balanceBeforeProtocol - securityDeposit * 2, "protocol balance");
     }
 
-<<<<<<< HEAD
     function test_canInitiateDepositRebalancer() public {
         uint88 wstethDepositAmount = 5 ether;
 
@@ -211,7 +210,8 @@
         assertEq(wsteth.balanceOf(DEPLOYER), 0, "deployer wsteth balance");
         assertEq(wsteth.balanceOf(address(rebalancer)), wstethDepositAmount, "rebalancer wsteth balance");
         assertEq(address(rebalancer).balance, 0, "rebalancer eth balance");
-=======
+    }
+
     function test_canFullDeposit() public {
         uint256 balanceDeployer = usdn.balanceOf(DEPLOYER);
         uint256 balanceProtocol = address(usdnProtocol).balance;
@@ -243,6 +243,5 @@
 
         assertEq(address(usdnProtocol).balance, balanceBeforeProtocol, "protocol balance");
         assertEq(wsteth.balanceOf(DEPLOYER), balanceWstEthBefore, "wstETH balance");
->>>>>>> 1717d1fc
     }
 }