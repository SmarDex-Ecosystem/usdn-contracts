--- conflicted
+++ resolved
@@ -197,7 +197,6 @@
         assertEq(address(usdnProtocol).balance, balanceBeforeProtocol - securityDeposit * 2, "protocol balance");
     }
 
-<<<<<<< HEAD
     function test_canInitiateClosePosition() public {
         test_canInitiateOpen();
 
@@ -216,7 +215,8 @@
             uint8(IUsdnProtocolTypes.ProtocolAction.ValidateClosePosition),
             "The user action should pending"
         );
-=======
+    }
+
     function test_canFullDeposit() public {
         uint256 balanceDeployer = usdn.balanceOf(DEPLOYER);
         uint256 balanceProtocol = address(usdnProtocol).balance;
@@ -248,6 +248,5 @@
 
         assertEq(address(usdnProtocol).balance, balanceBeforeProtocol, "protocol balance");
         assertEq(wsteth.balanceOf(DEPLOYER), balanceWstEthBefore, "wstETH balance");
->>>>>>> 1717d1fc
     }
 }