--- conflicted
+++ resolved
@@ -5,12 +5,8 @@
 import { Test } from "forge-std/Test.sol";
 
 import { MockOracleMiddleware } from "../unit/UsdnProtocol/utils/MockOracleMiddleware.sol";
-<<<<<<< HEAD
-
+import { USER_1, USER_2 } from "../utils/Constants.sol";
 import { Sdex } from "../utils/Sdex.sol";
-=======
-import { USER_1, USER_2 } from "../utils/Constants.sol";
->>>>>>> b8a8aa74
 import { WstETH } from "../utils/WstEth.sol";
 
 import { Usdn } from "../../src/Usdn/Usdn.sol";
