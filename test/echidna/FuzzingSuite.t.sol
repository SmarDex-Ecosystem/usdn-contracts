--- conflicted
+++ resolved
@@ -386,13 +386,13 @@
         assertEq(wsteth.balanceOf(DEPLOYER), balanceWstEthBefore, "wstETH balance");
     }
 
-<<<<<<< HEAD
     function test_canInitialize() public {
         vm.deal(DEPLOYER, 1000 ether);
         deal(address(wsteth), DEPLOYER, 1000 ether);
         vm.prank(DEPLOYER);
         echidna.initializeUsdn(300 ether, 300 ether, 2000 ether, 1000 ether);
-=======
+    }
+
     function _validateCloseAndAssert(
         uint256 securityDeposit,
         uint128 wstethOpenPositionAmount,
@@ -431,6 +431,5 @@
         assertEq(address(usdnProtocol).balance, balanceBeforeProtocol - securityDeposit, "protocol balance");
         assertGt(wsteth.balanceOf(DEPLOYER), balanceWstEthBefore, "wstETH balance");
         assertLt(wsteth.balanceOf(DEPLOYER), balanceWstEthBefore + wstethOpenPositionAmount, "wstETH balance");
->>>>>>> 0f4d8eaa
     }
 }