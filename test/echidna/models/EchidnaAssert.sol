// SPDX-License-Identifier: UNLICENSED
pragma solidity ^0.8.25;

import { Test } from "forge-std/Test.sol";

import { FixedPointMathLib } from "solady/src/utils/FixedPointMathLib.sol";
import { SafeTransferLib } from "solady/src/utils/SafeTransferLib.sol";

import { MockOracleMiddleware } from "../../../test/unit/UsdnProtocol/utils/MockOracleMiddleware.sol";
import { Sdex } from "../../utils/Sdex.sol";
import { Weth } from "../../utils/WETH.sol";
import { WstETH } from "../../utils/WstEth.sol";
import { MockLiquidationRewardsManager } from "../mock/MockLiquidationRewardsManager.sol";

import { Rebalancer } from "../../../src/Rebalancer/Rebalancer.sol";
import { Usdn } from "../../../src/Usdn/Usdn.sol";
import { UsdnProtocol } from "../../../src/UsdnProtocol/UsdnProtocol.sol";
import { IWstETH } from "../../../src/interfaces/IWstETH.sol";

import { IUsdnErrors } from "../../../src/interfaces/Usdn/IUsdnErrors.sol";
import { IUsdnProtocolErrors } from "../../../src/interfaces/UsdnProtocol/IUsdnProtocolErrors.sol";
import { IUsdnProtocolTypes } from "../../../src/interfaces/UsdnProtocol/IUsdnProtocolTypes.sol";
import { Permit2TokenBitfield } from "../../../src/libraries/Permit2TokenBitfield.sol";
import { SignedMath } from "../../../src/libraries/SignedMath.sol";
import { TickMath } from "../../../src/libraries/TickMath.sol";

contract Setup is Test {
    address public constant DEPLOYER = address(0x10000);
    address public constant ATTACKER = address(0x20000);
    address public constant FEE_COLLECTOR = address(0x00fee);

    Sdex public immutable sdex = new Sdex();
    Weth public immutable weth = new Weth();
    WstETH public immutable wsteth = new WstETH();

    Permit2TokenBitfield.Bitfield constant NO_PERMIT2 = Permit2TokenBitfield.Bitfield.wrap(0);
    IUsdnProtocolTypes.PreviousActionsData internal EMPTY_PREVIOUS_DATA =
        IUsdnProtocolTypes.PreviousActionsData({ priceData: new bytes[](0), rawIndices: new uint128[](0) });

    mapping(address => address[]) public destinationsToken;
    address[2] public validators = [DEPLOYER, ATTACKER];
    IUsdnProtocolTypes.PositionId[] posIds;

    MockOracleMiddleware public wstEthOracleMiddleware;
    MockLiquidationRewardsManager public liquidationRewardsManager;
    Usdn public usdn;
    UsdnProtocol public usdnProtocol;
    Rebalancer public rebalancer;

    bytes4[] public INITIATE_DEPOSIT_ERRORS = [
        IUsdnProtocolErrors.UsdnProtocolSecurityDepositTooLow.selector,
        IUsdnProtocolErrors.UsdnProtocolInvalidAddressValidator.selector,
        IUsdnProtocolErrors.UsdnProtocolZeroAmount.selector,
        IUsdnProtocolErrors.UsdnProtocolInvalidAddressTo.selector,
        IUsdnProtocolErrors.UsdnProtocolImbalanceLimitReached.selector,
        IUsdnProtocolErrors.UsdnProtocolDepositTooSmall.selector,
        IUsdnProtocolErrors.UsdnProtocolInvalidLongExpo.selector,
        IUsdnProtocolErrors.UsdnProtocolPendingAction.selector,
        FixedPointMathLib.FullMulDivFailed.selector,
        SafeTransferLib.TransferFromFailed.selector,
        SignedMath.SignedMathDivideByZero.selector
    ];
    bytes4[] public INITIATE_OPEN_ERRORS = [
        IUsdnProtocolErrors.UsdnProtocolSecurityDepositTooLow.selector,
        IUsdnProtocolErrors.UsdnProtocolInvalidAddressTo.selector,
        IUsdnProtocolErrors.UsdnProtocolInvalidAddressValidator.selector,
        IUsdnProtocolErrors.UsdnProtocolZeroAmount.selector,
        IUsdnProtocolErrors.UsdnProtocolLongPositionTooSmall.selector,
        IUsdnProtocolErrors.UsdnProtocolInvalidPendingAction.selector,
        IUsdnErrors.UsdnInsufficientSharesBalance.selector
    ];
    bytes4[] public INITIATE_WITHDRAWAL_ERRORS = [
        IUsdnProtocolErrors.UsdnProtocolInvalidAddressTo.selector,
        IUsdnProtocolErrors.UsdnProtocolSecurityDepositTooLow.selector,
        IUsdnProtocolErrors.UsdnProtocolZeroAmount.selector,
        SignedMath.SignedMathDivideByZero.selector,
        IUsdnErrors.UsdnInsufficientSharesBalance.selector,
        TickMath.TickMathInvalidPrice.selector
    ];

    bytes4[] public VALIDATE_WITHDRAWAL_ERRORS = [
        IUsdnProtocolErrors.UsdnProtocolInvalidAddressValidator.selector,
        IUsdnProtocolErrors.UsdnProtocolNoPendingAction.selector,
        IUsdnProtocolErrors.UsdnProtocolInvalidPendingAction.selector
    ];

    constructor() payable {
        vm.warp(1_709_251_200);
        //TODO see to fuzz these data
        uint256 INIT_DEPOSIT_AMOUNT = 300 ether;
        uint256 INIT_LONG_AMOUNT = 300 ether;
        uint128 INITIAL_PRICE = 2000 ether; // 2000 USDN = 1 ETH

        uint256 ethAmount = (INIT_DEPOSIT_AMOUNT + INIT_LONG_AMOUNT) * wsteth.stEthPerToken() / 1 ether;
        vm.deal(address(this), ethAmount);
        (bool result,) = address(wsteth).call{ value: ethAmount }("");
        require(result, "WstETH mint failed");

        wstEthOracleMiddleware = new MockOracleMiddleware();

        liquidationRewardsManager = new MockLiquidationRewardsManager(IWstETH(wsteth), uint256(2 hours + 5 minutes));

        usdn = new Usdn(address(0), address(0));

        usdnProtocol =
            new UsdnProtocol(usdn, sdex, wsteth, wstEthOracleMiddleware, liquidationRewardsManager, 100, FEE_COLLECTOR);

        rebalancer = new Rebalancer(usdnProtocol);

        usdnProtocol.setRebalancer(rebalancer);

        usdn.grantRole(usdn.MINTER_ROLE(), address(usdnProtocol));
        usdn.grantRole(usdn.REBASER_ROLE(), address(usdnProtocol));
        wsteth.approve(address(usdnProtocol), INIT_DEPOSIT_AMOUNT + INIT_LONG_AMOUNT);

        uint256 _desiredLiqPrice = wstEthOracleMiddleware.parseAndValidatePrice(
            "", uint128(block.timestamp), IUsdnProtocolTypes.ProtocolAction.Initialize, abi.encode(INITIAL_PRICE)
        ).price / 2;

        // leverage approx 2x
        usdnProtocol.initialize(
            uint128(INIT_DEPOSIT_AMOUNT),
            uint128(INIT_LONG_AMOUNT),
            uint128(_desiredLiqPrice),
            abi.encode(INITIAL_PRICE)
        );

        destinationsToken[address(wsteth)] = [DEPLOYER, ATTACKER];
    }
}

contract EchidnaAssert is Setup {
    struct InitiateDepositBalanceBefore {
        uint256 senderETH;
        uint256 senderWstETH;
        uint256 senderSdex;
        uint256 usdnProtocolETH;
        uint256 usdnProtocolWstETH;
    }

    struct InitiateWithdrawalBalanceBefore {
        uint256 senderETH;
        uint256 senderUsdn;
        uint256 usdnProtocolETH;
        uint256 usdnProtocolUsdn;
    }

<<<<<<< HEAD
    struct ValidateWithdrawalBalanceBefore {
        uint256 senderETH;
        uint256 senderWstETH;
        uint256 usdnProtocolETH;
        uint256 usdnProtocolUsdn;
        uint256 usdnProtocolWstETH;
    }
=======
    struct OpenPositionParams {
        address dest;
        address payable validator;
        bytes priceData;
        uint256 senderBalanceETH;
        uint256 senderBalanceWstETH;
        uint256 usdnProtocolBalanceETH;
        uint256 usdnProtocolBalanceWstETH;
        uint64 securityDeposit;
    }

>>>>>>> 83b9d62b
    /* -------------------------------------------------------------------------- */
    /*                             USDN Protocol                                  */
    /* -------------------------------------------------------------------------- */
    function initiateDeposit(
        uint128 amountWstETHRand,
        uint128 amountSdexRand,
        uint256 ethRand,
        uint256 destRand,
        uint256 validatorRand,
        uint256 currentPrice
    ) public {
        wsteth.mintAndApprove(msg.sender, amountWstETHRand, address(usdnProtocol), amountWstETHRand);
        sdex.mintAndApprove(msg.sender, amountSdexRand, address(usdnProtocol), amountSdexRand);
        vm.deal(msg.sender, ethRand);

        destRand = bound(destRand, 0, destinationsToken[address(wsteth)].length - 1);
        address dest = destinationsToken[address(wsteth)][destRand];

        validatorRand = bound(validatorRand, 0, validators.length - 1);
        address payable validator = payable(validators[validatorRand]);

        bytes memory priceData = abi.encode(currentPrice);

        InitiateDepositBalanceBefore memory balanceBefore = InitiateDepositBalanceBefore({
            senderETH: address(msg.sender).balance,
            senderWstETH: wsteth.balanceOf(msg.sender),
            senderSdex: sdex.balanceOf(msg.sender),
            usdnProtocolETH: address(usdnProtocol).balance,
            usdnProtocolWstETH: wsteth.balanceOf(address(usdnProtocol))
        });

        vm.prank(msg.sender);
        try usdnProtocol.initiateDeposit{ value: ethRand }(
            amountWstETHRand, dest, validator, NO_PERMIT2, priceData, EMPTY_PREVIOUS_DATA
        ) {
            uint256 securityDeposit = usdnProtocol.getSecurityDepositValue();

            assert(address(msg.sender).balance == balanceBefore.senderETH - securityDeposit);
            assert(wsteth.balanceOf(msg.sender) == balanceBefore.senderWstETH - amountWstETHRand);
            assert(sdex.balanceOf(msg.sender) < balanceBefore.senderSdex);
            assert(address(usdnProtocol).balance == balanceBefore.usdnProtocolETH + securityDeposit);
            assert(wsteth.balanceOf(address(usdnProtocol)) == balanceBefore.usdnProtocolWstETH + amountWstETHRand);
        } catch (bytes memory err) {
            _checkErrors(err, INITIATE_DEPOSIT_ERRORS);
        }
    }

    function initiateOpenPosition(
        uint128 amountRand,
        uint128 liquidationPriceRand,
        uint256 ethRand,
        uint256 destRand,
        uint256 validatorRand,
        uint256 currentPrice
    ) public {
        wsteth.mintAndApprove(msg.sender, amountRand, address(usdnProtocol), amountRand);
        uint256 destRandBounded = bound(destRand, 0, destinationsToken[address(wsteth)].length - 1);
        vm.deal(msg.sender, ethRand);
        validatorRand = bound(validatorRand, 0, validators.length - 1);
        OpenPositionParams memory params = OpenPositionParams({
            dest: destinationsToken[address(wsteth)][destRandBounded],
            validator: payable(validators[validatorRand]),
            priceData: abi.encode(currentPrice),
            senderBalanceETH: address(msg.sender).balance,
            senderBalanceWstETH: wsteth.balanceOf(msg.sender),
            usdnProtocolBalanceETH: address(usdnProtocol).balance,
            usdnProtocolBalanceWstETH: wsteth.balanceOf(address(usdnProtocol)),
            securityDeposit: usdnProtocol.getSecurityDepositValue()
        });

        vm.prank(msg.sender);
        try usdnProtocol.initiateOpenPosition{ value: ethRand }(
            amountRand,
            liquidationPriceRand,
            params.dest,
            params.validator,
            NO_PERMIT2,
            params.priceData,
            EMPTY_PREVIOUS_DATA
        ) returns (bool, IUsdnProtocolTypes.PositionId memory posId) {
            posIds.push(posId);

            assert(address(usdnProtocol).balance == params.usdnProtocolBalanceETH + params.securityDeposit);
            assert(address(msg.sender).balance == params.senderBalanceETH - params.securityDeposit);

            assert(wsteth.balanceOf(address(usdnProtocol)) == params.usdnProtocolBalanceWstETH + amountRand);
            assert(wsteth.balanceOf(msg.sender) == params.senderBalanceWstETH - amountRand);
        } catch (bytes memory err) {
            _checkErrors(err, INITIATE_OPEN_ERRORS);
        }
    }

    function _checkErrors(bytes memory err, bytes4[] storage errors) internal {
        bool expected = false;
        for (uint256 i = 0; i < errors.length; i++) {
            if (errors[i] == bytes4(err)) {
                expected = true;
                break;
            }
        }
        if (expected) {
            emit log_named_bytes("Expected error ", err);
            return;
        } else {
            emit log_named_bytes("DOS ", err);
            assert(false);
        }
    }

    function initiateWithdrawal(
        uint152 usdnShares,
        uint256 ethRand,
        uint256 destRand,
        uint256 validatorRand,
        uint256 currentPrice
    ) public {
        vm.prank(msg.sender);
        usdn.approve(address(usdnProtocol), usdnShares);
        vm.deal(msg.sender, ethRand);

        destRand = bound(destRand, 0, destinationsToken[address(wsteth)].length - 1);
        address dest = destinationsToken[address(wsteth)][destRand];

        validatorRand = bound(validatorRand, 0, validators.length - 1);
        address payable validator = payable(validators[validatorRand]);

        bytes memory priceData = abi.encode(currentPrice);

        InitiateWithdrawalBalanceBefore memory balanceBefore = InitiateWithdrawalBalanceBefore({
            senderETH: address(msg.sender).balance,
            senderUsdn: usdn.sharesOf(msg.sender),
            usdnProtocolETH: address(usdnProtocol).balance,
            usdnProtocolUsdn: usdn.sharesOf(address(usdnProtocol))
        });

        vm.prank(msg.sender);
        try usdnProtocol.initiateWithdrawal{ value: ethRand }(
            usdnShares, dest, validator, priceData, EMPTY_PREVIOUS_DATA
        ) {
            uint256 securityDeposit = usdnProtocol.getSecurityDepositValue();

            assert(address(msg.sender).balance == balanceBefore.senderETH - securityDeposit);
            assert(usdn.sharesOf(msg.sender) == balanceBefore.senderUsdn - usdnShares);

            assert(address(usdnProtocol).balance == balanceBefore.usdnProtocolETH + securityDeposit);
            assert(usdn.sharesOf(address(usdnProtocol)) == balanceBefore.usdnProtocolUsdn + usdnShares);
        } catch (bytes memory err) {
            _checkErrors(err, INITIATE_WITHDRAWAL_ERRORS);
        }
    }

    function validateWithdrawal(uint256 validatorRand, uint256 currentPrice) public {
        validatorRand = bound(validatorRand, 0, validators.length - 1);
        address payable validator = payable(validators[validatorRand]);

        bytes memory priceData = abi.encode(currentPrice);

        ValidateWithdrawalBalanceBefore memory balanceBefore = ValidateWithdrawalBalanceBefore({
            senderETH: address(msg.sender).balance,
            senderWstETH: wsteth.balanceOf(msg.sender),
            usdnProtocolETH: address(usdnProtocol).balance,
            usdnProtocolUsdn: usdn.sharesOf(address(usdnProtocol)),
            usdnProtocolWstETH: wsteth.balanceOf(address(usdnProtocol))
        });

        vm.prank(msg.sender);
        try usdnProtocol.validateWithdrawal(validator, priceData, EMPTY_PREVIOUS_DATA) {
            uint256 securityDeposit = usdnProtocol.getSecurityDepositValue();

            assert(address(msg.sender).balance == balanceBefore.senderETH + securityDeposit);
            assert(wsteth.balanceOf(msg.sender) >= balanceBefore.senderWstETH);

            assert(address(usdnProtocol).balance == balanceBefore.usdnProtocolETH - securityDeposit);
            assert(usdn.sharesOf(address(usdnProtocol)) < balanceBefore.usdnProtocolUsdn);
            assert(wsteth.balanceOf(address(usdnProtocol)) <= balanceBefore.usdnProtocolWstETH);
        } catch (bytes memory err) {
            _checkErrors(err, VALIDATE_WITHDRAWAL_ERRORS);
        }
    }
}<|MERGE_RESOLUTION|>--- conflicted
+++ resolved
@@ -145,7 +145,6 @@
         uint256 usdnProtocolUsdn;
     }
 
-<<<<<<< HEAD
     struct ValidateWithdrawalBalanceBefore {
         uint256 senderETH;
         uint256 senderWstETH;
@@ -153,7 +152,7 @@
         uint256 usdnProtocolUsdn;
         uint256 usdnProtocolWstETH;
     }
-=======
+
     struct OpenPositionParams {
         address dest;
         address payable validator;
@@ -165,10 +164,10 @@
         uint64 securityDeposit;
     }
 
->>>>>>> 83b9d62b
     /* -------------------------------------------------------------------------- */
     /*                             USDN Protocol                                  */
     /* -------------------------------------------------------------------------- */
+
     function initiateDeposit(
         uint128 amountWstETHRand,
         uint128 amountSdexRand,
