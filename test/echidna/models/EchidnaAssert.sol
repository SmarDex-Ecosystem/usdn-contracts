// SPDX-License-Identifier: UNLICENSED
pragma solidity ^0.8.25;

import { Test } from "forge-std/Test.sol";

import { FixedPointMathLib } from "solady/src/utils/FixedPointMathLib.sol";

import { MockOracleMiddleware } from "../../../test/unit/UsdnProtocol/utils/MockOracleMiddleware.sol";

import { Sdex } from "../../utils/Sdex.sol";
import { Weth } from "../../utils/WETH.sol";
import { WstETH } from "../../utils/WstEth.sol";
import { MockLiquidationRewardsManager } from "../mock/MockLiquidationRewardsManager.sol";

import { Rebalancer } from "../../../src/Rebalancer/Rebalancer.sol";
import { Usdn } from "../../../src/Usdn/Usdn.sol";
import { UsdnProtocol } from "../../../src/UsdnProtocol/UsdnProtocol.sol";
import { IWstETH } from "../../../src/interfaces/IWstETH.sol";
import { IUsdnProtocolErrors } from "../../../src/interfaces/UsdnProtocol/IUsdnProtocolErrors.sol";
import { IUsdnProtocolTypes } from "../../../src/interfaces/UsdnProtocol/IUsdnProtocolTypes.sol";
import { Permit2TokenBitfield } from "../../../src/libraries/Permit2TokenBitfield.sol";

contract Setup is Test {
    address public constant DEPLOYER = address(0x10000);
    address public constant ATTACKER = address(0x20000);
    address public constant FEE_COLLECTOR = address(0x00fee);
    uint256 public constant ACCOUNT_START_ETH_AMOUNT = 100 ether;
    uint256 public constant ACCOUNT_START_SDEX_AMOUNT = 10 ether;
    uint256 public constant CURRENT_PRICE = 2000 ether;

    Sdex public immutable sdex = new Sdex();
    Weth public immutable weth = new Weth();
    WstETH public immutable wsteth = new WstETH();

    Permit2TokenBitfield.Bitfield constant NO_PERMIT2 = Permit2TokenBitfield.Bitfield.wrap(0);
    IUsdnProtocolTypes.PreviousActionsData internal EMPTY_PREVIOUS_DATA =
        IUsdnProtocolTypes.PreviousActionsData({ priceData: new bytes[](0), rawIndices: new uint128[](0) });

    mapping(address => address[]) public destinationsToken;
    address[2] public validators = [DEPLOYER, ATTACKER];

    MockOracleMiddleware public wstEthOracleMiddleware;
    MockLiquidationRewardsManager public liquidationRewardsManager;
    Usdn public usdn;
    UsdnProtocol public usdnProtocol;
    Rebalancer public rebalancer;

<<<<<<< HEAD
    bytes4[] public INITIATE_DEPOSIT_ERRORS = [IUsdnProtocolErrors.UsdnProtocolInvalidAddressTo.selector];
    bytes4[] public INITIATE_OPEN_ERRORS = [
        IUsdnProtocolErrors.UsdnProtocolSecurityDepositTooLow.selector,
        IUsdnProtocolErrors.UsdnProtocolInvalidAddressTo.selector,
        IUsdnProtocolErrors.UsdnProtocolInvalidAddressValidator.selector,
        IUsdnProtocolErrors.UsdnProtocolZeroAmount.selector,
        IUsdnProtocolErrors.UsdnProtocolLongPositionTooSmall.selector,
        IUsdnProtocolErrors.UsdnProtocolInvalidPendingAction.selector
=======
    bytes4[] public INITIATE_DEPOSIT_ERRORS = [
        IUsdnProtocolErrors.UsdnProtocolSecurityDepositTooLow.selector,
        IUsdnProtocolErrors.UsdnProtocolInvalidAddressValidator.selector,
        IUsdnProtocolErrors.UsdnProtocolZeroAmount.selector,
        IUsdnProtocolErrors.UsdnProtocolInvalidAddressTo.selector,
        IUsdnProtocolErrors.UsdnProtocolImbalanceLimitReached.selector,
        IUsdnProtocolErrors.UsdnProtocolDepositTooSmall.selector,
        IUsdnProtocolErrors.UsdnProtocolInvalidLongExpo.selector,
        IUsdnProtocolErrors.UsdnProtocolPendingAction.selector,
        FixedPointMathLib.FullMulDivFailed.selector
>>>>>>> 3748852a
    ];

    constructor() payable {
        vm.warp(1_709_251_200);
        uint256 INIT_DEPOSIT_AMOUNT = 10 ether;
        uint256 INIT_LONG_AMOUNT = 10 ether;
        uint128 INITIAL_PRICE = 2000 ether; // 2000 USDN = 1 ETH

        uint256 ethAmount =
            (INIT_DEPOSIT_AMOUNT + INIT_LONG_AMOUNT + ACCOUNT_START_ETH_AMOUNT) * wsteth.stEthPerToken() / 1 ether;
        vm.deal(address(this), ethAmount);
        (bool result,) = address(wsteth).call{ value: ethAmount }("");
        require(result, "WstETH mint failed");

        wsteth.transfer(DEPLOYER, ACCOUNT_START_ETH_AMOUNT);
        require(wsteth.balanceOf(DEPLOYER) == ACCOUNT_START_ETH_AMOUNT, "WstETH transfer failed");

        wstEthOracleMiddleware = new MockOracleMiddleware();

        liquidationRewardsManager = new MockLiquidationRewardsManager(IWstETH(wsteth), uint256(2 hours + 5 minutes));

        usdn = new Usdn(address(0), address(0));

        usdnProtocol =
            new UsdnProtocol(usdn, sdex, wsteth, wstEthOracleMiddleware, liquidationRewardsManager, 100, FEE_COLLECTOR);

        rebalancer = new Rebalancer(usdnProtocol);

        usdnProtocol.setRebalancer(rebalancer);

        usdn.grantRole(usdn.MINTER_ROLE(), address(usdnProtocol));
        usdn.grantRole(usdn.REBASER_ROLE(), address(usdnProtocol));
        wsteth.approve(address(usdnProtocol), INIT_DEPOSIT_AMOUNT + INIT_LONG_AMOUNT);

        uint256 _desiredLiqPrice = wstEthOracleMiddleware.parseAndValidatePrice(
            "", uint128(block.timestamp), IUsdnProtocolTypes.ProtocolAction.Initialize, abi.encode(INITIAL_PRICE)
        ).price / 2;

        // leverage approx 2x
        usdnProtocol.initialize(
            uint128(INIT_DEPOSIT_AMOUNT),
            uint128(INIT_LONG_AMOUNT),
            uint128(_desiredLiqPrice),
            abi.encode(INITIAL_PRICE)
        );

        destinationsToken[address(wsteth)] = [DEPLOYER, ATTACKER];

        vm.deal(DEPLOYER, ACCOUNT_START_ETH_AMOUNT);

        sdex.mintAndApprove(DEPLOYER, ACCOUNT_START_SDEX_AMOUNT, address(usdnProtocol), type(uint256).max);
        sdex.mintAndApprove(ATTACKER, ACCOUNT_START_SDEX_AMOUNT, address(usdnProtocol), type(uint256).max);

        vm.prank(DEPLOYER);
        sdex.approve(address(usdnProtocol), type(uint256).max);
        vm.prank(ATTACKER);
        sdex.approve(address(usdnProtocol), type(uint256).max);

        vm.prank(DEPLOYER);
        wsteth.approve(address(usdnProtocol), type(uint256).max);
        vm.prank(ATTACKER);
        wsteth.approve(address(usdnProtocol), type(uint256).max);
    }
}

contract EchidnaAssert is Setup {
    /* -------------------------------------------------------------------------- */
    /*                             USDN Protocol                                  */
    /* -------------------------------------------------------------------------- */

    struct OpenPositionParams {
        uint128 amountRand;
        uint128 liquidationPriceRand;
        uint128 liqPriceWithoutPenalty;
        uint128 expectedPosTotalExpo;
        address dest;
        address payable validator;
        bytes priceData;
        uint64 securityDeposit;
        uint256 senderBalanceETH;
        uint256 senderBalanceWstETH;
        uint256 usdnProtocolBalanceETH;
        uint256 usdnProtocolBalanceWstETH;
        int24 expectedTick;
        uint256 balanceBefore;
        uint256 protocolBalanceBefore;
    }

    // function initiateDeposit(uint128 amountRand, uint256 destRand, uint256 validatorRand) public {
    //     amountRand = uint128(bound(amountRand, 0, wsteth.balanceOf(msg.sender)));

    //     destRand = bound(destRand, 0, destinationsToken[address(wsteth)].length - 1);
    //     address dest = destinationsToken[address(wsteth)][destRand];

    //     validatorRand = bound(validatorRand, 0, validators.length - 1);
    //     address payable validator = payable(validators[validatorRand]);

    //     bytes memory priceData = abi.encode(CURRENT_PRICE);

    //     uint64 securityDeposit = usdnProtocol.getSecurityDepositValue();

    //     uint256 senderBalanceETH = address(msg.sender).balance;
    //     uint256 senderBalanceWstETH = wsteth.balanceOf(msg.sender);
    //     uint256 senderBalanceSdex = sdex.balanceOf(msg.sender);

    //     uint256 usdnProtocolBalanceETH = address(usdnProtocol).balance;
    //     uint256 usdnProtocolBalanceWstETH = wsteth.balanceOf(address(usdnProtocol));

    //     vm.prank(msg.sender);
    //     try usdnProtocol.initiateDeposit{ value: securityDeposit }(
    //         amountRand, dest, validator, NO_PERMIT2, priceData, EMPTY_PREVIOUS_DATA
    //     ) {
    //         assertEq(address(msg.sender).balance, senderBalanceETH - securityDeposit);
    //         assertEq(wsteth.balanceOf(msg.sender), senderBalanceWstETH - amountRand);
    //         assertLt(sdex.balanceOf(msg.sender), senderBalanceSdex);

    //         assertEq(address(usdnProtocol).balance, usdnProtocolBalanceETH + securityDeposit);
    //         assertEq(wsteth.balanceOf(address(usdnProtocol)), usdnProtocolBalanceWstETH + amountRand);
    //     } catch (bytes memory err) {
    //         _checkErrors(err, INITIATE_DEPOSIT_ERRORS);
    //     }
    // }

    function initiateOpenPosition(
        uint128 amountRand,
        uint128 liquidationPriceRand,
        uint256 destRand,
        uint256 validatorRand
    ) public {
        OpenPositionParams memory params =
            getOpenPositionParams(amountRand, liquidationPriceRand, destRand, validatorRand);

        vm.prank(msg.sender);
        try usdnProtocol.initiateOpenPosition{ value: params.securityDeposit }(
            params.amountRand,
            params.liquidationPriceRand,
            params.dest,
            params.validator,
            NO_PERMIT2,
            params.priceData,
            EMPTY_PREVIOUS_DATA
        ) {
<<<<<<< HEAD
            assert(wsteth.balanceOf(msg.sender) == params.senderBalanceWstETH - params.amountRand);

            assert(address(usdnProtocol).balance == params.usdnProtocolBalanceETH + params.securityDeposit);
            assert(wsteth.balanceOf(address(usdnProtocol)) == params.usdnProtocolBalanceWstETH + params.amountRand);

            assert(wsteth.balanceOf(address(this)) == params.balanceBefore - amountRand); // user wsteth balance
            assert(wsteth.balanceOf(address(usdnProtocol)) == params.protocolBalanceBefore + amountRand); // protocol
                // wsteth balance
=======
            assert(address(msg.sender).balance == senderBalanceETH - securityDeposit);
            assert(wsteth.balanceOf(msg.sender) == senderBalanceWstETH - amountRand);
            assert(sdex.balanceOf(msg.sender) < senderBalanceSdex);
            assert(address(usdnProtocol).balance == usdnProtocolBalanceETH + securityDeposit);
            assert(wsteth.balanceOf(address(usdnProtocol)) == usdnProtocolBalanceWstETH + amountRand);
>>>>>>> 3748852a
        } catch (bytes memory err) {
            _checkErrors(err, INITIATE_OPEN_ERRORS);
        }
    }

    function getOpenPositionParams(
        uint128 amountRand,
        uint128 liquidationPriceRand,
        uint256 destRand,
        uint256 validatorRand
    ) internal view returns (OpenPositionParams memory params) {
        params.amountRand = uint128(bound(amountRand, 0, wsteth.balanceOf(msg.sender)));
        params.liquidationPriceRand = uint128(bound(liquidationPriceRand, 0, type(uint256).max));
        uint256 destRandBounded = bound(destRand, 0, destinationsToken[address(wsteth)].length - 1);
        params.dest = destinationsToken[address(wsteth)][destRandBounded];
        params.validator = payable(validators[validatorRand]);
        params.priceData = abi.encode(CURRENT_PRICE);
        params.securityDeposit = usdnProtocol.getSecurityDepositValue();
        params.senderBalanceETH = address(msg.sender).balance;
        params.senderBalanceWstETH = wsteth.balanceOf(msg.sender);
        params.usdnProtocolBalanceETH = address(usdnProtocol).balance;
        params.usdnProtocolBalanceWstETH = wsteth.balanceOf(address(usdnProtocol));

        params.balanceBefore = wsteth.balanceOf(address(this));
        params.protocolBalanceBefore = wsteth.balanceOf(address(usdnProtocol));
    }

    function _checkErrors(bytes memory err, bytes4[] storage errors) internal {
        bool expected = false;
        for (uint256 i = 0; i < errors.length; i++) {
            if (errors[i] == bytes4(err)) {
                expected = true;
                break;
            }
        }
        if (expected) {
            emit log_named_bytes("Expected error ", err);
            return;
        } else {
            emit log_named_bytes("DOS ", err);
            assert(false);
        }
    }
}<|MERGE_RESOLUTION|>--- conflicted
+++ resolved
@@ -45,16 +45,6 @@
     UsdnProtocol public usdnProtocol;
     Rebalancer public rebalancer;
 
-<<<<<<< HEAD
-    bytes4[] public INITIATE_DEPOSIT_ERRORS = [IUsdnProtocolErrors.UsdnProtocolInvalidAddressTo.selector];
-    bytes4[] public INITIATE_OPEN_ERRORS = [
-        IUsdnProtocolErrors.UsdnProtocolSecurityDepositTooLow.selector,
-        IUsdnProtocolErrors.UsdnProtocolInvalidAddressTo.selector,
-        IUsdnProtocolErrors.UsdnProtocolInvalidAddressValidator.selector,
-        IUsdnProtocolErrors.UsdnProtocolZeroAmount.selector,
-        IUsdnProtocolErrors.UsdnProtocolLongPositionTooSmall.selector,
-        IUsdnProtocolErrors.UsdnProtocolInvalidPendingAction.selector
-=======
     bytes4[] public INITIATE_DEPOSIT_ERRORS = [
         IUsdnProtocolErrors.UsdnProtocolSecurityDepositTooLow.selector,
         IUsdnProtocolErrors.UsdnProtocolInvalidAddressValidator.selector,
@@ -65,7 +55,14 @@
         IUsdnProtocolErrors.UsdnProtocolInvalidLongExpo.selector,
         IUsdnProtocolErrors.UsdnProtocolPendingAction.selector,
         FixedPointMathLib.FullMulDivFailed.selector
->>>>>>> 3748852a
+    ];
+    bytes4[] public INITIATE_OPEN_ERRORS = [
+        IUsdnProtocolErrors.UsdnProtocolSecurityDepositTooLow.selector,
+        IUsdnProtocolErrors.UsdnProtocolInvalidAddressTo.selector,
+        IUsdnProtocolErrors.UsdnProtocolInvalidAddressValidator.selector,
+        IUsdnProtocolErrors.UsdnProtocolZeroAmount.selector,
+        IUsdnProtocolErrors.UsdnProtocolLongPositionTooSmall.selector,
+        IUsdnProtocolErrors.UsdnProtocolInvalidPendingAction.selector
     ];
 
     constructor() payable {
@@ -178,12 +175,11 @@
     //     try usdnProtocol.initiateDeposit{ value: securityDeposit }(
     //         amountRand, dest, validator, NO_PERMIT2, priceData, EMPTY_PREVIOUS_DATA
     //     ) {
-    //         assertEq(address(msg.sender).balance, senderBalanceETH - securityDeposit);
-    //         assertEq(wsteth.balanceOf(msg.sender), senderBalanceWstETH - amountRand);
-    //         assertLt(sdex.balanceOf(msg.sender), senderBalanceSdex);
-
-    //         assertEq(address(usdnProtocol).balance, usdnProtocolBalanceETH + securityDeposit);
-    //         assertEq(wsteth.balanceOf(address(usdnProtocol)), usdnProtocolBalanceWstETH + amountRand);
+    //         assert(address(msg.sender).balance == senderBalanceETH - securityDeposit);
+    //         assert(wsteth.balanceOf(msg.sender) == senderBalanceWstETH - amountRand);
+    //         assert(sdex.balanceOf(msg.sender) < senderBalanceSdex);
+    //         assert(address(usdnProtocol).balance == usdnProtocolBalanceETH + securityDeposit);
+    //         assert(wsteth.balanceOf(address(usdnProtocol)) == usdnProtocolBalanceWstETH + amountRand);
     //     } catch (bytes memory err) {
     //         _checkErrors(err, INITIATE_DEPOSIT_ERRORS);
     //     }
@@ -208,22 +204,12 @@
             params.priceData,
             EMPTY_PREVIOUS_DATA
         ) {
-<<<<<<< HEAD
+            assert(address(usdnProtocol).balance == params.usdnProtocolBalanceETH + params.securityDeposit);
             assert(wsteth.balanceOf(msg.sender) == params.senderBalanceWstETH - params.amountRand);
-
-            assert(address(usdnProtocol).balance == params.usdnProtocolBalanceETH + params.securityDeposit);
             assert(wsteth.balanceOf(address(usdnProtocol)) == params.usdnProtocolBalanceWstETH + params.amountRand);
-
             assert(wsteth.balanceOf(address(this)) == params.balanceBefore - amountRand); // user wsteth balance
             assert(wsteth.balanceOf(address(usdnProtocol)) == params.protocolBalanceBefore + amountRand); // protocol
                 // wsteth balance
-=======
-            assert(address(msg.sender).balance == senderBalanceETH - securityDeposit);
-            assert(wsteth.balanceOf(msg.sender) == senderBalanceWstETH - amountRand);
-            assert(sdex.balanceOf(msg.sender) < senderBalanceSdex);
-            assert(address(usdnProtocol).balance == usdnProtocolBalanceETH + securityDeposit);
-            assert(wsteth.balanceOf(address(usdnProtocol)) == usdnProtocolBalanceWstETH + amountRand);
->>>>>>> 3748852a
         } catch (bytes memory err) {
             _checkErrors(err, INITIATE_OPEN_ERRORS);
         }
