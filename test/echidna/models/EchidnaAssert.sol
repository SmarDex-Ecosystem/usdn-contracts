// SPDX-License-Identifier: UNLICENSED
pragma solidity ^0.8.25;

import { Test } from "forge-std/Test.sol";

import { FixedPointMathLib } from "solady/src/utils/FixedPointMathLib.sol";
import { SafeTransferLib } from "solady/src/utils/SafeTransferLib.sol";

import { MockOracleMiddleware } from "../../unit/UsdnProtocol/utils/MockOracleMiddleware.sol";
import { Sdex } from "../../utils/Sdex.sol";
import { Weth } from "../../utils/WETH.sol";
import { WstETH } from "../../utils/WstEth.sol";
import { MockLiquidationRewardsManager } from "../mock/MockLiquidationRewardsManager.sol";

import { Rebalancer } from "../../../src/Rebalancer/Rebalancer.sol";
import { Usdn } from "../../../src/Usdn/Usdn.sol";
import { UsdnProtocol } from "../../../src/UsdnProtocol/UsdnProtocol.sol";
<<<<<<< HEAD
=======
import { IWstETH } from "../../../src/interfaces/IWstETH.sol";
>>>>>>> 1654541a
import { IUsdnErrors } from "../../../src/interfaces/Usdn/IUsdnErrors.sol";
import { IUsdnProtocolErrors } from "../../../src/interfaces/UsdnProtocol/IUsdnProtocolErrors.sol";
import { IUsdnProtocolTypes } from "../../../src/interfaces/UsdnProtocol/IUsdnProtocolTypes.sol";
import { Permit2TokenBitfield } from "../../../src/libraries/Permit2TokenBitfield.sol";
import { SignedMath } from "../../../src/libraries/SignedMath.sol";
import { TickMath } from "../../../src/libraries/TickMath.sol";

contract Setup is Test {
    address public constant DEPLOYER = address(0x10000);
    address public constant ATTACKER = address(0x20000);
    address public constant FEE_COLLECTOR = address(0x00fee);
    Permit2TokenBitfield.Bitfield public constant NO_PERMIT2 = Permit2TokenBitfield.Bitfield.wrap(0);

    Sdex public immutable sdex = new Sdex();
    Weth public immutable weth = new Weth();
    WstETH public immutable wsteth = new WstETH();

    IUsdnProtocolTypes.PreviousActionsData internal EMPTY_PREVIOUS_DATA =
        IUsdnProtocolTypes.PreviousActionsData({ priceData: new bytes[](0), rawIndices: new uint128[](0) });

    mapping(address => address[]) public destinationsToken;
    address[2] public validators = [DEPLOYER, ATTACKER];
    IUsdnProtocolTypes.PositionId[] posIds;

    MockOracleMiddleware public wstEthOracleMiddleware;
    MockLiquidationRewardsManager public liquidationRewardsManager;
    Usdn public usdn;
    UsdnProtocol public usdnProtocol;
    Rebalancer public rebalancer;

    bytes4[] public INITIATE_DEPOSIT_ERRORS = [
        IUsdnProtocolErrors.UsdnProtocolSecurityDepositTooLow.selector,
        IUsdnProtocolErrors.UsdnProtocolInvalidAddressValidator.selector,
        IUsdnProtocolErrors.UsdnProtocolZeroAmount.selector,
        IUsdnProtocolErrors.UsdnProtocolInvalidAddressTo.selector,
        IUsdnProtocolErrors.UsdnProtocolImbalanceLimitReached.selector,
        IUsdnProtocolErrors.UsdnProtocolDepositTooSmall.selector,
        IUsdnProtocolErrors.UsdnProtocolInvalidLongExpo.selector,
        IUsdnProtocolErrors.UsdnProtocolPendingAction.selector,
        FixedPointMathLib.FullMulDivFailed.selector,
        SafeTransferLib.TransferFromFailed.selector,
        SignedMath.SignedMathDivideByZero.selector
    ];
    bytes4[] public INITIATE_OPEN_ERRORS = [
        IUsdnProtocolErrors.UsdnProtocolSecurityDepositTooLow.selector,
        IUsdnProtocolErrors.UsdnProtocolInvalidAddressTo.selector,
        IUsdnProtocolErrors.UsdnProtocolInvalidAddressValidator.selector,
        IUsdnProtocolErrors.UsdnProtocolZeroAmount.selector,
        IUsdnProtocolErrors.UsdnProtocolLongPositionTooSmall.selector,
        IUsdnProtocolErrors.UsdnProtocolInvalidPendingAction.selector,
        IUsdnErrors.UsdnInsufficientSharesBalance.selector
    ];
    bytes4[] public VALIDATE_OPEN_ERRORS = [IUsdnProtocolErrors.UsdnProtocolNoPendingAction.selector];
    bytes4[] public INITIATE_WITHDRAWAL_ERRORS = [
        IUsdnProtocolErrors.UsdnProtocolInvalidAddressTo.selector,
        IUsdnProtocolErrors.UsdnProtocolSecurityDepositTooLow.selector,
        IUsdnProtocolErrors.UsdnProtocolZeroAmount.selector,
        SignedMath.SignedMathDivideByZero.selector,
        IUsdnErrors.UsdnInsufficientSharesBalance.selector,
        TickMath.TickMathInvalidPrice.selector
    ];
    bytes4[] public VALIDATE_CLOSE_ERRORS = [
        IUsdnProtocolErrors.UsdnProtocolInvalidAddressTo.selector,
        IUsdnProtocolErrors.UsdnProtocolNoPendingAction.selector
    ];

    bytes4[] public VALIDATE_WITHDRAWAL_ERRORS = [
        IUsdnProtocolErrors.UsdnProtocolInvalidAddressValidator.selector,
        IUsdnProtocolErrors.UsdnProtocolNoPendingAction.selector,
        IUsdnProtocolErrors.UsdnProtocolInvalidPendingAction.selector
    ];

    constructor() payable {
        vm.warp(1_709_251_200);
        //TODO see to fuzz these data
        uint256 INIT_DEPOSIT_AMOUNT = 300 ether;
        uint256 INIT_LONG_AMOUNT = 300 ether;
        uint128 INITIAL_PRICE = 2000 ether; // 2000 USDN = 1 ETH

        uint256 ethAmount = (INIT_DEPOSIT_AMOUNT + INIT_LONG_AMOUNT) * wsteth.stEthPerToken() / 1 ether;
        vm.deal(address(this), ethAmount);
        (bool result,) = address(wsteth).call{ value: ethAmount }("");
        require(result, "WstETH mint failed");

        wstEthOracleMiddleware = new MockOracleMiddleware();

        liquidationRewardsManager = new MockLiquidationRewardsManager(WstETH(wsteth), uint256(2 hours + 5 minutes));

        usdn = new Usdn(address(0), address(0));

        usdnProtocol =
            new UsdnProtocol(usdn, sdex, wsteth, wstEthOracleMiddleware, liquidationRewardsManager, 100, FEE_COLLECTOR);

        rebalancer = new Rebalancer(usdnProtocol);

        usdnProtocol.setRebalancer(rebalancer);

        usdn.grantRole(usdn.MINTER_ROLE(), address(usdnProtocol));
        usdn.grantRole(usdn.REBASER_ROLE(), address(usdnProtocol));
        wsteth.approve(address(usdnProtocol), INIT_DEPOSIT_AMOUNT + INIT_LONG_AMOUNT);

        uint256 _desiredLiqPrice = wstEthOracleMiddleware.parseAndValidatePrice(
            "", uint128(block.timestamp), IUsdnProtocolTypes.ProtocolAction.Initialize, abi.encode(INITIAL_PRICE)
        ).price / 2;

        // leverage approx 2x
        usdnProtocol.initialize(
            uint128(INIT_DEPOSIT_AMOUNT),
            uint128(INIT_LONG_AMOUNT),
            uint128(_desiredLiqPrice),
            abi.encode(INITIAL_PRICE)
        );

        destinationsToken[address(wsteth)] = [DEPLOYER, ATTACKER];
    }
}

contract EchidnaAssert is Setup {
    struct InitiateDepositBalanceBefore {
        uint256 senderETH;
        uint256 senderWstETH;
        uint256 senderSdex;
        uint256 usdnProtocolETH;
        uint256 usdnProtocolWstETH;
    }

    struct InitiateWithdrawalBalanceBefore {
        uint256 senderETH;
        uint256 senderUsdn;
        uint256 usdnProtocolETH;
        uint256 usdnProtocolUsdn;
    }

    struct ValidateWithdrawalBalanceBefore {
        uint256 senderETH;
        uint256 senderWstETH;
        uint256 usdnProtocolETH;
        uint256 usdnProtocolUsdn;
        uint256 usdnProtocolWstETH;
    }

    struct OpenPositionParams {
        address dest;
        address payable validator;
        bytes priceData;
        uint256 senderBalanceETH;
        uint256 senderBalanceWstETH;
        uint256 usdnProtocolBalanceETH;
        uint256 usdnProtocolBalanceWstETH;
        uint64 securityDeposit;
    }

    struct ValidateOpenBalanceBefore {
        uint256 validatorETH;
        uint256 senderWstETH;
        uint256 usdnProtocolETH;
        uint256 usdnProtocolWstETH;
    }

    struct ValidateCloseBalanceBefore {
        uint256 validatorETHBefore;
        uint256 validatorWstethBefore;
        uint256 senderETHBefore;
        uint256 toETHBefore;
        uint256 senderWstethBefore;
        uint256 usdnETHBefore;
        uint256 usdnWstethBefore;
        uint256 toWstethBefore;
    }

    /* -------------------------------------------------------------------------- */
    /*                             USDN Protocol                                  */
    /* -------------------------------------------------------------------------- */

    function initiateDeposit(
        uint128 amountWstETHRand,
        uint128 amountSdexRand,
        uint256 ethRand,
        uint256 destRand,
        uint256 validatorRand,
        uint256 currentPrice
    ) public {
        wsteth.mintAndApprove(msg.sender, amountWstETHRand, address(usdnProtocol), amountWstETHRand);
        sdex.mintAndApprove(msg.sender, amountSdexRand, address(usdnProtocol), amountSdexRand);
        vm.deal(msg.sender, ethRand);

        destRand = bound(destRand, 0, destinationsToken[address(wsteth)].length - 1);
        address dest = destinationsToken[address(wsteth)][destRand];

        validatorRand = bound(validatorRand, 0, validators.length - 1);
        address payable validator = payable(validators[validatorRand]);

        bytes memory priceData = abi.encode(currentPrice);

        InitiateDepositBalanceBefore memory balanceBefore = InitiateDepositBalanceBefore({
            senderETH: address(msg.sender).balance,
            senderWstETH: wsteth.balanceOf(msg.sender),
            senderSdex: sdex.balanceOf(msg.sender),
            usdnProtocolETH: address(usdnProtocol).balance,
            usdnProtocolWstETH: wsteth.balanceOf(address(usdnProtocol))
        });

        vm.prank(msg.sender);
        try usdnProtocol.initiateDeposit{ value: ethRand }(
            amountWstETHRand, dest, validator, NO_PERMIT2, priceData, EMPTY_PREVIOUS_DATA
        ) {
            uint256 securityDeposit = usdnProtocol.getSecurityDepositValue();

            assert(address(msg.sender).balance == balanceBefore.senderETH - securityDeposit);
            assert(wsteth.balanceOf(msg.sender) == balanceBefore.senderWstETH - amountWstETHRand);
            assert(sdex.balanceOf(msg.sender) < balanceBefore.senderSdex);
            assert(address(usdnProtocol).balance == balanceBefore.usdnProtocolETH + securityDeposit);
            assert(wsteth.balanceOf(address(usdnProtocol)) == balanceBefore.usdnProtocolWstETH + amountWstETHRand);
        } catch (bytes memory err) {
            _checkErrors(err, INITIATE_DEPOSIT_ERRORS);
        }
    }

    function initiateOpenPosition(
        uint128 amountRand,
        uint128 liquidationPriceRand,
        uint256 ethRand,
        uint256 destRand,
        uint256 validatorRand,
        uint256 currentPrice
    ) public {
        wsteth.mintAndApprove(msg.sender, amountRand, address(usdnProtocol), amountRand);
        uint256 destRandBounded = bound(destRand, 0, destinationsToken[address(wsteth)].length - 1);
        vm.deal(msg.sender, ethRand);
        validatorRand = bound(validatorRand, 0, validators.length - 1);
        OpenPositionParams memory params = OpenPositionParams({
            dest: destinationsToken[address(wsteth)][destRandBounded],
            validator: payable(validators[validatorRand]),
            priceData: abi.encode(currentPrice),
            senderBalanceETH: address(msg.sender).balance,
            senderBalanceWstETH: wsteth.balanceOf(msg.sender),
            usdnProtocolBalanceETH: address(usdnProtocol).balance,
            usdnProtocolBalanceWstETH: wsteth.balanceOf(address(usdnProtocol)),
            securityDeposit: usdnProtocol.getSecurityDepositValue()
        });

        vm.prank(msg.sender);
        try usdnProtocol.initiateOpenPosition{ value: ethRand }(
            amountRand,
            liquidationPriceRand,
            params.dest,
            params.validator,
            NO_PERMIT2,
            params.priceData,
            EMPTY_PREVIOUS_DATA
        ) returns (bool, IUsdnProtocolTypes.PositionId memory posId) {
            posIds.push(posId);

            assert(address(usdnProtocol).balance == params.usdnProtocolBalanceETH + params.securityDeposit);
            assert(address(msg.sender).balance == params.senderBalanceETH - params.securityDeposit);

            assert(wsteth.balanceOf(address(usdnProtocol)) == params.usdnProtocolBalanceWstETH + amountRand);
            assert(wsteth.balanceOf(msg.sender) == params.senderBalanceWstETH - amountRand);
        } catch (bytes memory err) {
            _checkErrors(err, INITIATE_OPEN_ERRORS);
        }
    }

    function _checkErrors(bytes memory err, bytes4[] storage errors) internal {
        bool expected = false;
        for (uint256 i = 0; i < errors.length; i++) {
            if (errors[i] == bytes4(err)) {
                expected = true;
                break;
            }
        }
        if (expected) {
            emit log_named_bytes("Expected error ", err);
            return;
        } else {
            emit log_named_bytes("DOS ", err);
            assert(false);
        }
    }

    function initiateWithdrawal(
        uint152 usdnShares,
        uint256 ethRand,
        uint256 destRand,
        uint256 validatorRand,
        uint256 currentPrice
    ) public {
        vm.prank(msg.sender);
        usdn.approve(address(usdnProtocol), usdnShares);
        vm.deal(msg.sender, ethRand);

        destRand = bound(destRand, 0, destinationsToken[address(wsteth)].length - 1);
        address dest = destinationsToken[address(wsteth)][destRand];

        validatorRand = bound(validatorRand, 0, validators.length - 1);
        address payable validator = payable(validators[validatorRand]);

        bytes memory priceData = abi.encode(currentPrice);

        InitiateWithdrawalBalanceBefore memory balanceBefore = InitiateWithdrawalBalanceBefore({
            senderETH: address(msg.sender).balance,
            senderUsdn: usdn.sharesOf(msg.sender),
            usdnProtocolETH: address(usdnProtocol).balance,
            usdnProtocolUsdn: usdn.sharesOf(address(usdnProtocol))
        });

        vm.prank(msg.sender);
        try usdnProtocol.initiateWithdrawal{ value: ethRand }(
            usdnShares, dest, validator, priceData, EMPTY_PREVIOUS_DATA
        ) {
            uint256 securityDeposit = usdnProtocol.getSecurityDepositValue();

            assert(address(msg.sender).balance == balanceBefore.senderETH - securityDeposit);
            assert(usdn.sharesOf(msg.sender) == balanceBefore.senderUsdn - usdnShares);

            assert(address(usdnProtocol).balance == balanceBefore.usdnProtocolETH + securityDeposit);
            assert(usdn.sharesOf(address(usdnProtocol)) == balanceBefore.usdnProtocolUsdn + usdnShares);
        } catch (bytes memory err) {
            _checkErrors(err, INITIATE_WITHDRAWAL_ERRORS);
        }
    }

    function validateWithdrawal(uint256 validatorRand, uint256 currentPrice) public {
        validatorRand = bound(validatorRand, 0, validators.length - 1);
        address payable validator = payable(validators[validatorRand]);

        bytes memory priceData = abi.encode(currentPrice);

        ValidateWithdrawalBalanceBefore memory balanceBefore = ValidateWithdrawalBalanceBefore({
            senderETH: address(msg.sender).balance,
            senderWstETH: wsteth.balanceOf(msg.sender),
            usdnProtocolETH: address(usdnProtocol).balance,
            usdnProtocolUsdn: usdn.sharesOf(address(usdnProtocol)),
            usdnProtocolWstETH: wsteth.balanceOf(address(usdnProtocol))
        });
        IUsdnProtocolTypes.PendingAction memory action = usdnProtocol.getUserPendingAction(validator);

        vm.prank(msg.sender);
        try usdnProtocol.validateWithdrawal(validator, priceData, EMPTY_PREVIOUS_DATA) returns (bool success_) {
            assert(address(msg.sender).balance == balanceBefore.senderETH + action.securityDepositValue);
            if (success_) {
                assert(wsteth.balanceOf(msg.sender) >= balanceBefore.senderWstETH);

                assert(address(usdnProtocol).balance == balanceBefore.usdnProtocolETH - action.securityDepositValue);
                assert(usdn.sharesOf(address(usdnProtocol)) < balanceBefore.usdnProtocolUsdn);
                assert(wsteth.balanceOf(address(usdnProtocol)) <= balanceBefore.usdnProtocolWstETH);
            } else {
                assert(wsteth.balanceOf(msg.sender) == balanceBefore.senderWstETH);

                assert(address(usdnProtocol).balance == balanceBefore.usdnProtocolETH);
                assert(usdn.sharesOf(address(usdnProtocol)) == balanceBefore.usdnProtocolUsdn);
                assert(wsteth.balanceOf(address(usdnProtocol)) == balanceBefore.usdnProtocolWstETH);
            }
        } catch (bytes memory err) {
            _checkErrors(err, VALIDATE_WITHDRAWAL_ERRORS);
        }
    }

    function validateOpen(uint256 validatorRand, uint256 currentPrice) public {
        validatorRand = bound(validatorRand, 0, validators.length - 1);
        address payable validator = payable(validators[validatorRand]);
        bytes memory priceData = abi.encode(currentPrice);

<<<<<<< HEAD
        ValidateOpenBalanceBefore memory balanceBefore = ValidateOpenBalanceBefore({
            validatorETH: address(validator).balance,
            senderWstETH: wsteth.balanceOf(msg.sender),
            usdnProtocolETH: address(usdnProtocol).balance,
            usdnProtocolWstETH: wsteth.balanceOf(address(usdnProtocol))
        });
=======
        uint256 validatorETH = address(validator).balance;
        uint256 senderWstETH = wsteth.balanceOf(msg.sender);
        uint256 usdnProtocolETH = address(usdnProtocol).balance;
        uint256 usdnProtocolWstETH = wsteth.balanceOf(address(usdnProtocol));
>>>>>>> 1654541a

        uint256 securityDeposit = usdnProtocol.getUserPendingAction(validator).securityDepositValue;

        vm.prank(msg.sender);
        try usdnProtocol.validateOpenPosition(validator, priceData, EMPTY_PREVIOUS_DATA) returns (bool success) {
            if (success) {
<<<<<<< HEAD
                assert(address(validator).balance == balanceBefore.validatorETH + securityDeposit);
                assert(address(usdnProtocol).balance == balanceBefore.usdnProtocolETH - securityDeposit);
            } else {
                assert(address(validator).balance == balanceBefore.validatorETH);
                assert(address(usdnProtocol).balance == balanceBefore.usdnProtocolETH);
            }
            assert(wsteth.balanceOf(address(usdnProtocol)) == balanceBefore.usdnProtocolWstETH);
            assert(wsteth.balanceOf(msg.sender) == balanceBefore.senderWstETH);
=======
                assert(address(validator).balance == validatorETH + securityDeposit);
                assert(address(usdnProtocol).balance == usdnProtocolETH - securityDeposit);
            } else {
                assert(address(validator).balance == validatorETH);
                assert(address(usdnProtocol).balance == usdnProtocolETH);
            }
            assert(wsteth.balanceOf(address(usdnProtocol)) == usdnProtocolWstETH);
            assert(wsteth.balanceOf(msg.sender) == senderWstETH);
>>>>>>> 1654541a
        } catch (bytes memory err) {
            _checkErrors(err, VALIDATE_OPEN_ERRORS);
        }
    }
<<<<<<< HEAD

    function validateClose(uint256 validatorRand, uint256 currentPrice) public {
        validatorRand = bound(validatorRand, 0, validators.length - 1);
        address payable validator = payable(validators[validatorRand]);
        bytes memory priceData = abi.encode(currentPrice);

        IUsdnProtocolTypes.PendingAction memory action = usdnProtocol.getUserPendingAction(validator);
        uint256 securityDeposit = action.securityDepositValue;
        uint256 closeAmount = action.var2;
        address to = action.to;

        ValidateCloseBalanceBefore memory beforeBalance;
        beforeBalance.validatorETHBefore = validator.balance;
        beforeBalance.validatorWstethBefore = wsteth.balanceOf(validator);
        beforeBalance.senderETHBefore = msg.sender.balance;
        beforeBalance.toETHBefore = to.balance;
        beforeBalance.senderWstethBefore = wsteth.balanceOf(msg.sender);
        beforeBalance.usdnETHBefore = address(usdnProtocol).balance;
        beforeBalance.usdnWstethBefore = wsteth.balanceOf(address(usdnProtocol));
        beforeBalance.toWstethBefore = wsteth.balanceOf(to);

        vm.prank(msg.sender);
        try usdnProtocol.validateClosePosition(validator, priceData, EMPTY_PREVIOUS_DATA) returns (bool success) {
            if (success) {
                assert(msg.sender.balance == beforeBalance.senderETHBefore + securityDeposit);
                assert(address(usdnProtocol).balance == beforeBalance.usdnETHBefore - securityDeposit);
                assert(wsteth.balanceOf(address(usdnProtocol)) < beforeBalance.usdnWstethBefore);
                assert(wsteth.balanceOf(address(usdnProtocol)) > beforeBalance.usdnWstethBefore - closeAmount);
                assert(wsteth.balanceOf(to) < beforeBalance.toWstethBefore + closeAmount);
                assert(wsteth.balanceOf(to) > beforeBalance.toWstethBefore);
                if (msg.sender != address(validator)) {
                    assert(validator.balance == beforeBalance.validatorETHBefore);
                }
                if (to != address(validator)) {
                    assert(to.balance == beforeBalance.toETHBefore);
                }
                if (msg.sender != to) {
                    assert(wsteth.balanceOf(msg.sender) == beforeBalance.senderWstethBefore);
                }
                if (validator != to) {
                    assert(wsteth.balanceOf(validator) == beforeBalance.validatorWstethBefore);
                }
            } else {
                assert(msg.sender.balance == beforeBalance.senderETHBefore);
                assert(address(usdnProtocol).balance == beforeBalance.usdnETHBefore);
                assert(validator.balance == beforeBalance.validatorETHBefore);
                assert(to.balance == beforeBalance.toETHBefore);
                assert(wsteth.balanceOf(address(usdnProtocol)) == beforeBalance.usdnWstethBefore);
                assert(wsteth.balanceOf(msg.sender) == beforeBalance.senderWstethBefore);
                assert(wsteth.balanceOf(to) == beforeBalance.toWstethBefore);
                assert(wsteth.balanceOf(validator) == beforeBalance.validatorWstethBefore);
            }
        } catch (bytes memory err) {
            _checkErrors(err, VALIDATE_CLOSE_ERRORS);
        }
    }
=======
>>>>>>> 1654541a
}<|MERGE_RESOLUTION|>--- conflicted
+++ resolved
@@ -15,10 +15,6 @@
 import { Rebalancer } from "../../../src/Rebalancer/Rebalancer.sol";
 import { Usdn } from "../../../src/Usdn/Usdn.sol";
 import { UsdnProtocol } from "../../../src/UsdnProtocol/UsdnProtocol.sol";
-<<<<<<< HEAD
-=======
-import { IWstETH } from "../../../src/interfaces/IWstETH.sol";
->>>>>>> 1654541a
 import { IUsdnErrors } from "../../../src/interfaces/Usdn/IUsdnErrors.sol";
 import { IUsdnProtocolErrors } from "../../../src/interfaces/UsdnProtocol/IUsdnProtocolErrors.sol";
 import { IUsdnProtocolTypes } from "../../../src/interfaces/UsdnProtocol/IUsdnProtocolTypes.sol";
@@ -382,35 +378,16 @@
         address payable validator = payable(validators[validatorRand]);
         bytes memory priceData = abi.encode(currentPrice);
 
-<<<<<<< HEAD
-        ValidateOpenBalanceBefore memory balanceBefore = ValidateOpenBalanceBefore({
-            validatorETH: address(validator).balance,
-            senderWstETH: wsteth.balanceOf(msg.sender),
-            usdnProtocolETH: address(usdnProtocol).balance,
-            usdnProtocolWstETH: wsteth.balanceOf(address(usdnProtocol))
-        });
-=======
         uint256 validatorETH = address(validator).balance;
         uint256 senderWstETH = wsteth.balanceOf(msg.sender);
         uint256 usdnProtocolETH = address(usdnProtocol).balance;
         uint256 usdnProtocolWstETH = wsteth.balanceOf(address(usdnProtocol));
->>>>>>> 1654541a
 
         uint256 securityDeposit = usdnProtocol.getUserPendingAction(validator).securityDepositValue;
 
         vm.prank(msg.sender);
         try usdnProtocol.validateOpenPosition(validator, priceData, EMPTY_PREVIOUS_DATA) returns (bool success) {
             if (success) {
-<<<<<<< HEAD
-                assert(address(validator).balance == balanceBefore.validatorETH + securityDeposit);
-                assert(address(usdnProtocol).balance == balanceBefore.usdnProtocolETH - securityDeposit);
-            } else {
-                assert(address(validator).balance == balanceBefore.validatorETH);
-                assert(address(usdnProtocol).balance == balanceBefore.usdnProtocolETH);
-            }
-            assert(wsteth.balanceOf(address(usdnProtocol)) == balanceBefore.usdnProtocolWstETH);
-            assert(wsteth.balanceOf(msg.sender) == balanceBefore.senderWstETH);
-=======
                 assert(address(validator).balance == validatorETH + securityDeposit);
                 assert(address(usdnProtocol).balance == usdnProtocolETH - securityDeposit);
             } else {
@@ -419,12 +396,10 @@
             }
             assert(wsteth.balanceOf(address(usdnProtocol)) == usdnProtocolWstETH);
             assert(wsteth.balanceOf(msg.sender) == senderWstETH);
->>>>>>> 1654541a
         } catch (bytes memory err) {
             _checkErrors(err, VALIDATE_OPEN_ERRORS);
         }
     }
-<<<<<<< HEAD
 
     function validateClose(uint256 validatorRand, uint256 currentPrice) public {
         validatorRand = bound(validatorRand, 0, validators.length - 1);
@@ -481,6 +456,4 @@
             _checkErrors(err, VALIDATE_CLOSE_ERRORS);
         }
     }
-=======
->>>>>>> 1654541a
 }