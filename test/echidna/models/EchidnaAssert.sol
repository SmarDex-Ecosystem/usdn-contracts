// SPDX-License-Identifier: UNLICENSED
pragma solidity ^0.8.25;

import { Test } from "forge-std/Test.sol";

import { FixedPointMathLib } from "solady/src/utils/FixedPointMathLib.sol";
import { SafeTransferLib } from "solady/src/utils/SafeTransferLib.sol";

import { MockOracleMiddleware } from "../../unit/UsdnProtocol/utils/MockOracleMiddleware.sol";
import { Sdex } from "../../utils/Sdex.sol";
import { Weth } from "../../utils/WETH.sol";
import { WstETH } from "../../utils/WstEth.sol";
import { MockLiquidationRewardsManager } from "../mock/MockLiquidationRewardsManager.sol";

import { Rebalancer } from "../../../src/Rebalancer/Rebalancer.sol";
import { Usdn } from "../../../src/Usdn/Usdn.sol";
import { UsdnProtocol } from "../../../src/UsdnProtocol/UsdnProtocol.sol";
import { IWstETH } from "../../../src/interfaces/IWstETH.sol";
import { IUsdnErrors } from "../../../src/interfaces/Usdn/IUsdnErrors.sol";
import { IUsdnProtocolErrors } from "../../../src/interfaces/UsdnProtocol/IUsdnProtocolErrors.sol";
import { IUsdnProtocolTypes } from "../../../src/interfaces/UsdnProtocol/IUsdnProtocolTypes.sol";
import { Permit2TokenBitfield } from "../../../src/libraries/Permit2TokenBitfield.sol";
import { SignedMath } from "../../../src/libraries/SignedMath.sol";
import { TickMath } from "../../../src/libraries/TickMath.sol";

contract Setup is Test {
    address public constant DEPLOYER = address(0x10000);
    address public constant ATTACKER = address(0x20000);
    address public constant FEE_COLLECTOR = address(0x00fee);
    Permit2TokenBitfield.Bitfield public constant NO_PERMIT2 = Permit2TokenBitfield.Bitfield.wrap(0);

    Sdex public immutable sdex = new Sdex();
    Weth public immutable weth = new Weth();
    WstETH public immutable wsteth = new WstETH();

    IUsdnProtocolTypes.PreviousActionsData internal EMPTY_PREVIOUS_DATA =
        IUsdnProtocolTypes.PreviousActionsData({ priceData: new bytes[](0), rawIndices: new uint128[](0) });

    mapping(address => address[]) public destinationsToken;
    address[2] public validators = [DEPLOYER, ATTACKER];
    IUsdnProtocolTypes.PositionId[] posIds;

    MockOracleMiddleware public wstEthOracleMiddleware;
    MockLiquidationRewardsManager public liquidationRewardsManager;
    Usdn public usdn;
    UsdnProtocol public usdnProtocol;
    Rebalancer public rebalancer;

    bytes4[] public INITIATE_DEPOSIT_ERRORS = [
        IUsdnProtocolErrors.UsdnProtocolSecurityDepositTooLow.selector,
        IUsdnProtocolErrors.UsdnProtocolInvalidAddressValidator.selector,
        IUsdnProtocolErrors.UsdnProtocolZeroAmount.selector,
        IUsdnProtocolErrors.UsdnProtocolInvalidAddressTo.selector,
        IUsdnProtocolErrors.UsdnProtocolImbalanceLimitReached.selector,
        IUsdnProtocolErrors.UsdnProtocolDepositTooSmall.selector,
        IUsdnProtocolErrors.UsdnProtocolInvalidLongExpo.selector,
        IUsdnProtocolErrors.UsdnProtocolPendingAction.selector,
        FixedPointMathLib.FullMulDivFailed.selector,
        SafeTransferLib.TransferFromFailed.selector,
        SignedMath.SignedMathDivideByZero.selector
    ];
    bytes4[] public INITIATE_OPEN_ERRORS = [
        IUsdnProtocolErrors.UsdnProtocolSecurityDepositTooLow.selector,
        IUsdnProtocolErrors.UsdnProtocolInvalidAddressTo.selector,
        IUsdnProtocolErrors.UsdnProtocolInvalidAddressValidator.selector,
        IUsdnProtocolErrors.UsdnProtocolZeroAmount.selector,
        IUsdnProtocolErrors.UsdnProtocolLongPositionTooSmall.selector,
        IUsdnProtocolErrors.UsdnProtocolInvalidPendingAction.selector,
        IUsdnErrors.UsdnInsufficientSharesBalance.selector
    ];
    bytes4[] public VALIDATE_OPEN_ERRORS = [IUsdnProtocolErrors.UsdnProtocolNoPendingAction.selector];
    bytes4[] public INITIATE_WITHDRAWAL_ERRORS = [
        IUsdnProtocolErrors.UsdnProtocolInvalidAddressTo.selector,
        IUsdnProtocolErrors.UsdnProtocolSecurityDepositTooLow.selector,
        IUsdnProtocolErrors.UsdnProtocolZeroAmount.selector,
        SignedMath.SignedMathDivideByZero.selector,
        IUsdnErrors.UsdnInsufficientSharesBalance.selector,
        TickMath.TickMathInvalidPrice.selector
    ];

    bytes4[] public VALIDATE_WITHDRAWAL_ERRORS = [
        IUsdnProtocolErrors.UsdnProtocolInvalidAddressValidator.selector,
        IUsdnProtocolErrors.UsdnProtocolNoPendingAction.selector,
        IUsdnProtocolErrors.UsdnProtocolInvalidPendingAction.selector
    ];

    bytes4[] public VALIDATE_PENDING_ACTIONS_ERRORS = [IUsdnProtocolErrors.UsdnProtocolEtherRefundFailed.selector];

    constructor() payable {
        vm.warp(1_709_251_200);
        //TODO see to fuzz these data
        uint256 INIT_DEPOSIT_AMOUNT = 300 ether;
        uint256 INIT_LONG_AMOUNT = 300 ether;
        uint128 INITIAL_PRICE = 2000 ether; // 2000 USDN = 1 ETH

        uint256 ethAmount = (INIT_DEPOSIT_AMOUNT + INIT_LONG_AMOUNT) * wsteth.stEthPerToken() / 1 ether;
        vm.deal(address(this), ethAmount);
        (bool result,) = address(wsteth).call{ value: ethAmount }("");
        require(result, "WstETH mint failed");

        wstEthOracleMiddleware = new MockOracleMiddleware();

        liquidationRewardsManager = new MockLiquidationRewardsManager(IWstETH(wsteth), uint256(2 hours + 5 minutes));

        usdn = new Usdn(address(0), address(0));

        usdnProtocol =
            new UsdnProtocol(usdn, sdex, wsteth, wstEthOracleMiddleware, liquidationRewardsManager, 100, FEE_COLLECTOR);

        rebalancer = new Rebalancer(usdnProtocol);

        usdnProtocol.setRebalancer(rebalancer);

        usdn.grantRole(usdn.MINTER_ROLE(), address(usdnProtocol));
        usdn.grantRole(usdn.REBASER_ROLE(), address(usdnProtocol));
        wsteth.approve(address(usdnProtocol), INIT_DEPOSIT_AMOUNT + INIT_LONG_AMOUNT);

        uint256 _desiredLiqPrice = wstEthOracleMiddleware.parseAndValidatePrice(
            "", uint128(block.timestamp), IUsdnProtocolTypes.ProtocolAction.Initialize, abi.encode(INITIAL_PRICE)
        ).price / 2;

        // leverage approx 2x
        usdnProtocol.initialize(
            uint128(INIT_DEPOSIT_AMOUNT),
            uint128(INIT_LONG_AMOUNT),
            uint128(_desiredLiqPrice),
            abi.encode(INITIAL_PRICE)
        );

        destinationsToken[address(wsteth)] = [DEPLOYER, ATTACKER];
    }
}

contract EchidnaAssert is Setup {
    struct InitiateDepositBalanceBefore {
        uint256 senderETH;
        uint256 senderWstETH;
        uint256 senderSdex;
        uint256 usdnProtocolETH;
        uint256 usdnProtocolWstETH;
    }

    struct InitiateWithdrawalBalanceBefore {
        uint256 senderETH;
        uint256 senderUsdn;
        uint256 usdnProtocolETH;
        uint256 usdnProtocolUsdn;
    }

    struct ValidateWithdrawalBalanceBefore {
        uint256 senderETH;
        uint256 senderWstETH;
        uint256 usdnProtocolETH;
        uint256 usdnProtocolUsdn;
        uint256 usdnProtocolWstETH;
    }

    struct OpenPositionParams {
        address dest;
        address payable validator;
        bytes priceData;
        uint256 senderBalanceETH;
        uint256 senderBalanceWstETH;
        uint256 usdnProtocolBalanceETH;
        uint256 usdnProtocolBalanceWstETH;
        uint64 securityDeposit;
    }

    /* -------------------------------------------------------------------------- */
    /*                             USDN Protocol                                  */
    /* -------------------------------------------------------------------------- */

    function initiateDeposit(
        uint128 amountWstETHRand,
        uint128 amountSdexRand,
        uint256 ethRand,
        uint256 destRand,
        uint256 validatorRand,
        uint256 currentPrice
    ) public {
        wsteth.mintAndApprove(msg.sender, amountWstETHRand, address(usdnProtocol), amountWstETHRand);
        sdex.mintAndApprove(msg.sender, amountSdexRand, address(usdnProtocol), amountSdexRand);
        vm.deal(msg.sender, ethRand);

        destRand = bound(destRand, 0, destinationsToken[address(wsteth)].length - 1);
        address dest = destinationsToken[address(wsteth)][destRand];

        validatorRand = bound(validatorRand, 0, validators.length - 1);
        address payable validator = payable(validators[validatorRand]);

        bytes memory priceData = abi.encode(currentPrice);

        InitiateDepositBalanceBefore memory balanceBefore = InitiateDepositBalanceBefore({
            senderETH: address(msg.sender).balance,
            senderWstETH: wsteth.balanceOf(msg.sender),
            senderSdex: sdex.balanceOf(msg.sender),
            usdnProtocolETH: address(usdnProtocol).balance,
            usdnProtocolWstETH: wsteth.balanceOf(address(usdnProtocol))
        });

        vm.prank(msg.sender);
        try usdnProtocol.initiateDeposit{ value: ethRand }(
            amountWstETHRand, dest, validator, NO_PERMIT2, priceData, EMPTY_PREVIOUS_DATA
        ) {
            uint256 securityDeposit = usdnProtocol.getSecurityDepositValue();

            assert(address(msg.sender).balance == balanceBefore.senderETH - securityDeposit);
            assert(wsteth.balanceOf(msg.sender) == balanceBefore.senderWstETH - amountWstETHRand);
            assert(sdex.balanceOf(msg.sender) < balanceBefore.senderSdex);
            assert(address(usdnProtocol).balance == balanceBefore.usdnProtocolETH + securityDeposit);
            assert(wsteth.balanceOf(address(usdnProtocol)) == balanceBefore.usdnProtocolWstETH + amountWstETHRand);
        } catch (bytes memory err) {
            _checkErrors(err, INITIATE_DEPOSIT_ERRORS);
        }
    }

    function initiateOpenPosition(
        uint128 amountRand,
        uint128 liquidationPriceRand,
        uint256 ethRand,
        uint256 destRand,
        uint256 validatorRand,
        uint256 currentPrice
    ) public {
        wsteth.mintAndApprove(msg.sender, amountRand, address(usdnProtocol), amountRand);
        uint256 destRandBounded = bound(destRand, 0, destinationsToken[address(wsteth)].length - 1);
        vm.deal(msg.sender, ethRand);
        validatorRand = bound(validatorRand, 0, validators.length - 1);
        OpenPositionParams memory params = OpenPositionParams({
            dest: destinationsToken[address(wsteth)][destRandBounded],
            validator: payable(validators[validatorRand]),
            priceData: abi.encode(currentPrice),
            senderBalanceETH: address(msg.sender).balance,
            senderBalanceWstETH: wsteth.balanceOf(msg.sender),
            usdnProtocolBalanceETH: address(usdnProtocol).balance,
            usdnProtocolBalanceWstETH: wsteth.balanceOf(address(usdnProtocol)),
            securityDeposit: usdnProtocol.getSecurityDepositValue()
        });

        vm.prank(msg.sender);
        try usdnProtocol.initiateOpenPosition{ value: ethRand }(
            amountRand,
            liquidationPriceRand,
            params.dest,
            params.validator,
            NO_PERMIT2,
            params.priceData,
            EMPTY_PREVIOUS_DATA
        ) returns (bool, IUsdnProtocolTypes.PositionId memory posId) {
            posIds.push(posId);

            assert(address(usdnProtocol).balance == params.usdnProtocolBalanceETH + params.securityDeposit);
            assert(address(msg.sender).balance == params.senderBalanceETH - params.securityDeposit);

            assert(wsteth.balanceOf(address(usdnProtocol)) == params.usdnProtocolBalanceWstETH + amountRand);
            assert(wsteth.balanceOf(msg.sender) == params.senderBalanceWstETH - amountRand);
        } catch (bytes memory err) {
            _checkErrors(err, INITIATE_OPEN_ERRORS);
        }
    }

    function _checkErrors(bytes memory err, bytes4[] storage errors) internal {
        bool expected = false;
        for (uint256 i = 0; i < errors.length; i++) {
            if (errors[i] == bytes4(err)) {
                expected = true;
                break;
            }
        }
        if (expected) {
            emit log_named_bytes("Expected error ", err);
            return;
        } else {
            emit log_named_bytes("DOS ", err);
            assert(false);
        }
    }

    function initiateWithdrawal(
        uint152 usdnShares,
        uint256 ethRand,
        uint256 destRand,
        uint256 validatorRand,
        uint256 currentPrice
    ) public {
        vm.prank(msg.sender);
        usdn.approve(address(usdnProtocol), usdnShares);
        vm.deal(msg.sender, ethRand);

        destRand = bound(destRand, 0, destinationsToken[address(wsteth)].length - 1);
        address dest = destinationsToken[address(wsteth)][destRand];

        validatorRand = bound(validatorRand, 0, validators.length - 1);
        address payable validator = payable(validators[validatorRand]);

        bytes memory priceData = abi.encode(currentPrice);

        InitiateWithdrawalBalanceBefore memory balanceBefore = InitiateWithdrawalBalanceBefore({
            senderETH: address(msg.sender).balance,
            senderUsdn: usdn.sharesOf(msg.sender),
            usdnProtocolETH: address(usdnProtocol).balance,
            usdnProtocolUsdn: usdn.sharesOf(address(usdnProtocol))
        });

        vm.prank(msg.sender);
        try usdnProtocol.initiateWithdrawal{ value: ethRand }(
            usdnShares, dest, validator, priceData, EMPTY_PREVIOUS_DATA
        ) {
            uint256 securityDeposit = usdnProtocol.getSecurityDepositValue();

            assert(address(msg.sender).balance == balanceBefore.senderETH - securityDeposit);
            assert(usdn.sharesOf(msg.sender) == balanceBefore.senderUsdn - usdnShares);

            assert(address(usdnProtocol).balance == balanceBefore.usdnProtocolETH + securityDeposit);
            assert(usdn.sharesOf(address(usdnProtocol)) == balanceBefore.usdnProtocolUsdn + usdnShares);
        } catch (bytes memory err) {
            _checkErrors(err, INITIATE_WITHDRAWAL_ERRORS);
        }
    }

    function validateWithdrawal(uint256 validatorRand, uint256 currentPrice) public {
        validatorRand = bound(validatorRand, 0, validators.length - 1);
        address payable validator = payable(validators[validatorRand]);

        bytes memory priceData = abi.encode(currentPrice);

        ValidateWithdrawalBalanceBefore memory balanceBefore = ValidateWithdrawalBalanceBefore({
            senderETH: address(msg.sender).balance,
            senderWstETH: wsteth.balanceOf(msg.sender),
            usdnProtocolETH: address(usdnProtocol).balance,
            usdnProtocolUsdn: usdn.sharesOf(address(usdnProtocol)),
            usdnProtocolWstETH: wsteth.balanceOf(address(usdnProtocol))
        });
        IUsdnProtocolTypes.PendingAction memory action = usdnProtocol.getUserPendingAction(validator);

        vm.prank(msg.sender);
        try usdnProtocol.validateWithdrawal(validator, priceData, EMPTY_PREVIOUS_DATA) returns (bool success_) {
            assert(address(msg.sender).balance == balanceBefore.senderETH + action.securityDepositValue);
            if (success_) {
                assert(wsteth.balanceOf(msg.sender) >= balanceBefore.senderWstETH);

                assert(address(usdnProtocol).balance == balanceBefore.usdnProtocolETH - action.securityDepositValue);
                assert(usdn.sharesOf(address(usdnProtocol)) < balanceBefore.usdnProtocolUsdn);
                assert(wsteth.balanceOf(address(usdnProtocol)) <= balanceBefore.usdnProtocolWstETH);
            } else {
                assert(wsteth.balanceOf(msg.sender) == balanceBefore.senderWstETH);

                assert(address(usdnProtocol).balance == balanceBefore.usdnProtocolETH);
                assert(usdn.sharesOf(address(usdnProtocol)) == balanceBefore.usdnProtocolUsdn);
                assert(wsteth.balanceOf(address(usdnProtocol)) == balanceBefore.usdnProtocolWstETH);
            }
        } catch (bytes memory err) {
            _checkErrors(err, VALIDATE_WITHDRAWAL_ERRORS);
        }
    }

<<<<<<< HEAD
    function validatePendingActions(uint256 maxValidations, uint256 currentPrice) public {
        uint256 balanceBefore = address(msg.sender).balance;
        uint256 balanceBeforeProtocol = address(usdnProtocol).balance;
        uint256 securityDeposit;

        (IUsdnProtocolTypes.PendingAction[] memory actions, uint128[] memory rawIndices) =
            usdnProtocol.getActionablePendingActions(msg.sender);
        if (rawIndices.length == 0) {
            return;
        }
        bytes[] memory priceData = new bytes[](rawIndices.length);
        for (uint256 i = 0; i < rawIndices.length; i++) {
            priceData[i] = abi.encode(currentPrice);
            securityDeposit += actions[i].securityDepositValue;
        }
        IUsdnProtocolTypes.PreviousActionsData memory previousActionsData =
            IUsdnProtocolTypes.PreviousActionsData({ priceData: priceData, rawIndices: rawIndices });

        vm.prank(msg.sender);
        try usdnProtocol.validateActionablePendingActions(previousActionsData, maxValidations) returns (
            uint256 validatedActions
        ) {
            assert(
                actions.length < maxValidations
                    ? validatedActions == actions.length
                    : validatedActions == maxValidations
            );
            assert(address(msg.sender).balance == balanceBefore + securityDeposit);
            assert(address(usdnProtocol).balance == balanceBeforeProtocol - securityDeposit);
        } catch (bytes memory err) {
            _checkErrors(err, VALIDATE_PENDING_ACTIONS_ERRORS);
=======
    function validateOpen(uint256 validatorRand, uint256 currentPrice) public {
        validatorRand = bound(validatorRand, 0, validators.length - 1);
        address payable validator = payable(validators[validatorRand]);
        bytes memory priceData = abi.encode(currentPrice);

        uint256 validatorETH = address(validator).balance;
        uint256 senderWstETH = wsteth.balanceOf(msg.sender);
        uint256 usdnProtocolETH = address(usdnProtocol).balance;
        uint256 usdnProtocolWstETH = wsteth.balanceOf(address(usdnProtocol));

        uint256 securityDeposit = usdnProtocol.getUserPendingAction(validator).securityDepositValue;

        vm.prank(msg.sender);
        try usdnProtocol.validateOpenPosition(validator, priceData, EMPTY_PREVIOUS_DATA) returns (bool success) {
            if (success) {
                assert(address(validator).balance == validatorETH + securityDeposit);
                assert(address(usdnProtocol).balance == usdnProtocolETH - securityDeposit);
            } else {
                assert(address(validator).balance == validatorETH);
                assert(address(usdnProtocol).balance == usdnProtocolETH);
            }
            assert(wsteth.balanceOf(address(usdnProtocol)) == usdnProtocolWstETH);
            assert(wsteth.balanceOf(msg.sender) == senderWstETH);
        } catch (bytes memory err) {
            _checkErrors(err, VALIDATE_OPEN_ERRORS);
>>>>>>> 1654541a
        }
    }
}<|MERGE_RESOLUTION|>--- conflicted
+++ resolved
@@ -354,7 +354,34 @@
         }
     }
 
-<<<<<<< HEAD
+    function validateOpen(uint256 validatorRand, uint256 currentPrice) public {
+        validatorRand = bound(validatorRand, 0, validators.length - 1);
+        address payable validator = payable(validators[validatorRand]);
+        bytes memory priceData = abi.encode(currentPrice);
+
+        uint256 validatorETH = address(validator).balance;
+        uint256 senderWstETH = wsteth.balanceOf(msg.sender);
+        uint256 usdnProtocolETH = address(usdnProtocol).balance;
+        uint256 usdnProtocolWstETH = wsteth.balanceOf(address(usdnProtocol));
+
+        uint256 securityDeposit = usdnProtocol.getUserPendingAction(validator).securityDepositValue;
+
+        vm.prank(msg.sender);
+        try usdnProtocol.validateOpenPosition(validator, priceData, EMPTY_PREVIOUS_DATA) returns (bool success) {
+            if (success) {
+                assert(address(validator).balance == validatorETH + securityDeposit);
+                assert(address(usdnProtocol).balance == usdnProtocolETH - securityDeposit);
+            } else {
+                assert(address(validator).balance == validatorETH);
+                assert(address(usdnProtocol).balance == usdnProtocolETH);
+            }
+            assert(wsteth.balanceOf(address(usdnProtocol)) == usdnProtocolWstETH);
+            assert(wsteth.balanceOf(msg.sender) == senderWstETH);
+        } catch (bytes memory err) {
+            _checkErrors(err, VALIDATE_OPEN_ERRORS);
+        }
+    }
+
     function validatePendingActions(uint256 maxValidations, uint256 currentPrice) public {
         uint256 balanceBefore = address(msg.sender).balance;
         uint256 balanceBeforeProtocol = address(usdnProtocol).balance;
@@ -386,33 +413,6 @@
             assert(address(usdnProtocol).balance == balanceBeforeProtocol - securityDeposit);
         } catch (bytes memory err) {
             _checkErrors(err, VALIDATE_PENDING_ACTIONS_ERRORS);
-=======
-    function validateOpen(uint256 validatorRand, uint256 currentPrice) public {
-        validatorRand = bound(validatorRand, 0, validators.length - 1);
-        address payable validator = payable(validators[validatorRand]);
-        bytes memory priceData = abi.encode(currentPrice);
-
-        uint256 validatorETH = address(validator).balance;
-        uint256 senderWstETH = wsteth.balanceOf(msg.sender);
-        uint256 usdnProtocolETH = address(usdnProtocol).balance;
-        uint256 usdnProtocolWstETH = wsteth.balanceOf(address(usdnProtocol));
-
-        uint256 securityDeposit = usdnProtocol.getUserPendingAction(validator).securityDepositValue;
-
-        vm.prank(msg.sender);
-        try usdnProtocol.validateOpenPosition(validator, priceData, EMPTY_PREVIOUS_DATA) returns (bool success) {
-            if (success) {
-                assert(address(validator).balance == validatorETH + securityDeposit);
-                assert(address(usdnProtocol).balance == usdnProtocolETH - securityDeposit);
-            } else {
-                assert(address(validator).balance == validatorETH);
-                assert(address(usdnProtocol).balance == usdnProtocolETH);
-            }
-            assert(wsteth.balanceOf(address(usdnProtocol)) == usdnProtocolWstETH);
-            assert(wsteth.balanceOf(msg.sender) == senderWstETH);
-        } catch (bytes memory err) {
-            _checkErrors(err, VALIDATE_OPEN_ERRORS);
->>>>>>> 1654541a
         }
     }
 }