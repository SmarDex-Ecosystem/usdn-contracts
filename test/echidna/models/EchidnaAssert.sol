--- conflicted
+++ resolved
@@ -10,11 +10,8 @@
 import { UsdnProtocol } from "../../../src/UsdnProtocol/UsdnProtocol.sol";
 import { IWstETH } from "../../../src/interfaces/IWstETH.sol";
 import { IUsdnProtocolTypes } from "../../../src/interfaces/UsdnProtocol/IUsdnProtocolTypes.sol";
-<<<<<<< HEAD
 import { Permit2TokenBitfield } from "../../../src/libraries/Permit2TokenBitfield.sol";
-=======
 import { MockOracleMiddleware } from "../../../test/unit/UsdnProtocol/utils/MockOracleMiddleware.sol";
->>>>>>> f865fca2
 
 import { Sdex } from "../../utils/Sdex.sol";
 import { Weth } from "../../utils/WETH.sol";
@@ -26,22 +23,16 @@
     address public constant FEE_COLLECTOR = address(0x00fee);
     uint256 public constant ACCOUNT_ETH_AMOUNT = 100 ether;
 
-<<<<<<< HEAD
+    Sdex public immutable sdex = new Sdex();
+    Weth public immutable weth = new Weth();
+    WstETH public immutable wsteth = new WstETH();
+
     Permit2TokenBitfield.Bitfield constant NO_PERMIT2 = Permit2TokenBitfield.Bitfield.wrap(0);
     IUsdnProtocolTypes.PreviousActionsData internal EMPTY_PREVIOUS_DATA =
         IUsdnProtocolTypes.PreviousActionsData({ priceData: new bytes[](0), rawIndices: new uint128[](0) });
 
     mapping(address => address[]) public destinationsToken;
     address[2] public validators = [DEPLOYER, ATTACKER];
-
-    Sdex public constant sdex = Sdex(SDEX);
-    IWETH public constant weth = IWETH(WETH_ADDRESS);
-    IWstETH public constant wstEth = IWstETH(WSTETH);
-=======
-    Sdex public immutable sdex = new Sdex();
-    Weth public immutable weth = new Weth();
-    WstETH public immutable wsteth = new WstETH();
->>>>>>> f865fca2
 
     MockOracleMiddleware public wstEthOracleMiddleware;
     MockLiquidationRewardsManager public liquidationRewardsManager;
@@ -54,31 +45,16 @@
         uint256 INIT_LONG_AMOUNT = 10 ether;
         uint128 PRICE_VALUE = 2000 ether; // 2000 USDN = 1 ETH
 
-<<<<<<< HEAD
         uint256 _ethAmount =
-            (INIT_DEPOSIT_AMOUNT + INIT_LONG_AMOUNT + ACCOUNT_ETH_AMOUNT + 10_000) * wstEth.stEthPerToken() / 1 ether;
-=======
-        uint256 _ethAmount = (INIT_DEPOSIT_AMOUNT + INIT_LONG_AMOUNT + 10_000) * wsteth.stEthPerToken() / 1 ether;
->>>>>>> f865fca2
+            (INIT_DEPOSIT_AMOUNT + INIT_LONG_AMOUNT + ACCOUNT_ETH_AMOUNT + 10_000) * wsteth.stEthPerToken() / 1 ether;
         vm.deal(address(this), _ethAmount);
         (bool result,) = address(wsteth).call{ value: _ethAmount }("");
         require(result, "WstETH mint failed");
 
-<<<<<<< HEAD
-        wstEth.transfer(DEPLOYER, ACCOUNT_ETH_AMOUNT);
-        require(wstEth.balanceOf(DEPLOYER) == ACCOUNT_ETH_AMOUNT, "WstETH transfer failed");
+        wsteth.transfer(DEPLOYER, ACCOUNT_ETH_AMOUNT);
+        require(wsteth.balanceOf(DEPLOYER) == ACCOUNT_ETH_AMOUNT, "WstETH transfer failed");
 
-        wstEthOracleMiddleware = new MockWstEthOracleMiddleware(
-            0x4305FB66699C3B2702D4d05CF36551390A4c69C6,
-            0xff61491a931112ddf1bd8147cd1b641375f79f5825126d665480874634fd0ace,
-            0x4554480000000000000000000000000000000000000000000000000000000000,
-            0x5f4eC3Df9cbd43714FE2740f5E3616155c5b8419,
-            WSTETH,
-            3720
-        );
-=======
         wstEthOracleMiddleware = new MockOracleMiddleware();
->>>>>>> f865fca2
 
         liquidationRewardsManager = new MockLiquidationRewardsManager(
             0x169E633A2D1E6c10dD91238Ba11c4A708dfEF37C, IWstETH(wsteth), uint256(2 hours + 5 minutes)
@@ -108,7 +84,7 @@
 
         vm.deal(DEPLOYER, ACCOUNT_ETH_AMOUNT);
 
-        destinationsToken[WSTETH] = [DEPLOYER, ATTACKER];
+        destinationsToken[address(wsteth)] = [DEPLOYER, ATTACKER];
     }
 }
 
@@ -118,10 +94,10 @@
     /* -------------------------------------------------------------------------- */
 
     function initiateDeposit(uint128 amountRand, uint8 destRand, uint8 validatorRand) public {
-        uint128 amount = uint128(bound(amountRand, 0, wstEth.balanceOf(msg.sender)));
+        uint128 amount = uint128(bound(amountRand, 0, wsteth.balanceOf(msg.sender)));
 
-        uint256 destIndex = bound(destRand, 0, destinationsToken[WSTETH].length - 1);
-        address dest = destinationsToken[WSTETH][destIndex];
+        uint256 destIndex = bound(destRand, 0, destinationsToken[address(wsteth)].length - 1);
+        address dest = destinationsToken[address(wsteth)][destIndex];
 
         uint256 validatorIndex = bound(validatorRand, 0, validators.length - 1);
         address payable validator = payable(validators[validatorIndex]);
