--- conflicted
+++ resolved
@@ -12,15 +12,11 @@
 import { WstETH } from "../../utils/WstEth.sol";
 import { MockLiquidationRewardsManager } from "../mock/MockLiquidationRewardsManager.sol";
 
+import { UsdnProtocolCoreLibrary as Core } from "../../../../src/UsdnProtocol/libraries/UsdnProtocolCoreLibrary.sol";
 import { Rebalancer } from "../../../src/Rebalancer/Rebalancer.sol";
 import { Usdn } from "../../../src/Usdn/Usdn.sol";
 import { UsdnProtocol } from "../../../src/UsdnProtocol/UsdnProtocol.sol";
 import { IWstETH } from "../../../src/interfaces/IWstETH.sol";
-<<<<<<< HEAD
-
-import { UsdnProtocolCoreLibrary as Core } from "../../../../src/UsdnProtocol/libraries/UsdnProtocolCoreLibrary.sol";
-=======
->>>>>>> 1654541a
 import { IUsdnErrors } from "../../../src/interfaces/Usdn/IUsdnErrors.sol";
 import { IUsdnProtocolErrors } from "../../../src/interfaces/UsdnProtocol/IUsdnProtocolErrors.sol";
 import { IUsdnProtocolTypes } from "../../../src/interfaces/UsdnProtocol/IUsdnProtocolTypes.sol";
@@ -38,10 +34,6 @@
     Weth public immutable weth = new Weth();
     WstETH public immutable wsteth = new WstETH();
 
-<<<<<<< HEAD
-    Permit2TokenBitfield.Bitfield public constant NO_PERMIT2 = Permit2TokenBitfield.Bitfield.wrap(0);
-=======
->>>>>>> 1654541a
     IUsdnProtocolTypes.PreviousActionsData internal EMPTY_PREVIOUS_DATA =
         IUsdnProtocolTypes.PreviousActionsData({ priceData: new bytes[](0), rawIndices: new uint128[](0) });
 
@@ -415,22 +407,6 @@
         }
     }
 
-<<<<<<< HEAD
-    function _checkErrors(bytes memory err, bytes4[] storage errors) internal {
-        bool expected = false;
-        for (uint256 i = 0; i < errors.length; i++) {
-            if (errors[i] == bytes4(err)) {
-                expected = true;
-                break;
-            }
-        }
-        if (expected) {
-            emit log_named_bytes("Expected error ", err);
-            return;
-        } else {
-            emit log_named_bytes("DOS ", err);
-            assert(false);
-=======
     function validateOpen(uint256 validatorRand, uint256 currentPrice) public {
         validatorRand = bound(validatorRand, 0, validators.length - 1);
         address payable validator = payable(validators[validatorRand]);
@@ -456,7 +432,23 @@
             assert(wsteth.balanceOf(msg.sender) == senderWstETH);
         } catch (bytes memory err) {
             _checkErrors(err, VALIDATE_OPEN_ERRORS);
->>>>>>> 1654541a
+        }
+    }
+
+    function _checkErrors(bytes memory err, bytes4[] storage errors) internal {
+        bool expected = false;
+        for (uint256 i = 0; i < errors.length; i++) {
+            if (errors[i] == bytes4(err)) {
+                expected = true;
+                break;
+            }
+        }
+        if (expected) {
+            emit log_named_bytes("Expected error ", err);
+            return;
+        } else {
+            emit log_named_bytes("DOS ", err);
+            assert(false);
         }
     }
 }