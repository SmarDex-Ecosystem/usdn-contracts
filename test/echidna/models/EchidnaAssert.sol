// SPDX-License-Identifier: UNLICENSED
pragma solidity ^0.8.25;

import { Test } from "forge-std/Test.sol";

import { FixedPointMathLib } from "solady/src/utils/FixedPointMathLib.sol";

import { MockOracleMiddleware } from "../../../test/unit/UsdnProtocol/utils/MockOracleMiddleware.sol";
import { Sdex } from "../../utils/Sdex.sol";
import { Weth } from "../../utils/WETH.sol";
import { WstETH } from "../../utils/WstEth.sol";
import { MockLiquidationRewardsManager } from "../mock/MockLiquidationRewardsManager.sol";

import { Rebalancer } from "../../../src/Rebalancer/Rebalancer.sol";
import { Usdn } from "../../../src/Usdn/Usdn.sol";
import { UsdnProtocol } from "../../../src/UsdnProtocol/UsdnProtocol.sol";
import { IWstETH } from "../../../src/interfaces/IWstETH.sol";
import { IUsdnProtocolErrors } from "../../../src/interfaces/UsdnProtocol/IUsdnProtocolErrors.sol";
import { IUsdnProtocolTypes } from "../../../src/interfaces/UsdnProtocol/IUsdnProtocolTypes.sol";
import { Permit2TokenBitfield } from "../../../src/libraries/Permit2TokenBitfield.sol";

contract Setup is Test {
    address public constant DEPLOYER = address(0x10000);
    address public constant ATTACKER = address(0x20000);
    address public constant FEE_COLLECTOR = address(0x00fee);
    uint256 public constant ACCOUNT_START_ETH_AMOUNT = 100 ether;
    uint256 public constant ACCOUNT_START_SDEX_AMOUNT = 10 ether;

    Sdex public immutable sdex = new Sdex();
    Weth public immutable weth = new Weth();
    WstETH public immutable wsteth = new WstETH();

    Permit2TokenBitfield.Bitfield constant NO_PERMIT2 = Permit2TokenBitfield.Bitfield.wrap(0);
    IUsdnProtocolTypes.PreviousActionsData internal EMPTY_PREVIOUS_DATA =
        IUsdnProtocolTypes.PreviousActionsData({ priceData: new bytes[](0), rawIndices: new uint128[](0) });

    mapping(address => address[]) public destinationsToken;
    address[2] public validators = [DEPLOYER, ATTACKER];

    MockOracleMiddleware public wstEthOracleMiddleware;
    MockLiquidationRewardsManager public liquidationRewardsManager;
    Usdn public usdn;
    UsdnProtocol public usdnProtocol;
    Rebalancer public rebalancer;

<<<<<<< HEAD
    bytes4[] public INITIATE_DEPOSIT_ERRORS = [IUsdnProtocolErrors.UsdnProtocolInvalidAddressTo.selector];
    bytes4[] public INITIATE_WITHDRAWAL_ERRORS = [IUsdnProtocolErrors.UsdnProtocolInvalidAddressTo.selector];
=======
    bytes4[] public INITIATE_DEPOSIT_ERRORS = [
        IUsdnProtocolErrors.UsdnProtocolSecurityDepositTooLow.selector,
        IUsdnProtocolErrors.UsdnProtocolInvalidAddressValidator.selector,
        IUsdnProtocolErrors.UsdnProtocolZeroAmount.selector,
        IUsdnProtocolErrors.UsdnProtocolInvalidAddressTo.selector,
        IUsdnProtocolErrors.UsdnProtocolImbalanceLimitReached.selector,
        IUsdnProtocolErrors.UsdnProtocolDepositTooSmall.selector,
        IUsdnProtocolErrors.UsdnProtocolInvalidLongExpo.selector,
        IUsdnProtocolErrors.UsdnProtocolPendingAction.selector,
        FixedPointMathLib.FullMulDivFailed.selector
    ];
>>>>>>> 3748852a

    constructor() payable {
        vm.warp(1_709_251_200);
        uint256 INIT_DEPOSIT_AMOUNT = 10 ether;
        uint256 INIT_LONG_AMOUNT = 10 ether;
        uint128 INITIAL_PRICE = 2000 ether; // 2000 USDN = 1 ETH

        uint256 ethAmount =
            (INIT_DEPOSIT_AMOUNT + INIT_LONG_AMOUNT + ACCOUNT_START_ETH_AMOUNT) * wsteth.stEthPerToken() / 1 ether;
        vm.deal(address(this), ethAmount);
        (bool result,) = address(wsteth).call{ value: ethAmount }("");
        require(result, "WstETH mint failed");

        wsteth.transfer(DEPLOYER, ACCOUNT_START_ETH_AMOUNT);
        require(wsteth.balanceOf(DEPLOYER) == ACCOUNT_START_ETH_AMOUNT, "WstETH transfer failed");

        wstEthOracleMiddleware = new MockOracleMiddleware();

        liquidationRewardsManager = new MockLiquidationRewardsManager(IWstETH(wsteth), uint256(2 hours + 5 minutes));

        usdn = new Usdn(address(0), address(0));

        usdnProtocol =
            new UsdnProtocol(usdn, sdex, wsteth, wstEthOracleMiddleware, liquidationRewardsManager, 100, FEE_COLLECTOR);

        rebalancer = new Rebalancer(usdnProtocol);

        usdnProtocol.setRebalancer(rebalancer);

        usdn.grantRole(usdn.MINTER_ROLE(), address(usdnProtocol));
        usdn.grantRole(usdn.REBASER_ROLE(), address(usdnProtocol));
        wsteth.approve(address(usdnProtocol), INIT_DEPOSIT_AMOUNT + INIT_LONG_AMOUNT);

        uint256 _desiredLiqPrice = wstEthOracleMiddleware.parseAndValidatePrice(
            bytes32(""),
            uint128(block.timestamp),
            IUsdnProtocolTypes.ProtocolAction.Initialize,
            abi.encode(INITIAL_PRICE)
        ).price / 2;

        // leverage approx 2x
        usdnProtocol.initialize(
            uint128(INIT_DEPOSIT_AMOUNT),
            uint128(INIT_LONG_AMOUNT),
            uint128(_desiredLiqPrice),
            abi.encode(INITIAL_PRICE)
        );

        destinationsToken[address(wsteth)] = [DEPLOYER, ATTACKER];

        vm.deal(DEPLOYER, ACCOUNT_START_ETH_AMOUNT);

        sdex.mintAndApprove(DEPLOYER, ACCOUNT_START_SDEX_AMOUNT, address(usdnProtocol), type(uint256).max);
        sdex.mintAndApprove(ATTACKER, ACCOUNT_START_SDEX_AMOUNT, address(usdnProtocol), type(uint256).max);

        vm.prank(DEPLOYER);
        sdex.approve(address(usdnProtocol), type(uint256).max);
        vm.prank(ATTACKER);
        sdex.approve(address(usdnProtocol), type(uint256).max);

        vm.prank(DEPLOYER);
        wsteth.approve(address(usdnProtocol), type(uint256).max);
        vm.prank(ATTACKER);
        wsteth.approve(address(usdnProtocol), type(uint256).max);
    }
}

contract EchidnaAssert is Setup {
    struct InitiateDepositBalanceBefore {
        uint256 senderETH;
        uint256 senderWstETH;
        uint256 senderSdex;
        uint256 usdnProtocolETH;
        uint256 usdnProtocolWstETH;
    }

    struct InitiateWithdrawalBalanceBefore {
        uint256 senderETH;
        uint256 senderUsdn;
        uint256 usdnProtocolETH;
        uint256 usdnProtocolUsdn;
    }

    /* -------------------------------------------------------------------------- */
    /*                             USDN Protocol                                  */
    /* -------------------------------------------------------------------------- */

    function initiateDeposit(
        uint128 amountWstETHRand,
        uint128 amountSdexRand,
        uint256 ethRand,
        uint256 destRand,
        uint256 validatorRand,
        uint256 currentPrice
    ) public {
        wsteth.mintAndApprove(msg.sender, amountWstETHRand, address(usdnProtocol), amountWstETHRand);
        sdex.mintAndApprove(msg.sender, amountSdexRand, address(usdnProtocol), amountSdexRand);
        vm.deal(msg.sender, ethRand);
        //        amountRand = uint128(bound(amountRand, 0, wsteth.balanceOf(msg.sender)));

        destRand = bound(destRand, 0, destinationsToken[address(wsteth)].length - 1);
        address dest = destinationsToken[address(wsteth)][destRand];

        validatorRand = bound(validatorRand, 0, validators.length - 1);
        address payable validator = payable(validators[validatorRand]);

        bytes memory priceData = abi.encode(currentPrice);

        InitiateDepositBalanceBefore memory balanceBefore = InitiateDepositBalanceBefore({
            senderETH: address(msg.sender).balance,
            senderWstETH: wsteth.balanceOf(msg.sender),
            senderSdex: sdex.balanceOf(msg.sender),
            usdnProtocolETH: address(usdnProtocol).balance,
            usdnProtocolWstETH: wsteth.balanceOf(address(usdnProtocol))
        });

        vm.prank(msg.sender);
        try usdnProtocol.initiateDeposit{ value: ethRand }(
            amountWstETHRand, dest, validator, NO_PERMIT2, priceData, EMPTY_PREVIOUS_DATA
        ) {
<<<<<<< HEAD
            uint256 securityDeposit = usdnProtocol.getSecurityDepositValue();

            assert(address(msg.sender).balance == balanceBefore.senderETH - securityDeposit);
            assert(wsteth.balanceOf(msg.sender) == balanceBefore.senderWstETH - amountWstETHRand);
            assert(sdex.balanceOf(msg.sender) < balanceBefore.senderSdex);

            assert(address(usdnProtocol).balance == balanceBefore.usdnProtocolETH + securityDeposit);
            assert(wsteth.balanceOf(address(usdnProtocol)) == balanceBefore.usdnProtocolWstETH + amountWstETHRand);
=======
            assert(address(msg.sender).balance == senderBalanceETH - securityDeposit);
            assert(wsteth.balanceOf(msg.sender) == senderBalanceWstETH - amountRand);
            assert(sdex.balanceOf(msg.sender) < senderBalanceSdex);
            assert(address(usdnProtocol).balance == usdnProtocolBalanceETH + securityDeposit);
            assert(wsteth.balanceOf(address(usdnProtocol)) == usdnProtocolBalanceWstETH + amountRand);
>>>>>>> 3748852a
        } catch (bytes memory err) {
            _checkErrors(err, INITIATE_DEPOSIT_ERRORS);
        }
    }

    function _checkErrors(bytes memory err, bytes4[] storage errors) internal {
        bool expected = false;
        for (uint256 i = 0; i < errors.length; i++) {
            if (errors[i] == bytes4(err)) {
                expected = true;
                break;
            }
        }
        if (expected) {
            emit log_named_bytes("Expected error ", err);
            return;
        } else {
            emit log_named_bytes("DOS ", err);
            assert(false);
        }
    }

    function initiateWithdrawal(
        uint152 usdnShares,
        uint256 ethRand,
        uint256 destRand,
        uint256 validatorRand,
        uint256 currentPrice
    ) public {
        vm.prank(msg.sender);
        usdn.approve(address(usdnProtocol), usdnShares);
        vm.deal(msg.sender, ethRand);

        destRand = bound(destRand, 0, destinationsToken[address(wsteth)].length - 1);
        address dest = destinationsToken[address(wsteth)][destRand];

        validatorRand = bound(validatorRand, 0, validators.length - 1);
        address payable validator = payable(validators[validatorRand]);

        bytes memory priceData = abi.encode(currentPrice);

        InitiateWithdrawalBalanceBefore memory balanceBefore = InitiateWithdrawalBalanceBefore({
            senderETH: address(msg.sender).balance,
            senderUsdn: usdn.sharesOf(msg.sender),
            usdnProtocolETH: address(usdnProtocol).balance,
            usdnProtocolUsdn: usdn.sharesOf(address(usdnProtocol))
        });

        vm.prank(msg.sender);
        try usdnProtocol.initiateWithdrawal{ value: ethRand }(
            usdnShares, dest, validator, priceData, EMPTY_PREVIOUS_DATA
        ) {
            uint256 securityDeposit = usdnProtocol.getSecurityDepositValue();

            assert(address(msg.sender).balance == balanceBefore.senderETH - securityDeposit);
            assert(usdn.sharesOf(msg.sender) == balanceBefore.senderUsdn - usdnShares);

            assert(address(usdnProtocol).balance == balanceBefore.usdnProtocolETH + securityDeposit);
            assert(usdn.sharesOf(address(usdnProtocol)) == balanceBefore.usdnProtocolUsdn + usdnShares);
        } catch (bytes memory err) {
            _checkErrors(err, INITIATE_WITHDRAWAL_ERRORS);
        }
    }
}<|MERGE_RESOLUTION|>--- conflicted
+++ resolved
@@ -43,10 +43,6 @@
     UsdnProtocol public usdnProtocol;
     Rebalancer public rebalancer;
 
-<<<<<<< HEAD
-    bytes4[] public INITIATE_DEPOSIT_ERRORS = [IUsdnProtocolErrors.UsdnProtocolInvalidAddressTo.selector];
-    bytes4[] public INITIATE_WITHDRAWAL_ERRORS = [IUsdnProtocolErrors.UsdnProtocolInvalidAddressTo.selector];
-=======
     bytes4[] public INITIATE_DEPOSIT_ERRORS = [
         IUsdnProtocolErrors.UsdnProtocolSecurityDepositTooLow.selector,
         IUsdnProtocolErrors.UsdnProtocolInvalidAddressValidator.selector,
@@ -58,7 +54,7 @@
         IUsdnProtocolErrors.UsdnProtocolPendingAction.selector,
         FixedPointMathLib.FullMulDivFailed.selector
     ];
->>>>>>> 3748852a
+    bytes4[] public INITIATE_WITHDRAWAL_ERRORS = [IUsdnProtocolErrors.UsdnProtocolInvalidAddressTo.selector];
 
     constructor() payable {
         vm.warp(1_709_251_200);
@@ -179,22 +175,11 @@
         try usdnProtocol.initiateDeposit{ value: ethRand }(
             amountWstETHRand, dest, validator, NO_PERMIT2, priceData, EMPTY_PREVIOUS_DATA
         ) {
-<<<<<<< HEAD
-            uint256 securityDeposit = usdnProtocol.getSecurityDepositValue();
-
-            assert(address(msg.sender).balance == balanceBefore.senderETH - securityDeposit);
-            assert(wsteth.balanceOf(msg.sender) == balanceBefore.senderWstETH - amountWstETHRand);
-            assert(sdex.balanceOf(msg.sender) < balanceBefore.senderSdex);
-
-            assert(address(usdnProtocol).balance == balanceBefore.usdnProtocolETH + securityDeposit);
-            assert(wsteth.balanceOf(address(usdnProtocol)) == balanceBefore.usdnProtocolWstETH + amountWstETHRand);
-=======
             assert(address(msg.sender).balance == senderBalanceETH - securityDeposit);
             assert(wsteth.balanceOf(msg.sender) == senderBalanceWstETH - amountRand);
             assert(sdex.balanceOf(msg.sender) < senderBalanceSdex);
             assert(address(usdnProtocol).balance == usdnProtocolBalanceETH + securityDeposit);
             assert(wsteth.balanceOf(address(usdnProtocol)) == usdnProtocolBalanceWstETH + amountRand);
->>>>>>> 3748852a
         } catch (bytes memory err) {
             _checkErrors(err, INITIATE_DEPOSIT_ERRORS);
         }
