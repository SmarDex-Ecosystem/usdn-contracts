# Builds
out/
dist/

# Non-mainnet deployment artifacts
broadcast/*.sol/**/*.json
!broadcast/*.sol/1/run-*.json

# Private files
.env

# Cache
cache/

# Dependencies
node_modules/
dependencies/

# direnv
.direnv

# coverage
.coverage/
lcov.info

# docs
docs/

# IDE
.idea/

# Natspec smells report
natspec-smells.txt

# Removed for now, might enable after v1.0
.gas-snapshot

# Rust
target/
<<<<<<< HEAD
# TruffleHog config file
.trufflehog.yml

# Echidna
echidna_assert_corpus/
crytic-export/
=======

# TruffleHog config file
.trufflehog.yml
>>>>>>> 72fa6806
<|MERGE_RESOLUTION|>--- conflicted
+++ resolved
@@ -37,15 +37,10 @@
 
 # Rust
 target/
-<<<<<<< HEAD
+
 # TruffleHog config file
 .trufflehog.yml
 
 # Echidna
 echidna_assert_corpus/
-crytic-export/
-=======
-
-# TruffleHog config file
-.trufflehog.yml
->>>>>>> 72fa6806
+crytic-export/