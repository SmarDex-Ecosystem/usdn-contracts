# Builds
out/
dist/

# Non-mainnet deployment artifacts
broadcast/*.sol/**/*.json
!broadcast/*.sol/1/run-*.json

# Private files
.env

# Cache
cache/

# Dependencies
node_modules/
dependencies/

# direnv
.direnv

# coverage
.coverage/
lcov.info

# docs
docs/

# IDE
.idea/

# Natspec smells report
natspec-smells.txt

# Removed for now, might enable after v1.0
.gas-snapshot

# Rust
target/

# TruffleHog config file
<<<<<<< HEAD
.trufflehog.yml

# Echidna
echidna_assert_corpus/
crytic-export/
=======
.trufflehog.yml
>>>>>>> bc4f65e4
<|MERGE_RESOLUTION|>--- conflicted
+++ resolved
@@ -37,14 +37,9 @@
 
 # Rust
 target/
-
 # TruffleHog config file
-<<<<<<< HEAD
 .trufflehog.yml
 
 # Echidna
 echidna_assert_corpus/
-crytic-export/
-=======
-.trufflehog.yml
->>>>>>> bc4f65e4
+crytic-export/