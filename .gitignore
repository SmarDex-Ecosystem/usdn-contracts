# Builds
out/
dist/

# Non-mainnet deployment artifacts
broadcast/*.sol/**/*.json
!broadcast/*.sol/1/run-*.json

# Private files
.env

# Cache
cache/

# Dependencies
node_modules/

# direnv
.direnv

# coverage
.coverage/
lcov.info

# docs
docs/

# IDE
.idea/

# Natspec smells report
natspec-smells.txt

# Removed for now, might enable after v1.0
.gas-snapshot

# Rust
target/

<<<<<<< HEAD
# Certora prover
.certora_internal
=======
# TruffleHog config file
.trufflehog.yml
>>>>>>> 67655b93
<|MERGE_RESOLUTION|>--- conflicted
+++ resolved
@@ -37,10 +37,8 @@
 # Rust
 target/
 
-<<<<<<< HEAD
-# Certora prover
-.certora_internal
-=======
 # TruffleHog config file
 .trufflehog.yml
->>>>>>> 67655b93
+
+# Certora prover
+.certora_internal