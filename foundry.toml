--- conflicted
+++ resolved
@@ -9,17 +9,13 @@
 optimizer = true
 optimizer_runs = 20_000
 libs = ["node_modules", "lib"]
+
+# -------------------------------- Remappings -------------------------------- #
+
 remappings = [
     "@chainlink/=node_modules/@chainlink/",
     "@openzeppelin/=node_modules/@openzeppelin/",
     "@pythnetwork=node_modules/@pythnetwork/",
-    "solady/src/=node_modules/solady/src/",
-]
-
-# -------------------------------- Remappings -------------------------------- #
-
-remappings = [
-    "@openzeppelin/=node_modules/@openzeppelin/",
     "solady/src/=node_modules/solady/src/",
 ]
 
@@ -85,10 +81,6 @@
 # call_override = false
 dictionary_weight = 40
 
-<<<<<<< HEAD
-=======
-
->>>>>>> 55aaf99a
 # ---------------------------------------------------------------------------- #
 #                                  Deployments                                 #
 # ---------------------------------------------------------------------------- #
