--- conflicted
+++ resolved
@@ -11,14 +11,11 @@
 optimizer_runs = 20_000
 libs = ["node_modules", "dependencies"]
 invariant = { fail_on_revert = true }
-<<<<<<< HEAD
 gas_reports = ["*"]
-=======
 ffi = true
 ast = true
 build_info = true
 extra_output = ["storageLayout"]
->>>>>>> 6a524664
 ignored_error_codes = [
     "code-size",
     "init-code-size",
@@ -31,7 +28,6 @@
 
 
 remappings = [
-<<<<<<< HEAD
     "@chainlink/=dependencies/@chainlink-1.2.0/",
     "@openzeppelin/contracts/=dependencies/@openzeppelin-contracts-5.0.2/",
     "@pythnetwork/pyth-sdk-solidity/=dependencies/@pythnetwork-pyth-sdk-solidity-3.1.0/",
@@ -39,15 +35,7 @@
     "@uniswap/permit2/=dependencies/@uniswap/permit2-1.0.0/",
     "forge-std/=dependencies/forge-std-1.9.1/src/",
     "solady/src/=dependencies/solady-0.0.228/src/",
-=======
-    "@chainlink/=node_modules/@chainlink/",
-    "@openzeppelin/contracts/=node_modules/@openzeppelin/contracts/",
     "@openzeppelin/contracts-upgradeable/=node_modules/@openzeppelin/contracts-upgradeable/",
-    "@pythnetwork=node_modules/@pythnetwork/",
-    "solady/src/=node_modules/solady/src/",
-    "@uniswap/permit2/=node_modules/@uniswap/permit2/",
-    "@redstone-finance/evm-connector/=node_modules/@redstone-finance/evm-connector/",
->>>>>>> 6a524664
 ]
 
 # ---------------------------------- Format ---------------------------------- #
