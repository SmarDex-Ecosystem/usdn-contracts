--- conflicted
+++ resolved
@@ -13,13 +13,10 @@
 import { IUniversalRouter } from "src/UniversalRouter/interfaces/IUniversalRouter.sol";
 import { RouterParameters } from "src/UniversalRouter/base/RouterImmutables.sol";
 import { Commands } from "src/UniversalRouter/libraries/Commands.sol";
-<<<<<<< HEAD
-import { LidoImmutables } from "src/UniversalRouter/modules/lido/LidoImmutables.sol";
-=======
 import {
     UsdnProtocolImmutables, UsdnProtocolParameters
 } from "src/UniversalRouter/modules/usdn/UsdnProtocolImmutables.sol";
->>>>>>> 02ea2e47
+import { LidoImmutables } from "src/UniversalRouter/modules/lido/LidoImmutables.sol";
 
 contract UniversalRouter is IUniversalRouter, Dispatcher {
     /**
@@ -39,11 +36,8 @@
             UniswapParameters(params.v2Factory, params.v3Factory, params.pairInitCodeHash, params.poolInitCodeHash)
         )
         PaymentsImmutables(PaymentsParameters(params.permit2, params.weth9, address(0), address(0)))
-<<<<<<< HEAD
+        UsdnProtocolImmutables(UsdnProtocolParameters(params.usdnProtocol))
         LidoImmutables(params.wstEth)
-=======
-        UsdnProtocolImmutables(UsdnProtocolParameters(params.usdnProtocol))
->>>>>>> 02ea2e47
     { }
 
     /// @inheritdoc IUniversalRouter
