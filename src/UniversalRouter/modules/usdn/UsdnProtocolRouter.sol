// SPDX-License-Identifier: BUSL-1.1
pragma solidity 0.8.20;

import { Constants } from "@uniswap/universal-router/contracts/libraries/Constants.sol";
import { IERC20Metadata } from "@openzeppelin/contracts/token/ERC20/extensions/IERC20Metadata.sol";
import { SafeCast } from "@openzeppelin/contracts/utils/math/SafeCast.sol";
import { SafeERC20 } from "@openzeppelin/contracts/token/ERC20/utils/SafeERC20.sol";

import { UsdnProtocolImmutables } from "src/UniversalRouter/modules/usdn/UsdnProtocolImmutables.sol";
import { PreviousActionsData } from "src/interfaces/UsdnProtocol/IUsdnProtocolTypes.sol";
import { PositionId } from "src/interfaces/UsdnProtocol/IUsdnProtocolTypes.sol";

abstract contract UsdnProtocolRouter is UsdnProtocolImmutables {
    using SafeCast for uint256;
    using SafeERC20 for IERC20Metadata;

    /**
     * @notice Initiate a deposit into the USDN protocol vault
     * @dev Check the protocol's documentation for information about how this function should be used
     * Note: the deposit can fail without reverting, in case there are some pending liquidations in the protocol
     * @param amount The amount of asset to deposit into the vault
     * @param to The address that will receive the USDN tokens upon validation
     * @param validator The address that should validate the deposit (receives the security deposit back)
     * @param currentPriceData The current price data
     * @param previousActionsData The data needed to validate actionable pending actions
     * @return success_ Whether the deposit was successful
     */
    function _usdnInitiateDeposit(
        uint256 amount,
        address to,
        address validator,
        bytes memory currentPriceData,
        PreviousActionsData memory previousActionsData
    ) internal returns (bool success_) {
        // use amount == Constants.CONTRACT_BALANCE as a flag to deposit the entire balance of the contract
        if (amount == Constants.CONTRACT_BALANCE) {
            amount = PROTOCOL_ASSET.balanceOf(address(this));
        }
        PROTOCOL_ASSET.forceApprove(address(USDN_PROTOCOL), amount);
        SDEX.approve(address(USDN_PROTOCOL), type(uint256).max);
        // we send the full ETH balance, the protocol will refund any excess
        success_ = USDN_PROTOCOL.initiateDeposit{ value: address(this).balance }(
            amount.toUint128(), to, validator, currentPriceData, previousActionsData
        );
        SDEX.approve(address(USDN_PROTOCOL), 0);
    }

    /**
     * @notice Initiate a withdrawal from the USDN protocol vault
     * @dev Check the protocol's documentation for information about how this function should be used
     * Note: the withdrawal can fail without reverting, in case there are some pending liquidations in the protocol
     * @param amount The amount of USDN shares to burn
     * @param to The address that will receive the asset upon validation
     * @param validator The address that should validate the withdrawal (receives the security deposit back)
     * @param currentPriceData The current price data
     * @param previousActionsData The data needed to validate actionable pending actions
     * @return success_ Whether the withdrawal was successful
     */
    function _usdnInitiateWithdrawal(
        uint256 amount,
        address to,
        address validator,
        bytes memory currentPriceData,
        PreviousActionsData memory previousActionsData
    ) internal returns (bool success_) {
        // use amount == Constants.CONTRACT_BALANCE as a flag to withdraw the entire balance of the contract
        if (amount == Constants.CONTRACT_BALANCE) {
            amount = USDN.sharesOf(address(this));
        }
        USDN.approve(address(USDN_PROTOCOL), USDN.convertToTokensRoundUp(amount));
        // we send the full ETH balance, the protocol will refund any excess
        success_ = USDN_PROTOCOL.initiateWithdrawal{ value: address(this).balance }(
            amount.toUint152(), to, validator, currentPriceData, previousActionsData
        );
    }

    /**
<<<<<<< HEAD
     * @notice Validate a withdrawal into the USDN protocol vault
     * @dev Check the protocol's documentation for information about how this function should be used
     * Note: the withdrawal can fail without reverting, in case there are some pending liquidations in the protocol
     * @param validator The address that should validate the withdrawal (receives the security deposit)
     * @param withdrawalPriceData The price data corresponding to the validator's pending deposit action
     * @param previousActionsData The data needed to validate actionable pending actions
     * @return success_ Whether the withdrawal was successful
     */
    function _usdnValidateWithdrawal(
        address validator,
        bytes memory withdrawalPriceData,
        PreviousActionsData memory previousActionsData
    ) internal returns (bool success_) {
        success_ = USDN_PROTOCOL.validateWithdrawal{ value: address(this).balance }(
            validator, withdrawalPriceData, previousActionsData
=======
     * @notice Initiate an open position in the USDN protocol
     * @dev Check the protocol's documentation for information about how this function should be used
     * Note: the open position can fail without reverting, in case there are some pending liquidations in the protocol
     * @param amount The amount of assets used to open the position
     * @param desiredLiqPrice The desired liquidation price for the position
     * @param to The address that will receive the position
     * @param validator The address that should validate the open position (receives the security deposit back)
     * @param currentPriceData The current price data
     * @param previousActionsData The data needed to validate actionable pending actions
     * @return success_ Whether the open position was successful
     * @return posId_ The position ID of the newly opened position
     */
    function _usdnInitiateOpenPosition(
        uint256 amount,
        uint128 desiredLiqPrice,
        address to,
        address validator,
        bytes memory currentPriceData,
        PreviousActionsData memory previousActionsData
    ) internal returns (bool success_, PositionId memory posId_) {
        // use amount == Constants.CONTRACT_BALANCE as a flag to deposit the entire balance of the contract
        if (amount == Constants.CONTRACT_BALANCE) {
            amount = PROTOCOL_ASSET.balanceOf(address(this));
        }
        PROTOCOL_ASSET.forceApprove(address(USDN_PROTOCOL), amount);
        // we send the full ETH balance, and the protocol will refund any excess
        (success_, posId_) = USDN_PROTOCOL.initiateOpenPosition{ value: address(this).balance }(
            amount.toUint128(), desiredLiqPrice, to, validator, currentPriceData, previousActionsData
>>>>>>> 777cbbf4
        );
    }
}<|MERGE_RESOLUTION|>--- conflicted
+++ resolved
@@ -75,7 +75,6 @@
     }
 
     /**
-<<<<<<< HEAD
      * @notice Validate a withdrawal into the USDN protocol vault
      * @dev Check the protocol's documentation for information about how this function should be used
      * Note: the withdrawal can fail without reverting, in case there are some pending liquidations in the protocol
@@ -91,7 +90,10 @@
     ) internal returns (bool success_) {
         success_ = USDN_PROTOCOL.validateWithdrawal{ value: address(this).balance }(
             validator, withdrawalPriceData, previousActionsData
-=======
+        );
+    }
+
+    /**
      * @notice Initiate an open position in the USDN protocol
      * @dev Check the protocol's documentation for information about how this function should be used
      * Note: the open position can fail without reverting, in case there are some pending liquidations in the protocol
@@ -120,7 +122,6 @@
         // we send the full ETH balance, and the protocol will refund any excess
         (success_, posId_) = USDN_PROTOCOL.initiateOpenPosition{ value: address(this).balance }(
             amount.toUint128(), desiredLiqPrice, to, validator, currentPriceData, previousActionsData
->>>>>>> 777cbbf4
         );
     }
 }