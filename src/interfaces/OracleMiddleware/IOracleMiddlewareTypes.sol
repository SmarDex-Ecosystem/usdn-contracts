--- conflicted
+++ resolved
@@ -40,7 +40,6 @@
 }
 
 /**
-<<<<<<< HEAD
  * @notice The price and timestamp returned by the chainlink oracle.
  * @dev The timestamp is the timestamp of the price data, not the timestamp of the request
  * @param price The asset price formatted by the middleware
@@ -52,12 +51,8 @@
 }
 
 /**
- * @notice Enum representing the confidence interval of a Pyth price.
- * Used by the middleware determine which price to use in a confidence interval.
-=======
  * @notice Enum representing the confidence interval of a Pyth price
  * @dev Used by the middleware to determine which price to use in a confidence interval
->>>>>>> 8b3f871d
  */
 enum ConfidenceInterval {
     Up,
