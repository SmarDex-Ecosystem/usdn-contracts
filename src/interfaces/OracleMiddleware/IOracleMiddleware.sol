--- conflicted
+++ resolved
@@ -75,17 +75,13 @@
     function setRecentPriceDelay(uint64 newDelay) external;
 
     /**
-<<<<<<< HEAD
      * @notice Set the redstone recent price delay
      * @param newDelay The maximum age of a recent price to be considered valid
      */
     function setRedstoneRecentPriceDelay(uint48 newDelay) external;
 
     /**
-     * @notice Set the "validation delay" (in seconds) between an action timestamp and the price
-=======
      * @notice Set the validation delay (in seconds) between an action timestamp and the price
->>>>>>> 8b3f871d
      * data timestamp used to validate that action
      * @param newValidationDelay The new validation delay
      */
