--- conflicted
+++ resolved
@@ -55,7 +55,6 @@
      */
     function updateValidationDelay(uint256 newDelay) external;
 
-<<<<<<< HEAD
     /// @notice get max confidence ratio
     function maxConfRatio() external pure returns (uint16);
 
@@ -80,11 +79,10 @@
      * @param newConfRatio new confidence ratio.
      */
     event ConfRatioSet(uint256 newConfRatio);
-=======
+
     /**
      * @notice Update the elapsed time tolerated before we consider the price invalid for the chainlink oracle.
      * @param newTimeElapsedLimit The new time elapsed limit
      */
     function updateChainlinkTimeElapsedLimit(uint256 newTimeElapsedLimit) external;
->>>>>>> 5907e66d
 }