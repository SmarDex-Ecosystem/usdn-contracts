--- conflicted
+++ resolved
@@ -43,13 +43,11 @@
      */
     function getConfRatioBps() external view returns (uint16);
 
-<<<<<<< HEAD
     /// @notice Return the delay during which a low latency oracle price validation is available
     function getLowLatencyDelay() external view returns (uint16);
-=======
-    // @notice Return the _penaltyBps value
+
+    /// @notice Return the _penaltyBps value
     function getPenaltyBps() external view returns (uint16);
->>>>>>> ddab4217
 
     /* -------------------------------------------------------------------------- */
     /*                               Owner features                               */
@@ -90,15 +88,14 @@
     function withdrawEther(address to) external;
 
     /**
-<<<<<<< HEAD
      * @notice Set the new low latency delay
      * @param newLowLatencyDelay The new low latency delay
      */
     function setLowLatencyDelay(uint16 newLowLatencyDelay) external;
-=======
+
+    /**
      * @notice Set the penalty basis points
      * @param newPenaltyBps The new penalty basis points
      */
     function setPenaltyBps(uint16 newPenaltyBps) external;
->>>>>>> ddab4217
 }