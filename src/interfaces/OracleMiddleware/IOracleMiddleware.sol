--- conflicted
+++ resolved
@@ -55,15 +55,6 @@
      */
     function getConfRatioBps() external view returns (uint16);
 
-<<<<<<< HEAD
-    /**
-     * @notice Getter for the delay during which a low latency oracle price validation is available
-     * @return The low latency delay
-     */
-    function getLowLatencyDelay() external view returns (uint16);
-
-=======
->>>>>>> ef17cb87
     /* -------------------------------------------------------------------------- */
     /*                               Owner features                               */
     /* -------------------------------------------------------------------------- */
@@ -113,9 +104,6 @@
      * @dev This function is used to pause the price validation mechanism in case of
      * an emergency to pause all user actions that rely on the oracle in the protocol
      */
-<<<<<<< HEAD
-    function setLowLatencyDelay(uint16 newLowLatencyDelay) external;
-=======
     function pausePriceValidation() external;
 
     /**
@@ -123,5 +111,4 @@
      * @dev This function is used to unpause the price validation mechanism
      */
     function unpausePriceValidation() external;
->>>>>>> ef17cb87
 }