// SPDX-License-Identifier: BUSL-1.1
pragma solidity 0.8.20;

/**
 * @title IOracleMiddlewareErrors
 * @notice Errors for the oracle middleware
 */
interface IOracleMiddlewareErrors {
    /// @notice The oracle price is invalid (negative)
    error OracleMiddlewareWrongPrice(int256 price);

    /// @notice The oracle price is invalid (too old)
    error OracleMiddlewarePriceTooOld(int256 price, uint256 timestamp);

<<<<<<< HEAD
    /// @notice The recent price delay is invalid
    error OracleMiddlewareInvalidRecentPriceDelay(uint64 newDelay);
=======
    /// @notice Not enough ether was provided to cover the cost of price validation
    error OracleMiddlewareInsufficientFee();

    /// @notice The sender could not accept the ether refund
    error OracleMiddlewareEtherRefundFailed();
>>>>>>> 7c777e4b
}<|MERGE_RESOLUTION|>--- conflicted
+++ resolved
@@ -12,14 +12,12 @@
     /// @notice The oracle price is invalid (too old)
     error OracleMiddlewarePriceTooOld(int256 price, uint256 timestamp);
 
-<<<<<<< HEAD
-    /// @notice The recent price delay is invalid
-    error OracleMiddlewareInvalidRecentPriceDelay(uint64 newDelay);
-=======
     /// @notice Not enough ether was provided to cover the cost of price validation
     error OracleMiddlewareInsufficientFee();
 
     /// @notice The sender could not accept the ether refund
     error OracleMiddlewareEtherRefundFailed();
->>>>>>> 7c777e4b
+
+    /// @notice The recent price delay is invalid
+    error OracleMiddlewareInvalidRecentPriceDelay(uint64 newDelay);
 }