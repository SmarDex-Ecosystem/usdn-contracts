// SPDX-License-Identifier: MIT
pragma solidity >=0.8.0;

/**
 * @title IOracleMiddlewareErrors
 * @notice Errors for the oracle middleware
 */
interface IOracleMiddlewareErrors {
    /**
     * @notice The oracle price is negative
     * @param price The price returned by the oracle
     */
    error OracleMiddlewareWrongPrice(int256 price);

    /**
     * @notice The oracle price is too old
     * @param timestamp The timestamp of the price given by the oracle
     */
    error OracleMiddlewarePriceTooOld(uint256 timestamp);

    /**
     * @notice The pyth price reported a positive exponent (negative decimals)
     * @param expo The price exponent
     */
    error OracleMiddlewarePythPositiveExponent(int32 expo);

    /// @notice the confidence ratio is too high
    error OracleMiddlewareConfRatioTooHigh();

    /// @notice An incorrect amount of ether was provided to cover the cost of price validation
    error OracleMiddlewareIncorrectFee();

    /**
     * @notice The withdrawal of the ether in the contract failed
     * @param to The address that was supposed to receive the ether
     */
    error OracleMiddlewareTransferFailed(address to);

    /// @notice The address supposed to receive the ether is the zero address
    error OracleMiddlewareTransferToZeroAddress();

    /**
     * @notice The recent price delay is outside of the limits
     * @param newDelay The delay that was provided
     */
    error OracleMiddlewareInvalidRecentPriceDelay(uint64 newDelay);

<<<<<<< HEAD
    /// @notice The chainlink roundId provided is too high
    error OracleMiddlewareRoundIdTooHigh();

    /// @notice The chainlink roundId provided is too low
    error OracleMiddlewareRoundIdTooLow();

    /// @notice The new low latency delay is invalid
    error OracleMiddlewareInvalidLowLatencyDelay();
=======
    /// @dev Indicates that the new penaltyBps value is invalid
    error OracleMiddlewareInvalidPenaltyBps();
>>>>>>> ddab4217
}<|MERGE_RESOLUTION|>--- conflicted
+++ resolved
@@ -39,13 +39,15 @@
     /// @notice The address supposed to receive the ether is the zero address
     error OracleMiddlewareTransferToZeroAddress();
 
+    /// @dev Indicates that the new penaltyBps value is invalid
+    error OracleMiddlewareInvalidPenaltyBps();
+
     /**
      * @notice The recent price delay is outside of the limits
      * @param newDelay The delay that was provided
      */
     error OracleMiddlewareInvalidRecentPriceDelay(uint64 newDelay);
 
-<<<<<<< HEAD
     /// @notice The chainlink roundId provided is too high
     error OracleMiddlewareRoundIdTooHigh();
 
@@ -54,8 +56,4 @@
 
     /// @notice The new low latency delay is invalid
     error OracleMiddlewareInvalidLowLatencyDelay();
-=======
-    /// @dev Indicates that the new penaltyBps value is invalid
-    error OracleMiddlewareInvalidPenaltyBps();
->>>>>>> ddab4217
 }