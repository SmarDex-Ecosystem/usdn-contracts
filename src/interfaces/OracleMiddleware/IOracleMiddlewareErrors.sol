--- conflicted
+++ resolved
@@ -19,17 +19,13 @@
     error OracleMiddlewarePriceTooOld(uint256 timestamp);
 
     /**
-<<<<<<< HEAD
      * @notice The oracle price is too recent
      * @param timestamp The timestamp of the price given by the oracle
      */
     error OracleMiddlewarePriceTooRecent(uint256 timestamp);
 
     /**
-     * @notice The pyth price reported a positive exponent (negative decimals)
-=======
      * @notice Indicates that the pyth price reported a positive exponent (negative decimals)
->>>>>>> 8b3f871d
      * @param expo The price exponent
      */
     error OracleMiddlewarePythPositiveExponent(int32 expo);
@@ -41,7 +37,6 @@
     error OracleMiddlewareIncorrectFee();
 
     /**
-<<<<<<< HEAD
      * @notice The validation fee returned by the Pyth contract exceeded the safeguard value
      * @param fee The value of the fee returned by Pyth
      */
@@ -51,10 +46,7 @@
     error OracleMiddlewareRedstoneSafeguard();
 
     /**
-     * @notice The withdrawal of the ether in the contract failed
-=======
      * @notice Indicates that the withdrawal of the ether in the contract failed
->>>>>>> 8b3f871d
      * @param to The address that was supposed to receive the ether
      */
     error OracleMiddlewareTransferFailed(address to);
