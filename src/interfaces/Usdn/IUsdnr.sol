// SPDX-License-Identifier: MIT
pragma solidity >=0.8.0;

import { IERC20Metadata } from "@openzeppelin/contracts/token/ERC20/extensions/IERC20Metadata.sol";

import { IUsdn } from "./IUsdn.sol";

/**
 * @title USDNr Token Interface
 * @notice The USDNr token is a wrapper around the USDN token, allowing users to wrap and unwrap USDN at a 1:1 ratio.
 */
interface IUsdnr is IERC20Metadata {
    /// @notice The amount provided is zero.
    error USDNrZeroAmount();

    /// @notice The recipient address is the zero address.
    error USDNrZeroRecipient();

<<<<<<< HEAD
=======
    /// @notice There is no yield available to withdraw.
    error USDNrNoYield();

>>>>>>> eccde8c6
    /**
     * @notice Wraps USDN into USDNr at a 1:1 ratio.
     *  @dev When approving USDN, use the `convertToTokensRoundUp` of the user shares, as we always round up when
     * deducting from a token transfer allowance.
     * @param usdnAmount The amount of USDN to wrap.
     * @param recipient The address to receive the USDNr tokens.
     */
    function wrap(uint256 usdnAmount, address recipient) external;

    /**
     * @notice Wraps USDN shares into USDNr.
     * @dev The shares must represent at least 1 wei of USDN token. The conversion ratio is 1:1 with the USDN amount.
     * @param usdnSharesAmount The amount of USDN shares to wrap.
     * @param recipient The address to receive the USDNr tokens.
     * @return wrappedAmount_ The amount of USDN tokens that were wrapped, and the amount of USDNr tokens minted.
     */
    function wrapShares(uint256 usdnSharesAmount, address recipient) external returns (uint256 wrappedAmount_);

    /**
     * @notice Unwraps USDNr into USDN at a 1:1 ratio.
     * @param usdnrAmount The amount of USDNr to unwrap.
     * @param recipient The address to receive the USDN tokens.
     */
    function unwrap(uint256 usdnrAmount, address recipient) external;

    /**
     * @notice Returns the address of the USDN token contract.
     * @return usdn_ The address of the USDN token contract.
     */
    function USDN() external view returns (IUsdn usdn_);

    /**
     * @notice Withdraws the yield generated by the underlying USDN tokens to a specified recipient.
     * @dev The yield is the difference between the USDN balance of the contract and the total supply of USDNr. To
     * calculate the balance we use `USDN.sharesOf(address(this)) / USDN.divisor()` to round down, ensuring that all
     * USDNr tokens are always fully backed by USDN.
     * @param recipient The address to receive the withdrawn yield.
     */
    function withdrawYield(address recipient) external;
}<|MERGE_RESOLUTION|>--- conflicted
+++ resolved
@@ -16,12 +16,9 @@
     /// @notice The recipient address is the zero address.
     error USDNrZeroRecipient();
 
-<<<<<<< HEAD
-=======
     /// @notice There is no yield available to withdraw.
     error USDNrNoYield();
 
->>>>>>> eccde8c6
     /**
      * @notice Wraps USDN into USDNr at a 1:1 ratio.
      *  @dev When approving USDN, use the `convertToTokensRoundUp` of the user shares, as we always round up when
