// SPDX-License-Identifier: MIT
pragma solidity >=0.8.0;

/**
 * @title IUsdnProtocolErrors
 * @notice Errors for the USDN Protocol
 */
interface IUsdnProtocolErrors {
    /// @dev Indicates that not enough ether was provided to cover the cost of price validation
    error UsdnProtocolInsufficientOracleFee();

    /// @dev Indicates that the sender could not accept the ether refund
    error UsdnProtocolEtherRefundFailed();

    /**
     * @dev Indicates that the validator is not eligible for a security deposit refund
     * @param validator The address of the validator
     */
    error UsdnProtocolNotEligibleForRefund(address validator);

    /// @dev Indicates that the provided amount is zero
    error UsdnProtocolZeroAmount();

    /// @dev Indicates that the provided `to` address is invalid
    error UsdnProtocolInvalidAddressTo();

    /// @dev Indicates that the provided `validator` address is invalid
    error UsdnProtocolInvalidAddressValidator();

    /**
     * @dev Indicates that the initialization deposit is too low
     * @param minInitAmount The minimum initialization amount
     */
    error UsdnProtocolMinInitAmount(uint256 minInitAmount);

    /**
     * @dev Indicates that the provided USDN contract has a total supply above zero at deployment
     * @param usdnAddress The USDN contract address
     */
    error UsdnProtocolInvalidUsdn(address usdnAddress);

    /**
     * @dev Indicates that the provided asset decimals are invalid
     * @param assetDecimals The wanted asset decimals
     */
    error UsdnProtocolInvalidAssetDecimals(uint8 assetDecimals);

    /// @dev Indicates that the token decimals are not equal to `TOKENS_DECIMALS`
    error UsdnProtocolInvalidTokenDecimals();

    /// @dev Indicates that the user is not allowed to perform an action
    error UsdnProtocolUnauthorized();

    /// @dev Indicates that the user already has a pending action
    error UsdnProtocolPendingAction();

    /// @dev Indicates that the user has no pending action
    error UsdnProtocolNoPendingAction();

    /// @dev Indicates that the user has a pending action but its action type is not the expected one
    error UsdnProtocolInvalidPendingAction();

    /// @dev Indicates that the provided timestamp is too old (pre-dates the last balances update)
    error UsdnProtocolTimestampTooOld();

    /// @dev Indicates that the provided collateral and liquidation price result in a leverage that is too low
    error UsdnProtocolLeverageTooLow();

    /// @dev Indicates that the provided collateral and liquidation price result in a leverage that is too high
    error UsdnProtocolLeverageTooHigh();

    /// @dev Indicates that the long position is too small
    error UsdnProtocolLongPositionTooSmall();

    /**
     * @dev Indicates that the liquidation price is higher than or equal to the start price
     * @param liquidationPrice The wanted liquidation price
     * @param startPrice The start price
     */
    error UsdnProtocolInvalidLiquidationPrice(uint128 liquidationPrice, uint128 startPrice);

    /**
     * @dev Indicates that the liquidation price exceeds the safety margin
     * @param liquidationPrice The wanted liquidation price
     * @param maxLiquidationPrice The maximum liquidation price
     */
    error UsdnProtocolLiquidationPriceSafetyMargin(uint128 liquidationPrice, uint128 maxLiquidationPrice);

    /**
     * @dev Indicates that the provided tick version is outdated (transactions have been liquidated)
     * @param currentVersion The current tick version
     * @param providedVersion The provided tick version
     */
    error UsdnProtocolOutdatedTick(uint256 currentVersion, uint256 providedVersion);

    /// @dev Indicates that the position cannot be closed because it's not validated yet
    error UsdnProtocolPositionNotValidated();

    /// @dev Indicates that the provided position fee exceeds the maximum allowed
    error UsdnProtocolInvalidPositionFee();

    /// @dev Indicates that the provided vault fee exceeds the maximum allowed
    error UsdnProtocolInvalidVaultFee();

    /// @dev Indicates that the provided rebalancer bonus exceeds the maximum allowed
    error UsdnProtocolInvalidRebalancerBonus();

    /// @dev Indicates that the provided ratio exceeds the maximum allowed
    error UsdnProtocolInvalidBurnSdexOnDepositRatio();

    /// @dev Indicates that the new middleware address value is invalid
    error UsdnProtocolInvalidMiddlewareAddress();

    /// @dev Indicate that the new `minLeverage` value is invalid
    error UsdnProtocolInvalidMinLeverage();

    /// @dev Indicates that the new `maxLeverage` value is invalid
    error UsdnProtocolInvalidMaxLeverage();

    /// @dev Indicates that the new validation deadline value is invalid
    error UsdnProtocolInvalidValidatorDeadline();

    /// @dev Indicates that the new `liquidationPenalty` value is invalid
    error UsdnProtocolInvalidLiquidationPenalty();

    /// @dev Indicates that the new `safetyMargin` value is invalid
    error UsdnProtocolInvalidSafetyMarginBps();

    /// @dev Indicates that the new `liquidationIteration` value is invalid
    error UsdnProtocolInvalidLiquidationIteration();

    /// @dev Indicates that the new `EMAPeriod` value is invalid
    error UsdnProtocolInvalidEMAPeriod();

    /// @dev Indicates that the new `fundingSF` value is invalid
    error UsdnProtocolInvalidFundingSF();

    /// @dev Indicates that the provided address for the `LiquidationRewardsManager` contract address is invalid
    error UsdnProtocolInvalidLiquidationRewardsManagerAddress();

    /// @dev Indicates that the provided fee basis point value is invalid
    error UsdnProtocolInvalidProtocolFeeBps();

    /// @dev Indicates that the provided fee collector address is invalid
    error UsdnProtocolInvalidFeeCollector();

    /// @dev Indicates that the provided security deposit is lower than `_securityDepositValue`
    error UsdnProtocolSecurityDepositTooLow();

    /// @dev Indicates that the ether balance of the contract at the end of the action is not the expected one
    error UsdnProtocolUnexpectedBalance();

    /// @dev Indicates that the trading expo imbalance limit provided is invalid
    error UsdnProtocolInvalidExpoImbalanceLimit();

    /// @dev The imbalance target on the long side is invalid
    error UsdnProtocolInvalidLongImbalanceTarget();

    /**
     * @dev Indicates that the protocol imbalance limit is reached
     * @param imbalanceBps The imbalance in basis points
     */
    error UsdnProtocolImbalanceLimitReached(int256 imbalanceBps);

    /// @dev Indicates that the tick of the rebalancer position is invalid
    error UsdnProtocolInvalidRebalancerTick();

    /// @dev Indicates that the protocol long expo is invalid
    error UsdnProtocolInvalidLongExpo();

    /// @dev Indicates that the provided total expo is zero
    error UsdnProtocolZeroTotalExpo();

    /**
     * @dev Indicates that the data provided to validate an actionable pending action is invalid (zero length or length
     * mismatch)
     */
    error UsdnProtocolInvalidPendingActionData();

    /// @dev Indicates that the provided target USDN price is invalid
    error UsdnProtocolInvalidTargetUsdnPrice();

    /// @dev Indicates that the provided USDN rebase threshold is invalid
    error UsdnProtocolInvalidUsdnRebaseThreshold();

    /**
     * @dev Indicates that the amount to close in a position is higher than the amount in the position itself
     * @param amountToClose The wanted amount to close
     * @param positionAmount The amount in the position
     */
    error UsdnProtocolAmountToCloseHigherThanPositionAmount(uint128 amountToClose, uint128 positionAmount);

    /// @dev Indicates that the deposit amount is too small, leading to no USDN minted or no SDEX burned
    error UsdnProtocolDepositTooSmall();

    /// @dev Indicates that the long trading expo is zero, we can't get the effective tick for a liquidation price
    error UsdnProtocolZeroLongTradingExpo();

    /// @dev Indicates that the vault balance is zero, and the calculation cannot be performed
    error UsdnProtocolEmptyVault();

    /// @dev Indicates that the entry price exceeds the maximum given by the user
    error UsdnProtocolSlippageMaxPriceExceeded();

<<<<<<< HEAD
    /// @dev Indicates that the transfer's fallback failed
    error UsdnProtocolFallbackTransferFailed();
=======
    /// @dev Indicates that the current price exceeds the minimum given by the user
    error UsdnProtocolSlippageMinPriceExceeded();
>>>>>>> c977bae5
}<|MERGE_RESOLUTION|>--- conflicted
+++ resolved
@@ -202,11 +202,9 @@
     /// @dev Indicates that the entry price exceeds the maximum given by the user
     error UsdnProtocolSlippageMaxPriceExceeded();
 
-<<<<<<< HEAD
+    /// @dev Indicates that the current price exceeds the minimum given by the user
+    error UsdnProtocolSlippageMinPriceExceeded();
+
     /// @dev Indicates that the transfer's fallback failed
     error UsdnProtocolFallbackTransferFailed();
-=======
-    /// @dev Indicates that the current price exceeds the minimum given by the user
-    error UsdnProtocolSlippageMinPriceExceeded();
->>>>>>> c977bae5
 }