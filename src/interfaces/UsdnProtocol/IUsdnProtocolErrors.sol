--- conflicted
+++ resolved
@@ -205,11 +205,9 @@
     /// @dev Indicates that the current price exceeds the minimum given by the user
     error UsdnProtocolSlippageMinPriceExceeded();
 
-<<<<<<< HEAD
+    /// @dev Indicates that user would not receive enough prediction tokens compared to the expected amount
+    error UsdnProtocolAmountReceivedTooSmall();
+
     /// @dev Indicates that the transfer's fallback failed
     error UsdnProtocolFallbackTransferFailed();
-=======
-    /// @dev Indicates that user would not receive enough prediction tokens compared to the expected amount
-    error UsdnProtocolAmountReceivedTooSmall();
->>>>>>> 4da907db
 }