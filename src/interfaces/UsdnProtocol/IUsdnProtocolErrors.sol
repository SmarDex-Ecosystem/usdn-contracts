// SPDX-License-Identifier: BUSL-1.1
pragma solidity >=0.8.0;

/**
 * @title IUsdnProtocolErrors
 * @notice Errors for the USDN Protocol
 */
interface IUsdnProtocolErrors {
    /// @notice Not enough ether was provided to cover the cost of price validation
    error UsdnProtocolInsufficientOracleFee();

    /// @dev Indicates that the sender could not accept the ether refund
    error UsdnProtocolEtherRefundFailed();

    /// @dev Indicates that the provided amount is zero
    error UsdnProtocolZeroAmount();

    /// @dev Indicates that the initialization deposit is too low
    error UsdnProtocolMinInitAmount(uint256 minInitAmount);

    /// @dev Indicates that the provided USDN contract has a total supply above zero at deployment
    error UsdnProtocolInvalidUsdn(address usdnAddress);

    /// @dev Indicates that the asset decimals are invalid
    error UsdnProtocolInvalidAssetDecimals(uint8 assetDecimals);

    /// @dev Indicates that the user is not allowed to perform an action
    error UsdnProtocolUnauthorized();

    /// @dev Indicates that the token transfer didn't yield the expected balance change
    error UsdnProtocolIncompleteTransfer(address to, uint256 effectiveBalance, uint256 expectedBalance);

    /// @dev Indicates that the user already has a pending action
    error UsdnProtocolPendingAction();

    /// @dev Indicates that the user has no pending action
    error UsdnProtocolNoPendingAction();

    /// @dev Indicates that the user has a pending action but its action type is not the expected one
    error UsdnProtocolInvalidPendingAction();

    /// @dev Indicates that the provided timestamp is too old (pre-dates the last balances update)
    error UsdnProtocolTimestampTooOld();

    /// @dev Indicates that the provided collateral and liquidation price result in a leverage that is too low
    error UsdnProtocolLeverageTooLow();

    /// @dev Indicates that the provided collateral and liquidation price result in a leverage that is too high
    error UsdnProtocolLeverageTooHigh();

    /// @dev Indicates that the liquidation price is higher than or equal to the start price
    error UsdnProtocolInvalidLiquidationPrice(uint128 liquidationPrice, uint128 startPrice);

    /// @dev Indicates that the liquidation price exceeds the safety margin
    error UsdnProtocolLiquidationPriceSafetyMargin(uint128 liquidationPrice, uint128 maxLiquidationPrice);

    /// @dev Indicates that the provided tick version is outdated (transactions have been liquidated)
    error UsdnProtocolOutdatedTick(uint256 currentVersion, uint256 providedVersion);

    /// @dev Indicates that the provided position fee exceeds the maximum allowed
    error UsdnProtocolInvalidPositionFee();

    /// @dev Indicates that the new middleware address value is invalid.
    error UsdnProtocolInvalidMiddlewareAddress();

    /// @dev Indicate that the new minLeverage value is invalid.
    error UsdnProtocolInvalidMinLeverage();

    /// @dev Indicates that the new maxLeverage value is invalid.
    error UsdnProtocolInvalidMaxLeverage();

    /// @dev Indicates that the new validation deadline value is invalid.
    error UsdnProtocolInvalidValidationDeadline();

    /// @dev Indicates that the new liquidationPenalty value is invalid.
    error UsdnProtocolInvalidLiquidationPenalty();

    /// @dev Indicates that the new safetyMargin value is invalid.
    error UsdnProtocolInvalidSafetyMarginBps();

    /// @dev Indicates that the new liquidationIteration value is invalid.
    error UsdnProtocolInvalidLiquidationIteration();

    /// @dev Indicates that the new EMAPeriod value is invalid.
    error UsdnProtocolInvalidEMAPeriod();

    /// @dev Indicates that the new fundingSF value is invalid.
    error UsdnProtocolInvalidFundingSF();

    /// @dev Indicates that the provided address for the LiquidationRewardsManager contract address is invalid.
    error UsdnProtocolInvalidLiquidationRewardsManagerAddress();

    /// @dev Indicates that the provided fee percentage value is invalid.
    error UsdnProtocolInvalidProtocolFeeBps();

    /// @dev Indicates that the provided fee collector address is invalid
    error UsdnProtocolInvalidFeeCollector();

<<<<<<< HEAD
    /// @dev Indicates that the soft longExpo imbalance limit provided is invalid
    error UsdnProtocolInvalidExpoImbalanceLimit();

    /// @dev Indicates that the protocol long imbalance soft limit is reached
    error UsdnProtocolSoftLongImbalanceLimitReached(int256 imbalancePct);

    /// @dev Indicates that the protocol long imbalance hard limit is reached
    error UsdnProtocolHardLongImbalanceLimitReached(int256 imbalancePct);

    /// @dev Indicates that the protocol vault imbalance soft limit is reached
    error UsdnProtocolSoftVaultImbalanceLimitReached(int256 imbalancePct);

    /// @dev Indicates that the protocol vault imbalance hard limit is reached
    error UsdnProtocolHardVaultImbalanceLimitReached(int256 imbalancePct);

    /// @dev Indicates that the protocol vault expo is invalid
    error UsdnProtocolInvalidVaultExpo();

    /// @dev Indicates that the protocol long expo is invalid
    error UsdnProtocolInvalidLongExpo();
=======
    /// @dev Indicates that the provided target USDN price is invalid
    error UsdnProtocolInvalidTargetUsdnPrice();

    /// @dev Indicates that the provided USDN rebase threshold is invalid
    error UsdnProtocolInvalidUsdnRebaseThreshold();
>>>>>>> 4c323c92
}<|MERGE_RESOLUTION|>--- conflicted
+++ resolved
@@ -96,7 +96,6 @@
     /// @dev Indicates that the provided fee collector address is invalid
     error UsdnProtocolInvalidFeeCollector();
 
-<<<<<<< HEAD
     /// @dev Indicates that the soft longExpo imbalance limit provided is invalid
     error UsdnProtocolInvalidExpoImbalanceLimit();
 
@@ -117,11 +116,10 @@
 
     /// @dev Indicates that the protocol long expo is invalid
     error UsdnProtocolInvalidLongExpo();
-=======
+
     /// @dev Indicates that the provided target USDN price is invalid
     error UsdnProtocolInvalidTargetUsdnPrice();
 
     /// @dev Indicates that the provided USDN rebase threshold is invalid
     error UsdnProtocolInvalidUsdnRebaseThreshold();
->>>>>>> 4c323c92
 }