// SPDX-License-Identifier: BUSL-1.1
pragma solidity 0.8.20;

/**
 * @title IUsdnProtocolErrors
 * @notice Errors for the USDN Protocol
 */
interface IUsdnProtocolErrors {
    /// @notice Not enough ether was provided to cover the cost of price validation
    error UsdnProtocolInsufficientOracleFee();

    /// @dev Indicates that the sender could not accept the ether refund
    error UsdnProtocolEtherRefundFailed();

    /// @dev Indicates that the provided amount is zero
    error UsdnProtocolZeroAmount();

    /// @dev Indicates that the initialization deposit is too low
    error UsdnProtocolMinInitAmount(uint256 minInitAmount);

    /// @dev Indicates that the provided USDN contract has a total supply above zero at deployment
    error UsdnProtocolInvalidUsdn(address usdnAddress);

    /// @dev Indicates that the asset decimals are invalid
    error UsdnProtocolInvalidAssetDecimals(uint8 assetDecimals);

    /// @dev Indicates that the user is not allowed to perform an action
    error UsdnProtocolUnauthorized();

    /// @dev Indicates that the token transfer didn't yield the expected balance change
    error UsdnProtocolIncompleteTransfer(address to, uint256 effectiveBalance, uint256 expectedBalance);

    /// @dev Indicates that the user already has a pending action
    error UsdnProtocolPendingAction();

    /// @dev Indicates that the user has no pending action
    error UsdnProtocolNoPendingAction();

    /// @dev Indicates that the user has a pending action but its action type is not the expected one
    error UsdnProtocolInvalidPendingAction();

    /// @dev Indicates that the provided timestamp is too old (pre-dates the last balances update)
    error UsdnProtocolTimestampTooOld();

    /// @dev Indicates that the provided collateral and liquidation price result in a leverage that is too low
    error UsdnProtocolLeverageTooLow();

    /// @dev Indicates that the provided collateral and liquidation price result in a leverage that is too high
    error UsdnProtocolLeverageTooHigh();

    /// @dev Indicates that the liquidation price is higher than or equal to the start price
    error UsdnProtocolInvalidLiquidationPrice(uint128 liquidationPrice, uint128 startPrice);

    /// @dev Indicates that the liquidation price exceeds the safety margin
    error UsdnProtocolLiquidationPriceSafetyMargin(uint128 liquidationPrice, uint128 maxLiquidationPrice);

    /// @dev Indicates that the provided tick version is outdated (transactions have been liquidated)
    error UsdnProtocolOutdatedTick(uint256 currentVersion, uint256 providedVersion);

<<<<<<< HEAD
    /// @dev Indicates that the provided address for the LiquidationRewardsManager contract is the 0 address
    error UsdnProtocolLiquidationRewardsManagerIsZeroAddress();
=======
    /// @dev Indicates that the provided fee percentage is invalid (> 100%)
    error UsdnProtocolInvalidProtocolFeeBps();

    /// @dev Indicates that the provided fee collector address is invalid
    error UsdnProtocolInvalidFeeCollector();
>>>>>>> 088810ca
}<|MERGE_RESOLUTION|>--- conflicted
+++ resolved
@@ -57,14 +57,12 @@
     /// @dev Indicates that the provided tick version is outdated (transactions have been liquidated)
     error UsdnProtocolOutdatedTick(uint256 currentVersion, uint256 providedVersion);
 
-<<<<<<< HEAD
     /// @dev Indicates that the provided address for the LiquidationRewardsManager contract is the 0 address
     error UsdnProtocolLiquidationRewardsManagerIsZeroAddress();
-=======
+
     /// @dev Indicates that the provided fee percentage is invalid (> 100%)
     error UsdnProtocolInvalidProtocolFeeBps();
 
     /// @dev Indicates that the provided fee collector address is invalid
     error UsdnProtocolInvalidFeeCollector();
->>>>>>> 088810ca
 }