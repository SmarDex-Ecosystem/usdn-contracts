--- conflicted
+++ resolved
@@ -96,17 +96,15 @@
     /// @dev Indicates that the provided fee collector address is invalid
     error UsdnProtocolInvalidFeeCollector();
 
-<<<<<<< HEAD
+    /// @dev Indicates that the provided target USDN price is invalid
+    error UsdnProtocolInvalidTargetUsdnPrice();
+
+    /// @dev Indicates that the provided USDN rebase threshold is invalid
+    error UsdnProtocolInvalidUsdnRebaseThreshold();
+
     /// @dev Indicates that the amount to close in a position is higher than the amount in the position itself.
     error UsdnProtocolAmountToCloseHigherThanPositionAmount(uint128 amountToClose, uint128 positionAmount);
 
     /// @dev Indicates that the amount to close in a position is 0.
     error UsdnProtocolAmountToCloseIsZero();
-=======
-    /// @dev Indicates that the provided target USDN price is invalid
-    error UsdnProtocolInvalidTargetUsdnPrice();
-
-    /// @dev Indicates that the provided USDN rebase threshold is invalid
-    error UsdnProtocolInvalidUsdnRebaseThreshold();
->>>>>>> 4c323c92
 }