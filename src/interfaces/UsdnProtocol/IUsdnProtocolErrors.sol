--- conflicted
+++ resolved
@@ -57,13 +57,11 @@
     /// @dev Indicates that the provided tick version is outdated (transactions have been liquidated)
     error UsdnProtocolOutdatedTick(uint256 currentVersion, uint256 providedVersion);
 
-<<<<<<< HEAD
     /// @dev Indicates that the provided protocol fee exceeds the maximum allowed
     error UsdnProtocolMaxProtocolFeeExceeded();
-=======
+
     /// @dev Indicates that the provided address for the LiquidationRewardsManager contract is the 0 address
     error UsdnProtocolLiquidationRewardsManagerIsZeroAddress();
->>>>>>> 5907e66d
 
     /// @dev Indicates that the provided fee percentage is invalid (> 100%)
     error UsdnProtocolInvalidProtocolFeeBps();
