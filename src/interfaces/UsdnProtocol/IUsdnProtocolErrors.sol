--- conflicted
+++ resolved
@@ -199,11 +199,9 @@
     /// @dev Indicates that the vault balance is zero, and the calculation cannot be performed
     error UsdnProtocolEmptyVault();
 
-<<<<<<< HEAD
+    /// @dev Indicates that the entry price exceeds the maximum given by the user
+    error UsdnProtocolSlippageMaxPriceExceeded();
+
     /// @dev Indicates that the current price exceeds the minimum given by the user
     error UsdnProtocolSlippageMinPriceExceeded();
-=======
-    /// @dev Indicates that the entry price exceeds the maximum given by the user
-    error UsdnProtocolSlippageMaxPriceExceeded();
->>>>>>> 6c8fa111
 }