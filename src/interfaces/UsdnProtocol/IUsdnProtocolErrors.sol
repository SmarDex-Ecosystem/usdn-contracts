--- conflicted
+++ resolved
@@ -96,15 +96,12 @@
     /// @dev Indicates that the provided fee collector address is invalid
     error UsdnProtocolInvalidFeeCollector();
 
-<<<<<<< HEAD
-=======
     /// @dev Indicates that the provided target USDN price is invalid
     error UsdnProtocolInvalidTargetUsdnPrice();
 
     /// @dev Indicates that the provided USDN rebase threshold is invalid
     error UsdnProtocolInvalidUsdnRebaseThreshold();
 
->>>>>>> 62ff252d
     /// @dev Indicates that the amount to close in a position is higher than the amount in the position itself.
     error UsdnProtocolAmountToCloseHigherThanPositionAmount(uint128 amountToClose, uint128 positionAmount);
 
