--- conflicted
+++ resolved
@@ -57,7 +57,6 @@
     /// @dev Indicates that the provided tick version is outdated (transactions have been liquidated)
     error UsdnProtocolOutdatedTick(uint256 currentVersion, uint256 providedVersion);
 
-<<<<<<< HEAD
     /// @dev Indicates that the new middleware address is address zero
     error UsdnProtocolZeroMiddlewareAddress();
 
@@ -83,7 +82,7 @@
     error UsdnProtocolLiquidationPenaltyGreaterThanMax();
 
     /// @dev Indicates that the new safetyMargin is greater than max
-    error UsdnProtocolSafetyMarginGreaterThanMax();
+    error UsdnProtocolSafetyMarginBpsGreaterThanMax();
 
     /// @dev Indicates that the new liquidationIteration is greater than max
     error UsdnProtocolLiquidationIterationGreaterThanMax();
@@ -99,7 +98,6 @@
 
     /// @dev Indicates that the new fundingSF is greater than max
     error UsdnProtocolFundingSFGreaterThanMax();
-=======
     /// @dev Indicates that the provided address for the LiquidationRewardsManager contract is the 0 address
     error UsdnProtocolLiquidationRewardsManagerIsZeroAddress();
 
@@ -108,5 +106,4 @@
 
     /// @dev Indicates that the provided fee collector address is invalid
     error UsdnProtocolInvalidFeeCollector();
->>>>>>> ce67a51b
 }