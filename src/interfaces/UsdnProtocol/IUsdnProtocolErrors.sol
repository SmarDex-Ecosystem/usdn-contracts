--- conflicted
+++ resolved
@@ -96,13 +96,11 @@
     /// @dev Indicates that the provided fee collector address is invalid
     error UsdnProtocolInvalidFeeCollector();
 
-<<<<<<< HEAD
     /// @dev Indicates that the provided security deposit is lower than _securityDepositValue
     error UsdnProtocolSecurityDepositTooLow();
 
     /// @dev Indicates that the balance at the end of the action is not the expected one
     error UsdnProtocolUnexpectedBalance();
-=======
     /**
      * @dev Indicates that the data provided to validate an actionable pending action is invalid (zero length or length
      * mismatch)
@@ -120,5 +118,4 @@
 
     /// @dev Indicates that the amount to close in a position is 0.
     error UsdnProtocolAmountToCloseIsZero();
->>>>>>> f50cbb41
 }