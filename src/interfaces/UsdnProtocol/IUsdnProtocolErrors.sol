--- conflicted
+++ resolved
@@ -199,14 +199,12 @@
     /// @dev Indicates that the vault balance is zero, and the calculation cannot be performed
     error UsdnProtocolEmptyVault();
 
-<<<<<<< HEAD
     /// @dev Indicates that the paused value is already set
     error UsdnProtocolPausedValueAlreadySet();
 
     /// @dev Indicates that the current function is paused
     error UsdnProtocolFunctionPaused();
-=======
+
     /// @dev Indicates that the entry price exceeds the maximum given by the user
     error UsdnProtocolSlippageMaxPriceExceeded();
->>>>>>> 6c8fa111
 }