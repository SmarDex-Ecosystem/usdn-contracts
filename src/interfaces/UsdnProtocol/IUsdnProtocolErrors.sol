// SPDX-License-Identifier: BUSL-1.1
pragma solidity >=0.8.0;

/**
 * @title IUsdnProtocolErrors
 * @notice Errors for the USDN Protocol
 */
interface IUsdnProtocolErrors {
    /// @notice Not enough ether was provided to cover the cost of price validation
    error UsdnProtocolInsufficientOracleFee();

    /// @dev Indicates that the sender could not accept the ether refund
    error UsdnProtocolEtherRefundFailed();

    /// @dev Indicates that the provided amount is zero
    error UsdnProtocolZeroAmount();

    /// @dev Indicates that the initialization deposit is too low
    error UsdnProtocolMinInitAmount(uint256 minInitAmount);

    /// @dev Indicates that the provided USDN contract has a total supply above zero at deployment
    error UsdnProtocolInvalidUsdn(address usdnAddress);

    /// @dev Indicates that the asset decimals are invalid
    error UsdnProtocolInvalidAssetDecimals(uint8 assetDecimals);

    /// @dev Indicates that the user is not allowed to perform an action
    error UsdnProtocolUnauthorized();

    /// @dev Indicates that the token transfer didn't yield the expected balance change
    error UsdnProtocolIncompleteTransfer(address to, uint256 effectiveBalance, uint256 expectedBalance);

    /// @dev Indicates that the user already has a pending action
    error UsdnProtocolPendingAction();

    /// @dev Indicates that the user has no pending action
    error UsdnProtocolNoPendingAction();

    /// @dev Indicates that the user has a pending action but its action type is not the expected one
    error UsdnProtocolInvalidPendingAction();

    /// @dev Indicates that the provided timestamp is too old (pre-dates the last balances update)
    error UsdnProtocolTimestampTooOld();

    /// @dev Indicates that the provided collateral and liquidation price result in a leverage that is too low
    error UsdnProtocolLeverageTooLow();

    /// @dev Indicates that the provided collateral and liquidation price result in a leverage that is too high
    error UsdnProtocolLeverageTooHigh();

    /// @dev Indicates that the liquidation price is higher than or equal to the start price
    error UsdnProtocolInvalidLiquidationPrice(uint128 liquidationPrice, uint128 startPrice);

    /// @dev Indicates that the liquidation price exceeds the safety margin
    error UsdnProtocolLiquidationPriceSafetyMargin(uint128 liquidationPrice, uint128 maxLiquidationPrice);

    /// @dev Indicates that the provided tick version is outdated (transactions have been liquidated)
    error UsdnProtocolOutdatedTick(uint256 currentVersion, uint256 providedVersion);

    /// @dev Indicates that the provided position fee exceeds the maximum allowed
    error UsdnProtocolInvalidPositionFee();

    /// @dev Indicates that the new middleware address value is invalid.
    error UsdnProtocolInvalidMiddlewareAddress();

    /// @dev Indicate that the new minLeverage value is invalid.
    error UsdnProtocolInvalidMinLeverage();

    /// @dev Indicates that the new maxLeverage value is invalid.
    error UsdnProtocolInvalidMaxLeverage();

    /// @dev Indicates that the new validation deadline value is invalid.
    error UsdnProtocolInvalidValidationDeadline();

    /// @dev Indicates that the new liquidationPenalty value is invalid.
    error UsdnProtocolInvalidLiquidationPenalty();

    /// @dev Indicates that the new safetyMargin value is invalid.
    error UsdnProtocolInvalidSafetyMarginBps();

    /// @dev Indicates that the new liquidationIteration value is invalid.
    error UsdnProtocolInvalidLiquidationIteration();

    /// @dev Indicates that the new EMAPeriod value is invalid.
    error UsdnProtocolInvalidEMAPeriod();

    /// @dev Indicates that the new fundingSF value is invalid.
    error UsdnProtocolInvalidFundingSF();

    /// @dev Indicates that the provided address for the LiquidationRewardsManager contract address is invalid.
    error UsdnProtocolInvalidLiquidationRewardsManagerAddress();

    /// @dev Indicates that the provided fee basis point value is invalid.
    error UsdnProtocolInvalidProtocolFeeBps();

    /// @dev Indicates that the provided fee collector address is invalid
    error UsdnProtocolInvalidFeeCollector();

<<<<<<< HEAD
    /// @dev Indicates that the soft longExpo imbalance limit provided is invalid
    error UsdnProtocolInvalidExpoImbalanceLimit();

    /// @dev Indicates that the protocol imbalance limit is reached
    error UsdnProtocolImbalanceLimitReached(int256 imbalanceBps);

    /// @dev Indicates that the protocol vault expo is invalid
    error UsdnProtocolInvalidVaultExpo();

    /// @dev Indicates that the protocol long expo is invalid
    error UsdnProtocolInvalidLongExpo();
=======
    /**
     * @dev Indicates that the data provided to validate an actionable pending action is invalid (zero length or length
     * mismatch)
     */
    error UsdnProtocolInvalidPendingActionData();
>>>>>>> f50cbb41

    /// @dev Indicates that the provided target USDN price is invalid
    error UsdnProtocolInvalidTargetUsdnPrice();

    /// @dev Indicates that the provided USDN rebase threshold is invalid
    error UsdnProtocolInvalidUsdnRebaseThreshold();

    /// @dev Indicates that the amount to close in a position is higher than the amount in the position itself.
    error UsdnProtocolAmountToCloseHigherThanPositionAmount(uint128 amountToClose, uint128 positionAmount);

    /// @dev Indicates that the amount to close in a position is 0.
    error UsdnProtocolAmountToCloseIsZero();
}<|MERGE_RESOLUTION|>--- conflicted
+++ resolved
@@ -96,7 +96,6 @@
     /// @dev Indicates that the provided fee collector address is invalid
     error UsdnProtocolInvalidFeeCollector();
 
-<<<<<<< HEAD
     /// @dev Indicates that the soft longExpo imbalance limit provided is invalid
     error UsdnProtocolInvalidExpoImbalanceLimit();
 
@@ -108,13 +107,12 @@
 
     /// @dev Indicates that the protocol long expo is invalid
     error UsdnProtocolInvalidLongExpo();
-=======
+
     /**
      * @dev Indicates that the data provided to validate an actionable pending action is invalid (zero length or length
      * mismatch)
      */
     error UsdnProtocolInvalidPendingActionData();
->>>>>>> f50cbb41
 
     /// @dev Indicates that the provided target USDN price is invalid
     error UsdnProtocolInvalidTargetUsdnPrice();
