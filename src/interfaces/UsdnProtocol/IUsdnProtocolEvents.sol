// SPDX-License-Identifier: BUSL-1.1
pragma solidity >=0.8.0;

/**
 * @title IUsdnProtocolEvents
 * @notice Events for the USDN Protocol
 */
interface IUsdnProtocolEvents {
    /**
     * @notice Emitted when a user initiates a deposit.
     * @param user The user address.
     * @param to The address that will receive the USDN tokens.
     * @param amount The amount of asset that were deposited.
     * @param timestamp The timestamp of the action.
     */
<<<<<<< HEAD
    event InitiatedDeposit(address indexed user, address indexed to, uint256 amount);
=======
    event InitiatedDeposit(address indexed user, uint256 amount, uint256 timestamp);
>>>>>>> e046e00e

    /**
     * @notice Emitted when a user validates a deposit.
     * @param user The user address.
     * @param to The address that received the USDN tokens.
     * @param amountDeposited The amount of asset that were deposited.
     * @param usdnMinted The amount of USDN that were minted.
     * @param timestamp The timestamp of the InitiatedDeposit action.
     */
<<<<<<< HEAD
    event ValidatedDeposit(address indexed user, address indexed to, uint256 amountDeposited, uint256 usdnMinted);
=======
    event ValidatedDeposit(address indexed user, uint256 amountDeposited, uint256 usdnMinted, uint256 timestamp);
>>>>>>> e046e00e

    /**
     * @notice Emitted when a user initiates a withdrawal.
     * @param user The user address.
     * @param to The address that will receive the assets.
     * @param usdnAmount The amount of USDN that will be burned.
     * @param timestamp The timestamp of the action.
     */
<<<<<<< HEAD
    event InitiatedWithdrawal(address indexed user, address indexed to, uint256 usdnAmount);
=======
    event InitiatedWithdrawal(address indexed user, uint256 usdnAmount, uint256 timestamp);
>>>>>>> e046e00e

    /**
     * @notice Emitted when a user validates a withdrawal.
     * @param user The user address.
     * @param to The address that received the assets.
     * @param amountWithdrawn The amount of asset that were withdrawn.
     * @param usdnBurned The amount of USDN that were burned.
     * @param timestamp The timestamp of the InitiatedWithdrawal action.
     */
<<<<<<< HEAD
    event ValidatedWithdrawal(address indexed user, address indexed to, uint256 amountWithdrawn, uint256 usdnBurned);
=======
    event ValidatedWithdrawal(address indexed user, uint256 amountWithdrawn, uint256 usdnBurned, uint256 timestamp);
>>>>>>> e046e00e

    /**
     * @notice Emitted when a user initiates the opening of a long position.
     * @dev The combination of the tick number, the tick version, and the index constitutes a unique identifier for the
     * position.
     * @param user The user address.
     * @param to The address that will be the owner of the position.
     * @param timestamp The timestamp of the action.
     * @param leverage The initial leverage of the position (pending validation).
     * @param amount The amount of asset that were deposited as collateral.
     * @param startPrice The asset price at the moment of the position creation (pending validation).
     * @param tick The tick containing the position.
     * @param tickVersion The tick version.
     * @param index The index of the position inside the tick array.
     */
    event InitiatedOpenPosition(
        address indexed user,
        address indexed to,
        uint40 timestamp,
        uint128 leverage,
        uint128 amount,
        uint128 startPrice,
        int24 tick,
        uint256 tickVersion,
        uint256 index
    );

    /**
     * @notice Emitted when a user validates the opening of a long position.
     * @param user The user address.
     * @param newLeverage The initial leverage of the position (final).
     * @param newStartPrice The asset price at the moment of the position creation (final).
     * @param tick The tick containing the position.
     * If changed compared to `InitiatedOpenLong`, then `LiquidationPriceUpdated` will be emitted too
     * @param tickVersion The tick version.
     * If changed compared to `InitiatedOpenLong`, then `LiquidationPriceUpdated` will be emitted too
     * @param index The index of the position inside the tick array.
     * If changed compared to `InitiatedOpenLong`, then `LiquidationPriceUpdated` will be emitted too
     */
    event ValidatedOpenPosition(
        address indexed user, uint128 newLeverage, uint128 newStartPrice, int24 tick, uint256 tickVersion, uint256 index
    );

    /**
     * @notice Emitted when a position was moved from one tick to another.
     * @param oldTick The old tick of the position.
     * @param oldTickVersion The old tick version.
     * @param oldIndex The old index of the position inside the tick array.
     * @param newTick The new tick containing the position.
     * @param newTickVersion The new tick version.
     * @param newIndex The new index of the position inside the `newTick` array.
     */
    event LiquidationPriceUpdated(
        int24 indexed oldTick,
        uint256 indexed oldTickVersion,
        uint256 indexed oldIndex,
        int24 newTick,
        uint256 newTickVersion,
        uint256 newIndex
    );

    /**
     * @notice Emitted when a user initiates the closing of all or part of a long position.
     * @param user The user address.
     * @param to The address that will receive the assets.
     * @param tick The tick containing the position.
     * @param tickVersion The tick version.
     * @param index The index of the position inside the tick array.
     * @param amountRemaining The amount of collateral remaining in the position.
     * If the entirety of the position is being closed, this value is zero.
     * @param totalExpoRemaining The total expo remaining in the position.
     * If the entirety of the position is being closed, this value is zero.
     */
    event InitiatedClosePosition(
<<<<<<< HEAD
        address indexed user, address indexed to, int24 tick, uint256 tickVersion, uint256 index
=======
        address indexed user,
        int24 tick,
        uint256 tickVersion,
        uint256 index,
        uint128 amountRemaining,
        uint128 totalExpoRemaining
>>>>>>> e046e00e
    );

    /**
     * @notice Emitted when a user validates the closing of a long position
     * @param user The user address.
     * @param to The address that received the assets.
     * @param tick The tick that was containing the position.
     * @param tickVersion The tick version.
     * @param index The index that the position had inside the tick array.
     * @param amountReceived The amount of asset that were sent to the user.
     * @param profit The profit that the user made.
     */
    event ValidatedClosePosition(
        address indexed user,
        address indexed to,
        int24 tick,
        uint256 tickVersion,
        uint256 index,
        uint256 amountReceived,
        int256 profit
    );

    /**
     * @notice Emitted when a tick is liquidated
     * @param tick The liquidated tick.
     * @param oldTickVersion The liquidated tick version.
     * @param liquidationPrice The asset price at the moment of liquidation.
     * @param effectiveTickPrice The effective liquidated tick price.
     * @param remainingCollateral The amount of asset that was left in the tick, which was transferred to the vault if
     * positive, or was taken from the vault if negative.
     */
    event LiquidatedTick(
        int24 indexed tick,
        uint256 indexed oldTickVersion,
        uint256 liquidationPrice,
        uint256 effectiveTickPrice,
        int256 remainingCollateral
    );

    /**
     * @notice Emitted when a position is individually liquidated
     * @param user The user address.
     * @param tick The tick that was containing the position.
     * @param tickVersion The tick version.
     * @param index The index that the position had inside the tick array.
     * @param liquidationPrice The asset price at the moment of liquidation.
     * @param effectiveTickPrice The effective liquidated tick price.
     */
    event LiquidatedPosition(
        address indexed user,
        int24 tick,
        uint256 tickVersion,
        uint256 index,
        uint256 liquidationPrice,
        uint256 effectiveTickPrice
    );

    /**
     * @notice Emitted when a user's position was liquidated while pending validation and we remove the pending action.
     * @param user The user address.
     * @param tick The tick that contained the position.
     * @param tickVersion The tick version when the position was created.
     * @param index The index of the position inside the tick array.
     */
    event StalePendingActionRemoved(address indexed user, int24 tick, uint256 tickVersion, uint256 index);

    /**
     * @notice Emitted when the position fees are updated.
     * @param positionFee The new position fee (in percentage).
     */
    event PositionFeeUpdated(uint256 positionFee);

    /**
     * @notice Emitted when the ratio of USDN to SDEX tokens to burn on deposit is updated.
     * @param newRatio The new ratio.
     */
    event BurnSdexOnDepositRatioUpdated(uint256 newRatio);

    /**
     * @notice Emitted when the deposit value is updated.
     * @param securityDepositValue The new deposit value.
     */
    event SecurityDepositValueUpdated(uint256 securityDepositValue);

    /**
     * @notice Emitted when the oracle middleware is updated.
     * @param newMiddleware The new oracle middleware address.
     */
    event OracleMiddlewareUpdated(address newMiddleware);

    /**
     * @notice Emitted when the minLeverage is updated.
     * @param newMinLeverage The new minLeverage.
     */
    event MinLeverageUpdated(uint256 newMinLeverage);

    /**
     * @notice Emitted when the maxLeverage is updated.
     * @param newMaxLeverage The new maxLeverage.
     */
    event MaxLeverageUpdated(uint256 newMaxLeverage);

    /**
     * @notice Emitted when the validationDeadline is updated.
     * @param newValidationDeadline The new validationDeadline.
     */
    event ValidationDeadlineUpdated(uint256 newValidationDeadline);

    /**
     * @notice Emitted when the liquidationPenalty is updated.
     * @param newLiquidationPenalty The new liquidationPenalty.
     */
    event LiquidationPenaltyUpdated(uint24 newLiquidationPenalty);

    /**
     * @notice Emitted when the safetyMargin is updated.
     * @param newSafetyMargin The new safetyMargin.
     */
    event SafetyMarginBpsUpdated(uint256 newSafetyMargin);

    /**
     * @notice Emitted when the liquidationIteration is updated.
     * @param newLiquidationIteration The new liquidationIteration.
     */
    event LiquidationIterationUpdated(uint16 newLiquidationIteration);

    /**
     * @notice Emitted when the EMAPeriod is updated.
     * @param newEMAPeriod The new EMAPeriod.
     */
    event EMAPeriodUpdated(uint128 newEMAPeriod);

    /**
     * @notice Emitted when the fundingSF is updated.
     * @param newFundingSF The new fundingSF.
     */
    event FundingSFUpdated(uint256 newFundingSF);

    /**
     * @notice Emitted when a user (liquidator) successfully liquidated positions.
     * @param liquidator The address that initiated the liquidation.
     * @param rewards The amount of tokens the liquidator received in rewards.
     */
    event LiquidatorRewarded(address indexed liquidator, uint256 rewards);

    /**
     * @notice Emitted when the LiquidationRewardsManager contract is updated.
     * @param newAddress The address of the new (current) contract.
     */
    event LiquidationRewardsManagerUpdated(address newAddress);

    /**
     * @notice Emitted when the pending protocol fee is distributed.
     * @param feeCollector The collector address.
     * @param amount The amount of fee transferred.
     */
    event ProtocolFeeDistributed(address feeCollector, uint256 amount);

    /**
     * @notice Emitted when the protocol fee is updated.
     * @param feeBps The new fee in basis points.
     */
    event FeeBpsUpdated(uint256 feeBps);

    /**
     * @notice Emitted when the fee collector is updated.
     * @param feeCollector The new fee collector address.
     */
    event FeeCollectorUpdated(address feeCollector);

    /**
     * @notice Emitted when the fee threshold is updated.
     * @param feeThreshold The new fee threshold.
     */
    event FeeThresholdUpdated(uint256 feeThreshold);

    /**
     * @notice Emitted when the target USDN price is updated.
     * @param price The new target USDN price.
     */
    event TargetUsdnPriceUpdated(uint128 price);

    /**
     * @notice Emitted when the USDN rebase threshold is updated.
     * @param threshold The new target USDN price.
     */
    event UsdnRebaseThresholdUpdated(uint128 threshold);

    /**
     * @notice Emitted when the USDN rebase interval is updated.
     * @param interval The new interval.
     */
    event UsdnRebaseIntervalUpdated(uint256 interval);

    /**
     * @notice Emitted when imbalance limits are updated.
     * @param newOpenLimitBps The new open limit.
     * @param newDepositLimitBps The new deposit limit.
     * @param newWithdrawalLimitBps The new withdrawal limit.
     * @param newCloseLimitBps The new close limit.
     */
    event ImbalanceLimitsUpdated(
        uint256 newOpenLimitBps, uint256 newDepositLimitBps, uint256 newWithdrawalLimitBps, uint256 newCloseLimitBps
    );
}<|MERGE_RESOLUTION|>--- conflicted
+++ resolved
@@ -13,11 +13,7 @@
      * @param amount The amount of asset that were deposited.
      * @param timestamp The timestamp of the action.
      */
-<<<<<<< HEAD
-    event InitiatedDeposit(address indexed user, address indexed to, uint256 amount);
-=======
-    event InitiatedDeposit(address indexed user, uint256 amount, uint256 timestamp);
->>>>>>> e046e00e
+    event InitiatedDeposit(address indexed user, address indexed to, uint256 amount, uint256 timestamp);
 
     /**
      * @notice Emitted when a user validates a deposit.
@@ -27,11 +23,9 @@
      * @param usdnMinted The amount of USDN that were minted.
      * @param timestamp The timestamp of the InitiatedDeposit action.
      */
-<<<<<<< HEAD
-    event ValidatedDeposit(address indexed user, address indexed to, uint256 amountDeposited, uint256 usdnMinted);
-=======
-    event ValidatedDeposit(address indexed user, uint256 amountDeposited, uint256 usdnMinted, uint256 timestamp);
->>>>>>> e046e00e
+    event ValidatedDeposit(
+        address indexed user, address indexed to, uint256 amountDeposited, uint256 usdnMinted, uint256 timestamp
+    );
 
     /**
      * @notice Emitted when a user initiates a withdrawal.
@@ -40,11 +34,7 @@
      * @param usdnAmount The amount of USDN that will be burned.
      * @param timestamp The timestamp of the action.
      */
-<<<<<<< HEAD
-    event InitiatedWithdrawal(address indexed user, address indexed to, uint256 usdnAmount);
-=======
-    event InitiatedWithdrawal(address indexed user, uint256 usdnAmount, uint256 timestamp);
->>>>>>> e046e00e
+    event InitiatedWithdrawal(address indexed user, address indexed to, uint256 usdnAmount, uint256 timestamp);
 
     /**
      * @notice Emitted when a user validates a withdrawal.
@@ -54,11 +44,9 @@
      * @param usdnBurned The amount of USDN that were burned.
      * @param timestamp The timestamp of the InitiatedWithdrawal action.
      */
-<<<<<<< HEAD
-    event ValidatedWithdrawal(address indexed user, address indexed to, uint256 amountWithdrawn, uint256 usdnBurned);
-=======
-    event ValidatedWithdrawal(address indexed user, uint256 amountWithdrawn, uint256 usdnBurned, uint256 timestamp);
->>>>>>> e046e00e
+    event ValidatedWithdrawal(
+        address indexed user, address indexed to, uint256 amountWithdrawn, uint256 usdnBurned, uint256 timestamp
+    );
 
     /**
      * @notice Emitted when a user initiates the opening of a long position.
@@ -89,6 +77,7 @@
     /**
      * @notice Emitted when a user validates the opening of a long position.
      * @param user The user address.
+     * @param user The address that will be the owner of the position.
      * @param newLeverage The initial leverage of the position (final).
      * @param newStartPrice The asset price at the moment of the position creation (final).
      * @param tick The tick containing the position.
@@ -99,7 +88,13 @@
      * If changed compared to `InitiatedOpenLong`, then `LiquidationPriceUpdated` will be emitted too
      */
     event ValidatedOpenPosition(
-        address indexed user, uint128 newLeverage, uint128 newStartPrice, int24 tick, uint256 tickVersion, uint256 index
+        address indexed user,
+        address indexed to,
+        uint128 newLeverage,
+        uint128 newStartPrice,
+        int24 tick,
+        uint256 tickVersion,
+        uint256 index
     );
 
     /**
@@ -133,16 +128,13 @@
      * If the entirety of the position is being closed, this value is zero.
      */
     event InitiatedClosePosition(
-<<<<<<< HEAD
-        address indexed user, address indexed to, int24 tick, uint256 tickVersion, uint256 index
-=======
-        address indexed user,
+        address indexed user,
+        address indexed to,
         int24 tick,
         uint256 tickVersion,
         uint256 index,
         uint128 amountRemaining,
         uint128 totalExpoRemaining
->>>>>>> e046e00e
     );
 
     /**
