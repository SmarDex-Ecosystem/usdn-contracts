--- conflicted
+++ resolved
@@ -161,7 +161,6 @@
     event StalePendingActionRemoved(address indexed user, int24 tick, uint256 tickVersion, uint256 index);
 
     /**
-<<<<<<< HEAD
      * @notice Emitted when the position fees are updated.
      * @param positionFee The new position fee (in percentage).
      */
@@ -172,7 +171,8 @@
      * @param protocolFeeDecimals The new protocol fee decimals.
      */
     event UpdatedProtocolFeeDecimals(uint256 protocolFeeDecimals);
-=======
+
+    /**
      * @notice Emitted when the oracle middleware is updated.
      * @param newMiddleware The new oracle middleware address.
      */
@@ -225,7 +225,6 @@
      * @param newFundingSF The new fundingSF.
      */
     event FundingSFUpdated(uint256 newFundingSF);
->>>>>>> 0c3dd158
 
     /**
      * @notice Emitted when a user (liquidator) successfully liquidated positions.
