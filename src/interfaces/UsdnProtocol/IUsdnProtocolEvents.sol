--- conflicted
+++ resolved
@@ -163,7 +163,6 @@
     event StalePendingActionRemoved(address indexed user, int24 tick, uint256 tickVersion, uint256 index);
 
     /**
-<<<<<<< HEAD
      * @notice Emitted when the protocol fees are updated.
      * @param protocolFee The new protocol fee (in percentage).
      */
@@ -174,7 +173,8 @@
      * @param protocolFeeDecimals The new protocol fee decimals.
      */
     event UpdatedProtocolFeeDecimals(uint256 protocolFeeDecimals);
-=======
+
+    /**
      * @notice Emitted when a user (liquidator) successfully liquidated positions.
      * @param liquidator The address that initiated the liquidation.
      * @param rewards The amount of tokens the liquidator received in rewards.
@@ -186,7 +186,6 @@
      * @param newAddress The address of the new (current) contract.
      */
     event LiquidationRewardsManagerUpdated(address newAddress);
->>>>>>> 5907e66d
 
     /**
      * @notice Emitted when the pending protocol fee is distributed.
