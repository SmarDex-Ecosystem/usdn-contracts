--- conflicted
+++ resolved
@@ -51,25 +51,13 @@
     );
 
     /**
-<<<<<<< HEAD
-     * @notice Emitted when a user initiates the opening of a long position.
-     * @dev The combination of the tick number, the tick version, and the index constitutes a unique identifier for the
-     * position.
-     * @param to The address that will be the owner of the position.
+     * @notice Emitted when a user initiates the opening of a long position
+     * @param to The address that will be the owner of the position
      * @param validator The address of the validator that will validate the position.
-     * @param timestamp The timestamp of the action.
-     * @param leverage The initial leverage of the position (pending validation).
-     * @param amount The amount of asset that were deposited as collateral.
-     * @param startPrice The asset price at the moment of the position creation (pending validation).
-=======
-     * @notice Emitted when a user initiates the opening of a long position
-     * @param user The user address
-     * @param to The address that will be the owner of the position
      * @param timestamp The timestamp of the action
      * @param totalExpo The initial total expo of the position (pending validation)
      * @param amount The amount of asset that were deposited as collateral
      * @param startPrice The asset price at the moment of the position creation (pending validation)
->>>>>>> f1b2e825
      * @param posId The unique position identifier
      */
     event InitiatedOpenPosition(
@@ -83,28 +71,16 @@
     );
 
     /**
-<<<<<<< HEAD
-     * @notice Emitted when a user validates the opening of a long position.
-     * @param to The address that will be the owner of the position.
-     * @param validator The address of the validator that validated the position.
-     * @param newLeverage The initial leverage of the position (final).
-     * @param newStartPrice The asset price at the moment of the position creation (final).
-=======
      * @notice Emitted when a user validates the opening of a long position
-     * @param user The user address
      * @param to The address that will be the owner of the position
+     * @param validator The address of the validator that validated the position
      * @param totalExpo The total expo of the position
      * @param newStartPrice The asset price at the moment of the position creation (final)
->>>>>>> f1b2e825
      * @param posId The unique position identifier
      * If changed compared to `InitiatedOpenLong`, then `LiquidationPriceUpdated` will be emitted too
      */
     event ValidatedOpenPosition(
-<<<<<<< HEAD
-        address indexed to, address indexed validator, uint128 newLeverage, uint128 newStartPrice, PositionId posId
-=======
-        address indexed user, address indexed to, uint128 totalExpo, uint128 newStartPrice, PositionId posId
->>>>>>> f1b2e825
+        address indexed to, address indexed validator, uint128 totalExpo, uint128 newStartPrice, PositionId posId
     );
 
     /**
