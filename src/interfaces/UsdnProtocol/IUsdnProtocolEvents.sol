--- conflicted
+++ resolved
@@ -296,14 +296,7 @@
      * @param interval The new interval.
      */
     event UsdnRebaseIntervalUpdated(uint256 interval);
-
-    /**
-<<<<<<< HEAD
-     * @notice Emitted when the minimum long position is updated.
-     * @param minLongPositioon The new minLongPositioon.
-     */
-    event NewMinLongPosition(uint256 minLongPositioon);
-=======
+    /**
      * @notice Emitted when imbalance limits are updated.
      * @param newOpenLimitBps The new open limit.
      * @param newDepositLimitBps The new deposit limit.
@@ -313,5 +306,10 @@
     event ImbalanceLimitsUpdated(
         uint256 newOpenLimitBps, uint256 newDepositLimitBps, uint256 newWithdrawalLimitBps, uint256 newCloseLimitBps
     );
->>>>>>> 27a9ccde
+
+    /**
+     * @notice Emitted when the minimum long position is updated.
+     * @param minLongPositioon The new minLongPositioon.
+     */
+    event NewMinLongPosition(uint256 minLongPositioon);
 }