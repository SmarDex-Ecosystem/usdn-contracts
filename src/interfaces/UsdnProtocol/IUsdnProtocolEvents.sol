// SPDX-License-Identifier: BUSL-1.1
pragma solidity 0.8.20;

import { Position } from "src/interfaces/UsdnProtocol/IUsdnProtocolTypes.sol";

/**
 * @title IUsdnProtocolEvents
 * @notice Events for the USDN Protocol
 */
interface IUsdnProtocolEvents {
    /**
     * @notice Emitted when a user initiates a deposit.
     * @param user The user address.
     * @param amount The amount of asset that were deposited.
     */
    event InitiatedDeposit(address indexed user, uint256 amount);

    /**
     * @notice Emitted when a user validates a deposit.
     * @param user The user address.
     * @param amountDeposited The amount of asset that were deposited.
     * @param usdnMinted The amount of USDN that were minted.
     */
    event ValidatedDeposit(address indexed user, uint256 amountDeposited, uint256 usdnMinted);

    /**
     * @notice Emitted when a user initiates a withdrawal.
     * @param user The user address.
     * @param usdnAmount The amount of USDN that will be burned.
     */
    event InitiatedWithdrawal(address indexed user, uint256 usdnAmount);

    /**
     * @notice Emitted when a user validates a withdrawal.
     * @param user The user address.
     * @param amountWithdrawn The amount of asset that were withdrawn.
     * @param usdnBurned The amount of USDN that were burned.
     */
    event ValidatedWithdrawal(address indexed user, uint256 amountWithdrawn, uint256 usdnBurned);

    /**
     * @notice Emitted when a user initiates the opening of a long position.
     * @dev The combination of the tick number, the tick version, and the index constitutes a unique identifier for the
     * position.
     * @param user The user address.
     * @param timestamp The timestamp of the action.
     * @param leverage The initial leverage of the position (pending validation).
     * @param amount The amount of asset that were deposited as collateral.
     * @param startPrice The asset price at the moment of the position creation (pending validation).
     * @param tick The tick containing the position.
     * @param tickVersion The tick version.
     * @param index The index of the position inside the tick array.
     */
    event InitiatedOpenPosition(
        address indexed user,
        uint40 timestamp,
        uint128 leverage,
        uint128 amount,
        uint128 startPrice,
        int24 tick,
        uint256 tickVersion,
        uint256 index
    );

    /**
     * @notice Emitted when a user validates the opening of a long position.
     * @param user The user address.
     * @param newLeverage The initial leverage of the position (final).
     * @param newStartPrice The asset price at the moment of the position creation (final).
     * @param tick The tick containing the position.
     * If changed compared to `InitiatedOpenLong`, then `LiquidationPriceChanged` will be emitted too
     * @param tickVersion The tick version.
     * If changed compared to `InitiatedOpenLong`, then `LiquidationPriceChanged` will be emitted too
     * @param index The index of the position inside the tick array.
     * If changed compared to `InitiatedOpenLong`, then `LiquidationPriceChanged` will be emitted too
     */
    event ValidatedOpenPosition(
        address indexed user, uint128 newLeverage, uint128 newStartPrice, int24 tick, uint256 tickVersion, uint256 index
    );

    /**
     * @notice Emitted when a position was moved from one tick to another.
     * @param oldTick The old tick of the position.
     * @param oldTickVersion The old tick version.
     * @param oldIndex The old index of the position inside the tick array.
     * @param newTick The new tick containing the position.
     * @param newTickVersion The new tick version.
     * @param newIndex The new index of the position inside the `newTick` array.
     */
    event LiquidationPriceChanged(
        int24 indexed oldTick,
        uint256 indexed oldTickVersion,
        uint256 indexed oldIndex,
        int24 newTick,
        uint256 newTickVersion,
        uint256 newIndex
    );

    /**
     * @notice Emitted when a user initiates the closing of a long position.
     * @param user The user address.
     * @param tick The tick containing the position.
     * @param tickVersion The tick version.
     * @param index The index of the position inside the tick array.
     */
    event InitiatedClosePosition(address indexed user, int24 tick, uint256 tickVersion, uint256 index);

    /**
     * @notice Emitted when a user validates the closing of a long position
     * @param user The user address.
     * @param tick The tick that was containing the position.
     * @param tickVersion The tick version.
     * @param index The index that the position had inside the tick array.
     * @param amountReceived The amount of asset that were sent to the user.
     * @param profit The profit that the user made.
     */
    event ValidatedClosePosition(
        address indexed user, int24 tick, uint256 tickVersion, uint256 index, uint256 amountReceived, int256 profit
    );

    /**
     * @notice Emitted when a tick is liquidated
     * @param tick The liquidated tick.
     * @param oldTickVersion The liquidated tick version.
     * @param liquidationPrice The asset price at the moment of liquidation.
     * @param effectiveTickPrice The effective liquidated tick price.
     * @param remainingCollateral The amount of asset that was left in the tick, which was transferred to the vault if
     * positive, or was taken from the vault if negative.
     */
    event LiquidatedTick(
        int24 indexed tick,
        uint256 indexed oldTickVersion,
        uint256 liquidationPrice,
        uint256 effectiveTickPrice,
        int256 remainingCollateral
    );

    /**
     * @notice Emitted when a position is individually liquidated
     * @param user The user address.
     * @param tick The tick that was containing the position.
     * @param tickVersion The tick version.
     * @param index The index that the position had inside the tick array.
     * @param liquidationPrice The asset price at the moment of liquidation.
     * @param effectiveTickPrice The effective liquidated tick price.
     */
    event LiquidatedPosition(
        address indexed user,
        int24 tick,
        uint256 tickVersion,
        uint256 index,
        uint256 liquidationPrice,
        uint256 effectiveTickPrice
    );

    /**
     * @notice Emitted when a user's position was liquidated while pending validation and we remove the pending action.
     * @param user The user address.
     * @param tick The tick that contained the position.
     * @param tickVersion The tick version when the position was created.
     * @param index The index of the position inside the tick array.
     */
    event StalePendingActionRemoved(address indexed user, int24 tick, uint256 tickVersion, uint256 index);

    /**
<<<<<<< HEAD
     * @notice Emitted when a user (liquidator) successfully liquidated positions.
     * @param liquidator The address that initiated the liquidation.
     * @param rewards The amount of tokens the liquidator received in rewards.
     */
    event LiquidatorRewarded(address indexed liquidator, uint256 rewards);

    /**
     * @notice Emitted when the LiquidationRewardsManager contract is updated.
     * @param newAddress The address of the new (current) contract.
     */
    event LiquidationRewardsManagerUpdated(address newAddress);
=======
     * @notice Emitted when the pending protocol fee is distributed.
     * @param feeCollector The collector address.
     * @param amount The amount of fee transferred.
     */
    event ProtocolFeeDistributed(address feeCollector, uint256 amount);

    /**
     * @notice Emitted when the protocol fee is updated.
     * @param feeBps The new fee in basis points.
     */
    event FeeBpsUpdated(uint256 feeBps);

    /**
     * @notice Emitted when the fee collector is updated.
     * @param feeCollector The new fee collector address.
     */
    event FeeCollectorUpdated(address feeCollector);

    /**
     * @notice Emitted when the fee threshold is updated.
     * @param feeThreshold The new fee threshold.
     */
    event FeeThresholdUpdated(uint256 feeThreshold);
>>>>>>> 088810ca
}<|MERGE_RESOLUTION|>--- conflicted
+++ resolved
@@ -163,7 +163,6 @@
     event StalePendingActionRemoved(address indexed user, int24 tick, uint256 tickVersion, uint256 index);
 
     /**
-<<<<<<< HEAD
      * @notice Emitted when a user (liquidator) successfully liquidated positions.
      * @param liquidator The address that initiated the liquidation.
      * @param rewards The amount of tokens the liquidator received in rewards.
@@ -175,7 +174,8 @@
      * @param newAddress The address of the new (current) contract.
      */
     event LiquidationRewardsManagerUpdated(address newAddress);
-=======
+
+    /**
      * @notice Emitted when the pending protocol fee is distributed.
      * @param feeCollector The collector address.
      * @param amount The amount of fee transferred.
@@ -199,5 +199,4 @@
      * @param feeThreshold The new fee threshold.
      */
     event FeeThresholdUpdated(uint256 feeThreshold);
->>>>>>> 088810ca
 }