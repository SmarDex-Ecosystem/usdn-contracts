// SPDX-License-Identifier: MIT
pragma solidity >=0.8.0;

import { IUsdnProtocolTypes } from "./IUsdnProtocolTypes.sol";

/**
 * @title IUsdnProtocolEvents
 * @notice Events for the USDN Protocol
 */
interface IUsdnProtocolEvents is IUsdnProtocolTypes {
    /**
     * @notice Emitted when a user initiates a deposit
     * @param to The address that will receive the USDN tokens
     * @param validator The address of the validator that will validate the deposit
     * @param amount The amount of assets that were deposited
     * @param feeBps The fee in basis points
     * @param timestamp The timestamp of the action
     * @param sdexBurned The amount of SDEX tokens burned
     */
    event InitiatedDeposit(
<<<<<<< HEAD
        address indexed to, address indexed validator, uint256 amount, uint256 timestamp, uint256 sdexBurned
=======
        address indexed to,
        address indexed validator,
        uint256 amount,
        uint256 feeBps,
        uint256 timestamp,
        uint256 sdexBurned
>>>>>>> ef17cb87
    );

    /**
     * @notice Emitted when a user validates a deposit
     * @param to The address that received the USDN tokens
     * @param validator The address of the validator that validated the deposit
     * @param amountAfterFees The amount of assets that were deposited after fees
     * @param usdnMinted The amount of USDN that was minted
     * @param timestamp The timestamp of the InitiatedDeposit action
     */
    event ValidatedDeposit(
        address indexed to, address indexed validator, uint256 amountAfterFees, uint256 usdnMinted, uint256 timestamp
    );

    /**
     * @notice Emitted when a user initiates a withdrawal
     * @param to The address that will receive the assets
     * @param validator The address of the validator that will validate the withdrawal
     * @param usdnAmount The amount of USDN that will be burned
     * @param feeBps The fee in basis points
     * @param timestamp The timestamp of the action
     */
    event InitiatedWithdrawal(
        address indexed to, address indexed validator, uint256 usdnAmount, uint256 feeBps, uint256 timestamp
    );

    /**
     * @notice Emitted when a user validates a withdrawal
     * @param to The address that received the assets
     * @param validator The address of the validator that validated the withdrawal
     * @param amountWithdrawnAfterFees The amount of assets that were withdrawn after fees
     * @param usdnBurned The amount of USDN that was burned
     * @param timestamp The timestamp of the InitiatedWithdrawal action
     */
    event ValidatedWithdrawal(
        address indexed to,
        address indexed validator,
        uint256 amountWithdrawnAfterFees,
        uint256 usdnBurned,
        uint256 timestamp
    );

    /**
     * @notice Emitted when a user initiates the opening of a long position
     * @param owner The address that owns the position
     * @param validator The address of the validator that will validate the position
     * @param timestamp The timestamp of the action
     * @param totalExpo The initial total expo of the position (pending validation)
     * @param amount The amount of assets that were deposited as collateral
     * @param startPrice The asset price at the moment of the position creation (pending validation)
     * @param posId The unique position identifier
     */
    event InitiatedOpenPosition(
        address indexed owner,
        address indexed validator,
        uint40 timestamp,
        uint128 totalExpo,
        uint128 amount,
        uint128 startPrice,
        PositionId posId
    );

    /**
     * @notice Emitted when a user validates the opening of a long position
     * @param owner The address that owns the position
     * @param validator The address of the validator that validated the position
     * @param totalExpo The total expo of the position
     * @param newStartPrice The asset price at the moment of the position creation (final)
     * @param posId The unique position identifier
     * If changed compared to `InitiatedOpenLong`, then `LiquidationPriceUpdated` will be emitted too
     */
    event ValidatedOpenPosition(
        address indexed owner, address indexed validator, uint128 totalExpo, uint128 newStartPrice, PositionId posId
    );

    /**
     * @notice Emitted when a position was moved from one tick to another
     * @param oldPosId The old position identifier
     * @param newPosId The new position identifier
     */
    event LiquidationPriceUpdated(PositionId oldPosId, PositionId newPosId);

    /**
     * @notice Emitted when a user initiates the closing of all or part of a long position
     * @param owner The owner of this position
     * @param validator The validator for the pending action
     * @param to The address that will receive the assets
     * @param posId The unique position identifier
     * @param originalAmount The amount of collateral originally on the position
     * @param amountToClose The amount of collateral to close from the position
     * If the entirety of the position is being closed, this value equals `originalAmount`
     * @param totalExpoRemaining The total expo remaining in the position
     * If the entirety of the position is being closed, this value is zero
     */
    event InitiatedClosePosition(
        address indexed owner,
        address indexed validator,
        address indexed to,
        PositionId posId,
        uint128 originalAmount,
        uint128 amountToClose,
        uint128 totalExpoRemaining
    );

    /**
     * @notice Emitted when a user validates the closing of a long position
     * @param validator The validator of the close action, not necessarily the position owner
     * @param to The address that received the assets
     * @param posId The unique position identifier
     * @param amountReceived The amount of assets that were sent to the user
     * @param profit The profit that the user made
     */
    event ValidatedClosePosition(
        address indexed validator, address indexed to, PositionId posId, uint256 amountReceived, int256 profit
    );

    /**
     * @notice Emitted when a tick is liquidated
     * @param tick The liquidated tick
     * @param oldTickVersion The liquidated tick version
     * @param liquidationPrice The asset price at the moment of liquidation
     * @param effectiveTickPrice The effective liquidated tick price
     * @param remainingCollateral The amount of asset that was left in the tick, which was transferred to the vault if
     * positive, or was taken from the vault if negative
     */
    event LiquidatedTick(
        int24 indexed tick,
        uint256 indexed oldTickVersion,
        uint256 liquidationPrice,
        uint256 effectiveTickPrice,
        int256 remainingCollateral
    );

    /**
     * @notice Emitted when a position is individually liquidated
     * @param user The validator of the close action, not necessarily the owner of the position
     * @param posId The unique identifier for the position that was liquidated
     * @param liquidationPrice The asset price at the moment of liquidation
     * @param effectiveTickPrice The effective liquidated tick price
     */
    event LiquidatedPosition(
        address indexed user, PositionId posId, uint256 liquidationPrice, uint256 effectiveTickPrice
    );

    /**
     * @notice Emitted when a user's position was liquidated while pending validation and we removed the pending action
     * @param validator The validator address
     * @param posId The unique position identifier
     */
    event StalePendingActionRemoved(address indexed validator, PositionId posId);

    /**
     * @notice Emitted when the position fee is updated
     * @param positionFee The new position fee (in basis points)
     */
    event PositionFeeUpdated(uint256 positionFee);

    /**
     * @notice Emitted when the vault fee is updated
     * @param vaultFee The new vault fee (in basis points)
     */
    event VaultFeeUpdated(uint256 vaultFee);

    /**
     * @notice Emitted when the rebalancer bonus is updated
     * @param bonus The new bonus (in basis points)
     */
    event RebalancerBonusUpdated(uint256 bonus);

    /**
     * @notice Emitted when the ratio of USDN to SDEX tokens to burn on deposit is updated
     * @param newRatio The new ratio
     */
    event BurnSdexOnDepositRatioUpdated(uint256 newRatio);

    /**
     * @notice Emitted when the deposit value is updated
     * @param securityDepositValue The new deposit value
     */
    event SecurityDepositValueUpdated(uint256 securityDepositValue);

    /**
     * @notice Emitted when the oracle middleware is updated
     * @param newMiddleware The new oracle middleware address
     */
    event OracleMiddlewareUpdated(address newMiddleware);

    /**
     * @notice Emitted when the minimum leverage of the rebalancer is updated
     * @param newMinLeverage The new value for the minimum leverage
     */
    event RebalancerMinLeverageUpdated(uint256 newMinLeverage);

    /**
     * @notice Emitted when the `minLeverage` is updated
     * @param newMinLeverage The new `minLeverage`
     */
    event MinLeverageUpdated(uint256 newMinLeverage);

    /**
     * @notice Emitted when the `maxLeverage` is updated
     * @param newMaxLeverage The new `maxLeverage`
     */
    event MaxLeverageUpdated(uint256 newMaxLeverage);

    /**
     * @notice Emitted when the `lowLatencyValidatorDeadline` and `onChainValidatorDeadline` are updated
     * @param newLowLatencyValidatorDeadline The new deadline for low-latency validation (offset from the initiate
     * action timestamp)
     * @param newOnChainValidatorDeadline The new deadline for on-chain validation (offset from the initiate action
     * timestamp + the oracle middleware's low-latency delay)
     */
    event ValidatorDeadlinesUpdated(uint128 newLowLatencyValidatorDeadline, uint128 newOnChainValidatorDeadline);

    /**
     * @notice Emitted when the `liquidationPenalty` is updated
     * @param newLiquidationPenalty The new `liquidationPenalty`
     */
    event LiquidationPenaltyUpdated(uint24 newLiquidationPenalty);

    /**
     * @notice Emitted when the `safetyMargin` is updated
     * @param newSafetyMargin The new `safetyMargin`
     */
    event SafetyMarginBpsUpdated(uint256 newSafetyMargin);

    /**
     * @notice Emitted when the `liquidationIteration` is updated
     * @param newLiquidationIteration The new `liquidationIteration`
     */
    event LiquidationIterationUpdated(uint16 newLiquidationIteration);

    /**
     * @notice Emitted when the EMAPeriod is updated
     * @param newEMAPeriod The new EMAPeriod
     */
    event EMAPeriodUpdated(uint128 newEMAPeriod);

    /**
     * @notice Emitted when the `fundingSF` is updated
     * @param newFundingSF The new `fundingSF`
     */
    event FundingSFUpdated(uint256 newFundingSF);

    /**
     * @notice Emitted when a user (liquidator) successfully liquidated positions
     * @param liquidator The address that initiated the liquidation
     * @param rewards The amount of tokens the liquidator received in rewards
     */
    event LiquidatorRewarded(address indexed liquidator, uint256 rewards);

    /**
     * @notice Emitted when the `LiquidationRewardsManager` contract is updated
     * @param newAddress The address of the new (current) contract
     */
    event LiquidationRewardsManagerUpdated(address newAddress);

    /**
     * @notice Emitted when the rebalancer contract is updated
     * @param newAddress The address of the new (current) contract
     */
    event RebalancerUpdated(address newAddress);

    /**
     * @notice Emitted when the pending protocol fee is distributed
     * @param feeCollector The collector's address
     * @param amount The amount of fee transferred
     */
    event ProtocolFeeDistributed(address feeCollector, uint256 amount);

    /**
     * @notice Emitted when the protocol fee is updated
     * @param feeBps The new fee in basis points
     */
    event FeeBpsUpdated(uint256 feeBps);

    /**
     * @notice Emitted when the fee collector is updated
     * @param feeCollector The new fee collector address
     */
    event FeeCollectorUpdated(address feeCollector);

    /**
     * @notice Emitted when the fee threshold is updated
     * @param feeThreshold The new fee threshold
     */
    event FeeThresholdUpdated(uint256 feeThreshold);

    /**
     * @notice Emitted when the target USDN price is updated
     * @param price The new target USDN price
     */
    event TargetUsdnPriceUpdated(uint128 price);

    /**
     * @notice Emitted when the USDN rebase threshold is updated
     * @param threshold The new target USDN price
     */
    event UsdnRebaseThresholdUpdated(uint128 threshold);

    /**
     * @notice Emitted when the USDN rebase interval is updated
     * @param interval The new interval
     */
    event UsdnRebaseIntervalUpdated(uint256 interval);

    /**
     * @notice Emitted when imbalance limits are updated
     * @param newOpenLimitBps The new open limit
     * @param newDepositLimitBps The new deposit limit
     * @param newWithdrawalLimitBps The new withdrawal limit
     * @param newCloseLimitBps The new close limit
     * @param newRebalancerCloseLimitBps The new close limit for the rebalancer's position
     * @param newLongImbalanceTargetBps The new long imbalance target
     */
    event ImbalanceLimitsUpdated(
        uint256 newOpenLimitBps,
        uint256 newDepositLimitBps,
        uint256 newWithdrawalLimitBps,
        uint256 newCloseLimitBps,
        uint256 newRebalancerCloseLimitBps,
        int256 newLongImbalanceTargetBps
    );

    /**
     * @notice Emitted when the minimum long position is updated
     * @param minLongPosition The new minimum long position
     */
    event MinLongPositionUpdated(uint256 minLongPosition);

    /**
     * @notice Emitted when the highest populated tick is updated
     * @param tick The new highest populated tick
     */
    event HighestPopulatedTickUpdated(int24 tick);

    /**
     * @notice Emitted when a security deposit is refunded
     * @param pendingActionValidator Address of the validator
     * @param receivedBy Address of the user who received the security deposit
     * @param amount Amount of security deposit refunded
     */
    event SecurityDepositRefunded(address indexed pendingActionValidator, address indexed receivedBy, uint256 amount);

    /**
     * @notice Emitted when a position changes ownership
     * @param posId The unique position ID
     * @param oldOwner The old owner
     * @param newOwner The new owner
     */
<<<<<<< HEAD
    event PositionOwnershipTransferred(PositionId indexed posId, address indexed oldOwner, address indexed newOwner);
=======
    event PositionOwnershipTransferred(PositionId posId, address indexed oldOwner, address indexed newOwner);
>>>>>>> ef17cb87

    /**
     * @notice Emitted when the last funding per day is updated
     * @param lastFundingPerDay The new funding per day
     * @param lastUpdateTimestamp The timestamp for which the funding per day was calculated
     */
    event LastFundingPerDayUpdated(int256 lastFundingPerDay, uint256 lastUpdateTimestamp);
}<|MERGE_RESOLUTION|>--- conflicted
+++ resolved
@@ -18,16 +18,12 @@
      * @param sdexBurned The amount of SDEX tokens burned
      */
     event InitiatedDeposit(
-<<<<<<< HEAD
-        address indexed to, address indexed validator, uint256 amount, uint256 timestamp, uint256 sdexBurned
-=======
         address indexed to,
         address indexed validator,
         uint256 amount,
         uint256 feeBps,
         uint256 timestamp,
         uint256 sdexBurned
->>>>>>> ef17cb87
     );
 
     /**
@@ -378,11 +374,7 @@
      * @param oldOwner The old owner
      * @param newOwner The new owner
      */
-<<<<<<< HEAD
-    event PositionOwnershipTransferred(PositionId indexed posId, address indexed oldOwner, address indexed newOwner);
-=======
     event PositionOwnershipTransferred(PositionId posId, address indexed oldOwner, address indexed newOwner);
->>>>>>> ef17cb87
 
     /**
      * @notice Emitted when the last funding per day is updated
