// SPDX-License-Identifier: BUSL-1.1
pragma solidity 0.8.20;

import { Position } from "src/interfaces/UsdnProtocol/IUsdnProtocolTypes.sol";

/**
 * @title IUsdnProtocolEvents
 * @notice Events for the USDN Protocol
 */
interface IUsdnProtocolEvents {
    /**
     * @notice Emitted when a user initiates a deposit.
     * @param user The user address.
     * @param amount The amount of asset that were deposited.
     */
    event InitiatedDeposit(address indexed user, uint256 amount);

    /**
     * @notice Emitted when a user validates a deposit.
     * @param user The user address.
     * @param amountDeposited The amount of asset that were deposited.
     * @param usdnMinted The amount of USDN that were minted.
     */
    event ValidatedDeposit(address indexed user, uint256 amountDeposited, uint256 usdnMinted);

    /**
     * @notice Emitted when a user initiates a withdrawal.
     * @param user The user address.
     * @param usdnAmount The amount of USDN that will be burned.
     */
    event InitiatedWithdrawal(address indexed user, uint256 usdnAmount);

    /**
     * @notice Emitted when a user validates a withdrawal.
     * @param user The user address.
     * @param amountWithdrawn The amount of asset that were withdrawn.
     * @param usdnBurned The amount of USDN that were burned.
     */
    event ValidatedWithdrawal(address indexed user, uint256 amountWithdrawn, uint256 usdnBurned);

    /**
     * @notice Emitted when a user initiates the opening of a long position.
     * @dev The combination of the tick number, the tick version, and the index constitutes a unique identifier for the
     * position.
     * @param user The user address.
     * @param timestamp The timestamp of the action.
     * @param leverage The initial leverage of the position (pending validation).
     * @param amount The amount of asset that were deposited as collateral.
     * @param startPrice The asset price at the moment of the position creation (pending validation).
     * @param tick The tick containing the position.
     * @param tickVersion The tick version.
     * @param index The index of the position inside the tick array.
     */
    event InitiatedOpenPosition(
        address indexed user,
        uint40 timestamp,
        uint128 leverage,
        uint128 amount,
        uint128 startPrice,
        int24 tick,
        uint256 tickVersion,
        uint256 index
    );

    /**
     * @notice Emitted when a user validates the opening of a long position.
     * @param user The user address.
     * @param newLeverage The initial leverage of the position (final).
     * @param newStartPrice The asset price at the moment of the position creation (final).
     * @param tick The tick containing the position.
     * If changed compared to `InitiatedOpenLong`, then `LiquidationPriceChanged` will be emitted too
     * @param tickVersion The tick version.
     * If changed compared to `InitiatedOpenLong`, then `LiquidationPriceChanged` will be emitted too
     * @param index The index of the position inside the tick array.
     * If changed compared to `InitiatedOpenLong`, then `LiquidationPriceChanged` will be emitted too
     */
    event ValidatedOpenPosition(
        address indexed user, uint128 newLeverage, uint128 newStartPrice, int24 tick, uint256 tickVersion, uint256 index
    );

    /**
     * @notice Emitted when a position was moved from one tick to another.
     * @param oldTick The old tick of the position.
     * @param oldTickVersion The old tick version.
     * @param oldIndex The old index of the position inside the tick array.
     * @param newTick The new tick containing the position.
     * @param newTickVersion The new tick version.
     * @param newIndex The new index of the position inside the `newTick` array.
     */
    event LiquidationPriceChanged(
        int24 indexed oldTick,
        uint256 indexed oldTickVersion,
        uint256 indexed oldIndex,
        int24 newTick,
        uint256 newTickVersion,
        uint256 newIndex
    );

    /**
     * @notice Emitted when a user initiates the closing of a long position.
     * @param user The user address.
     * @param tick The tick containing the position.
     * @param tickVersion The tick version.
     * @param index The index of the position inside the tick array.
     */
    event InitiatedClosePosition(address indexed user, int24 tick, uint256 tickVersion, uint256 index);

    /**
     * @notice Emitted when a user validates the closing of a long position
     * @param user The user address.
     * @param tick The tick that was containing the position.
     * @param tickVersion The tick version.
     * @param index The index that the position had inside the tick array.
     * @param amountReceived The amount of asset that were sent to the user.
     * @param profit The profit that the user made.
     */
    event ValidatedClosePosition(
        address indexed user, int24 tick, uint256 tickVersion, uint256 index, uint256 amountReceived, int256 profit
    );

    /**
     * @notice Emitted when a tick is liquidated
     * @param tick The liquidated tick.
     * @param oldTickVersion The liquidated tick version.
     * @param liquidationPrice The asset price at the moment of liquidation.
     * @param effectiveTickPrice The effective liquidated tick price.
     * @param remainingCollateral The amount of asset that was left in the tick, which was transferred to the vault if
     * positive, or was taken from the vault if negative.
     */
    event LiquidatedTick(
        int24 indexed tick,
        uint256 indexed oldTickVersion,
        uint256 liquidationPrice,
        uint256 effectiveTickPrice,
        int256 remainingCollateral
    );

    /**
     * @notice Emitted when a position is individually liquidated
     * @param user The user address.
     * @param tick The tick that was containing the position.
     * @param tickVersion The tick version.
     * @param index The index that the position had inside the tick array.
     * @param liquidationPrice The asset price at the moment of liquidation.
     * @param effectiveTickPrice The effective liquidated tick price.
     */
    event LiquidatedPosition(
        address indexed user,
        int24 tick,
        uint256 tickVersion,
        uint256 index,
        uint256 liquidationPrice,
        uint256 effectiveTickPrice
    );

    /**
     * @notice Emitted when a user's position was liquidated while pending validation and we remove the pending action.
     * @param user The user address.
     * @param tick The tick that contained the position.
     * @param tickVersion The tick version when the position was created.
     * @param index The index of the position inside the tick array.
     */
    event StalePendingActionRemoved(address indexed user, int24 tick, uint256 tickVersion, uint256 index);

    /**
<<<<<<< HEAD
     * @notice Emitted when the oracle middleware changed.
     * @param newMiddleware The new oracle middleware address.
     */
    event OracleMiddlewareChanged(address newMiddleware);

    /**
     * @notice Emitted when the minLeverage changed.
     * @param newMinLeverage The new minLeverage.
     */
    event MinLeverageChanged(uint256 newMinLeverage);

    /**
     * @notice Emitted when the maxLeverage changed.
     * @param newMaxLeverage The new maxLeverage.
     */
    event MaxLeverageChanged(uint256 newMaxLeverage);

    /**
     * @notice Emitted when the validationDeadline changed.
     * @param newValidationDeadline The new validationDeadline.
     */
    event ValidationDeadlineChanged(uint256 newValidationDeadline);

    /**
     * @notice Emitted when the liquidationPenalty changed.
     * @param newLiquidationPenalty The new liquidationPenalty.
     */
    event LiquidationPenaltyChanged(uint24 newLiquidationPenalty);

    /**
     * @notice Emitted when the safetyMargin changed.
     * @param newSafetyMargin The new safetyMargin.
     */
    event SafetyMarginChanged(uint256 newSafetyMargin);

    /**
     * @notice Emitted when the liquidationIteration changed.
     * @param newLiquidationIteration The new liquidationIteration.
     */
    event LiquidationIterationChanged(uint16 newLiquidationIteration);

    /**
     * @notice Emitted when the EMAPeriod changed.
     * @param newEMAPeriod The new EMAPeriod.
     */
    event EMAPeriodChanged(uint128 newEMAPeriod);

    /**
     * @notice Emitted when the fundingSF changed.
     * @param newFundingSF The new fundingSF.
     */
    event FundingSFChanged(uint256 newFundingSF);
=======
     * @notice Emitted when a user (liquidator) successfully liquidated positions.
     * @param liquidator The address that initiated the liquidation.
     * @param rewards The amount of tokens the liquidator received in rewards.
     */
    event LiquidatorRewarded(address indexed liquidator, uint256 rewards);

    /**
     * @notice Emitted when the LiquidationRewardsManager contract is updated.
     * @param newAddress The address of the new (current) contract.
     */
    event LiquidationRewardsManagerUpdated(address newAddress);

    /**
     * @notice Emitted when the pending protocol fee is distributed.
     * @param feeCollector The collector address.
     * @param amount The amount of fee transferred.
     */
    event ProtocolFeeDistributed(address feeCollector, uint256 amount);

    /**
     * @notice Emitted when the protocol fee is updated.
     * @param feeBps The new fee in basis points.
     */
    event FeeBpsUpdated(uint256 feeBps);

    /**
     * @notice Emitted when the fee collector is updated.
     * @param feeCollector The new fee collector address.
     */
    event FeeCollectorUpdated(address feeCollector);

    /**
     * @notice Emitted when the fee threshold is updated.
     * @param feeThreshold The new fee threshold.
     */
    event FeeThresholdUpdated(uint256 feeThreshold);
>>>>>>> ce67a51b
}<|MERGE_RESOLUTION|>--- conflicted
+++ resolved
@@ -68,11 +68,11 @@
      * @param newLeverage The initial leverage of the position (final).
      * @param newStartPrice The asset price at the moment of the position creation (final).
      * @param tick The tick containing the position.
-     * If changed compared to `InitiatedOpenLong`, then `LiquidationPriceChanged` will be emitted too
-     * @param tickVersion The tick version.
-     * If changed compared to `InitiatedOpenLong`, then `LiquidationPriceChanged` will be emitted too
-     * @param index The index of the position inside the tick array.
-     * If changed compared to `InitiatedOpenLong`, then `LiquidationPriceChanged` will be emitted too
+     * If changed compared to `InitiatedOpenLong`, then `LiquidationPriceUpdated` will be emitted too
+     * @param tickVersion The tick version.
+     * If changed compared to `InitiatedOpenLong`, then `LiquidationPriceUpdated` will be emitted too
+     * @param index The index of the position inside the tick array.
+     * If changed compared to `InitiatedOpenLong`, then `LiquidationPriceUpdated` will be emitted too
      */
     event ValidatedOpenPosition(
         address indexed user, uint128 newLeverage, uint128 newStartPrice, int24 tick, uint256 tickVersion, uint256 index
@@ -87,7 +87,7 @@
      * @param newTickVersion The new tick version.
      * @param newIndex The new index of the position inside the `newTick` array.
      */
-    event LiquidationPriceChanged(
+    event LiquidationPriceUpdated(
         int24 indexed oldTick,
         uint256 indexed oldTickVersion,
         uint256 indexed oldIndex,
@@ -163,60 +163,60 @@
     event StalePendingActionRemoved(address indexed user, int24 tick, uint256 tickVersion, uint256 index);
 
     /**
-<<<<<<< HEAD
-     * @notice Emitted when the oracle middleware changed.
+     * @notice Emitted when the oracle middleware is updated.
      * @param newMiddleware The new oracle middleware address.
      */
-    event OracleMiddlewareChanged(address newMiddleware);
-
-    /**
-     * @notice Emitted when the minLeverage changed.
+    event OracleMiddlewareUpdated(address newMiddleware);
+
+    /**
+     * @notice Emitted when the minLeverage is updated.
      * @param newMinLeverage The new minLeverage.
      */
-    event MinLeverageChanged(uint256 newMinLeverage);
-
-    /**
-     * @notice Emitted when the maxLeverage changed.
+    event MinLeverageUpdated(uint256 newMinLeverage);
+
+    /**
+     * @notice Emitted when the maxLeverage is updated.
      * @param newMaxLeverage The new maxLeverage.
      */
-    event MaxLeverageChanged(uint256 newMaxLeverage);
-
-    /**
-     * @notice Emitted when the validationDeadline changed.
+    event MaxLeverageUpdated(uint256 newMaxLeverage);
+
+    /**
+     * @notice Emitted when the validationDeadline is updated.
      * @param newValidationDeadline The new validationDeadline.
      */
-    event ValidationDeadlineChanged(uint256 newValidationDeadline);
-
-    /**
-     * @notice Emitted when the liquidationPenalty changed.
+    event ValidationDeadlineUpdated(uint256 newValidationDeadline);
+
+    /**
+     * @notice Emitted when the liquidationPenalty is updated.
      * @param newLiquidationPenalty The new liquidationPenalty.
      */
-    event LiquidationPenaltyChanged(uint24 newLiquidationPenalty);
-
-    /**
-     * @notice Emitted when the safetyMargin changed.
+    event LiquidationPenaltyUpdated(uint24 newLiquidationPenalty);
+
+    /**
+     * @notice Emitted when the safetyMargin is updated.
      * @param newSafetyMargin The new safetyMargin.
      */
-    event SafetyMarginChanged(uint256 newSafetyMargin);
-
-    /**
-     * @notice Emitted when the liquidationIteration changed.
+    event SafetyMarginBpsUpdated(uint256 newSafetyMargin);
+
+    /**
+     * @notice Emitted when the liquidationIteration is updated.
      * @param newLiquidationIteration The new liquidationIteration.
      */
-    event LiquidationIterationChanged(uint16 newLiquidationIteration);
-
-    /**
-     * @notice Emitted when the EMAPeriod changed.
+    event LiquidationIterationUpdated(uint16 newLiquidationIteration);
+
+    /**
+     * @notice Emitted when the EMAPeriod is updated.
      * @param newEMAPeriod The new EMAPeriod.
      */
-    event EMAPeriodChanged(uint128 newEMAPeriod);
-
-    /**
-     * @notice Emitted when the fundingSF changed.
+    event EMAPeriodUpdated(uint128 newEMAPeriod);
+
+    /**
+     * @notice Emitted when the fundingSF is updated.
      * @param newFundingSF The new fundingSF.
      */
-    event FundingSFChanged(uint256 newFundingSF);
-=======
+    event FundingSFUpdated(uint256 newFundingSF);
+
+    /**
      * @notice Emitted when a user (liquidator) successfully liquidated positions.
      * @param liquidator The address that initiated the liquidation.
      * @param rewards The amount of tokens the liquidator received in rewards.
@@ -253,5 +253,4 @@
      * @param feeThreshold The new fee threshold.
      */
     event FeeThresholdUpdated(uint256 feeThreshold);
->>>>>>> ce67a51b
 }