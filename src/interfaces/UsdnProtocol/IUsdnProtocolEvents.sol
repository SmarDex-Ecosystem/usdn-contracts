// SPDX-License-Identifier: BUSL-1.1
pragma solidity 0.8.20;

import { Position } from "src/interfaces/UsdnProtocol/IUsdnProtocolTypes.sol";

/**
 * @title IUsdnProtocolEvents
 * @notice Events for the USDN Protocol
 */
interface IUsdnProtocolEvents {
    /**
     * @notice Emitted when a user initiates a deposit.
     * @param user The user address.
     * @param amount The amount of asset that were deposited.
     */
    event InitiatedDeposit(address indexed user, uint256 amount);

    /**
     * @notice Emitted when a user validates a deposit.
     * @param user The user address.
     * @param amountDeposited The amount of asset that were deposited.
     * @param usdnMinted The amount of USDN that were minted.
     */
    event ValidatedDeposit(address indexed user, uint256 amountDeposited, uint256 usdnMinted);

    /**
     * @notice Emitted when a user initiates a withdrawal.
     * @param user The user address.
     * @param usdnAmount The amount of USDN that will be burned.
     */
    event InitiatedWithdrawal(address indexed user, uint256 usdnAmount);

    /**
     * @notice Emitted when a user validates a withdrawal.
     * @param user The user address.
     * @param amountWithdrawn The amount of asset that were withdrawn.
     * @param usdnBurned The amount of USDN that were burned.
     */
    event ValidatedWithdrawal(address indexed user, uint256 amountWithdrawn, uint256 usdnBurned);

    /**
     * @notice Emitted when a user initiates the opening of a long position.
     * @dev The combination of the tick number, the tick version, and the index constitutes a unique identifier for the
     * position.
     * @param user The user address.
     * @param timestamp The timestamp of the action.
     * @param leverage The initial leverage of the position (pending validation).
     * @param amount The amount of asset that were deposited as collateral.
     * @param startPrice The asset price at the moment of the position creation (pending validation).
     * @param tick The tick containing the position.
     * @param tickVersion The tick version.
     * @param index The index of the position inside the tick array.
     */
    event InitiatedOpenPosition(
        address indexed user,
        uint40 timestamp,
        uint128 leverage,
        uint128 amount,
        uint128 startPrice,
        int24 tick,
        uint256 tickVersion,
        uint256 index
    );

    /**
     * @notice Emitted when a user validates the opening of a long position.
     * @param user The user address.
     * @param newLeverage The initial leverage of the position (final).
     * @param newStartPrice The asset price at the moment of the position creation (final).
     * @param tick The tick containing the position.
     * If changed compared to `InitiatedOpenLong`, then `LiquidationPriceChanged` will be emitted too
     * @param tickVersion The tick version.
     * If changed compared to `InitiatedOpenLong`, then `LiquidationPriceChanged` will be emitted too
     * @param index The index of the position inside the tick array.
     * If changed compared to `InitiatedOpenLong`, then `LiquidationPriceChanged` will be emitted too
     */
    event ValidatedOpenPosition(
        address indexed user, uint128 newLeverage, uint128 newStartPrice, int24 tick, uint256 tickVersion, uint256 index
    );

    /**
     * @notice Emitted when a position was moved from one tick to another.
     * @param oldTick The old tick of the position.
     * @param oldTickVersion The old tick version.
     * @param oldIndex The old index of the position inside the tick array.
     * @param newTick The new tick containing the position.
     * @param newTickVersion The new tick version.
     * @param newIndex The new index of the position inside the `newTick` array.
     */
    event LiquidationPriceChanged(
        int24 indexed oldTick,
        uint256 indexed oldTickVersion,
        uint256 indexed oldIndex,
        int24 newTick,
        uint256 newTickVersion,
        uint256 newIndex
    );

    /**
     * @notice Emitted when a user initiates the closing of a long position.
     * @param user The user address.
     * @param tick The tick containing the position.
     * @param tickVersion The tick version.
     * @param index The index of the position inside the tick array.
     */
    event InitiatedClosePosition(address indexed user, int24 tick, uint256 tickVersion, uint256 index);

    /**
     * @notice Emitted when a user validates the closing of a long position
     * @param user The user address.
     * @param tick The tick that was containing the position.
     * @param tickVersion The tick version.
     * @param index The index that the position had inside the tick array.
     * @param amountReceived The amount of asset that were sent to the user.
     * @param profit The profit that the user made.
     */
    event ValidatedClosePosition(
        address indexed user, int24 tick, uint256 tickVersion, uint256 index, uint256 amountReceived, int256 profit
    );

    /**
     * @notice Emitted when a tick is liquidated
     * @param tick The liquidated tick.
     * @param oldTickVersion The liquidated tick version.
     * @param liquidationPrice The asset price at the moment of liquidation.
     * @param effectiveTickPrice The effective liquidated tick price.
     * @param remainingCollateral The amount of asset that was left in the tick, which was transferred to the vault if
     * positive, or was taken from the vault if negative.
     */
    event LiquidatedTick(
        int24 indexed tick,
        uint256 indexed oldTickVersion,
        uint256 liquidationPrice,
        uint256 effectiveTickPrice,
        int256 remainingCollateral
    );

    /**
     * @notice Emitted when a position is individually liquidated
     * @param user The user address.
     * @param tick The tick that was containing the position.
     * @param tickVersion The tick version.
     * @param index The index that the position had inside the tick array.
     * @param liquidationPrice The asset price at the moment of liquidation.
     * @param effectiveTickPrice The effective liquidated tick price.
     */
    event LiquidatedPosition(
        address indexed user,
        int24 tick,
        uint256 tickVersion,
        uint256 index,
        uint256 liquidationPrice,
        uint256 effectiveTickPrice
    );

    /**
     * @notice Emitted when a user's position was liquidated while pending validation and we remove the pending action.
     * @param user The user address.
     * @param tick The tick that contained the position.
     * @param tickVersion The tick version when the position was created.
     * @param index The index of the position inside the tick array.
     */
    event StalePendingActionRemoved(address indexed user, int24 tick, uint256 tickVersion, uint256 index);

    /**
<<<<<<< HEAD
     * @notice Emitted when the protocol fees are updated.
     * @param protocolFee The new protocol fee (in percentage).
     */
    event UpdatedProtocolFees(uint256 protocolFee);

    /**
     * @notice Emitted when the protocol fee decimals are updated.
     * @param protocolFeeDecimals The new protocol fee decimals.
     */
    event UpdatedProtocolFeeDecimals(uint256 protocolFeeDecimals);
=======
     * @notice Emitted when the pending protocol fee is distributed.
     * @param feeCollector The collector address.
     * @param amount The amount of fee transferred.
     */
    event ProtocolFeeDistributed(address feeCollector, uint256 amount);

    /**
     * @notice Emitted when the protocol fee is updated.
     * @param feeBps The new fee in basis points.
     */
    event FeeBpsUpdated(uint256 feeBps);

    /**
     * @notice Emitted when the fee collector is updated.
     * @param feeCollector The new fee collector address.
     */
    event FeeCollectorUpdated(address feeCollector);

    /**
     * @notice Emitted when the fee threshold is updated.
     * @param feeThreshold The new fee threshold.
     */
    event FeeThresholdUpdated(uint256 feeThreshold);
>>>>>>> 088810ca
}<|MERGE_RESOLUTION|>--- conflicted
+++ resolved
@@ -163,7 +163,6 @@
     event StalePendingActionRemoved(address indexed user, int24 tick, uint256 tickVersion, uint256 index);
 
     /**
-<<<<<<< HEAD
      * @notice Emitted when the protocol fees are updated.
      * @param protocolFee The new protocol fee (in percentage).
      */
@@ -174,7 +173,8 @@
      * @param protocolFeeDecimals The new protocol fee decimals.
      */
     event UpdatedProtocolFeeDecimals(uint256 protocolFeeDecimals);
-=======
+
+    /**
      * @notice Emitted when the pending protocol fee is distributed.
      * @param feeCollector The collector address.
      * @param amount The amount of fee transferred.
@@ -198,5 +198,4 @@
      * @param feeThreshold The new fee threshold.
      */
     event FeeThresholdUpdated(uint256 feeThreshold);
->>>>>>> 088810ca
 }