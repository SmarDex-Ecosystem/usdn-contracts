// SPDX-License-Identifier: BUSL-1.1
pragma solidity >=0.8.0;

import { IERC20Metadata } from "@openzeppelin/contracts/token/ERC20/extensions/IERC20Metadata.sol";

import { IOracleMiddleware } from "src/interfaces/OracleMiddleware/IOracleMiddleware.sol";
import { IUsdnProtocolEvents } from "src/interfaces/UsdnProtocol/IUsdnProtocolEvents.sol";
import { IUsdnProtocolErrors } from "src/interfaces/UsdnProtocol/IUsdnProtocolErrors.sol";
import { IUsdn } from "src/interfaces/Usdn/IUsdn.sol";
import { Position } from "src/interfaces/UsdnProtocol/IUsdnProtocolTypes.sol";
import { ILiquidationRewardsManager } from "src/interfaces/OracleMiddleware/ILiquidationRewardsManager.sol";
import { PendingAction } from "src/interfaces/UsdnProtocol/IUsdnProtocolTypes.sol";

/**
 * @title IUsdnProtocolStorage
 * @notice Interface for the storage layer of the USDN protocol.
 */
interface IUsdnProtocolStorage is IUsdnProtocolEvents, IUsdnProtocolErrors {
    /* -------------------------------------------------------------------------- */
    /*                                  Constants                                 */
    /* -------------------------------------------------------------------------- */

    /// @notice The number of decimals for leverage values
    function LEVERAGE_DECIMALS() external pure returns (uint8);

    /// @notice The number of decimals for funding rate values
    function FUNDING_RATE_DECIMALS() external pure returns (uint8);

    /// @notice The number of decimals for liquidation multiplier values
    function LIQUIDATION_MULTIPLIER_DECIMALS() external pure returns (uint8);

    /// @notice The number of decimals for the scaling factor of the funding rate
    function FUNDING_SF_DECIMALS() external pure returns (uint8);

    /**
     * @notice Divisor for the bps values
     * @dev Example: 200 -> 2%
     */
    function BPS_DIVISOR() external pure returns (uint256);

    /// @notice The maximum number of liquidations per transaction
    function MAX_LIQUIDATION_ITERATION() external pure returns (uint16);

    /* -------------------------------------------------------------------------- */
    /*                                 Immutables getters                         */
    /* -------------------------------------------------------------------------- */

    /// @notice The denominator of expo imbalance limits
    function EXPO_IMBALANCE_LIMIT_DENOMINATOR() external view returns (uint16);

    /**
     * @notice The liquidation tick spacing for storing long positions.
     * @dev A tick spacing of 1 is equivalent to a 0.01% increase in liquidation price between ticks. A tick spacing of
     * 100 is equivalent to a 1% increase in liquidation price between ticks.
     */
    function getTickSpacing() external view returns (int24);

    /// @notice The asset ERC20 contract (wstETH).
    function getAsset() external view returns (IERC20Metadata);

    /// @notice The price feed decimals.
    function getPriceFeedDecimals() external view returns (uint8);

    /// @notice The asset decimals.
    function getAssetDecimals() external view returns (uint8);

    /// @notice The USDN ERC20 contract.
    function getUsdn() external view returns (IUsdn);

    /// @notice The decimals of the USDN token.
    function getUsdnDecimals() external view returns (uint8);

    /* -------------------------------------------------------------------------- */
    /*                                 Parameters getters                         */
    /* -------------------------------------------------------------------------- */

    /// @notice The oracle middleware contract.
    function getOracleMiddleware() external view returns (IOracleMiddleware);

    /// @notice The liquidation rewards manager contract
    function getLiquidationRewardsManager() external view returns (ILiquidationRewardsManager);

    /// @notice The minimum leverage for a position
    function getMinLeverage() external view returns (uint256);

    /// @notice The maximum leverage value
    function getMaxLeverage() external view returns (uint256);

    /// @notice The deadline for a user to confirm their own action
    function getValidationDeadline() external view returns (uint256);

    /// @notice The liquidation penalty (in tick spacing units)
    function getLiquidationPenalty() external view returns (uint24);

    /// @notice Safety margin for the liquidation price of newly open positions
    function getSafetyMarginBps() external view returns (uint256);

    /// @notice User current liquidation iteration in tick.
    function getLiquidationIteration() external view returns (uint16);

    /// @notice The moving average period of the funding rate
    function getEMAPeriod() external view returns (uint128);

    /// @notice The scaling factor (SF) of the funding rate
    function getFundingSF() external view returns (uint256);

    /// @notice The protocol fee in bps
    function getProtocolFeeBps() external view returns (uint16);

    /// @notice The fee threshold before fees are sent to the fee collector
    function getFeeThreshold() external view returns (uint256);

    /// @notice The address of the fee collector
    function getFeeCollector() external view returns (address);

<<<<<<< HEAD
    /// @notice The protocol fee in bps
    function protocolFeeBps() external view returns (uint16);

    /**
     * @notice Get the soft longExpo imbalance limit.
     * @dev As soon as the difference between vault expo and long expo exceeds this percentage limit in favor of long
     * the soft long rebalancing mechanism is triggered, preventing the opening of a new long position.
     */
    function getSoftLongExpoImbalanceLimit() external view returns (uint16);

    /**
     * @notice Get the hard longExpo imbalance limit.
     * @dev As soon as the difference between vault expo and long expo exceeds this percentage limit in favor of long,
     * the hard long rebalancing mechanism is triggered, preventing the withdraw of existing vault position.
     */
    function getHardLongExpoImbalanceLimit() external view returns (uint16);

    /**
     * @notice Get the soft vaultExpo imbalance limit.
     * @dev As soon as the difference between vault expo and long expo exceeds this percentage limit in favor of vault,
     * the soft vault rebalancing mechanism is triggered, preventing the opening of new vault position.
     */
    function getSoftVaultExpoImbalanceLimit() external view returns (uint16);

    /**
     * @notice Get the hard vaultExpo imbalance limit.
     * @dev As soon as the difference between vault expo and long expo exceeds this percentage limit in favor of vault,
     * the hard vault rebalancing mechanism is triggered, preventing the close of existing long position.
     */
    function getHardVaultExpoImbalanceLimit() external view returns (uint16);
=======
    /// @notice The address of the fee collector
    function getMiddlewareValidationDelay() external view returns (uint256);

    /* -------------------------------------------------------------------------- */
    /*                                    State getters                           */
    /* -------------------------------------------------------------------------- */

    /// @notice The funding corresponding to the last update timestamp
    function getLastFunding() external view returns (int256);

    /// @notice The price of the asset during the last balances update (with price feed decimals)
    function getLastPrice() external view returns (uint128);

    /// @notice The timestamp of the last balances update
    function getLastUpdateTimestamp() external view returns (uint128);

    /// @notice The multiplier for liquidation price calculations
    function getLiquidationMultiplier() external view returns (uint256);

    /// @notice The pending fees that are accumulated in the protocol
    function getPendingProtocolFee() external view returns (uint256);

    /**
     * @notice The pending action by user (1 per user max).
     * @dev The value stored is an index into the `pendingActionsQueue` deque, shifted by one. A value of 0 means no
     * pending action. Since the deque uses uint128 indices, the highest index will not overflow when adding one.
     * @param user The user address.
     */
    function getPendingAction(address user) external view returns (uint256);

    /**
     * @notice The pending action at index
     * @param index The pending action index.
     */
    function getPendingActionAt(uint256 index) external view returns (PendingAction memory);

    /// @notice The balance of deposits (with asset decimals)
    function getBalanceVault() external view returns (uint256);

    /// @notice The exponential moving average of the funding
    function getEMA() external view returns (int256);

    /// @notice The balance of long positions (with asset decimals)
    function getBalanceLong() external view returns (uint256);

    /// @notice The total exposure (with asset decimals)
    function getTotalExpo() external view returns (uint256);

    /**
     * @notice The liquidation tick version.
     * @param tick The tick number.
     */
    function getTickVersion(int24 tick) external view returns (uint256);

    /**
     * @notice Total exposure per versioned tick.
     * @param tick The tick number.
     * @param version The tick version.
     */
    function getTotalExpoByTick(int24 tick, uint256 version) external view returns (uint256);

    /**
     * @notice The number of positions per tick.
     * @param tick The tick number.
     * @param version The tick version.
     */
    function getPositionsInTick(int24 tick, uint256 version) external view returns (uint256);

    /**
     * @notice The long position per current tick (liquidation price) by position index
     * @param tick The tick number.
     * @param index The position index.
     */
    function getCurrentLongPosition(int24 tick, uint256 index) external view returns (Position memory);

    /**
     * @notice The total exposure per current tick.
     * @param tick The tick number.
     */
    function getCurrentTotalExpoByTick(int24 tick) external view returns (uint256);

    /**
     * @notice The number of positions per current tick.
     * @param tick The tick number.
     */
    function getCurrentPositionsInTick(int24 tick) external view returns (uint256);

    /// @notice The maximum initialized tick
    function getMaxInitializedTick() external view returns (int24);

    /// @notice Total long positions count
    function getTotalLongPositions() external view returns (uint256);

    /**
     * @notice The tickHash from tick and tickVersion
     * @param tick The tick number.
     * @param version The tick version.
     */
    function tickHash(int24 tick, uint256 version) external pure returns (bytes32);
>>>>>>> d3dfaf2f
}<|MERGE_RESOLUTION|>--- conflicted
+++ resolved
@@ -113,9 +113,8 @@
     /// @notice The address of the fee collector
     function getFeeCollector() external view returns (address);
 
-<<<<<<< HEAD
-    /// @notice The protocol fee in bps
-    function protocolFeeBps() external view returns (uint16);
+    /// @notice The address of the fee collector
+    function getMiddlewareValidationDelay() external view returns (uint256);
 
     /**
      * @notice Get the soft longExpo imbalance limit.
@@ -144,9 +143,6 @@
      * the hard vault rebalancing mechanism is triggered, preventing the close of existing long position.
      */
     function getHardVaultExpoImbalanceLimit() external view returns (uint16);
-=======
-    /// @notice The address of the fee collector
-    function getMiddlewareValidationDelay() external view returns (uint256);
 
     /* -------------------------------------------------------------------------- */
     /*                                    State getters                           */
@@ -244,5 +240,4 @@
      * @param version The tick version.
      */
     function tickHash(int24 tick, uint256 version) external pure returns (bytes32);
->>>>>>> d3dfaf2f
 }