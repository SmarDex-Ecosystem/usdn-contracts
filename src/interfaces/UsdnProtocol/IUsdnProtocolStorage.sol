--- conflicted
+++ resolved
@@ -80,10 +80,6 @@
     /// @notice The liquidation rewards manager contract
     function getLiquidationRewardsManager() external view returns (ILiquidationRewardsManager);
 
-<<<<<<< HEAD
-    /// @notice The pending fees that are accumulated in the protocol
-    function pendinggetProtocolFee() external view returns (uint256);
-=======
     /// @notice The minimum leverage for a position
     function getMinLeverage() external view returns (uint256);
 
@@ -110,7 +106,6 @@
 
     /// @notice The protocol fee in bps
     function getProtocolFeeBps() external view returns (uint16);
->>>>>>> 0c3dd158
 
     /// @notice The fee threshold before fees are sent to the fee collector
     function getFeeThreshold() external view returns (uint256);
