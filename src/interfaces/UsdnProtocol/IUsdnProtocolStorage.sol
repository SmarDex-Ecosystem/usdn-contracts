--- conflicted
+++ resolved
@@ -35,13 +35,11 @@
     /// @notice The number of decimals for the scaling factor of the funding rate
     function FUNDING_SF_DECIMALS() external pure returns (uint8);
 
-<<<<<<< HEAD
     /// @notice Divisor for the ratio of USDN to SDEX to burn on deposit
     function SDEX_BURN_ON_DEPOSIT_DIVISOR() external pure returns (uint256);
-=======
+
     /// @notice The factor to convert the security deposit value to an uint24
     function SECURITY_DEPOSIT_FACTOR() external pure returns (uint128);
->>>>>>> c09d9642
 
     /**
      * @notice Divisor for the bps values
@@ -121,13 +119,11 @@
     /// @notice The position fee in bps
     function getPositionFeeBps() external view returns (uint16);
 
-<<<<<<< HEAD
     /// @notice The ratio of USDN to SDEX tokens to burn on deposit (to be divided by SDEX_BURN_ON_DEPOSIT_DIVISOR)
     function getSdexBurnOnDepositRatio() external view returns (uint32);
-=======
+
     /// @notice The security deposit required for a new position
     function getSecurityDepositValue() external view returns (uint256);
->>>>>>> c09d9642
 
     /// @notice The fee threshold before fees are sent to the fee collector
     function getFeeThreshold() external view returns (uint256);
