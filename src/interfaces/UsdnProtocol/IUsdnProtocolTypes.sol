--- conflicted
+++ resolved
@@ -171,7 +171,6 @@
 }
 
 /**
-<<<<<<< HEAD
  * @notice The effects of executed liquidations on the protocol
  * @param liquidatedPositions The amount of liquidated positions
  * @param liquidatedTicks The amount of liquidated ticks
@@ -185,7 +184,9 @@
     int256 remainingCollateral;
     uint256 newLongBalance;
     uint256 newVaultBalance;
-=======
+}
+
+/**
  * @notice Accumulator for tick data
  * @param totalExpo The sum of the total expo of each position in the tick
  * @param totalPos The number of positions in the tick
@@ -211,5 +212,4 @@
     int24 tick;
     uint256 tickVersion;
     uint256 index;
->>>>>>> ed0d4d6e
 }