// SPDX-License-Identifier: MIT
pragma solidity >=0.8.0;

import { IERC20Metadata } from "@openzeppelin/contracts/token/ERC20/extensions/IERC20Metadata.sol";
import { LibBitmap } from "solady/src/utils/LibBitmap.sol";

import { DoubleEndedQueue } from "../../libraries/DoubleEndedQueue.sol";
import { HugeUint } from "../../libraries/HugeUint.sol";
import { IBaseLiquidationRewardsManager } from "../LiquidationRewardsManager/IBaseLiquidationRewardsManager.sol";
import { IBaseOracleMiddleware } from "../OracleMiddleware/IBaseOracleMiddleware.sol";
import { IBaseRebalancer } from "../Rebalancer/IBaseRebalancer.sol";
import { IUsdn } from "../Usdn/IUsdn.sol";

interface IUsdnProtocolTypes {
    /**
     * @notice Information about a long user position
     * @param validated Whether the position was validated
     * @param timestamp The timestamp of the position start
     * @param user The user's address
     * @param totalExpo The total exposition of the position (0 for vault deposits). The product of the initial
     * collateral and the initial leverage
     * @param amount The amount of initial collateral in the position
     */
    struct Position {
        bool validated; // 1 byte
        uint40 timestamp; // 5 bytes. Max 1_099_511_627_775 (36812-02-20 01:36:15)
        address user; // 20 bytes
        uint128 totalExpo; // 16 bytes. Max 340_282_366_920_938_463_463.374_607_431_768_211_455 ether
        uint128 amount; // 16 bytes
    }

    /**
     * @notice All possible action types for the protocol
     * @dev This is used for pending actions and to interact with the oracle middleware
     * @param None No particular action
     * @param Initialize The contract is being initialized
     * @param InitiateDeposit Initiating a `deposit` action
     * @param ValidateDeposit Validating a `deposit` action
     * @param InitiateWithdrawal Initiating a `withdraw` action
     * @param ValidateWithdrawal Validating a `withdraw` action
     * @param InitiateOpenPosition Initiating an `open` position action
     * @param ValidateOpenPosition Validating an `open` position action
     * @param InitiateClosePosition Initiating a `close` position action
     * @param ValidateClosePosition Validating a `close` position action
     * @param Liquidation The price is requested for a liquidation action
     */
    enum ProtocolAction {
        None,
        Initialize,
        InitiateDeposit,
        ValidateDeposit,
        InitiateWithdrawal,
        ValidateWithdrawal,
        InitiateOpenPosition,
        ValidateOpenPosition,
        InitiateClosePosition,
        ValidateClosePosition,
        Liquidation
    }

    /**
     * @notice Classifies how far in its logic the `_triggerRebalancer` function made it to
     * @dev Used to estimate the gas spent by the function call to more accurately calculate liquidation rewards
     * @param None The rebalancer is not set
     * @param NoImbalance The protocol imbalance is not reached
     * @param PendingLiquidation The rebalancer position should be liquidated
     * @param NoCloseNoOpen The action neither closes nor opens a position
     * @param Closed The action only closes a position
     * @param Opened The action only opens a position
     * @param ClosedOpened The action closes and opens a position
     */
    enum RebalancerAction {
        None,
        NoImbalance,
        PendingLiquidation,
        NoCloseNoOpen,
        Closed,
        Opened,
        ClosedOpened
    }

    /**
     * @notice A pending action in the queue
     * @param action The action type
     * @param timestamp The timestamp of the initiate action
     * @param var0 See `DepositPendingAction`, `WithdrawalPendingAction` and `LongPendingAction`
     * @param to The `to` address
     * @param validator The `validator` address
     * @param securityDepositValue The security deposit of the pending action
     * @param var1 See `DepositPendingAction`, `WithdrawalPendingAction` and `LongPendingAction`
     * @param var2 See `DepositPendingAction`, `WithdrawalPendingAction` and `LongPendingAction`
     * @param var3 See `DepositPendingAction`, `WithdrawalPendingAction` and `LongPendingAction`
     * @param var4 See `DepositPendingAction`, `WithdrawalPendingAction` and `LongPendingAction`
     * @param var5 See `DepositPendingAction`, `WithdrawalPendingAction` and `LongPendingAction`
     * @param var6 See `DepositPendingAction`, `WithdrawalPendingAction` and `LongPendingAction`
     * @param var7 See `DepositPendingAction`, `WithdrawalPendingAction` and `LongPendingAction`
     */
    struct PendingAction {
        ProtocolAction action; // 1 byte
        uint40 timestamp; // 5 bytes
        uint24 var0; // 3 bytes
        address to; // 20 bytes
        address validator; // 20 bytes
        uint64 securityDepositValue; // 8 bytes
        int24 var1; // 3 bytes
        uint128 var2; // 16 bytes
        uint128 var3; // 16 bytes
        uint256 var4; // 32 bytes
        uint256 var5; // 32 bytes
        uint256 var6; // 32 bytes
        uint256 var7; // 32 bytes
    }

    /**
     * @notice A pending action in the queue for a vault deposit
     * @param action The action type
     * @param timestamp The timestamp of the initiate action
     * @param feeBps Fee for the deposit, in BPS
     * @param to The `to` address
     * @param validator The `validator` address
     * @param securityDepositValue The security deposit of the pending action
     * @param _unused Unused field to align the struct to `PendingAction`
     * @param amount The amount of assets of the pending deposit
     * @param assetPrice The price of the asset at the time of the last update
     * @param totalExpo The total exposure at the time of the last update
     * @param balanceVault The balance of the vault at the time of the last update
     * @param balanceLong The balance of the long position at the time of the last update
     * @param usdnTotalShares The total supply of USDN shares at the time of the action
     */
    struct DepositPendingAction {
        ProtocolAction action; // 1 byte
        uint40 timestamp; // 5 bytes
        uint24 feeBps; // 3 bytes
        address to; // 20 bytes
        address validator; // 20 bytes
        uint64 securityDepositValue; // 8 bytes
        uint24 _unused; // 3 bytes
        uint128 amount; // 16 bytes
        uint128 assetPrice; // 16 bytes
        uint256 totalExpo; // 32 bytes
        uint256 balanceVault; // 32 bytes
        uint256 balanceLong; // 32 bytes
        uint256 usdnTotalShares; // 32 bytes
    }

    /**
     * @notice A pending action in the queue for a vault withdrawal
     * @param action The action type
     * @param timestamp The timestamp of the initiate action
     * @param feeBps Fee for the withdrawal, in BPS
     * @param to The `to` address
     * @param validator The `validator` address
     * @param securityDepositValue The security deposit of the pending action
     * @param sharesLSB 3 least significant bytes of the withdrawal shares amount (uint152)
     * @param sharesMSB 16 most significant bytes of the withdrawal shares amount (uint152)
     * @param assetPrice The price of the asset at the time of the last update
     * @param totalExpo The total exposure at the time of the last update
     * @param balanceVault The balance of the vault at the time of the last update
     * @param balanceLong The balance of the long position at the time of the last update
     * @param usdnTotalShares The total shares supply of USDN at the time of the action
     */
    struct WithdrawalPendingAction {
        ProtocolAction action; // 1 byte
        uint40 timestamp; // 5 bytes
        uint24 feeBps; // 3 bytes
        address to; // 20 bytes
        address validator; // 20 bytes
        uint64 securityDepositValue; // 8 bytes
        uint24 sharesLSB; // 3 bytes
        uint128 sharesMSB; // 16 bytes
        uint128 assetPrice; // 16 bytes
        uint256 totalExpo; // 32 bytes
        uint256 balanceVault; // 32 bytes
        uint256 balanceLong; // 32 bytes
        uint256 usdnTotalShares; // 32 bytes
    }

    /**
     * @notice A pending action in the queue for a long position
     * @param action The action type
     * @param timestamp The timestamp of the initiate action
     * @param closeLiqPenalty The liquidation penalty of the tick (only used when closing a position)
     * @param to The `to` address
     * @param validator The `validator` address
     * @param securityDepositValue The security deposit of the pending action
     * @param tick The tick of the position
     * @param closeAmount The amount of the pending action (only used when closing a position)
     * @param closePosTotalExpo The total expo of the position (only used when closing a position)
     * @param tickVersion The version of the tick
     * @param index The index of the position in the tick list
     * @param liqMultiplier A fixed precision representation of the liquidation multiplier (with
     * `LIQUIDATION_MULTIPLIER_DECIMALS` decimals) used to calculate the effective price for a given tick number
     * @param closeBoundedPositionValue The amount that was removed from the long balance on `initiateClosePosition`
     * (only
     * used when closing a position)
     */
    struct LongPendingAction {
        ProtocolAction action; // 1 byte
        uint40 timestamp; // 5 bytes
        uint24 closeLiqPenalty; // 3 bytes
        address to; // 20 bytes
        address validator; // 20 bytes
        uint64 securityDepositValue; // 8 bytes
        int24 tick; // 3 bytes
        uint128 closeAmount; // 16 bytes
        uint128 closePosTotalExpo; // 16 bytes
        uint256 tickVersion; // 32 bytes
        uint256 index; // 32 bytes
        uint256 liqMultiplier; // 32 bytes
        uint256 closeBoundedPositionValue; // 32 bytes
    }

    /**
     * @notice The data allowing to validate an actionable pending action
     * @param priceData An array of bytes, each representing the data to be forwarded to the oracle middleware to
     * validate
     * a pending action in the queue
     * @param rawIndices An array of raw indices in the pending actions queue, in the same order as the corresponding
     * priceData
     */
    struct PreviousActionsData {
        bytes[] priceData;
        uint128[] rawIndices;
    }

    /**
     * @notice Information of a liquidated tick
     * @param totalPositions The total number of positions in the tick
     * @param totalExpo The total expo of the tick
     * @param remainingCollateral The remaining collateral after liquidation
     * @param tickPrice The corresponding price
     * @param priceWithoutPenalty The price without the liquidation penalty
     */
    struct LiqTickInfo {
        uint256 totalPositions;
        uint256 totalExpo;
        int256 remainingCollateral;
        uint128 tickPrice;
        uint128 priceWithoutPenalty;
    }

    /**
     * @notice The effects of executed liquidations on the protocol
     * @param liquidatedPositions The total number of liquidated positions
     * @param remainingCollateral The remaining collateral after liquidation
     * @param newLongBalance The new balance of the long side
     * @param newVaultBalance The new balance of the vault side
     * @param isLiquidationPending Whether some ticks are still populated above the current price (left to liquidate)
     * @param liquidatedTicks Information about the liquidated ticks
     */
    struct LiquidationsEffects {
        uint256 liquidatedPositions;
        int256 remainingCollateral;
        uint256 newLongBalance;
        uint256 newVaultBalance;
        bool isLiquidationPending;
        LiqTickInfo[] liquidatedTicks;
    }

    /**
     * @notice Accumulator for tick data
     * @param totalExpo The sum of the total expo of each position in the tick
     * @param totalPos The number of positions in the tick
     * @param liquidationPenalty The liquidation penalty for the positions in the tick
     * @dev Since the liquidation penalty is a parameter that can be updated, we need to ensure that positions that get
     * created with a given penalty, use this penalty throughout their lifecycle. As such, once a tick gets populated by
     * a first position, it gets assigned the current liquidation penalty parameter value and can't use another value
     * until it gets liquidated or all positions exit the tick
     */
    struct TickData {
        uint256 totalExpo;
        uint248 totalPos;
        uint24 liquidationPenalty;
    }

    /**
     * @notice The unique identifier for a long position
     * @param tick The tick of the position
     * @param tickVersion The version of the tick
     * @param index The index of the position in the tick list
     */
    struct PositionId {
        int24 tick;
        uint256 tickVersion;
        uint256 index;
    }

    /**
     * @notice Parameters for the internal `_initiateOpenPosition` function
     * @param user The address of the user initiating the open position
     * @param to The address that will be the owner of the position
     * @param validator The address that will validate the open position
     * @param amount The amount of assets to deposit
     * @param desiredLiqPrice The desired liquidation price, including the liquidation penalty
     * @param userMaxPrice The maximum price at which the position can be opened. The userMaxPrice is compared with the
     * price after confidence interval, penalty, etc...
     * @param userMaxLeverage The maximum leverage for the newly created position
     * @param securityDepositValue The value of the security deposit for the newly created pending action
     * @param currentPriceData The current price data (used to calculate the temporary leverage and entry price,
     * pending validation)
     */
    struct InitiateOpenPositionParams {
        address user;
        address to;
        address validator;
        uint128 amount;
        uint128 desiredLiqPrice;
        uint128 userMaxPrice;
        uint256 userMaxLeverage;
        uint64 securityDepositValue;
    }

    /**
     * @notice Parameters for the internal `_prepareInitiateOpenPosition` function
     * @param validator The address of the validator
     * @param amount The amount of assets to deposit
     * @param desiredLiqPrice The desired liquidation price, including the liquidation penalty
     * @param userMaxPrice The maximum price at which the position can be opened. The userMaxPrice is compared with the
     * price after confidence interval, penalty, etc...
     * @param userMaxLeverage The maximum leverage for the newly created position
     * @param currentPriceData The current price data
     */
    struct PrepareInitiateOpenPositionParams {
        address validator;
        uint128 amount;
        uint128 desiredLiqPrice;
        uint256 userMaxPrice;
        uint256 userMaxLeverage;
        bytes currentPriceData;
    }

    /**
     * @notice Parameters for the internal `_prepareClosePositionData` function
     * @param owner The owner of the position
     * @param to The address that will receive the assets
     * @param validator The address of the pending action validator
     * @param posId The unique identifier of the position
     * @param amountToClose The amount of collateral to remove from the position's amount
     * @param userMinPrice The minimum price at which the position can be closed
     * @param currentPriceData The current price data
     */
    struct PrepareInitiateClosePositionParams {
        address owner;
        address to;
        address validator;
        PositionId posId;
        uint128 amountToClose;
        uint256 userMinPrice;
        bytes currentPriceData;
    }

    /**
     * @notice Parameters for the internal `_initiateClosePosition` function
     * @param owner The owner of the position
     * @param to The address that will receive the closed amount
     * @param validator The address that will validate the close position
     * @param posId The position id
     * @param amountToClose The amount to close
     * @param userMinPrice The minimum price at which the position can be closed
     * @param securityDepositValue The value of the security deposit for the newly created pending action
     */
    struct InitiateClosePositionParams {
        address owner;
        address to;
        address payable validator;
        PositionId posId;
        uint128 amountToClose;
        uint256 userMinPrice;
        uint64 securityDepositValue;
    }

    /**
     * @dev Structure to hold the transient data during `_initiateClosePosition`
     * @param pos The position to close
     * @param liquidationPenalty The liquidation penalty
     * @param totalExpoToClose The total expo to close
     * @param lastPrice The price after the last balances update
     * @param tempPositionValue The bounded value of the position that was removed from the long balance
     * @param longTradingExpo The long trading expo
     * @param liqMulAcc The liquidation multiplier accumulator
     * @param isLiquidationPending Whether some ticks are still populated above the current price (left to liquidate)
     */
    struct ClosePositionData {
        Position pos;
        uint24 liquidationPenalty;
        uint128 totalExpoToClose;
        uint128 lastPrice;
        uint256 tempPositionValue;
        uint256 longTradingExpo;
        HugeUint.Uint512 liqMulAcc;
        bool isLiquidationPending;
    }

    /**
     * @dev Structure to hold the transient data during `_validateOpenPosition`
     * @param action The long pending action
     * @param startPrice The new entry price of the position
     * @param currentPrice The current price of the asset as reported by the oracle, potentially biased in favor of the
     * protocol
     * @param tickHash The tick hash
     * @param pos The position object
     * @param liqPriceWithoutPenalty The new liquidation price without penalty
     * @param leverage The new leverage
     * @param oldPosValue The value of the position according to the old entry price and the _lastPrice
     * @param liquidationPenalty The liquidation penalty for the position's tick
     * @param isLiquidationPending Whether some ticks are still populated above the current price (left to liquidate)
     */
    struct ValidateOpenPositionData {
        LongPendingAction action;
        uint128 startPrice;
        uint128 currentPrice;
        bytes32 tickHash;
        Position pos;
        uint128 liqPriceWithoutPenalty;
        uint256 leverage;
        uint256 oldPosValue;
<<<<<<< HEAD
        uint8 liquidationPenalty;
=======
        uint24 liquidationPenalty;
>>>>>>> ef17cb87
        bool isLiquidationPending;
    }

    /**
     * @dev Structure to hold the transient data during `_initiateOpenPosition`
     * @param adjustedPrice The adjusted price with position fees applied
     * @param posId The new position id
     * @param liquidationPenalty The liquidation penalty
     * @param positionTotalExpo The total expo of the position. The product of the initial collateral and the initial
     * leverage
     * @param positionValue The value of the position, taking into account the position fee
<<<<<<< HEAD
=======
     * @param liqMultiplier The liquidation multiplier represented with fixed precision
>>>>>>> ef17cb87
     * @param isLiquidationPending Whether some ticks are still populated above the current price (left to liquidate)
     */
    struct InitiateOpenPositionData {
        uint128 adjustedPrice;
        PositionId posId;
        uint24 liquidationPenalty;
        uint128 positionTotalExpo;
        uint256 positionValue;
<<<<<<< HEAD
=======
        uint256 liqMultiplier;
>>>>>>> ef17cb87
        bool isLiquidationPending;
    }

    /**
     * @notice Structure to hold the state of the protocol
     * @param totalExpo The long total expo
     * @param tradingExpo The long trading expo
     * @param longBalance The long balance
     * @param vaultBalance The vault balance
     * @param liqMultiplierAccumulator The liquidation multiplier accumulator
     */
    struct CachedProtocolState {
        uint256 totalExpo;
        uint256 tradingExpo;
        uint256 longBalance;
        uint256 vaultBalance;
        HugeUint.Uint512 liqMultiplierAccumulator;
    }

    /**
<<<<<<< HEAD
=======
     * @notice Structure to hold transient data during the `_calcRebalancerPositionTick` function
     * @param protocolMaxLeverage The protocol maximum leverage
     * @param longImbalanceTargetBps The long imbalance target in basis points
     * @param tradingExpoToFill The trading expo to fill
     * @param highestUsableTradingExpo The highest usable trading expo
     * @param lowestUsableTradingExpo The lowest usable trading expo
     * @param currentLiqPenalty The current liquidation penalty
     * @param liqPriceWithoutPenalty The liquidation price without penalty
     */
    struct CalcRebalancerPositionTickData {
        uint256 protocolMaxLeverage;
        int256 longImbalanceTargetBps;
        uint256 tradingExpoToFill;
        uint256 highestUsableTradingExpo;
        uint256 lowestUsableTradingExpo;
        uint24 currentLiqPenalty;
        uint128 liqPriceWithoutPenalty;
    }

    /**
     * @notice Structure to hold the return values of the `_calcRebalancerPositionTick` function
     * @param tick The tick of the rebalancer position, includes liquidation penalty
     * @param totalExpo The total expo of the rebalancer position
     * @param liquidationPenalty The liquidation penalty of the tick
     */
    struct RebalancerPositionData {
        int24 tick;
        uint128 totalExpo;
        uint24 liquidationPenalty;
    }

    /**
>>>>>>> ef17cb87
     * @notice Data structure for the `_applyPnlAndFunding` function
     * @param isPriceRecent Whether the price was updated or was already the most recent price
     * @param tempLongBalance The new balance of the long side, could be negative (temporarily)
     * @param tempVaultBalance The new balance of the vault side, could be negative (temporarily)
     * @param lastPrice The last price
     */
    struct ApplyPnlAndFundingData {
        bool isPriceRecent;
        int256 tempLongBalance;
        int256 tempVaultBalance;
        uint128 lastPrice;
    }

    /**
<<<<<<< HEAD
     * @notice Structure to hold the roles during deployment
     * @param setExternalAdmin The role to set the external contracts
     * @param criticalFunctionsAdmin The role to perform critical functions
     * @param setProtocolParamsAdmin The role to set the protocol parameters
     * @param setUsdnParamsAdmin The role to set the USDN parameters
     * @param setOptionsAdmin The role to set the protocol options that do not impact the usage of the protocol
     */
    struct Roles {
        address setExternalAdmin;
        address criticalFunctionsAdmin;
        address setProtocolParamsAdmin;
        address setUsdnParamsAdmin;
        address setOptionsAdmin;
=======
     * @notice Data structure for tick to price conversion functions
     * @param assetPrice The asset price
     * @param tradingExpo The long side trading expo
     * @param accumulator The liquidation multiplier accumulator
     * @param tickSpacing The tick spacing
     */
    struct TickPriceConversionData {
        uint128 assetPrice;
        uint256 tradingExpo;
        HugeUint.Uint512 accumulator;
        int24 tickSpacing;
    }

    /**
     * @notice Structure to hold the addresses of managers during deployment
     * @param setExternalManager The manager's address to set the external contracts
     * @param criticalFunctionsManager The manager's address to perform critical functions
     * @param setProtocolParamsManager The manager's address to set the protocol parameters
     * @param setUsdnParamsManager The manager's address to set the USDN parameters
     * @param setOptionsManager The manager's address to set the protocol options that do not impact the usage of the
     * protocol
     * @param proxyUpgradeManager The manager's address to upgrade the protocol implementation
     */
    struct Managers {
        address setExternalManager;
        address criticalFunctionsManager;
        address setProtocolParamsManager;
        address setUsdnParamsManager;
        address setOptionsManager;
        address proxyUpgradeManager;
>>>>>>> ef17cb87
    }

    /**
     * @notice Structure to hold the state of the protocol
     * @param _tickSpacing The liquidation tick spacing for storing long positions
     * @dev A tick spacing of 1 is equivalent to a 0.01% increase in liquidation price between ticks. A tick spacing of
     * 100 is equivalent to a ~1.005% increase in liquidation price between ticks
     * @param _asset The asset ERC20 contract
     * @param _assetDecimals The asset decimals
     * @param _priceFeedDecimals The price feed decimals (18)
     * @param _usdn The USDN ERC20 contract
     * @param _sdex The SDEX ERC20 contract
     * @param _usdnMinDivisor The minimum divisor for USDN
     * @param _oracleMiddleware The oracle middleware contract
     * @param _liquidationRewardsManager The liquidation rewards manager contract
     * @param _rebalancer The rebalancer contract
     * @param _minLeverage The minimum leverage for a position
     * @param _maxLeverage The maximum leverage for a position
     * @param _lowLatencyValidatorDeadline The deadline for a user to confirm their action with a low-latency oracle
     * @dev After this deadline, any user can validate the action with the low-latency oracle until the
     * OracleMiddleware's _lowLatencyDelay. This is an offset compared to the timestamp of the initiate action
     * @param _onChainValidatorDeadline The deadline for a user to confirm their action with an on-chain oracle
     * @dev After this deadline, any user can validate the action with the on-chain oracle. This is an offset compared
     * to the timestamp of the initiate action + the oracle middleware's _lowLatencyDelay
     * @param _safetyMarginBps Safety margin for the liquidation price of newly open positions, in basis points
     * @param _liquidationIteration The number of iterations to perform during the user's action (in tick)
     * @param _protocolFeeBps The protocol fee in basis points
     * @param _rebalancerBonusBps Part of the remaining collateral that is given as a bonus to the Rebalancer upon
     * liquidation of a tick, in basis points. The rest is sent to the Vault balance
     * @param _liquidationPenalty The liquidation penalty (in ticks)
     * @param _EMAPeriod The moving average period of the funding rate
     * @param _fundingSF The scaling factor (SF) of the funding rate
     * @param _feeThreshold The threshold above which the fee will be sent
     * @param _openExpoImbalanceLimitBps The imbalance limit of the long expo for open actions (in basis points)
     * @dev As soon as the difference between the vault expo and the long expo exceeds this basis point limit in favor
     * of long the open rebalancing mechanism is triggered, preventing the opening of a new long position
     * @param _withdrawalExpoImbalanceLimitBps The imbalance limit of the long expo for withdrawal actions (in basis
     * points)
     * @dev As soon as the difference between vault expo and long expo exceeds this basis point limit in favor of long,
     * the withdrawal rebalancing mechanism is triggered, preventing the withdrawal of the existing vault position
     * @param _depositExpoImbalanceLimitBps The imbalance limit of the vault expo for deposit actions (in basis points)
     * @dev As soon as the difference between the vault expo and the long expo exceeds this basis point limit in favor
     * of the vault, the deposit vault rebalancing mechanism is triggered, preventing the opening of a new vault
     * position
     * @param _closeExpoImbalanceLimitBps The imbalance limit of the vault expo for close actions (in basis points)
     * @dev As soon as the difference between the vault expo and the long expo exceeds this basis point limit in favor
     * of the vault, the close rebalancing mechanism is triggered, preventing the close of an existing long position
     * @param _rebalancerCloseExpoImbalanceLimitBps The imbalance limit of the vault expo for close actions from the
     * rebalancer (in basis points)
     * @dev As soon as the difference between the vault expo and the long expo exceeds this basis point limit in favor
     * of the vault, the close rebalancing mechanism is triggered, preventing the close of an existing long position
     * from the rebalancer contract
     * @param _longImbalanceTargetBps The target imbalance on the long side (in basis points)
     * @dev This value will be used to calculate how much of the missing trading expo the rebalancer position will try
     * to compensate
     * A negative value means the rebalancer will compensate enough to go above the equilibrium
     * A positive value means the rebalancer will compensate but stay below the equilibrium
     * @param _positionFeeBps The position fee in basis points
     * @param _vaultFeeBps The fee for vault deposits and withdrawals, in basis points
     * @param _sdexBurnOnDepositRatio The ratio of USDN to SDEX tokens to burn on deposit
     * @param _feeCollector The fee collector's address
     * @param _securityDepositValue The deposit required for a new position
     * @param _targetUsdnPrice The nominal (target) price of USDN (with _priceFeedDecimals)
     * @param _usdnRebaseThreshold The USDN price threshold to trigger a rebase (with _priceFeedDecimals)
     * @param _usdnRebaseInterval The interval between two automatic rebase checks. Disabled by default
     * @dev A rebase can be forced (if the `_usdnRebaseThreshold` is exceeded) by calling the `liquidate` function
     * @param _minLongPosition The minimum long position size (with `_assetDecimals`)
     * @param _lastFundingPerDay The funding rate calculated at the last update timestamp
     * @param _lastPrice The price of the asset during the last balances update (with price feed decimals)
     * @param _lastUpdateTimestamp The timestamp of the last balances update
     * @param _pendingProtocolFee The pending protocol fee accumulator
     * @param _pendingActions The pending actions by the user (1 per user max)
     * @dev The value stored is an index into the `pendingActionsQueue` deque, shifted by one. A value of 0 means no
     * pending action. Since the deque uses uint128 indices, the highest index will not overflow when adding one
     * @param _pendingActionsQueue The queue of pending actions
     * @param _balanceVault  The balance of deposits (with asset decimals)
     * @param _pendingBalanceVault The unreflected balance change due to pending vault actions (with asset decimals)
     * @param _lastRebaseCheck The timestamp when the last USDN rebase check was performed
     * @param _EMA The exponential moving average of the funding (0.0003 at initialization)
     * @param _balanceLong The balance of long positions (with asset decimals)
     * @param _totalExpo The total exposure of the long positions (with asset decimals)
     * @param _liqMultiplierAccumulator The accumulator used to calculate the liquidation multiplier
     * @dev This is the sum, for all ticks, of the total expo of positions inside the tick, multiplied by the
     * unadjusted price of the tick which is `_tickData[tickHash].liquidationPenalty` below
     * The unadjusted price is obtained with `TickMath.getPriceAtTick
     * @param _tickVersion The liquidation tick version
     * @param _longPositions The long positions per versioned tick (liquidation price)
     * @param _tickData Accumulated data for a given tick and tick version
     * @param _highestPopulatedTick The highest tick with a position
     * @param _totalLongPositions Cache of the total long positions count
     * @param _tickBitmap The bitmap used to quickly find populated ticks
     * @param _protocolFallbackAddr The address of the fallback contract
     */
    struct Storage {
        // immutable
        int24 _tickSpacing;
        IERC20Metadata _asset;
        uint8 _assetDecimals;
        uint8 _priceFeedDecimals;
        IUsdn _usdn;
        IERC20Metadata _sdex;
        uint256 _usdnMinDivisor;
        // parameters
        IBaseOracleMiddleware _oracleMiddleware;
        IBaseLiquidationRewardsManager _liquidationRewardsManager;
        IBaseRebalancer _rebalancer;
        uint256 _minLeverage;
        uint256 _maxLeverage;
        uint128 _lowLatencyValidatorDeadline;
        uint128 _onChainValidatorDeadline;
        uint256 _safetyMarginBps;
        uint16 _liquidationIteration;
        uint16 _protocolFeeBps;
        uint16 _rebalancerBonusBps;
        uint24 _liquidationPenalty;
        uint128 _EMAPeriod;
        uint256 _fundingSF;
        uint256 _feeThreshold;
        int256 _openExpoImbalanceLimitBps;
        int256 _withdrawalExpoImbalanceLimitBps;
        int256 _depositExpoImbalanceLimitBps;
        int256 _closeExpoImbalanceLimitBps;
        int256 _rebalancerCloseExpoImbalanceLimitBps;
        int256 _longImbalanceTargetBps;
        uint16 _positionFeeBps;
        uint16 _vaultFeeBps;
        uint32 _sdexBurnOnDepositRatio;
        address _feeCollector;
        uint64 _securityDepositValue;
        uint128 _targetUsdnPrice;
        uint128 _usdnRebaseThreshold;
        uint256 _usdnRebaseInterval;
        uint256 _minLongPosition;
        // State
        int256 _lastFundingPerDay;
        uint128 _lastPrice;
        uint128 _lastUpdateTimestamp;
        uint256 _pendingProtocolFee;
        // Pending actions queue
        mapping(address => uint256) _pendingActions;
        DoubleEndedQueue.Deque _pendingActionsQueue;
        // Vault
        uint256 _balanceVault;
        int256 _pendingBalanceVault;
        uint256 _lastRebaseCheck;
        // Long positions
        int256 _EMA;
        uint256 _balanceLong;
        uint256 _totalExpo;
        HugeUint.Uint512 _liqMultiplierAccumulator;
        mapping(int24 => uint256) _tickVersion;
        mapping(bytes32 => Position[]) _longPositions;
        mapping(bytes32 => TickData) _tickData;
        int24 _highestPopulatedTick;
        uint256 _totalLongPositions;
        LibBitmap.Bitmap _tickBitmap;
        address _protocolFallbackAddr;
    }
}<|MERGE_RESOLUTION|>--- conflicted
+++ resolved
@@ -414,11 +414,7 @@
         uint128 liqPriceWithoutPenalty;
         uint256 leverage;
         uint256 oldPosValue;
-<<<<<<< HEAD
-        uint8 liquidationPenalty;
-=======
         uint24 liquidationPenalty;
->>>>>>> ef17cb87
         bool isLiquidationPending;
     }
 
@@ -430,10 +426,7 @@
      * @param positionTotalExpo The total expo of the position. The product of the initial collateral and the initial
      * leverage
      * @param positionValue The value of the position, taking into account the position fee
-<<<<<<< HEAD
-=======
      * @param liqMultiplier The liquidation multiplier represented with fixed precision
->>>>>>> ef17cb87
      * @param isLiquidationPending Whether some ticks are still populated above the current price (left to liquidate)
      */
     struct InitiateOpenPositionData {
@@ -442,10 +435,7 @@
         uint24 liquidationPenalty;
         uint128 positionTotalExpo;
         uint256 positionValue;
-<<<<<<< HEAD
-=======
         uint256 liqMultiplier;
->>>>>>> ef17cb87
         bool isLiquidationPending;
     }
 
@@ -466,8 +456,6 @@
     }
 
     /**
-<<<<<<< HEAD
-=======
      * @notice Structure to hold transient data during the `_calcRebalancerPositionTick` function
      * @param protocolMaxLeverage The protocol maximum leverage
      * @param longImbalanceTargetBps The long imbalance target in basis points
@@ -500,7 +488,6 @@
     }
 
     /**
->>>>>>> ef17cb87
      * @notice Data structure for the `_applyPnlAndFunding` function
      * @param isPriceRecent Whether the price was updated or was already the most recent price
      * @param tempLongBalance The new balance of the long side, could be negative (temporarily)
@@ -515,21 +502,6 @@
     }
 
     /**
-<<<<<<< HEAD
-     * @notice Structure to hold the roles during deployment
-     * @param setExternalAdmin The role to set the external contracts
-     * @param criticalFunctionsAdmin The role to perform critical functions
-     * @param setProtocolParamsAdmin The role to set the protocol parameters
-     * @param setUsdnParamsAdmin The role to set the USDN parameters
-     * @param setOptionsAdmin The role to set the protocol options that do not impact the usage of the protocol
-     */
-    struct Roles {
-        address setExternalAdmin;
-        address criticalFunctionsAdmin;
-        address setProtocolParamsAdmin;
-        address setUsdnParamsAdmin;
-        address setOptionsAdmin;
-=======
      * @notice Data structure for tick to price conversion functions
      * @param assetPrice The asset price
      * @param tradingExpo The long side trading expo
@@ -560,7 +532,6 @@
         address setUsdnParamsManager;
         address setOptionsManager;
         address proxyUpgradeManager;
->>>>>>> ef17cb87
     }
 
     /**
