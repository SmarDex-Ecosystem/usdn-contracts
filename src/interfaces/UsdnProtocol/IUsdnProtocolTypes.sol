// SPDX-License-Identifier: BUSL-1.1
pragma solidity >=0.8.0;

/**
 * @notice Information about a long user position.
 * @param timestamp The timestamp of the position start.
 * @param user The user address.
 * @param totalExpo The total expo of the position (0 for vault deposits).
 * @param amount The amount of the position.
 */
struct Position {
    uint40 timestamp; // 5 bytes. Max 1_099_511_627_775 (36812-02-20 01:36:15)
    address user; // 20 bytes
    uint128 totalExpo; // 16 bytes. Max 340_282_366_920_938_463_463.374_607_431_768_211_455 ether
    uint128 amount; // 16 bytes.
}

/**
 * @notice All possible action types for the protocol.
 * @dev This is used for pending actions and to interact with the oracle middleware.
 * @param None No particular action.
 * @param Initialize The contract is being initialized.
 * @param InitiateDeposit Initiating a deposit action.
 * @param ValidateDeposit Validating a deposit action.
 * @param InitiateWithdrawal Initiating a withdraw action.
 * @param ValidateWithdrawal Validating a withdraw action.
 * @param InitiateOpenPosition Initiating an open position action.
 * @param ValidateOpenPosition Validating an open position action.
 * @param InitiateClosePosition Initiating a close position action.
 * @param ValidateClosePosition Validating a close position action.
 * @param Liquidation The price is requested for a liquidation action.
 */
enum ProtocolAction {
    None,
    Initialize,
    InitiateDeposit,
    ValidateDeposit,
    InitiateWithdrawal,
    ValidateWithdrawal,
    InitiateOpenPosition,
    ValidateOpenPosition,
    InitiateClosePosition,
    ValidateClosePosition,
    Liquidation
}

/**
 * @notice A pending action in the queue.
 * @param action The action type (Validate...).
 * @param timestamp The timestamp of the initiate action.
 * @param user The user address.
<<<<<<< HEAD
 * @param to The to address.
 * @param var1 See `VaultPendingAction` and `LongPendingAction`.
=======
>>>>>>> 89d86641
 * @param securityDepositValue The security deposit of the pending action.
 * @param var1 See `DepositPendingAction`, `WithdrawalPendingAction` and `LongPendingAction`.
 * @param amount The amount of the pending action.
 * @param var2 See `DepositPendingAction`, `WithdrawalPendingAction` and `LongPendingAction`.
 * @param var3 See `DepositPendingAction`, `WithdrawalPendingAction` and `LongPendingAction`.
 * @param var4 See `DepositPendingAction`, `WithdrawalPendingAction` and `LongPendingAction`.
 * @param var5 See `DepositPendingAction`, `WithdrawalPendingAction` and `LongPendingAction`.
 * @param var6 See `DepositPendingAction`, `WithdrawalPendingAction` and `LongPendingAction`.
 */
struct PendingAction {
    ProtocolAction action; // 1 byte
    uint40 timestamp; // 5 bytes
    address user; // 20 bytes
<<<<<<< HEAD
    address to; // 20 bytes
    int24 var1; // 3 bytes
=======
>>>>>>> 89d86641
    uint24 securityDepositValue; // 3 bytes
    int24 var1; // 3 bytes
    uint128 amount; // 16 bytes
    uint128 var2; // 16 bytes
    uint256 var3; // 32 bytes
    uint256 var4; // 32 bytes
    uint256 var5; // 32 bytes
    uint256 var6; // 32 bytes
}

/**
 * @notice A pending action in the queue for a vault deposit.
 * @param action The action type (`ValidateDeposit`).
 * @param timestamp The timestamp of the initiate action.
 * @param user The user address.
<<<<<<< HEAD
 * @param to The to address.
 * @param _unused Unused field to align the struct to `PendingAction`.
=======
>>>>>>> 89d86641
 * @param securityDepositValue The security deposit of the pending action.
 * @param _unused Unused field to align the struct to `PendingAction`.
 * @param amount The amount of assets of the pending deposit.
 * @param assetPrice The price of the asset at the time of last update.
 * @param totalExpo The total exposure at the time of last update.
 * @param balanceVault The balance of the vault at the time of last update.
 * @param balanceLong The balance of the long position at the time of last update.
 * @param usdnTotalSupply The total supply of USDN at the time of the action.
 */
struct DepositPendingAction {
    ProtocolAction action; // 1 byte
    uint40 timestamp; // 5 bytes
    address user; // 20 bytes
<<<<<<< HEAD
    address to; // 20 bytes
    int24 _unused; // 3 bytes
=======
>>>>>>> 89d86641
    uint24 securityDepositValue; // 3 bytes
    int24 _unused; // 3 bytes
    uint128 amount; // 16 bytes
    uint128 assetPrice; // 16 bytes
    uint256 totalExpo; // 32 bytes
    uint256 balanceVault; // 32 bytes
    uint256 balanceLong; // 32 bytes
    uint256 usdnTotalSupply; // 32 bytes
}

/**
 * @notice A pending action in the queue for a vault withdrawal.
 * @param action The action type (`ValidateWithdrawal`).
 * @param timestamp The timestamp of the initiate action.
 * @param user The user address.
 * @param securityDepositValue The security deposit of the pending action.
 * @param sharesLSB 3 least significant bytes of the withdrawal shares amount (uint152).
 * @param sharesMSB 16 most significant bytes of the withdrawal shares amount (uint152).
 * @param assetPrice The price of the asset at the time of last update.
 * @param totalExpo The total exposure at the time of last update.
 * @param balanceVault The balance of the vault at the time of last update.
 * @param balanceLong The balance of the long position at the time of last update.
 * @param usdnTotalShares The total shares supply of USDN at the time of the action.
 */
struct WithdrawalPendingAction {
    ProtocolAction action; // 1 byte
    uint40 timestamp; // 5 bytes
    address user; // 20 bytes
    uint24 securityDepositValue; // 3 bytes
    uint24 sharesLSB; // 3 bytes
    uint128 sharesMSB; // 16 bytes
    uint128 assetPrice; // 16 bytes
    uint256 totalExpo; // 32 bytes
    uint256 balanceVault; // 32 bytes
    uint256 balanceLong; // 32 bytes
    uint256 usdnTotalShares; // 32 bytes
}

/**
 * @notice A pending action in the queue for a long position.
 * @param action The action type (`ValidateOpenPosition` or `ValidateClosePosition`).
 * @param timestamp The timestamp of the initiate action.
 * @param user The user address.
<<<<<<< HEAD
 * @param to The to address.
 * @param tick The tick of the position.
=======
>>>>>>> 89d86641
 * @param securityDepositValue The security deposit of the pending action.
 * @param tick The tick of the position.
 * @param closeAmount The amount of the pending action (only used when closing a position).
 * @param closeTotalExpo The total expo of the position (only used when closing a position).
 * @param tickVersion The version of the tick.
 * @param index The index of the position in the tick list.
 * @param closeLiqMultiplier The liquidation multiplier at the time of the last update (only used when closing a
 * position).
 * @param closeTempTransfer The amount that was optimistically removed on `initiateClosePosition` (only used when
 * closing a position).
 */
struct LongPendingAction {
    ProtocolAction action; // 1 byte
    uint40 timestamp; // 5 bytes
    address user; // 20 bytes
<<<<<<< HEAD
    address to; // 20 bytes
    int24 tick; // 3 bytes
=======
>>>>>>> 89d86641
    uint24 securityDepositValue; // 3 bytes
    int24 tick; // 3 bytes
    uint128 closeAmount; // 16 bytes
    uint128 closeTotalExpo; // 16 bytes
    uint256 tickVersion; // 32 bytes
    uint256 index; // 32 bytes
    uint256 closeLiqMultiplier; // 32 bytes
    uint256 closeTempTransfer; // 32 bytes
}

/**
 * @notice The data allowing to validate an actionable pending action.
 * @param priceData An array of bytes, each representing the data to be forwarded to the oracle middleware to validate
 * a pending action in the queue.
 * @param rawIndices An array of raw indices in the pending actions queue, in the same order as the corresponding
 * priceData
 */
struct PreviousActionsData {
    bytes[] priceData;
    uint128[] rawIndices;
}

/**
 * @notice The unique identifier for a long position.
 * @param tick The tick of the position.
 * @param tickVersion The version of the tick.
 * @param index The index of the position in the tick list.
 */
struct PositionId {
    int24 tick;
    uint256 tickVersion;
    uint256 index;
}<|MERGE_RESOLUTION|>--- conflicted
+++ resolved
@@ -49,11 +49,7 @@
  * @param action The action type (Validate...).
  * @param timestamp The timestamp of the initiate action.
  * @param user The user address.
-<<<<<<< HEAD
  * @param to The to address.
- * @param var1 See `VaultPendingAction` and `LongPendingAction`.
-=======
->>>>>>> 89d86641
  * @param securityDepositValue The security deposit of the pending action.
  * @param var1 See `DepositPendingAction`, `WithdrawalPendingAction` and `LongPendingAction`.
  * @param amount The amount of the pending action.
@@ -67,11 +63,7 @@
     ProtocolAction action; // 1 byte
     uint40 timestamp; // 5 bytes
     address user; // 20 bytes
-<<<<<<< HEAD
     address to; // 20 bytes
-    int24 var1; // 3 bytes
-=======
->>>>>>> 89d86641
     uint24 securityDepositValue; // 3 bytes
     int24 var1; // 3 bytes
     uint128 amount; // 16 bytes
@@ -87,11 +79,7 @@
  * @param action The action type (`ValidateDeposit`).
  * @param timestamp The timestamp of the initiate action.
  * @param user The user address.
-<<<<<<< HEAD
  * @param to The to address.
- * @param _unused Unused field to align the struct to `PendingAction`.
-=======
->>>>>>> 89d86641
  * @param securityDepositValue The security deposit of the pending action.
  * @param _unused Unused field to align the struct to `PendingAction`.
  * @param amount The amount of assets of the pending deposit.
@@ -105,11 +93,7 @@
     ProtocolAction action; // 1 byte
     uint40 timestamp; // 5 bytes
     address user; // 20 bytes
-<<<<<<< HEAD
     address to; // 20 bytes
-    int24 _unused; // 3 bytes
-=======
->>>>>>> 89d86641
     uint24 securityDepositValue; // 3 bytes
     int24 _unused; // 3 bytes
     uint128 amount; // 16 bytes
@@ -125,6 +109,7 @@
  * @param action The action type (`ValidateWithdrawal`).
  * @param timestamp The timestamp of the initiate action.
  * @param user The user address.
+ * @param to The to address.
  * @param securityDepositValue The security deposit of the pending action.
  * @param sharesLSB 3 least significant bytes of the withdrawal shares amount (uint152).
  * @param sharesMSB 16 most significant bytes of the withdrawal shares amount (uint152).
@@ -138,6 +123,7 @@
     ProtocolAction action; // 1 byte
     uint40 timestamp; // 5 bytes
     address user; // 20 bytes
+    address to; // 20 bytes
     uint24 securityDepositValue; // 3 bytes
     uint24 sharesLSB; // 3 bytes
     uint128 sharesMSB; // 16 bytes
@@ -153,11 +139,7 @@
  * @param action The action type (`ValidateOpenPosition` or `ValidateClosePosition`).
  * @param timestamp The timestamp of the initiate action.
  * @param user The user address.
-<<<<<<< HEAD
  * @param to The to address.
- * @param tick The tick of the position.
-=======
->>>>>>> 89d86641
  * @param securityDepositValue The security deposit of the pending action.
  * @param tick The tick of the position.
  * @param closeAmount The amount of the pending action (only used when closing a position).
@@ -173,11 +155,7 @@
     ProtocolAction action; // 1 byte
     uint40 timestamp; // 5 bytes
     address user; // 20 bytes
-<<<<<<< HEAD
     address to; // 20 bytes
-    int24 tick; // 3 bytes
-=======
->>>>>>> 89d86641
     uint24 securityDepositValue; // 3 bytes
     int24 tick; // 3 bytes
     uint128 closeAmount; // 16 bytes
