--- conflicted
+++ resolved
@@ -51,21 +51,6 @@
  * @param user The user address.
  * @param to The to address.
  * @param securityDepositValue The security deposit of the pending action.
-<<<<<<< HEAD
- */
-struct PendingActionCommonData {
-    ProtocolAction action; // 1 byte
-    uint40 timestamp; // 5 bytes
-    address user; // 20 bytes
-    address to; // 20 bytes
-    uint64 securityDepositValue; // 8 bytes
-}
-
-/**
- * @notice A pending action in the queue.
- * @param common The common data for all pending actions.
-=======
->>>>>>> d0f7ee19
  * @param var1 See `DepositPendingAction`, `WithdrawalPendingAction` and `LongPendingAction`.
  * @param var2 See `DepositPendingAction`, `WithdrawalPendingAction` and `LongPendingAction`.
  * @param var3 See `DepositPendingAction`, `WithdrawalPendingAction` and `LongPendingAction`.
