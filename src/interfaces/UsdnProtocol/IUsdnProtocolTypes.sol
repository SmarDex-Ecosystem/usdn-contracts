--- conflicted
+++ resolved
@@ -256,11 +256,8 @@
      * @param validator The address that will validate the open position
      * @param amount The amount of wstETH to deposit
      * @param desiredLiqPrice The desired liquidation price, including the liquidation penalty
-<<<<<<< HEAD
      * @param userMaxPrice The maximum price at which the position can be opened
-=======
      * @param userMaxLeverage The maximum leverage for the newly created position
->>>>>>> 9e132cd8
      * @param securityDepositValue The value of the security deposit for the newly created pending action
      * @param permit2TokenBitfield The permit2 bitfield
      * @param currentPriceData The current price data (used to calculate the temporary leverage and entry price,
@@ -272,11 +269,8 @@
         address validator;
         uint128 amount;
         uint128 desiredLiqPrice;
-<<<<<<< HEAD
         uint128 userMaxPrice;
-=======
         uint256 userMaxLeverage;
->>>>>>> 9e132cd8
         uint64 securityDepositValue;
         Permit2TokenBitfield.Bitfield permit2TokenBitfield;
     }
@@ -286,22 +280,16 @@
      * @param validator The address of the validator
      * @param amount The amount of wstETH to deposit
      * @param desiredLiqPrice The desired liquidation price, including the liquidation penalty
-<<<<<<< HEAD
      * @param userMaxPrice The maximum price at which the position can be opened
-=======
      * @param userMaxLeverage The maximum leverage for the newly created position
->>>>>>> 9e132cd8
      * @param currentPriceData The current price data
      */
     struct PrepareInitiateOpenPositionParams {
         address validator;
         uint128 amount;
         uint128 desiredLiqPrice;
-<<<<<<< HEAD
         uint256 userMaxPrice;
-=======
         uint256 userMaxLeverage;
->>>>>>> 9e132cd8
         bytes currentPriceData;
     }
 
