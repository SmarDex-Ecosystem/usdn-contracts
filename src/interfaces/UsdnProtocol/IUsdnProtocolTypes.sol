// SPDX-License-Identifier: MIT
pragma solidity >=0.8.0;

import { IERC20Metadata } from "@openzeppelin/contracts/token/ERC20/extensions/IERC20Metadata.sol";
import { LibBitmap } from "solady/src/utils/LibBitmap.sol";

import { DoubleEndedQueue } from "../../libraries/DoubleEndedQueue.sol";
import { HugeUint } from "../../libraries/HugeUint.sol";
import { IBaseLiquidationRewardsManager } from "../LiquidationRewardsManager/IBaseLiquidationRewardsManager.sol";
import { IBaseOracleMiddleware } from "../OracleMiddleware/IBaseOracleMiddleware.sol";
import { IBaseRebalancer } from "../Rebalancer/IBaseRebalancer.sol";
import { IUsdn } from "../Usdn/IUsdn.sol";

interface IUsdnProtocolTypes {
    /**
     * @notice Information about a long user position
     * @param validated Whether the position was validated
     * @param timestamp The timestamp of the position start
     * @param user The user's address
     * @param totalExpo The total exposition of the position (0 for vault deposits). The product of the initial
     * collateral and the initial leverage
     * @param amount The amount of initial collateral in the position
     */
    struct Position {
        bool validated; // 1 byte
        uint40 timestamp; // 5 bytes. Max 1_099_511_627_775 (36812-02-20 01:36:15)
        address user; // 20 bytes
        uint128 totalExpo; // 16 bytes. Max 340_282_366_920_938_463_463.374_607_431_768_211_455 ether
        uint128 amount; // 16 bytes
    }

    /**
     * @notice All possible action types for the protocol
     * @dev This is used for pending actions and to interact with the oracle middleware
     * @param None No particular action
     * @param Initialize The contract is being initialized
     * @param InitiateDeposit Initiating a `deposit` action
     * @param ValidateDeposit Validating a `deposit` action
     * @param InitiateWithdrawal Initiating a `withdraw` action
     * @param ValidateWithdrawal Validating a `withdraw` action
     * @param InitiateOpenPosition Initiating an `open` position action
     * @param ValidateOpenPosition Validating an `open` position action
     * @param InitiateClosePosition Initiating a `close` position action
     * @param ValidateClosePosition Validating a `close` position action
     * @param Liquidation The price is requested for a liquidation action
     */
    enum ProtocolAction {
        None,
        Initialize,
        InitiateDeposit,
        ValidateDeposit,
        InitiateWithdrawal,
        ValidateWithdrawal,
        InitiateOpenPosition,
        ValidateOpenPosition,
        InitiateClosePosition,
        ValidateClosePosition,
        Liquidation
    }

    /**
     * @notice Classifies how far in its logic the `_triggerRebalancer` function made it to
     * @dev Used to estimate the gas spent by the function call to more accurately calculate liquidation rewards
     * @param None The rebalancer is not set
     * @param NoImbalance The protocol imbalance is not reached
     * @param PendingLiquidation The rebalancer position should be liquidated
     * @param NoCloseNoOpen The action neither closes nor opens a position
     * @param Closed The action only closes a position
     * @param Opened The action only opens a position
     * @param ClosedOpened The action closes and opens a position
     */
    enum RebalancerAction {
        None,
        NoImbalance,
        PendingLiquidation,
        NoCloseNoOpen,
        Closed,
        Opened,
        ClosedOpened
    }

    /**
     * @notice A pending action in the queue
     * @param action The action type
     * @param timestamp The timestamp of the initiate action
     * @param var0 See `DepositPendingAction`, `WithdrawalPendingAction` and `LongPendingAction`
     * @param to The `to` address
     * @param validator The `validator` address
     * @param securityDepositValue The security deposit of the pending action
     * @param var1 See `DepositPendingAction`, `WithdrawalPendingAction` and `LongPendingAction`
     * @param var2 See `DepositPendingAction`, `WithdrawalPendingAction` and `LongPendingAction`
     * @param var3 See `DepositPendingAction`, `WithdrawalPendingAction` and `LongPendingAction`
     * @param var4 See `DepositPendingAction`, `WithdrawalPendingAction` and `LongPendingAction`
     * @param var5 See `DepositPendingAction`, `WithdrawalPendingAction` and `LongPendingAction`
     * @param var6 See `DepositPendingAction`, `WithdrawalPendingAction` and `LongPendingAction`
     * @param var7 See `DepositPendingAction`, `WithdrawalPendingAction` and `LongPendingAction`
     */
    struct PendingAction {
        ProtocolAction action; // 1 byte
        uint40 timestamp; // 5 bytes
        uint24 var0; // 3 bytes
        address to; // 20 bytes
        address validator; // 20 bytes
        uint64 securityDepositValue; // 8 bytes
        int24 var1; // 3 bytes
        uint128 var2; // 16 bytes
        uint128 var3; // 16 bytes
        uint256 var4; // 32 bytes
        uint256 var5; // 32 bytes
        uint256 var6; // 32 bytes
        uint256 var7; // 32 bytes
    }

    /**
     * @notice A pending action in the queue for a vault deposit
     * @param action The action type
     * @param timestamp The timestamp of the initiate action
     * @param feeBps Fee for the deposit, in BPS
     * @param to The `to` address
     * @param validator The `validator` address
     * @param securityDepositValue The security deposit of the pending action
     * @param _unused Unused field to align the struct to `PendingAction`
     * @param amount The amount of assets of the pending deposit
     * @param assetPrice The price of the asset at the time of the last update
     * @param totalExpo The total exposure at the time of the last update
     * @param balanceVault The balance of the vault at the time of the last update
     * @param balanceLong The balance of the long position at the time of the last update
     * @param usdnTotalShares The total supply of USDN shares at the time of the action
     */
    struct DepositPendingAction {
        ProtocolAction action; // 1 byte
        uint40 timestamp; // 5 bytes
        uint24 feeBps; // 3 bytes
        address to; // 20 bytes
        address validator; // 20 bytes
        uint64 securityDepositValue; // 8 bytes
        uint24 _unused; // 3 bytes
        uint128 amount; // 16 bytes
        uint128 assetPrice; // 16 bytes
        uint256 totalExpo; // 32 bytes
        uint256 balanceVault; // 32 bytes
        uint256 balanceLong; // 32 bytes
        uint256 usdnTotalShares; // 32 bytes
    }

    /**
     * @notice A pending action in the queue for a vault withdrawal
     * @param action The action type
     * @param timestamp The timestamp of the initiate action
     * @param feeBps Fee for the withdrawal, in BPS
     * @param to The `to` address
     * @param validator The `validator` address
     * @param securityDepositValue The security deposit of the pending action
     * @param sharesLSB 3 least significant bytes of the withdrawal shares amount (uint152)
     * @param sharesMSB 16 most significant bytes of the withdrawal shares amount (uint152)
     * @param assetPrice The price of the asset at the time of the last update
     * @param totalExpo The total exposure at the time of the last update
     * @param balanceVault The balance of the vault at the time of the last update
     * @param balanceLong The balance of the long position at the time of the last update
     * @param usdnTotalShares The total shares supply of USDN at the time of the action
     */
    struct WithdrawalPendingAction {
        ProtocolAction action; // 1 byte
        uint40 timestamp; // 5 bytes
        uint24 feeBps; // 3 bytes
        address to; // 20 bytes
        address validator; // 20 bytes
        uint64 securityDepositValue; // 8 bytes
        uint24 sharesLSB; // 3 bytes
        uint128 sharesMSB; // 16 bytes
        uint128 assetPrice; // 16 bytes
        uint256 totalExpo; // 32 bytes
        uint256 balanceVault; // 32 bytes
        uint256 balanceLong; // 32 bytes
        uint256 usdnTotalShares; // 32 bytes
    }

    /**
     * @notice A pending action in the queue for a long position
     * @param action The action type
     * @param timestamp The timestamp of the initiate action
     * @param closeLiqPenalty The liquidation penalty of the tick (only used when closing a position)
     * @param to The `to` address
     * @param validator The `validator` address
     * @param securityDepositValue The security deposit of the pending action
     * @param tick The tick of the position
     * @param closeAmount The amount of the pending action (only used when closing a position)
     * @param closePosTotalExpo The total expo of the position (only used when closing a position)
     * @param tickVersion The version of the tick
     * @param index The index of the position in the tick list
     * @param liqMultiplier A fixed precision representation of the liquidation multiplier (with
     * `LIQUIDATION_MULTIPLIER_DECIMALS` decimals) used to calculate the effective price for a given tick number
     * @param closeBoundedPositionValue The amount that was removed from the long balance on `initiateClosePosition`
     * (only
     * used when closing a position)
     */
    struct LongPendingAction {
        ProtocolAction action; // 1 byte
        uint40 timestamp; // 5 bytes
        uint24 closeLiqPenalty; // 3 bytes
        address to; // 20 bytes
        address validator; // 20 bytes
        uint64 securityDepositValue; // 8 bytes
        int24 tick; // 3 bytes
        uint128 closeAmount; // 16 bytes
        uint128 closePosTotalExpo; // 16 bytes
        uint256 tickVersion; // 32 bytes
        uint256 index; // 32 bytes
        uint256 liqMultiplier; // 32 bytes
        uint256 closeBoundedPositionValue; // 32 bytes
    }

    /**
     * @notice The data allowing to validate an actionable pending action
     * @param priceData An array of bytes, each representing the data to be forwarded to the oracle middleware to
     * validate
     * a pending action in the queue
     * @param rawIndices An array of raw indices in the pending actions queue, in the same order as the corresponding
     * priceData
     */
    struct PreviousActionsData {
        bytes[] priceData;
        uint128[] rawIndices;
    }

    /**
     * @notice Information of a liquidated tick
     * @param totalPositions The total number of positions in the tick
     * @param totalExpo The total expo of the tick
     * @param remainingCollateral The remaining collateral after liquidation
     * @param tickPrice The corresponding price
     * @param priceWithoutPenalty The price without the liquidation penalty
     */
    struct LiqTickInfo {
        uint256 totalPositions;
        uint256 totalExpo;
        int256 remainingCollateral;
        uint128 tickPrice;
        uint128 priceWithoutPenalty;
    }

    /**
     * @notice The effects of executed liquidations on the protocol
     * @param liquidatedPositions The total number of liquidated positions
     * @param remainingCollateral The remaining collateral after liquidation
     * @param newLongBalance The new balance of the long side
     * @param newVaultBalance The new balance of the vault side
     * @param isLiquidationPending Whether some ticks are still populated above the current price (left to liquidate)
     * @param liquidatedTicks Information about the liquidated ticks
     */
    struct LiquidationsEffects {
        uint256 liquidatedPositions;
        int256 remainingCollateral;
        uint256 newLongBalance;
        uint256 newVaultBalance;
        bool isLiquidationPending;
        LiqTickInfo[] liquidatedTicks;
    }

    /**
     * @notice Accumulator for tick data
     * @param totalExpo The sum of the total expo of each position in the tick
     * @param totalPos The number of positions in the tick
     * @param liquidationPenalty The liquidation penalty for the positions in the tick
     * @dev Since the liquidation penalty is a parameter that can be updated, we need to ensure that positions that get
     * created with a given penalty, use this penalty throughout their lifecycle. As such, once a tick gets populated by
     * a first position, it gets assigned the current liquidation penalty parameter value and can't use another value
     * until it gets liquidated or all positions exit the tick
     */
    struct TickData {
        uint256 totalExpo;
        uint248 totalPos;
        uint24 liquidationPenalty;
    }

    /**
     * @notice The unique identifier for a long position
     * @param tick The tick of the position
     * @param tickVersion The version of the tick
     * @param index The index of the position in the tick list
     */
    struct PositionId {
        int24 tick;
        uint256 tickVersion;
        uint256 index;
    }

    /**
     * @notice Parameters for the internal `_initiateOpenPosition` function
     * @param user The address of the user initiating the open position
     * @param to The address that will be the owner of the position
     * @param validator The address that will validate the open position
     * @param amount The amount of assets to deposit
     * @param desiredLiqPrice The desired liquidation price, including the liquidation penalty
     * @param userMaxPrice The maximum price at which the position can be opened. The userMaxPrice is compared with the
     * price after confidence interval, penalty, etc...
     * @param userMaxLeverage The maximum leverage for the newly created position
     * @param deadline The deadline of the open position to be initiated
     * @param securityDepositValue The value of the security deposit for the newly created pending action
     * @param currentPriceData The current price data (used to calculate the temporary leverage and entry price,
     * pending validation)
     */
    struct InitiateOpenPositionParams {
        address user;
        address to;
        address validator;
        uint128 amount;
        uint128 desiredLiqPrice;
        uint128 userMaxPrice;
        uint256 userMaxLeverage;
        uint256 deadline;
        uint64 securityDepositValue;
    }

    /**
     * @notice Parameters for the internal `_prepareInitiateOpenPosition` function
     * @param validator The address of the validator
     * @param amount The amount of assets to deposit
     * @param desiredLiqPrice The desired liquidation price, including the liquidation penalty
     * @param userMaxPrice The maximum price at which the position can be opened. The userMaxPrice is compared with the
     * price after confidence interval, penalty, etc...
     * @param userMaxLeverage The maximum leverage for the newly created position
     * @param currentPriceData The current price data
     */
    struct PrepareInitiateOpenPositionParams {
        address validator;
        uint128 amount;
        uint128 desiredLiqPrice;
        uint256 userMaxPrice;
        uint256 userMaxLeverage;
        bytes currentPriceData;
    }

    /**
     * @notice Parameters for the internal `_prepareClosePositionData` function
     * @param owner The owner of the position
     * @param to The address that will receive the assets
     * @param validator The address of the pending action validator
     * @param posId The unique identifier of the position
     * @param amountToClose The amount of collateral to remove from the position's amount
     * @param userMinPrice The minimum price at which the position can be closed
     * @param currentPriceData The current price data
     */
    struct PrepareInitiateClosePositionParams {
        address owner;
        address to;
        address validator;
        PositionId posId;
        uint128 amountToClose;
        uint256 userMinPrice;
        bytes currentPriceData;
    }

    /**
     * @notice Parameters for the internal `_initiateClosePosition` function
     * @param owner The owner of the position
     * @param to The address that will receive the closed amount
     * @param validator The address that will validate the close position
     * @param posId The position id
     * @param amountToClose The amount to close
     * @param userMinPrice The minimum price at which the position can be closed
     * @param deadline The deadline of the close position to be initiated
     * @param securityDepositValue The value of the security deposit for the newly created pending action
     */
    struct InitiateClosePositionParams {
        address owner;
        address to;
        address payable validator;
        uint256 deadline;
        PositionId posId;
        uint128 amountToClose;
        uint256 userMinPrice;
        uint64 securityDepositValue;
    }

    /**
     * @dev Structure to hold the transient data during `_initiateClosePosition`
     * @param pos The position to close
     * @param liquidationPenalty The liquidation penalty
     * @param totalExpoToClose The total expo to close
     * @param lastPrice The price after the last balances update
     * @param tempPositionValue The bounded value of the position that was removed from the long balance
     * @param longTradingExpo The long trading expo
     * @param liqMulAcc The liquidation multiplier accumulator
     * @param isLiquidationPending Whether some ticks are still populated above the current price (left to liquidate)
     */
    struct ClosePositionData {
        Position pos;
        uint24 liquidationPenalty;
        uint128 totalExpoToClose;
        uint128 lastPrice;
        uint256 tempPositionValue;
        uint256 longTradingExpo;
        HugeUint.Uint512 liqMulAcc;
        bool isLiquidationPending;
    }

    /**
     * @dev Structure to hold the transient data during `_validateOpenPosition`
     * @param action The long pending action
     * @param startPrice The new entry price of the position
     * @param currentPrice The current price of the asset as reported by the oracle, potentially biased in favor of the
     * protocol
     * @param tickHash The tick hash
     * @param pos The position object
     * @param liqPriceWithoutPenalty The new liquidation price without penalty
     * @param leverage The new leverage
     * @param oldPosValue The value of the position according to the old entry price and the _lastPrice
     * @param liquidationPenalty The liquidation penalty for the position's tick
     * @param isLiquidationPending Whether some ticks are still populated above the current price (left to liquidate)
     */
    struct ValidateOpenPositionData {
        LongPendingAction action;
        uint128 startPrice;
        uint128 currentPrice;
        bytes32 tickHash;
        Position pos;
        uint128 liqPriceWithoutPenalty;
        uint256 leverage;
        uint256 oldPosValue;
        uint24 liquidationPenalty;
        bool isLiquidationPending;
    }

    /**
     * @dev Structure to hold the transient data during `_initiateOpenPosition`
     * @param adjustedPrice The adjusted price with position fees applied
     * @param posId The new position id
     * @param liquidationPenalty The liquidation penalty
     * @param positionTotalExpo The total expo of the position. The product of the initial collateral and the initial
     * leverage
     * @param positionValue The value of the position, taking into account the position fee
     * @param liqMultiplier The liquidation multiplier represented with fixed precision
     * @param isLiquidationPending Whether some ticks are still populated above the current price (left to liquidate)
     */
    struct InitiateOpenPositionData {
        uint128 adjustedPrice;
        PositionId posId;
        uint24 liquidationPenalty;
        uint128 positionTotalExpo;
        uint256 positionValue;
        uint256 liqMultiplier;
        bool isLiquidationPending;
    }

    /**
     * @notice Structure to hold the state of the protocol
     * @param totalExpo The long total expo
     * @param tradingExpo The long trading expo
     * @param longBalance The long balance
     * @param vaultBalance The vault balance
     * @param liqMultiplierAccumulator The liquidation multiplier accumulator
     */
    struct CachedProtocolState {
        uint256 totalExpo;
        uint256 tradingExpo;
        uint256 longBalance;
        uint256 vaultBalance;
        HugeUint.Uint512 liqMultiplierAccumulator;
    }

    /**
     * @notice Structure to hold transient data during the `_calcRebalancerPositionTick` function
     * @param protocolMaxLeverage The protocol maximum leverage
     * @param longImbalanceTargetBps The long imbalance target in basis points
     * @param tradingExpoToFill The trading expo to fill
     * @param highestUsableTradingExpo The highest usable trading expo
     * @param lowestUsableTradingExpo The lowest usable trading expo
     * @param currentLiqPenalty The current liquidation penalty
     * @param liqPriceWithoutPenalty The liquidation price without penalty
     */
    struct CalcRebalancerPositionTickData {
        uint256 protocolMaxLeverage;
        int256 longImbalanceTargetBps;
        uint256 tradingExpoToFill;
        uint256 highestUsableTradingExpo;
        uint256 lowestUsableTradingExpo;
        uint24 currentLiqPenalty;
        uint128 liqPriceWithoutPenalty;
    }

    /**
     * @notice Structure to hold the return values of the `_calcRebalancerPositionTick` function
     * @param tick The tick of the rebalancer position, includes liquidation penalty
     * @param totalExpo The total expo of the rebalancer position
     * @param liquidationPenalty The liquidation penalty of the tick
     */
    struct RebalancerPositionData {
        int24 tick;
        uint128 totalExpo;
        uint24 liquidationPenalty;
    }

    /**
     * @notice Data structure for the `_applyPnlAndFunding` function
     * @param isPriceRecent Whether the price was updated or was already the most recent price
     * @param tempLongBalance The new balance of the long side, could be negative (temporarily)
     * @param tempVaultBalance The new balance of the vault side, could be negative (temporarily)
     * @param lastPrice The last price
     */
    struct ApplyPnlAndFundingData {
        bool isPriceRecent;
        int256 tempLongBalance;
        int256 tempVaultBalance;
        uint128 lastPrice;
    }

    /**
     * @notice Data structure for tick to price conversion functions
     * @param assetPrice The asset price
     * @param tradingExpo The long side trading expo
     * @param accumulator The liquidation multiplier accumulator
     * @param tickSpacing The tick spacing
     */
    struct TickPriceConversionData {
        uint128 assetPrice;
        uint256 tradingExpo;
        HugeUint.Uint512 accumulator;
        int24 tickSpacing;
    }

    /**
     * @notice Structure to hold the addresses of managers during deployment
     * @param setExternalManager The manager's address to set the external contracts
     * @param criticalFunctionsManager The manager's address to perform critical functions
     * @param setProtocolParamsManager The manager's address to set the protocol parameters
     * @param setUsdnParamsManager The manager's address to set the USDN parameters
     * @param setOptionsManager The manager's address to set the protocol options that do not impact the usage of the
     * protocol
     * @param proxyUpgradeManager The manager's address to upgrade the protocol implementation
     */
    struct Managers {
        address setExternalManager;
        address criticalFunctionsManager;
        address setProtocolParamsManager;
        address setUsdnParamsManager;
        address setOptionsManager;
        address proxyUpgradeManager;
    }

    /**
     * @notice Structure to hold the state of the protocol
     * @param _tickSpacing The liquidation tick spacing for storing long positions
     * @dev A tick spacing of 1 is equivalent to a 0.01% increase in liquidation price between ticks. A tick spacing of
     * 100 is equivalent to a ~1.005% increase in liquidation price between ticks
     * @param _asset The asset ERC20 contract
     * @param _assetDecimals The asset decimals
     * @param _priceFeedDecimals The price feed decimals (18)
     * @param _usdn The USDN ERC20 contract
     * @param _sdex The SDEX ERC20 contract
     * @param _usdnMinDivisor The minimum divisor for USDN
     * @param _oracleMiddleware The oracle middleware contract
     * @param _liquidationRewardsManager The liquidation rewards manager contract
     * @param _rebalancer The rebalancer contract
     * @param _minLeverage The minimum leverage for a position
     * @param _maxLeverage The maximum leverage for a position
<<<<<<< HEAD
     * @param _lowLatencyValidatorDeadline The deadline of a user to confirm their action with a low-latency oracle
     * After this deadline, any user can validate the action with the low-latency oracle until the OracleMiddleware's
     * _lowLatencyDelay. This is an offset compared to the timestamp of the initiate action
     * @param _onChainValidatorDeadline The deadline of a user to confirm their action with an on-chain oracle
     * After this deadline, any user can validate the action with the on-chain oracle. This is an offset compared to the
     * timestamp of the initiate action + the oracle middleware's _lowLatencyDelay
=======
     * @param _lowLatencyValidatorDeadline The deadline for a user to confirm their action with a low-latency oracle
     * @dev After this deadline, any user can validate the action with the low-latency oracle until the
     * OracleMiddleware's _lowLatencyDelay. This is an offset compared to the timestamp of the initiate action
     * @param _onChainValidatorDeadline The deadline for a user to confirm their action with an on-chain oracle
     * @dev After this deadline, any user can validate the action with the on-chain oracle. This is an offset compared
     * to the timestamp of the initiate action + the oracle middleware's _lowLatencyDelay
>>>>>>> 433f1f1d
     * @param _safetyMarginBps Safety margin for the liquidation price of newly open positions, in basis points
     * @param _liquidationIteration The number of iterations to perform during the user's action (in tick)
     * @param _protocolFeeBps The protocol fee in basis points
     * @param _rebalancerBonusBps Part of the remaining collateral that is given as a bonus to the Rebalancer upon
     * liquidation of a tick, in basis points. The rest is sent to the Vault balance
     * @param _liquidationPenalty The liquidation penalty (in ticks)
     * @param _EMAPeriod The moving average period of the funding rate
     * @param _fundingSF The scaling factor (SF) of the funding rate
     * @param _feeThreshold The threshold above which the fee will be sent
     * @param _openExpoImbalanceLimitBps The imbalance limit of the long expo for open actions (in basis points)
     * @dev As soon as the difference between the vault expo and the long expo exceeds this basis point limit in favor
     * of long the open rebalancing mechanism is triggered, preventing the opening of a new long position
     * @param _withdrawalExpoImbalanceLimitBps The imbalance limit of the long expo for withdrawal actions (in basis
     * points)
     * @dev As soon as the difference between vault expo and long expo exceeds this basis point limit in favor of long,
     * the withdrawal rebalancing mechanism is triggered, preventing the withdrawal of the existing vault position
     * @param _depositExpoImbalanceLimitBps The imbalance limit of the vault expo for deposit actions (in basis points)
     * @dev As soon as the difference between the vault expo and the long expo exceeds this basis point limit in favor
     * of the vault, the deposit vault rebalancing mechanism is triggered, preventing the opening of a new vault
     * position
     * @param _closeExpoImbalanceLimitBps The imbalance limit of the vault expo for close actions (in basis points)
     * @dev As soon as the difference between the vault expo and the long expo exceeds this basis point limit in favor
     * of the vault, the close rebalancing mechanism is triggered, preventing the close of an existing long position
     * @param _rebalancerCloseExpoImbalanceLimitBps The imbalance limit of the vault expo for close actions from the
     * rebalancer (in basis points)
     * @dev As soon as the difference between the vault expo and the long expo exceeds this basis point limit in favor
     * of the vault, the close rebalancing mechanism is triggered, preventing the close of an existing long position
     * from the rebalancer contract
     * @param _longImbalanceTargetBps The target imbalance on the long side (in basis points)
     * @dev This value will be used to calculate how much of the missing trading expo the rebalancer position will try
     * to compensate
     * A negative value means the rebalancer will compensate enough to go above the equilibrium
     * A positive value means the rebalancer will compensate but stay below the equilibrium
     * @param _positionFeeBps The position fee in basis points
     * @param _vaultFeeBps The fee for vault deposits and withdrawals, in basis points
     * @param _sdexBurnOnDepositRatio The ratio of USDN to SDEX tokens to burn on deposit
     * @param _feeCollector The fee collector's address
     * @param _securityDepositValue The deposit required for a new position
     * @param _targetUsdnPrice The nominal (target) price of USDN (with _priceFeedDecimals)
     * @param _usdnRebaseThreshold The USDN price threshold to trigger a rebase (with _priceFeedDecimals)
     * @param _usdnRebaseInterval The interval between two automatic rebase checks. Disabled by default
     * @dev A rebase can be forced (if the `_usdnRebaseThreshold` is exceeded) by calling the `liquidate` function
     * @param _minLongPosition The minimum long position size (with `_assetDecimals`)
     * @param _lastFundingPerDay The funding rate calculated at the last update timestamp
     * @param _lastPrice The price of the asset during the last balances update (with price feed decimals)
     * @param _lastUpdateTimestamp The timestamp of the last balances update
     * @param _pendingProtocolFee The pending protocol fee accumulator
     * @param _pendingActions The pending actions by the user (1 per user max)
     * @dev The value stored is an index into the `pendingActionsQueue` deque, shifted by one. A value of 0 means no
     * pending action. Since the deque uses uint128 indices, the highest index will not overflow when adding one
     * @param _pendingActionsQueue The queue of pending actions
     * @param _balanceVault  The balance of deposits (with asset decimals)
     * @param _pendingBalanceVault The unreflected balance change due to pending vault actions (with asset decimals)
     * @param _lastRebaseCheck The timestamp when the last USDN rebase check was performed
     * @param _EMA The exponential moving average of the funding (0.0003 at initialization)
     * @param _balanceLong The balance of long positions (with asset decimals)
     * @param _totalExpo The total exposure of the long positions (with asset decimals)
     * @param _liqMultiplierAccumulator The accumulator used to calculate the liquidation multiplier
     * @dev This is the sum, for all ticks, of the total expo of positions inside the tick, multiplied by the
     * unadjusted price of the tick which is `_tickData[tickHash].liquidationPenalty` below
     * The unadjusted price is obtained with `TickMath.getPriceAtTick
     * @param _tickVersion The liquidation tick version
     * @param _longPositions The long positions per versioned tick (liquidation price)
     * @param _tickData Accumulated data for a given tick and tick version
     * @param _highestPopulatedTick The highest tick with a position
     * @param _totalLongPositions Cache of the total long positions count
     * @param _tickBitmap The bitmap used to quickly find populated ticks
     * @param _protocolFallbackAddr The address of the fallback contract
     */
    struct Storage {
        // immutable
        int24 _tickSpacing;
        IERC20Metadata _asset;
        uint8 _assetDecimals;
        uint8 _priceFeedDecimals;
        IUsdn _usdn;
        IERC20Metadata _sdex;
        uint256 _usdnMinDivisor;
        // parameters
        IBaseOracleMiddleware _oracleMiddleware;
        IBaseLiquidationRewardsManager _liquidationRewardsManager;
        IBaseRebalancer _rebalancer;
        uint256 _minLeverage;
        uint256 _maxLeverage;
        uint128 _lowLatencyValidatorDeadline;
        uint128 _onChainValidatorDeadline;
        uint256 _safetyMarginBps;
        uint16 _liquidationIteration;
        uint16 _protocolFeeBps;
        uint16 _rebalancerBonusBps;
        uint24 _liquidationPenalty;
        uint128 _EMAPeriod;
        uint256 _fundingSF;
        uint256 _feeThreshold;
        int256 _openExpoImbalanceLimitBps;
        int256 _withdrawalExpoImbalanceLimitBps;
        int256 _depositExpoImbalanceLimitBps;
        int256 _closeExpoImbalanceLimitBps;
        int256 _rebalancerCloseExpoImbalanceLimitBps;
        int256 _longImbalanceTargetBps;
        uint16 _positionFeeBps;
        uint16 _vaultFeeBps;
        uint32 _sdexBurnOnDepositRatio;
        address _feeCollector;
        uint64 _securityDepositValue;
        uint128 _targetUsdnPrice;
        uint128 _usdnRebaseThreshold;
        uint256 _usdnRebaseInterval;
        uint256 _minLongPosition;
        // State
        int256 _lastFundingPerDay;
        uint128 _lastPrice;
        uint128 _lastUpdateTimestamp;
        uint256 _pendingProtocolFee;
        // Pending actions queue
        mapping(address => uint256) _pendingActions;
        DoubleEndedQueue.Deque _pendingActionsQueue;
        // Vault
        uint256 _balanceVault;
        int256 _pendingBalanceVault;
        uint256 _lastRebaseCheck;
        // Long positions
        int256 _EMA;
        uint256 _balanceLong;
        uint256 _totalExpo;
        HugeUint.Uint512 _liqMultiplierAccumulator;
        mapping(int24 => uint256) _tickVersion;
        mapping(bytes32 => Position[]) _longPositions;
        mapping(bytes32 => TickData) _tickData;
        int24 _highestPopulatedTick;
        uint256 _totalLongPositions;
        LibBitmap.Bitmap _tickBitmap;
        address _protocolFallbackAddr;
    }
}<|MERGE_RESOLUTION|>--- conflicted
+++ resolved
@@ -554,21 +554,12 @@
      * @param _rebalancer The rebalancer contract
      * @param _minLeverage The minimum leverage for a position
      * @param _maxLeverage The maximum leverage for a position
-<<<<<<< HEAD
-     * @param _lowLatencyValidatorDeadline The deadline of a user to confirm their action with a low-latency oracle
-     * After this deadline, any user can validate the action with the low-latency oracle until the OracleMiddleware's
-     * _lowLatencyDelay. This is an offset compared to the timestamp of the initiate action
-     * @param _onChainValidatorDeadline The deadline of a user to confirm their action with an on-chain oracle
-     * After this deadline, any user can validate the action with the on-chain oracle. This is an offset compared to the
-     * timestamp of the initiate action + the oracle middleware's _lowLatencyDelay
-=======
      * @param _lowLatencyValidatorDeadline The deadline for a user to confirm their action with a low-latency oracle
      * @dev After this deadline, any user can validate the action with the low-latency oracle until the
      * OracleMiddleware's _lowLatencyDelay. This is an offset compared to the timestamp of the initiate action
      * @param _onChainValidatorDeadline The deadline for a user to confirm their action with an on-chain oracle
      * @dev After this deadline, any user can validate the action with the on-chain oracle. This is an offset compared
      * to the timestamp of the initiate action + the oracle middleware's _lowLatencyDelay
->>>>>>> 433f1f1d
      * @param _safetyMarginBps Safety margin for the liquidation price of newly open positions, in basis points
      * @param _liquidationIteration The number of iterations to perform during the user's action (in tick)
      * @param _protocolFeeBps The protocol fee in basis points
