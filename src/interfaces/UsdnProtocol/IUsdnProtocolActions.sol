// SPDX-License-Identifier: BUSL-1.1
pragma solidity >=0.8.0;

import { IUsdnProtocolLong } from "src/interfaces/UsdnProtocol/IUsdnProtocolLong.sol";

interface IUsdnProtocolActions is IUsdnProtocolLong {
    /**
     * @notice The minimum total supply of USDN that we allow.
     * @dev Upon the first deposit, this amount is sent to the dead address and cannot be later recovered.
     */
    function MIN_USDN_SUPPLY() external pure returns (uint256);

    /**
     * @notice Initiate a deposit of assets into the vault to mint USDN.
     * @dev Consult the current oracle middleware implementation to know the expected format for the price data, using
     * the `ProtocolAction.InitiateDeposit` action.
     * The price validation might require payment according to the return value of the `getValidationCost` function
     * of the middleware.
     * @param amount The amount of wstETH to deposit.
     * @param currentPriceData The current price data
     * @param previousActionPriceData The price data of an actionable pending action.
     */
    function initiateDeposit(uint128 amount, bytes calldata currentPriceData, bytes calldata previousActionPriceData)
        external
        payable;

    /**
     * @notice Validate a pending deposit action.
     * @dev Consult the current oracle middleware implementation to know the expected format for the price data, using
     * the `ProtocolAction.ValidateDeposit` action.
     * The price validation might require payment according to the return value of the `validationCost` function
     * of the middleware.
     * The timestamp corresponding to the price data is calculated by adding the mandatory `validationDelay`
     * (from the oracle middleware) to the timestamp of the initiate action.
     * @param depositPriceData The price data corresponding to the sender's pending deposit action.
     * @param previousActionPriceData The price data of an actionable pending action.
     */
    function validateDeposit(bytes calldata depositPriceData, bytes calldata previousActionPriceData)
        external
        payable;

    /**
     * @notice Initiate a withdrawal of assets from the vault by providing USDN tokens.
     * @dev Consult the current oracle middleware implementation to know the expected format for the price data, using
     * the `ProtocolAction.InitiateWithdrawal` action.
     * The price validation might require payment according to the return value of the `getValidationCost` function
     * of the middleware.
     * @param usdnAmount The amount of USDN to burn.
     * @param currentPriceData The current price data
     * @param previousActionPriceData The price data of an actionable pending action.
     */
    function initiateWithdrawal(
        uint128 usdnAmount,
        bytes calldata currentPriceData,
        bytes calldata previousActionPriceData
    ) external payable;

    /**
     * @notice Validate a pending withdrawal action.
     * @dev Consult the current oracle middleware implementation to know the expected format for the price data, using
     * the `ProtocolAction.ValidateWithdrawal` action.
     * The price validation might require payment according to the return value of the `getValidationCost` function
     * of the middleware.
     * The timestamp corresponding to the price data is calculated by adding the mandatory `validationDelay`
     * (from the oracle middleware) to the timestamp of the initiate action.
     * @param withdrawalPriceData The price data corresponding to the sender's pending withdrawal action.
     * @param previousActionPriceData The price data of an actionable pending action.
     */
    function validateWithdrawal(bytes calldata withdrawalPriceData, bytes calldata previousActionPriceData)
        external
        payable;

    /**
     * @notice Initiate an open position action.
     * @dev Consult the current oracle middleware implementation to know the expected format for the price data, using
     * the `ProtocolAction.InitiateOpenPosition` action.
     * The price validation might require payment according to the return value of the `getValidationCost` function
     * of the middleware.
     * The position is immediately included in the protocol calculations with a temporary entry price (and thus
     * leverage). The validation operation then updates the entry price and leverage with fresher data.
     * @param amount The amount of wstETH to deposit.
     * @param desiredLiqPrice The desired liquidation price, including the liquidation penalty.
     * @param currentPriceData  The current price data (used to calculate the temporary leverage and entry price,
     * pending validation)
     * @param previousActionPriceData The price data of an actionable pending action.
     * @return tick_ The tick containing the new position
     * @return tickVersion_ The tick version
     * @return index_ The index of the new position inside the tick array
     */
    function initiateOpenPosition(
        uint128 amount,
        uint128 desiredLiqPrice,
        bytes calldata currentPriceData,
        bytes calldata previousActionPriceData
    ) external payable returns (int24 tick_, uint256 tickVersion_, uint256 index_);

    /**
     * @notice Validate a pending open position action.
     * @dev Consult the current oracle middleware implementation to know the expected format for the price data, using
     * the `ProtocolAction.ValidateOpenPosition` action.
     * The price validation might require payment according to the return value of the `getValidationCost` function
     * of the middleware.
     * The timestamp corresponding to the price data is calculated by adding the mandatory `validationDelay`
     * (from the oracle middleware) to the timestamp of the initiate action.
     * This operation adjusts the entry price and initial leverage of the position.
     * It is also possible for this operation to change the tick, tickVersion and index of the position, in which case
     * we emit the `LiquidationPriceUpdated` event.
     * @param openPriceData The price data corresponding to the sender's pending open position action.
     * @param previousActionPriceData The price data of an actionable pending action.
     */
    function validateOpenPosition(bytes calldata openPriceData, bytes calldata previousActionPriceData)
        external
        payable;

    /**
     * @notice Initiate a close position action.
     * @dev Currently, the `msg.sender` must match the positions' user address.
     * Consult the current oracle middleware implementation to know the expected format for the price data, using
     * the `ProtocolAction.InitiateClosePosition` action.
     * The price validation might require payment according to the return value of the `getValidationCost` function
     * of the middleware.
     * If the current tick version is greater than the tick version of the position (when it was opened), then the
     * position has been liquidated and the transaction will revert.
     * The appropriate amount and total expo are taken out of the tick and put in a pending state during this operation.
     * Thus, calculations don't consider those anymore. The exit price (and thus profit) is not yet set definitively,
     * and will be done during the validate action.
     * @param tick The tick containing the position to close
     * @param tickVersion The tick version of the position to close
     * @param index The index of the position inside the tick array
<<<<<<< HEAD
     * @param amountToClose The amount of asset to remove from the position's amount
=======
     * @param amountToClose The amount of collateral to remove from the position's amount
>>>>>>> 62ff252d
     * @param currentPriceData The current price data
     * @param previousActionPriceData The price data of an actionable pending action.
     */
    function initiateClosePosition(
        int24 tick,
        uint256 tickVersion,
        uint256 index,
        uint128 amountToClose,
        bytes calldata currentPriceData,
        bytes calldata previousActionPriceData
    ) external payable;

    /**
     * @notice Validate a pending close position action.
     * @dev Consult the current oracle middleware implementation to know the expected format for the price data, using
     * the `ProtocolAction.ValidateClosePosition` action.
     * The price validation might require payment according to the return value of the `getValidationCost` function
     * of the middleware.
     * The timestamp corresponding to the price data is calculated by adding the mandatory `validationDelay`
     * (from the oracle middleware) to the timestamp of the initiate action.
     * This operation calculates the final exit price and profit of the long position and performs the payout.
     * @param closePriceData The price data corresponding to the sender's pending close position action.
     * @param previousActionPriceData The price data of an actionable pending action.
     */
    function validateClosePosition(bytes calldata closePriceData, bytes calldata previousActionPriceData)
        external
        payable;

    /**
     * @notice Liquidate positions according to the current asset price, limited to a maximum of `iterations` ticks.
     * @dev Consult the current oracle middleware implementation to know the expected format for the price data, using
     * the `ProtocolAction.Liquidation` action.
     * The price validation might require payment according to the return value of the `getValidationCost` function
     * of the middleware.
     * Each tick is liquidated in constant time. The tick version is incremented for each tick that was liquidated.
     * At least one tick will be liquidated, even if the `iterations` parameter is zero.
     * @param currentPriceData The most recent price data
     * @param iterations The maximum number of ticks to liquidate
     * @return liquidatedPositions_ The number of positions that were liquidated
     */
    function liquidate(bytes calldata currentPriceData, uint16 iterations)
        external
        payable
        returns (uint256 liquidatedPositions_);
}<|MERGE_RESOLUTION|>--- conflicted
+++ resolved
@@ -127,11 +127,7 @@
      * @param tick The tick containing the position to close
      * @param tickVersion The tick version of the position to close
      * @param index The index of the position inside the tick array
-<<<<<<< HEAD
-     * @param amountToClose The amount of asset to remove from the position's amount
-=======
      * @param amountToClose The amount of collateral to remove from the position's amount
->>>>>>> 62ff252d
      * @param currentPriceData The current price data
      * @param previousActionPriceData The price data of an actionable pending action.
      */
