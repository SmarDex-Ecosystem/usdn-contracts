--- conflicted
+++ resolved
@@ -20,22 +20,14 @@
      * The transaction must have _securityDepositValue in value.
      * @param amount The amount of wstETH to deposit.
      * @param currentPriceData The current price data
-<<<<<<< HEAD
-     * @param previousActionPriceData The price data of an actionable pending action.
+     * @param previousActionsData The data needed to validate actionable pending actions.
      * @param to The address that will receive the USDN tokens
-=======
-     * @param previousActionsData The data needed to validate actionable pending actions.
->>>>>>> e046e00e
      */
     function initiateDeposit(
         uint128 amount,
         bytes calldata currentPriceData,
-<<<<<<< HEAD
-        bytes calldata previousActionPriceData,
-        address to
-=======
-        PreviousActionsData calldata previousActionsData
->>>>>>> e046e00e
+        PreviousActionsData calldata previousActionsData,
+        address to
     ) external payable;
 
     /**
@@ -63,22 +55,14 @@
      * The transaction must have _securityDepositValue in value.
      * @param usdnAmount The amount of USDN to burn.
      * @param currentPriceData The current price data
-<<<<<<< HEAD
-     * @param previousActionPriceData The price data of an actionable pending action.
+     * @param previousActionsData The data needed to validate actionable pending actions.
      * @param to The address that will receive the assets
-=======
-     * @param previousActionsData The data needed to validate actionable pending actions.
->>>>>>> e046e00e
      */
     function initiateWithdrawal(
         uint128 usdnAmount,
         bytes calldata currentPriceData,
-<<<<<<< HEAD
-        bytes calldata previousActionPriceData,
-        address to
-=======
-        PreviousActionsData calldata previousActionsData
->>>>>>> e046e00e
+        PreviousActionsData calldata previousActionsData,
+        address to
     ) external payable;
 
     /**
@@ -110,12 +94,8 @@
      * @param desiredLiqPrice The desired liquidation price, including the liquidation penalty.
      * @param currentPriceData  The current price data (used to calculate the temporary leverage and entry price,
      * pending validation)
-<<<<<<< HEAD
-     * @param previousActionPriceData The price data of an actionable pending action.
+     * @param previousActionsData The data needed to validate actionable pending actions.
      * @param to The address that will be the owner of the position
-=======
-     * @param previousActionsData The data needed to validate actionable pending actions.
->>>>>>> e046e00e
      * @return tick_ The tick containing the new position
      * @return tickVersion_ The tick version
      * @return index_ The index of the new position inside the tick array
@@ -124,12 +104,8 @@
         uint128 amount,
         uint128 desiredLiqPrice,
         bytes calldata currentPriceData,
-<<<<<<< HEAD
-        bytes calldata previousActionPriceData,
-        address to
-=======
-        PreviousActionsData calldata previousActionsData
->>>>>>> e046e00e
+        PreviousActionsData calldata previousActionsData,
+        address to
     ) external payable returns (int24 tick_, uint256 tickVersion_, uint256 index_);
 
     /**
@@ -169,12 +145,8 @@
      * @param index The index of the position inside the tick array
      * @param amountToClose The amount of collateral to remove from the position's amount
      * @param currentPriceData The current price data
-<<<<<<< HEAD
-     * @param previousActionPriceData The price data of an actionable pending action.
+     * @param previousActionsData The data needed to validate actionable pending actions.
      * @param to The address that will receive the assets
-=======
-     * @param previousActionsData The data needed to validate actionable pending actions.
->>>>>>> e046e00e
      */
     function initiateClosePosition(
         int24 tick,
@@ -182,12 +154,8 @@
         uint256 index,
         uint128 amountToClose,
         bytes calldata currentPriceData,
-<<<<<<< HEAD
-        bytes calldata previousActionPriceData,
-        address to
-=======
-        PreviousActionsData calldata previousActionsData
->>>>>>> e046e00e
+        PreviousActionsData calldata previousActionsData,
+        address to
     ) external payable;
 
     /**
