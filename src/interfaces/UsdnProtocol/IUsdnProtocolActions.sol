// SPDX-License-Identifier: BUSL-1.1
pragma solidity >=0.8.0;

import { IUsdnProtocolLong } from "src/interfaces/UsdnProtocol/IUsdnProtocolLong.sol";
import { PreviousActionsData } from "src/interfaces/UsdnProtocol/IUsdnProtocolTypes.sol";

interface IUsdnProtocolActions is IUsdnProtocolLong {
    /**
     * @notice The minimum total supply of USDN that we allow.
     * @dev Upon the first deposit, this amount is sent to the dead address and cannot be later recovered.
     */
    function MIN_USDN_SUPPLY() external pure returns (uint256);

    /**
     * @notice Initiate a deposit of assets into the vault to mint USDN.
     * @dev Consult the current oracle middleware implementation to know the expected format for the price data, using
     * the `ProtocolAction.InitiateDeposit` action.
     * The price validation might require payment according to the return value of the `getValidationCost` function
     * of the middleware.
     * @param amount The amount of wstETH to deposit.
     * @param currentPriceData The current price data
     * @param previousActionsData The data needed to validate actionable pending actions.
     */
    function initiateDeposit(
        uint128 amount,
        bytes calldata currentPriceData,
        PreviousActionsData calldata previousActionsData
    ) external payable;

    /**
     * @notice Validate a pending deposit action.
     * @dev Consult the current oracle middleware implementation to know the expected format for the price data, using
     * the `ProtocolAction.ValidateDeposit` action.
     * The price validation might require payment according to the return value of the `validationCost` function
     * of the middleware.
     * The timestamp corresponding to the price data is calculated by adding the mandatory `validationDelay`
     * (from the oracle middleware) to the timestamp of the initiate action.
     * @param depositPriceData The price data corresponding to the sender's pending deposit action.
     * @param previousActionsData The data needed to validate actionable pending actions.
     */
    function validateDeposit(bytes calldata depositPriceData, PreviousActionsData calldata previousActionsData)
        external
        payable;

    /**
     * @notice Initiate a withdrawal of assets from the vault by providing USDN tokens.
     * @dev Consult the current oracle middleware implementation to know the expected format for the price data, using
     * the `ProtocolAction.InitiateWithdrawal` action.
     * The price validation might require payment according to the return value of the `getValidationCost` function
     * of the middleware.
     * @param usdnAmount The amount of USDN to burn.
     * @param currentPriceData The current price data
     * @param previousActionsData The data needed to validate actionable pending actions.
     */
    function initiateWithdrawal(
        uint128 usdnAmount,
        bytes calldata currentPriceData,
        PreviousActionsData calldata previousActionsData
    ) external payable;

    /**
     * @notice Validate a pending withdrawal action.
     * @dev Consult the current oracle middleware implementation to know the expected format for the price data, using
     * the `ProtocolAction.ValidateWithdrawal` action.
     * The price validation might require payment according to the return value of the `getValidationCost` function
     * of the middleware.
     * The timestamp corresponding to the price data is calculated by adding the mandatory `validationDelay`
     * (from the oracle middleware) to the timestamp of the initiate action.
     * @param withdrawalPriceData The price data corresponding to the sender's pending withdrawal action.
     * @param previousActionsData The data needed to validate actionable pending actions.
     */
    function validateWithdrawal(bytes calldata withdrawalPriceData, PreviousActionsData calldata previousActionsData)
        external
        payable;

    /**
     * @notice Initiate an open position action.
     * @dev Consult the current oracle middleware implementation to know the expected format for the price data, using
     * the `ProtocolAction.InitiateOpenPosition` action.
     * The price validation might require payment according to the return value of the `getValidationCost` function
     * of the middleware.
     * The position is immediately included in the protocol calculations with a temporary entry price (and thus
     * leverage). The validation operation then updates the entry price and leverage with fresher data.
     * @param amount The amount of wstETH to deposit.
     * @param desiredLiqPrice The desired liquidation price, including the liquidation penalty.
     * @param currentPriceData  The current price data (used to calculate the temporary leverage and entry price,
     * pending validation)
     * @param previousActionsData The data needed to validate actionable pending actions.
<<<<<<< HEAD
     * provided.
=======
>>>>>>> efaea43f
     * @return tick_ The tick containing the new position
     * @return tickVersion_ The tick version
     * @return index_ The index of the new position inside the tick array
     */
    function initiateOpenPosition(
        uint128 amount,
        uint128 desiredLiqPrice,
        bytes calldata currentPriceData,
        PreviousActionsData calldata previousActionsData
    ) external payable returns (int24 tick_, uint256 tickVersion_, uint256 index_);

    /**
     * @notice Validate a pending open position action.
     * @dev Consult the current oracle middleware implementation to know the expected format for the price data, using
     * the `ProtocolAction.ValidateOpenPosition` action.
     * The price validation might require payment according to the return value of the `getValidationCost` function
     * of the middleware.
     * The timestamp corresponding to the price data is calculated by adding the mandatory `validationDelay`
     * (from the oracle middleware) to the timestamp of the initiate action.
     * This operation adjusts the entry price and initial leverage of the position.
     * It is also possible for this operation to change the tick, tickVersion and index of the position, in which case
     * we emit the `LiquidationPriceUpdated` event.
     * @param openPriceData The price data corresponding to the sender's pending open position action.
     * @param previousActionsData The data needed to validate actionable pending actions.
     */
    function validateOpenPosition(bytes calldata openPriceData, PreviousActionsData calldata previousActionsData)
        external
        payable;

    /**
     * @notice Initiate a close position action.
     * @dev Currently, the `msg.sender` must match the positions' user address.
     * Consult the current oracle middleware implementation to know the expected format for the price data, using
     * the `ProtocolAction.InitiateClosePosition` action.
     * The price validation might require payment according to the return value of the `getValidationCost` function
     * of the middleware.
     * If the current tick version is greater than the tick version of the position (when it was opened), then the
     * position has been liquidated and the transaction will revert.
     * The appropriate amount and total expo are taken out of the tick and put in a pending state during this operation.
     * Thus, calculations don't consider those anymore. The exit price (and thus profit) is not yet set definitively,
     * and will be done during the validate action.
     * @param tick The tick containing the position to close
     * @param tickVersion The tick version of the position to close
     * @param index The index of the position inside the tick array
     * @param amountToClose The amount of collateral to remove from the position's amount
     * @param currentPriceData The current price data
     * @param previousActionsData The data needed to validate actionable pending actions.
     */
    function initiateClosePosition(
        int24 tick,
        uint256 tickVersion,
        uint256 index,
        uint128 amountToClose,
        bytes calldata currentPriceData,
        PreviousActionsData calldata previousActionsData
    ) external payable;

    /**
     * @notice Validate a pending close position action.
     * @dev Consult the current oracle middleware implementation to know the expected format for the price data, using
     * the `ProtocolAction.ValidateClosePosition` action.
     * The price validation might require payment according to the return value of the `getValidationCost` function
     * of the middleware.
     * The timestamp corresponding to the price data is calculated by adding the mandatory `validationDelay`
     * (from the oracle middleware) to the timestamp of the initiate action.
     * This operation calculates the final exit price and profit of the long position and performs the payout.
     * @param closePriceData The price data corresponding to the sender's pending close position action.
     * @param previousActionsData The data needed to validate actionable pending actions.
     */
    function validateClosePosition(bytes calldata closePriceData, PreviousActionsData calldata previousActionsData)
        external
        payable;

    /**
     * @notice Liquidate positions according to the current asset price, limited to a maximum of `iterations` ticks.
     * @dev Consult the current oracle middleware implementation to know the expected format for the price data, using
     * the `ProtocolAction.Liquidation` action.
     * The price validation might require payment according to the return value of the `getValidationCost` function
     * of the middleware.
     * Each tick is liquidated in constant time. The tick version is incremented for each tick that was liquidated.
     * At least one tick will be liquidated, even if the `iterations` parameter is zero.
     * @param currentPriceData The most recent price data
     * @param iterations The maximum number of ticks to liquidate
     * @return liquidatedPositions_ The number of positions that were liquidated
     */
    function liquidate(bytes calldata currentPriceData, uint16 iterations)
        external
        payable
        returns (uint256 liquidatedPositions_);

    /**
     * @notice Manually validate one or more actionable pending actions.
     * @param previousActionsData The data needed to validate actionable pending actions.
     * @param maxValidations The maximum number of actionable pending actions to validate. Even if zero, at least one
     * validation will be performed.
     */
    function validateActionablePendingAction(PreviousActionsData calldata previousActionsData, uint256 maxValidations)
        external
        payable
        returns (uint256 validatedActions_);
}<|MERGE_RESOLUTION|>--- conflicted
+++ resolved
@@ -86,10 +86,6 @@
      * @param currentPriceData  The current price data (used to calculate the temporary leverage and entry price,
      * pending validation)
      * @param previousActionsData The data needed to validate actionable pending actions.
-<<<<<<< HEAD
-     * provided.
-=======
->>>>>>> efaea43f
      * @return tick_ The tick containing the new position
      * @return tickVersion_ The tick version
      * @return index_ The index of the new position inside the tick array
