// SPDX-License-Identifier: MIT
pragma solidity >=0.8.0;

import { IERC20Metadata } from "@openzeppelin/contracts/token/ERC20/extensions/IERC20Metadata.sol";

import { HugeUint } from "../../libraries/HugeUint.sol";
import { IBaseLiquidationRewardsManager } from "../LiquidationRewardsManager/IBaseLiquidationRewardsManager.sol";
import { IBaseOracleMiddleware } from "../OracleMiddleware/IBaseOracleMiddleware.sol";
import { IBaseRebalancer } from "../Rebalancer/IBaseRebalancer.sol";
import { IUsdn } from "../Usdn/IUsdn.sol";
import { IUsdnProtocolTypes } from "./IUsdnProtocolTypes.sol";

/**
 * @title IUsdnProtocolFallback
 * @notice Interface for the USDN protocol fallback functions
 */
interface IUsdnProtocolFallback is IUsdnProtocolTypes {
    /**
     * @notice Retrieves the list of pending actions that must be validated by the next user action in the protocol.
     * @dev If this function returns a non-empty list of pending actions, then the next user action MUST include the
     * corresponding list of price update data and raw indices as the last parameter. The user that processes those
     * pending actions will receive the corresponding security deposit.
     * @param currentUser The address of the user that will submit the price signatures for third-party actions
     * validations. This is used to filter out their actions from the returned list.
     * @param lookAhead Additionally to pending actions which are actionable at this moment `block.timestamp`, the
     * function will also return pending actions which will be actionable `lookAhead` seconds later. It is recommended
     * to use a non-zero value in order to account for the interval where the validation transaction will be pending. A
     * value of 30 seconds should already account for most situations and avoid reverts in case an action becomes
     * actionable after a user submits their transaction.
     * @param maxIter The maximum number of iterations when looking through the queue to find actionable pending
     * actions. This value will be clamped to [MIN_ACTIONABLE_PENDING_ACTIONS_ITER,_pendingActionsQueue.length()].
     * @return actions_ The pending actions if any, otherwise an empty array.
     * @return rawIndices_ The raw indices of the actionable pending actions in the queue if any, otherwise an empty
     * array. Each entry corresponds to the action in the `actions_` array, at the same index.
     */
    function getActionablePendingActions(address currentUser, uint256 lookAhead, uint256 maxIter)
        external
        view
        returns (PendingAction[] memory actions_, uint128[] memory rawIndices_);

    /**
     * @notice Retrieves the pending action with `user` as the given validator.
     * @param user The user's address.
     * @return action_ The pending action if any, otherwise a struct with all fields set to zero and
     * `ProtocolAction.None`.
     */
    function getUserPendingAction(address user) external view returns (PendingAction memory action_);

    /**
     * @notice Computes the hash generated from the given tick number and version.
     * @param tick The tick number.
     * @param version The tick version.
     * @return hash_ The hash of the given tick number and version.
     */
    function tickHash(int24 tick, uint256 version) external pure returns (bytes32 hash_);

    /**
     * @notice Computes the liquidation price of the given tick number, taking into account the effects of funding.
     * @dev Uses the values from storage for the various variables. Note that ticks that are
     * not a multiple of the tick spacing cannot contain a long position.
     * @param tick The tick number.
     * @return price_ The liquidation price.
     */
    function getEffectivePriceForTick(int24 tick) external view returns (uint128 price_);

    /**
<<<<<<< HEAD
     * @notice Get the liquidation price corresponding to a given tick number, taking into account the effect of funding
     * @dev Note that ticks that are not a multiple of the tick spacing cannot contain a long position
     * @param tick The tick number
     * @param assetPrice The current price of the asset
     * @param longTradingExpo The trading exposure of the long side (total expo - balance long)
     * @param accumulator The liquidation multiplier accumulator
     * @return The liquidation price
=======
     * @notice Computes the liquidation price of the given tick number, taking into account the effects of funding.
     * @dev Uses the given values instead of the ones from the storage. Note that ticks that are not a multiple of the
     * tick spacing cannot contain a long position.
     * @param tick The tick number.
     * @param assetPrice The current/projected price of the asset.
     * @param longTradingExpo The trading expo of the long side (total expo - balance long).
     * @param accumulator The liquidation multiplier accumulator.
     * @return price_ The liquidation price.
>>>>>>> bfb991b5
     */
    function getEffectivePriceForTick(
        int24 tick,
        uint256 assetPrice,
        uint256 longTradingExpo,
        HugeUint.Uint512 memory accumulator
    ) external view returns (uint128 price_);

    /**
     * @notice Computes an estimate of the amount of assets received when withdrawing.
     * @dev The result is a rough estimate and does not take into account rebases and liquidations.
     * @param usdnShares The amount of USDN shares to use in the withdrawal.
     * @param price The current/projected price of the asset.
     * @param timestamp The The timestamp corresponding to `price`.
     * @return assetExpected_ The expected amount of assets to be received.
     */
    function previewWithdraw(uint256 usdnShares, uint128 price, uint128 timestamp)
        external
        view
        returns (uint256 assetExpected_);

    /**
     * @notice Computes an estimate of USDN tokens to be minted and SDEX tokens to be burned when depositing.
     * @dev The result is a rough estimate and does not take into account rebases and liquidations.
     * @param amount The amount of assets to deposit.
     * @param price The current/projected price of the asset.
     * @param timestamp The timestamp corresponding to `price`.
     * @return usdnSharesExpected_ The amount of USDN shares to be minted.
     * @return sdexToBurn_ The amount of SDEX tokens to be burned.
     */
    function previewDeposit(uint256 amount, uint128 price, uint128 timestamp)
        external
        view
        returns (uint256 usdnSharesExpected_, uint256 sdexToBurn_);

    /**
     * @notice Refunds the security deposit to the given validator if it has a liquidated initiated long position.
     * @dev The security deposit is always sent to the validator even if the pending action is actionable.
     * @param validator The address of the validator (must be payable as it will receive some native currency).
     */
    function refundSecurityDeposit(address payable validator) external;

    /* -------------------------------------------------------------------------- */
    /*                               Admin functions                              */
    /* -------------------------------------------------------------------------- */

    /**
     * @notice Removes a stuck pending action and performs the minimal amount of cleanup necessary.
     * @dev This function can only be called by the owner of the protocol, it serves as an escape hatch if a
     * pending action ever gets stuck due to something internal reverting unexpectedly.
     * It will not refund any fees or burned SDEX.
     * @param validator The address of the validator of the stuck pending action.
     * @param to Where the retrieved funds should be sent (security deposit, assets, usdn). Must be payable.
     */
    function removeBlockedPendingAction(address validator, address payable to) external;

    /**
     * @notice Removes a stuck pending action with no cleanup.
     * @dev This function can only be called by the owner of the protocol, it serves as an escape hatch if a
     * pending action ever gets stuck due to something internal reverting unexpectedly.
     * Always try to use `removeBlockedPendingAction` first, and only call this function if the other one fails.
     * It will not refund any fees or burned SDEX.
     * @param validator The address of the validator of the stuck pending action.
     * @param to Where the retrieved funds should be sent (security deposit, assets, usdn). Must be payable.
     */
    function removeBlockedPendingActionNoCleanup(address validator, address payable to) external;

    /**
     * @notice Removes a stuck pending action and performs the minimal amount of cleanup necessary.
     * @dev This function can only be called by the owner of the protocol, it serves as an escape hatch if a
     * pending action ever gets stuck due to something internal reverting unexpectedly.
     * It will not refund any fees or burned SDEX.
     * @param rawIndex The raw index of the stuck pending action.
     * @param to Where the retrieved funds should be sent (security deposit, assets, usdn). Must be payable.
     */
    function removeBlockedPendingAction(uint128 rawIndex, address payable to) external;

    /**
     * @notice Removes a stuck pending action with no cleanup.
     * @dev This function can only be called by the owner of the protocol, it serves as an escape hatch if a
     * pending action ever gets stuck due to something internal reverting unexpectedly.
     * Always try to use `removeBlockedPendingAction` first, and only call this function if the other one fails.
     * It will not refund any fees or burned SDEX.
     * @param rawIndex The raw index of the stuck pending action.
     * @param to Where the retrieved funds should be sent (security deposit, assets, usdn). Must be payable.
     */
    function removeBlockedPendingActionNoCleanup(uint128 rawIndex, address payable to) external;

    /* -------------------------------------------------------------------------- */
    /*                             Immutables getters                             */
    /* -------------------------------------------------------------------------- */

    /**
     * @notice The number of ticks between usable ticks. Only tick numbers that are a multiple of the tick spacing can
     * be used for storing long positions.
     * @dev A tick spacing of 1 is equivalent to a 0.01% increase in price between ticks. A tick spacing of 100 is.
     * equivalent to a ~1.005% increase in price between ticks.
     * @return tickSpacing_ The tick spacing.
     */
    function getTickSpacing() external view returns (int24 tickSpacing_);

    /**
     * @notice Gets the address of the protocol's underlying asset (ERC20 token).
     * @return asset_ The address of the asset token.
     */
    function getAsset() external view returns (IERC20Metadata asset_);

    /**
     * @notice Gets the address of the SDEX ERC20 token.
     * @return sdex_ The address of the SDEX token.
     */
    function getSdex() external view returns (IERC20Metadata sdex_);

    /**
     * @notice Gets the number of decimals of the asset's price feed.
     * @return decimals_ The number of decimals of the asset's price feed.
     */
    function getPriceFeedDecimals() external view returns (uint8 decimals_);

    /**
     * @notice Gets the number of decimals of the underlying asset token.
     * @return decimals_ The number of decimals of the asset token.
     */
    function getAssetDecimals() external view returns (uint8 decimals_);

    /**
     * @notice Gets the address of the USDN ERC20 token.
     * @return usdn_ The address of USDN ERC20 token.
     */
    function getUsdn() external view returns (IUsdn usdn_);

    /**
     * @notice Gets the `MIN_DIVISOR` constant of the USDN token.
     * @dev Check the USDN contract for more information.
     * @return minDivisor_ The `MIN_DIVISOR` constant of the USDN token.
     */
    function getUsdnMinDivisor() external view returns (uint256 minDivisor_);

    /* -------------------------------------------------------------------------- */
    /*                             Parameters getters                             */
    /* -------------------------------------------------------------------------- */

    /**
     * @notice Gets the oracle middleware contract.
     * @return oracleMiddleware_ The address of the oracle middleware contract.
     */
    function getOracleMiddleware() external view returns (IBaseOracleMiddleware oracleMiddleware_);

    /**
     * @notice Gets the liquidation rewards manager contract.
     * @return liquidationRewardsManager_ The address of the liquidation rewards manager contract.
     */
    function getLiquidationRewardsManager()
        external
        view
        returns (IBaseLiquidationRewardsManager liquidationRewardsManager_);

    /**
     * @notice Gets the rebalancer contract.
     * @return rebalancer_ The address of the rebalancer contract.
     */
    function getRebalancer() external view returns (IBaseRebalancer rebalancer_);

    /**
     * @notice Gets the lowest leverage that can be used to open a long position.
     * @return minLeverage_ The minimum leverage (with `LEVERAGE_DECIMALS` decimals).
     */
    function getMinLeverage() external view returns (uint256 minLeverage_);

    /**
     * @notice Gets the highest leverage that can be used to open a long position.
     * @dev A position can have a leverage a bit higher than this value under specific conditions involving
     * a change to the liquidation penalty setting.
     * @return maxLeverage_ The maximum leverage value (with `LEVERAGE_DECIMALS` decimals).
     */
    function getMaxLeverage() external view returns (uint256 maxLeverage_);

    /**
     * @notice Gets the deadline of the exclusivity period for the validator of a pending action with a low-latency
     * oracle.
     * @dev After this deadline, any user can validate the action with the low-latency oracle until the
     * OracleMiddleware's `_lowLatencyDelay`, and retrieve the security deposit for the pending action.
     * @return deadline_ The low-latency validation deadline of a validator (in seconds).
     */
    function getLowLatencyValidatorDeadline() external view returns (uint128 deadline_);

    /**
     * @notice Gets the deadline of the exclusivity period for the validator to confirm their action with the on-chain
     * oracle.
     * @dev After this deadline, any user can validate the pending action with the on-chain oracle and retrieve its
     * security deposit.
     * @return deadline_ The on-chain validation deadline of a validator (in seconds)
     */
    function getOnChainValidatorDeadline() external view returns (uint128 deadline_);

    /**
     * @notice Gets the liquidation penalty applied to the liquidation price when opening a position.
     * @return liquidationPenalty_ The liquidation penalty (in ticks).
     */
    function getLiquidationPenalty() external view returns (uint24 liquidationPenalty_);

    /**
     * @notice Gets the safety margin for the liquidation price of newly open positions.
     * @return safetyMarginBps_ The safety margin (in basis points).
     */
    function getSafetyMarginBps() external view returns (uint256 safetyMarginBps_);

    /**
     * @notice Gets the number of tick liquidations to perform when attempting to
     * liquidate positions during user actions.
     * @return iterations_ The number of iterations for liquidations during user actions.
     */
    function getLiquidationIteration() external view returns (uint16 iterations_);

    /**
     * @notice Gets the time frame for the EMA calculations.
     * @dev The EMA is set to the last funding rate when the time elapsed between 2 actions is greater than this value.
     * @return period_ The time frame of the EMA (in seconds).
     */
    function getEMAPeriod() external view returns (uint128 period_);

    /**
     * @notice Gets the scaling factor (SF) of the funding rate.
     * @return scalingFactor_ The scaling factor (with `FUNDING_SF_DECIMALS` decimals).
     */
    function getFundingSF() external view returns (uint256 scalingFactor_);

    /**
     * @notice Gets the fee taken by the protocol during the application of funding.
     * @return feeBps_ The fee applied to the funding (in basis points).
     */
    function getProtocolFeeBps() external view returns (uint16 feeBps_);

    /**
     * @notice Gets the fee applied when a long position is opened or closed.
     * @return feeBps_ The fee applied to a long position (in basis points).
     */
    function getPositionFeeBps() external view returns (uint16 feeBps_);

    /**
     * @notice Gets the fee applied during a vault deposit or withdrawal.
     * @return feeBps_ The fee applied to a vault action (in basis points).
     */
    function getVaultFeeBps() external view returns (uint16 feeBps_);

    /**
     * @notice Gets the part of the remaining collateral given as a bonus to the Rebalancer upon liquidation of a tick.
     * @return bonusBps_ The fraction of the remaining collateral for the Rebalancer bonus (in basis points).
     */
    function getRebalancerBonusBps() external view returns (uint16 bonusBps_);

    /**
     * @notice Gets the ratio of SDEX tokens to burn per minted USDN.
     * @return ratio_ The ratio (to be divided by SDEX_BURN_ON_DEPOSIT_DIVISOR).
     */
    function getSdexBurnOnDepositRatio() external view returns (uint32 ratio_);

    /**
     * @notice Gets the amount of native tokens used as security deposit when opening a new position.
     * @return securityDeposit_ The amount of assets to use as a security deposit (in ether).
     */
    function getSecurityDepositValue() external view returns (uint64 securityDeposit_);

    /**
     * @notice Gets the threshold to reach to send accumulated fees to the fee collector.
     * @return threshold_ The amount of accumulated fees to reach (in `_assetDecimals`).
     */
    function getFeeThreshold() external view returns (uint256 threshold_);

    /**
     * @notice Gets the address of the fee collector.
     * @return feeCollector_ The address of the fee collector.
     */
    function getFeeCollector() external view returns (address feeCollector_);

    /**
     * @notice Returns the amount of time to wait before an action can be validated.
     * @dev This is also the amount of time to add to the initiate action timestamp to fetch the correct price data to
     * validate said action with a low-latency oracle.
     * @return delay_ The validation delay (in seconds).
     */
    function getMiddlewareValidationDelay() external view returns (uint256 delay_);

    /**
     * @notice Gets the expo imbalance limit when depositing assets (in basis points).
     * @return depositExpoImbalanceLimitBps_ The deposit expo imbalance limit.
     */
    function getDepositExpoImbalanceLimitBps() external view returns (int256 depositExpoImbalanceLimitBps_);

    /**
     * @notice Gets the expo imbalance limit when withdrawing assets (in basis points).
     * @return withdrawalExpoImbalanceLimitBps_ The withdrawal expo imbalance limit.
     */
    function getWithdrawalExpoImbalanceLimitBps() external view returns (int256 withdrawalExpoImbalanceLimitBps_);

    /**
     * @notice Gets the expo imbalance limit when opening a position (in basis points).
     * @return openExpoImbalanceLimitBps_ The open expo imbalance limit.
     */
    function getOpenExpoImbalanceLimitBps() external view returns (int256 openExpoImbalanceLimitBps_);

    /**
     * @notice Gets the expo imbalance limit when closing a position (in basis points).
     * @return closeExpoImbalanceLimitBps_ The close expo imbalance limit.
     */
    function getCloseExpoImbalanceLimitBps() external view returns (int256 closeExpoImbalanceLimitBps_);

    /**
     * @notice Returns the limit of the imbalance in bps to close the rebalancer position.
     * @return rebalancerCloseExpoImbalanceLimitBps_ The limit of the imbalance in bps to close the rebalancer position.
     */
    function getRebalancerCloseExpoImbalanceLimitBps()
        external
        view
        returns (int256 rebalancerCloseExpoImbalanceLimitBps_);

    /**
     * @notice Returns the imbalance desired on the long side after the creation of a rebalancer position.
     * @dev The creation of the rebalancer position aims for this target but does not guarantee reaching it.
     * @return targetLongImbalance_ The target long imbalance.
     */
    function getLongImbalanceTargetBps() external view returns (int256 targetLongImbalance_);

    /**
     * @notice Gets the nominal (target) price of USDN.
     * @return price_ The price of the USDN token after a rebase (in `_priceFeedDecimals`).
     */
    function getTargetUsdnPrice() external view returns (uint128 price_);

    /**
     * @notice Gets the USDN token price above which a rebase should occur.
     * @return threshold_ The rebase threshold (in `_priceFeedDecimals`).
     */
    function getUsdnRebaseThreshold() external view returns (uint128 threshold_);

    /**
     * @notice Gets the minimum collateral amount when opening a long position.
     * @return minLongPosition_ The minimum amount (with `_assetDecimals`).
     */
    function getMinLongPosition() external view returns (uint256 minLongPosition_);

    /* -------------------------------------------------------------------------- */
    /*                                State getters                               */
    /* -------------------------------------------------------------------------- */

    /**
     * @notice Gets the value of the funding rate at the last timestamp (`getLastUpdateTimestamp`).
     * @return lastFunding_ The last value of the funding rate (per day) with `FUNDING_RATE_DECIMALS` decimals.
     */
    function getLastFundingPerDay() external view returns (int256 lastFunding_);

    /**
     * @notice Gets the neutral price of the asset used during the last update of the vault and long balances.
     * @return lastPrice_ The most recent known price of the asset (in `_priceFeedDecimals`).
     */
    function getLastPrice() external view returns (uint128 lastPrice_);

    /**
     * @notice Gets the timestamp of the last time a fresh price was provided.
     * @return lastTimestamp_ The timestamp of the last update.
     */
    function getLastUpdateTimestamp() external view returns (uint128 lastTimestamp_);

    /**
     * @notice Gets the fees that were accumulated by the contract and are yet to be sent
     * to the fee collector (in `_assetDecimals`).
     * @return protocolFees_ The amount of accumulated fees still in the contract.
     */
    function getPendingProtocolFee() external view returns (uint256 protocolFees_);

    /**
     * @notice Gets the amount of assets backing the USDN token.
     * @return balanceVault_ The amount of assets on the vault side (in `_assetDecimals`).
     */
    function getBalanceVault() external view returns (uint256 balanceVault_);

    /**
     * @notice Gets the pending balance updates due to pending vault actions.
     * @return pendingBalanceVault_ The unreflected balance change due to pending vault actions (in `_assetDecimals`).
     */
    function getPendingBalanceVault() external view returns (int256 pendingBalanceVault_);

    /**
     * @notice Gets the exponential moving average of the funding rate per day.
     * @return ema_ The exponential moving average of the funding rate per day.
     */
    function getEMA() external view returns (int256 ema_);

    /**
     * @notice Gets the summed value of all the currently open long positions at `_lastUpdateTimestamp`.
     * @return balanceLong_ The balance of the long side (in `_assetDecimals`).
     */
    function getBalanceLong() external view returns (uint256 balanceLong_);

    /**
     * @notice Gets the total exposure of all currently open long positions.
     * @return totalExpo_ The total exposure of the longs (in `_assetDecimals`).
     */
    function getTotalExpo() external view returns (uint256 totalExpo_);

    /**
     * @notice Gets the accumulator used to calculate the liquidation multiplier.
     * @return accumulator_ The liquidation multiplier accumulator.
     */
    function getLiqMultiplierAccumulator() external view returns (HugeUint.Uint512 memory accumulator_);

    /**
     * @notice Gets the current version of the given tick.
     * @param tick The tick number.
     * @return tickVersion_ The version of the tick.
     */
    function getTickVersion(int24 tick) external view returns (uint256 tickVersion_);

    /**
     * @notice Gets the tick data for the current tick version.
     * @param tick The tick number.
     * @return tickData_ The tick data.
     */
    function getTickData(int24 tick) external view returns (TickData memory tickData_);

    /**
     * @notice Gets the long position at the provided tick and index.
     * @param tick The tick number.
     * @param index The position index.
     * @return position_ The long position.
     */
    function getCurrentLongPosition(int24 tick, uint256 index) external view returns (Position memory position_);

    /**
     * @notice Gets the highest tick that has an open position.
     * @return tick_ The highest populated tick.
     */
    function getHighestPopulatedTick() external view returns (int24 tick_);

    /**
     * @notice Gets the total number of long positions currently open.
     * @return totalLongPositions_ The number of long positions.
     */
    function getTotalLongPositions() external view returns (uint256 totalLongPositions_);

    /**
     * @notice Gets the address of the fallback contract.
     * @return fallback_ The address of the fallback contract.
     */
    function getFallbackAddress() external view returns (address fallback_);

    /**
     * @notice Gets the pause status of the USDN protocol.
     * @return isPaused_ True if it's paused, false otherwise.
     */
    function isPaused() external view returns (bool isPaused_);

    /**
     * @notice Gets the nonce a user can use to generate a delegation signature.
     * @dev This is to prevent replay attacks when using an eip712 delegation signature.
     * @param user The address of the user.
     * @return nonce_ The user's nonce.
     */
    function getNonce(address user) external view returns (uint256 nonce_);

    /* -------------------------------------------------------------------------- */
    /*                                   Setters                                  */
    /* -------------------------------------------------------------------------- */

    /**
     * @notice Replaces the OracleMiddleware contract with a new implementation.
     * @dev Cannot be the 0 address.
     * @param newOracleMiddleware The address of the new contract.
     */
    function setOracleMiddleware(IBaseOracleMiddleware newOracleMiddleware) external;

    /**
     * @notice Sets the fee collector address.
     * @dev  Cannot be the zero address.
     * @param newFeeCollector The address of the fee collector.
     */
    function setFeeCollector(address newFeeCollector) external;

    /**
     * @notice Replaces the LiquidationRewardsManager contract with a new implementation.
     * @dev Cannot be the 0 address.
     * @param newLiquidationRewardsManager The address of the new contract.
     */
    function setLiquidationRewardsManager(IBaseLiquidationRewardsManager newLiquidationRewardsManager) external;

    /**
     * @notice Replaces the Rebalancer contract with a new implementation.
     * @param newRebalancer The address of the new contract.
     */
    function setRebalancer(IBaseRebalancer newRebalancer) external;

    /**
     * @notice Sets the new deadlines of the exclusivity period for the validator to confirm its action and get its
     * security deposit back.
     * @param newLowLatencyValidatorDeadline The new exclusivity deadline for low-latency validation (offset from
     * initiate timestamp).
     * @param newOnChainValidatorDeadline The new exclusivity deadline for on-chain validation (offset from initiate
     * timestamp + oracle middleware's low latency delay).
     */
    function setValidatorDeadlines(uint128 newLowLatencyValidatorDeadline, uint128 newOnChainValidatorDeadline)
        external;

    /**
     * @notice Sets the minimum long position size.
     * @dev This value is used to prevent users from opening positions that are too small and not worth liquidating.
     * @param newMinLongPosition The new minimum long position size (with `_assetDecimals`).
     */
    function setMinLongPosition(uint256 newMinLongPosition) external;

    /**
     * @notice Sets the new minimum leverage for a position.
     * @param newMinLeverage The new minimum leverage.
     */
    function setMinLeverage(uint256 newMinLeverage) external;

    /**
     * @notice Sets the new maximum leverage for a position.
     * @param newMaxLeverage The new maximum leverage.
     */
    function setMaxLeverage(uint256 newMaxLeverage) external;

    /**
     * @notice Sets the new liquidation penalty (in ticks).
     * @param newLiquidationPenalty The new liquidation penalty.
     */
    function setLiquidationPenalty(uint24 newLiquidationPenalty) external;

    /**
     * @notice Sets the new exponential moving average period of the funding rate.
     * @param newEMAPeriod The new EMA period.
     */
    function setEMAPeriod(uint128 newEMAPeriod) external;

    /**
     * @notice Sets the new scaling factor (SF) of the funding rate.
     * @param newFundingSF The new scaling factor (SF) of the funding rate.
     */
    function setFundingSF(uint256 newFundingSF) external;

    /**
     * @notice Sets the protocol fee.
     * @dev Fees are charged when the funding is applied (Example: 50 bps -> 0.5%).
     * @param newFeeBps The fee to be charged (in basis points).
     */
    function setProtocolFeeBps(uint16 newFeeBps) external;

    /**
     * @notice Sets the position fee.
     * @param newPositionFee The new position fee (in basis points).
     */
    function setPositionFeeBps(uint16 newPositionFee) external;

    /**
     * @notice Sets the vault fee.
     * @param newVaultFee The new vault fee (in basis points).
     */
    function setVaultFeeBps(uint16 newVaultFee) external;

    /**
     * @notice Sets the rebalancer bonus.
     * @param newBonus The bonus (in basis points).
     */
    function setRebalancerBonusBps(uint16 newBonus) external;

    /**
     * @notice Sets the ratio of SDEX tokens to burn per minted USDN.
     * @param newRatio The new ratio.
     */
    function setSdexBurnOnDepositRatio(uint32 newRatio) external;

    /**
     * @notice Sets the security deposit value.
     * @dev The maximum value of the security deposit is 2^64 - 1 = 18446744073709551615 = 18.4 ethers.
     * @param securityDepositValue The security deposit value.
     * This value cannot be greater than MAX_SECURITY_DEPOSIT.
     */
    function setSecurityDepositValue(uint64 securityDepositValue) external;

    /**
     * @notice Sets the imbalance limits (in basis point).
     * @dev `newLongImbalanceTargetBps` needs to be lower than `newCloseLimitBps` and
     * higher than the additive inverse of `newWithdrawalLimitBps`.
     * @param newOpenLimitBps The new open limit.
     * @param newDepositLimitBps The new deposit limit.
     * @param newWithdrawalLimitBps The new withdrawal limit.
     * @param newCloseLimitBps The new close limit.
     * @param newRebalancerCloseLimitBps The new rebalancer close limit.
     * @param newLongImbalanceTargetBps The new target imbalance limit for the long side.
     * A positive value will target below equilibrium, a negative one will target above equilibrium.
     * If negative, the rebalancerCloseLimit will be useless since the minimum value is 1.
     */
    function setExpoImbalanceLimits(
        uint256 newOpenLimitBps,
        uint256 newDepositLimitBps,
        uint256 newWithdrawalLimitBps,
        uint256 newCloseLimitBps,
        uint256 newRebalancerCloseLimitBps,
        int256 newLongImbalanceTargetBps
    ) external;

    /**
     * @notice Sets the new safety margin for the liquidation price of newly open positions.
     * @param newSafetyMarginBps The new safety margin (in basis points).
     */
    function setSafetyMarginBps(uint256 newSafetyMarginBps) external;

    /**
     * @notice Sets the new number of liquidations iteration for user actions.
     * @param newLiquidationIteration The new number of liquidation iteration.
     */
    function setLiquidationIteration(uint16 newLiquidationIteration) external;

    /**
     * @notice Sets the minimum amount of fees to be collected before they can be withdrawn.
     * @param newFeeThreshold The minimum amount of fees to be collected before they can be withdrawn.
     */
    function setFeeThreshold(uint256 newFeeThreshold) external;

    /**
     * @notice Sets the target USDN price.
     * @dev When a rebase of USDN occurs, it will bring the price back down to this value.
     * @param newPrice The new target price (with `_priceFeedDecimals`).
     * This value cannot be greater than `_usdnRebaseThreshold`.
     */
    function setTargetUsdnPrice(uint128 newPrice) external;

    /**
     * @notice Sets the USDN rebase threshold.
     * @dev When the price of USDN exceeds this value, a rebase will be triggered.
     * @param newThreshold The new threshold value (with `_priceFeedDecimals`).
     * This value cannot be smaller than `_targetUsdnPrice` or greater than uint128(2 * 10 ** s._priceFeedDecimals)
     */
    function setUsdnRebaseThreshold(uint128 newThreshold) external;

    /**
     * @notice Pauses related USDN protocol functions.
     * @dev Pauses simultaneously all initiate/validate, refundSecurityDeposit and transferPositionOwnership functions.
     * Before pausing, this function will call `_applyPnlAndFunding` with `_lastPrice` and the current timestamp.
     * This is done to stop the funding rate from accumulating while the protocol is paused. Be sure to call {unpause}
     * to update `_lastUpdateTimestamp` when unpausing.
     */
    function pause() external;

    /**
     * @notice Pauses related USDN protocol functions without applying PnLs and the funding.
     * @dev Pauses simultaneously all initiate/validate, refundSecurityDeposit and transferPositionOwnership functions.
     * This safe version will not call `_applyPnlAndFunding` before pausing.
     */
    function pauseSafe() external;

    /**
     * @notice Unpauses related USDN protocol functions.
     * @dev Unpauses simultaneously all initiate/validate, refundSecurityDeposit and transferPositionOwnership
     * functions. This function will set `_lastUpdateTimestamp` to the current timestamp to prevent any funding during
     * the pause. Only meant to be called after a {pause} call.
     */
    function unpause() external;

    /**
     * @notice Unpauses related USDN protocol functions without updating `_lastUpdateTimestamp`.
     * @dev Unpauses simultaneously all initiate/validate, refundSecurityDeposit and transferPositionOwnership
     * functions. This safe version will not set `_lastUpdateTimestamp` to the current timestamp.
     */
    function unpauseSafe() external;
}<|MERGE_RESOLUTION|>--- conflicted
+++ resolved
@@ -64,24 +64,14 @@
     function getEffectivePriceForTick(int24 tick) external view returns (uint128 price_);
 
     /**
-<<<<<<< HEAD
-     * @notice Get the liquidation price corresponding to a given tick number, taking into account the effect of funding
-     * @dev Note that ticks that are not a multiple of the tick spacing cannot contain a long position
-     * @param tick The tick number
-     * @param assetPrice The current price of the asset
-     * @param longTradingExpo The trading exposure of the long side (total expo - balance long)
-     * @param accumulator The liquidation multiplier accumulator
-     * @return The liquidation price
-=======
      * @notice Computes the liquidation price of the given tick number, taking into account the effects of funding.
      * @dev Uses the given values instead of the ones from the storage. Note that ticks that are not a multiple of the
      * tick spacing cannot contain a long position.
      * @param tick The tick number.
      * @param assetPrice The current/projected price of the asset.
-     * @param longTradingExpo The trading expo of the long side (total expo - balance long).
+     * @param longTradingExpo The trading exposure of the long side (total expo - balance long).
      * @param accumulator The liquidation multiplier accumulator.
      * @return price_ The liquidation price.
->>>>>>> bfb991b5
      */
     function getEffectivePriceForTick(
         int24 tick,
