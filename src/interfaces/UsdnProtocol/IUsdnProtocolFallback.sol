--- conflicted
+++ resolved
@@ -589,17 +589,10 @@
     function getNonce(address owner) external view returns (uint256);
 
     /**
-<<<<<<< HEAD
      * @notice Get The EIP712 {initiateClosePosition} typehash
      * @return The {initiateClosePosition} typehash
      */
     function getInitiateCloseTypehash() external pure returns (bytes32);
-=======
-     * @notice Get the domain separator v4
-     * @return The domain separator v4
-     */
-    function domainSeparatorV4() external view returns (bytes32);
->>>>>>> 7dae4f3d
 
     /* -------------------------------------------------------------------------- */
     /*                                   Setters                                  */
