--- conflicted
+++ resolved
@@ -85,18 +85,17 @@
     function setPositionFeeBps(uint16 newPositionFee) external;
 
     /**
-<<<<<<< HEAD
      * @notice Update the ratio of USDN to SDEX tokens to burn on deposit.
      * @param newRatio The new ratio.
      */
     function setSdexBurnOnDepositRatio(uint32 newRatio) external;
-=======
+
+    /**
      * @notice Set the security deposit value.
      * @dev The value must be a multiple of SECURITY_DEPOSIT_FACTOR to avoid loosing eth du to rounding errors.
      * @param securityDepositValue The security deposit value.
      */
     function setSecurityDepositValue(uint256 securityDepositValue) external;
->>>>>>> c09d9642
 
     /**
      * @notice Set the minimum amount of fees to be collected before they can be withdrawn
