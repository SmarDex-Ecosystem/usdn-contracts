// SPDX-License-Identifier: BUSL-1.1
pragma solidity >=0.8.0;

import { IUsdnProtocolActions } from "src/interfaces/UsdnProtocol/IUsdnProtocolActions.sol";
import { IOracleMiddleware } from "src/interfaces/OracleMiddleware/IOracleMiddleware.sol";
import { ILiquidationRewardsManager } from "src/interfaces/OracleMiddleware/ILiquidationRewardsManager.sol";

/**
 * @title IUsdnProtocol
 * @notice Interface for the USDN protocol.
 */
interface IUsdnProtocol is IUsdnProtocolActions {
    /// @dev The minimum amount of wstETH for the initialization deposit and long.
    function MIN_INIT_DEPOSIT() external pure returns (uint256);

    /**
     * @notice Initialize the protocol, making a first deposit and creating a first long position.
     * @dev This function can only be called once, and no other user action can be performed until it was called.
     * Consult the current oracle middleware implementation to know the expected format for the price data, using the
     * `ProtocolAction.Initialize` action.
     * The price validation might require payment according to the return value of the `getValidationCost` function of
     * the middleware.
     * @param depositAmount the amount of wstETH for the deposit.
     * @param longAmount the amount of wstETH for the long.
     * @param desiredLiqPrice the desired liquidation price for the long.
     * @param currentPriceData the current price data.
     */
    function initialize(
        uint128 depositAmount,
        uint128 longAmount,
        uint128 desiredLiqPrice,
        bytes calldata currentPriceData
    ) external payable;

    /**
     * @notice Replace the OracleMiddleware contract with a new implementation.
     * @dev Cannot be the 0 address.
     * @param newOracleMiddleware the address of the new contract.
     */
    function setOracleMiddleware(IOracleMiddleware newOracleMiddleware) external;

    /**
     * @notice Replace the LiquidationRewardsManager contract with a new implementation.
     * @dev Cannot be the 0 address.
     * @param newLiquidationRewardsManager the address of the new contract.
     */
    function setLiquidationRewardsManager(ILiquidationRewardsManager newLiquidationRewardsManager) external;

    /// @notice Set the new minimum leverage for a position.
    function setMinLeverage(uint256 newMinLeverage) external;

    /// @notice Set the new maximum leverage for a position.
    function setMaxLeverage(uint256 newMaxLeverage) external;

    /// @notice Set the new deadline for a user to confirm their own action.
    function setValidationDeadline(uint256 newValidationDeadline) external;

    /// @notice Set the new liquidation penalty (in tick spacing units).
    function setLiquidationPenalty(uint24 newLiquidationPenalty) external;

    /// @notice Set the new safety margin bps for the liquidation price of newly open positions.
    function setSafetyMarginBps(uint256 newSafetyMarginBps) external;

    /// @notice Set the new user current liquidation iteration in tick.
    function setLiquidationIteration(uint16 newLiquidationIteration) external;

    /// @notice Set the new exponential moving average period of the funding rate.
    function setEMAPeriod(uint128 newEMAPeriod) external;

    /// @notice Set the new scaling factor (SF) of the funding rate.
    function setFundingSF(uint256 newFundingSF) external;

    /**
     * @notice Set the fee basis points.
     * @param newFeeBps The fee bps to be charged.
     * @dev Fees are charged when transfers occur between the vault and the long
     * example: 50 bps -> 0.5%
     */
    function setProtocolFeeBps(uint16 newFeeBps) external;

    /**
     * @notice Update the position fees.
     * @param newPositionFee The new position fee (in basis points).
     */
    function setPositionFeeBps(uint16 newPositionFee) external;

    /**
     * @notice Set the minimum amount of fees to be collected before they can be withdrawn
     * @param newFeeThreshold The minimum amount of fees to be collected before they can be withdrawn
     */
    function setFeeThreshold(uint256 newFeeThreshold) external;

    /**
     * @notice Set the fee collector address.
     * @param newFeeCollector The address of the fee collector.
     * @dev The fee collector is the address that receives the fees charged by the protocol
     * The fee collector must be different from the zero address
     */
    function setFeeCollector(address newFeeCollector) external;

    /**
<<<<<<< HEAD
     * @notice Set the soft long expo imbalance limit percentage
     * @param newLimit The new percentage limit (based on BPS_DIVISOR)
     */
    function setSoftLongExpoImbalanceLimit(int256 newLimit) external;

    /**
     * @notice Set the hard long expo imbalance limit percentage
     * @param newLimit The new percentage limit (based on BPS_DIVISOR)
     */
    function setHardLongExpoImbalanceLimit(int256 newLimit) external;

    /**
     * @notice Set the soft vault expo imbalance limit percentage
     * @param newLimit The new percentage limit (based on BPS_DIVISOR)
     */
    function setSoftVaultExpoImbalanceLimit(int256 newLimit) external;

    /**
     * @notice Set the hard vault expo imbalance limit percentage
     * @param newLimit The new percentage limit (based on BPS_DIVISOR)
     */
    function setHardVaultExpoImbalanceLimit(int256 newLimit) external;
=======
     * @notice Set the target USDN price
     * @param newPrice The new target price (with _priceFeedDecimals)
     * @dev When a rebase of USDN occurs, it will bring the price back down to this value.
     * This value cannot be greater than `_usdnRebaseThreshold`.
     */
    function setTargetUsdnPrice(uint128 newPrice) external;

    /**
     * @notice Set the USDN rebase threshold
     * @param newThreshold The new threshold value (with _priceFeedDecimals)
     * @dev When the price of USDN exceeds this value, a rebase might be triggered.
     * This value cannot be smaller than `_targetUsdnPrice`.
     */
    function setUsdnRebaseThreshold(uint128 newThreshold) external;

    /**
     * @notice Set the USDN rebase interval
     * @param newInterval The new interval duration
     * @dev When the duration since the last rebase check exceeds this value, a rebase check will be performed.
     * When calling `liquidate`, this limit is ignored and the check is always performed.
     */
    function setUsdnRebaseInterval(uint256 newInterval) external;
>>>>>>> 4c323c92
}<|MERGE_RESOLUTION|>--- conflicted
+++ resolved
@@ -99,7 +99,6 @@
     function setFeeCollector(address newFeeCollector) external;
 
     /**
-<<<<<<< HEAD
      * @notice Set the soft long expo imbalance limit percentage
      * @param newLimit The new percentage limit (based on BPS_DIVISOR)
      */
@@ -122,7 +121,8 @@
      * @param newLimit The new percentage limit (based on BPS_DIVISOR)
      */
     function setHardVaultExpoImbalanceLimit(int256 newLimit) external;
-=======
+
+    /**
      * @notice Set the target USDN price
      * @param newPrice The new target price (with _priceFeedDecimals)
      * @dev When a rebase of USDN occurs, it will bring the price back down to this value.
@@ -145,5 +145,4 @@
      * When calling `liquidate`, this limit is ignored and the check is always performed.
      */
     function setUsdnRebaseInterval(uint256 newInterval) external;
->>>>>>> 4c323c92
 }