--- conflicted
+++ resolved
@@ -7,211 +7,6 @@
  * @title IUsdnProtocol
  * @notice Interface for the USDN protocol.
  */
-<<<<<<< HEAD
-struct Position {
-    uint40 timestamp; // 5 bytes. Max 1_099_511_627_775 (36812-02-20 01:36:15)
-    address user; // 20 bytes
-    uint128 leverage; // 16 bytes. Max 340_282_366_920_938_463.463_374_607_431_768_211_455 x
-    uint128 amount; // 16 bytes.
-    uint128 startPrice; // 16 bytes. Max 340_282_366_920_938_463_463.374_607_431_768_211_455 USD/wstETH
-}
-
-/**
- * @notice All possible action types for the protocol.
- * @dev This is used for pending actions and to interact with the oracle middleware.
- * @param None No particular action.
- * @param Initialize The contract is being initialized.
- * @param InitiateDeposit Initiating a deposit action.
- * @param ValidateDeposit Validating a deposit action.
- * @param InitiateWithdrawal Initiating a withdraw action.
- * @param ValidateWithdrawal Validating a withdraw action.
- * @param InitiateOpenPosition Initiating an open position action.
- * @param ValidateOpenPosition Validating an open position action.
- * @param InitiateClosePosition Initiating a close position action.
- * @param ValidateClosePosition Validating a close position action.
- * @param Liquidation The price is requested for a liquidation action.
- */
-enum ProtocolAction {
-    None,
-    Initialize,
-    InitiateDeposit,
-    ValidateDeposit,
-    InitiateWithdrawal,
-    ValidateWithdrawal,
-    InitiateOpenPosition,
-    ValidateOpenPosition,
-    InitiateClosePosition,
-    ValidateClosePosition,
-    Liquidation
-}
-
-/**
- * @notice A pending deposit action.
- * @param action The action type (Initiate...).
- * @param timestamp The timestamp of the initiate action.
- * @param user The user address.
- * @param to The destination address.
- * @param tick The tick for open/close long (zero for vault actions).
- * @param amountOrIndex The amount for deposit/withdraw, or index inside the tick for open/close long.
- * @param assetPrice The price of the asset at the time of last update (unused for open/close long).
- * @param totalExpo The total exposure at the time of the action (unused for open/close long).
- * @param balanceVault The balance of the vault at the time of last update (unused for open/close long).
- * @param balanceLong The balance of the long positions at the time of last update (unused for open/close long).
- * @param usdnTotalSupply The total supply of USDN at the time of the action (unused for open/close long).
- */
-struct PendingAction {
-    ProtocolAction action; // 1 byte
-    uint40 timestamp; // 5 bytes
-    address user; // 20 bytes
-    address to; // 20 bytes
-    int24 tick; // 3 bytes
-    uint128 amountOrIndex; // 16 bytes
-    uint128 assetPrice; // 16 bytes
-    // TODO: in practice, we often cast this to int256, so should we consider uint128 here?
-    uint256 totalExpo; // 32 bytes
-    // TODO: in practice, we often cast this to int256, so should we consider uint128 here?
-    uint256 balanceVault; // 32 bytes
-    // TODO: in practice, we often cast this to int256, so should we consider uint128 here?
-    uint256 balanceLong; // 32 bytes
-    uint256 usdnTotalSupply; // 32 bytes
-}
-
-/* -------------------------------------------------------------------------- */
-/*                                   Events                                   */
-/* -------------------------------------------------------------------------- */
-
-interface IUsdnProtocolEvents {
-    /**
-     * @notice Emitted when a user initiates a deposit.
-     * @param user The user address.
-     * @param to The destination address.
-     * @param amount The amount of asset that were deposited.
-     */
-    event InitiatedDeposit(address indexed user, address indexed to, uint256 amount);
-
-    /**
-     * @notice Emitted when a user validates a deposit.
-     * @param user The user address.
-     * @param amountDeposited The amount of asset that were deposited.
-     * @param usdnMinted The amount of USDN that were minted.
-     */
-    event ValidatedDeposit(address indexed user, uint256 amountDeposited, uint256 usdnMinted);
-
-    /**
-     * @notice Emitted when a user initiates a withdrawal.
-     * @param user The user address.
-     * @param usdnAmount The amount of USDN that will be burned.
-     */
-    event InitiatedWithdrawal(address indexed user, uint256 usdnAmount);
-
-    /**
-     * @notice Emitted when a user validates a withdrawal.
-     * @param user The user address.
-     * @param amountWithdrawn The amount of asset that were withdrawn.
-     * @param usdnBurned The amount of USDN that were burned.
-     */
-    event ValidatedWithdrawal(address indexed user, uint256 amountWithdrawn, uint256 usdnBurned);
-
-    /**
-     * @notice Emitted when a user initiates the opening of a long position.
-     * @param user The user address.
-     * @param position The position that was opened (pending validation).
-     * @param tick The tick containing the position.
-     * @param index The index of the position inside the tick array.
-     */
-    event InitiatedOpenPosition(address indexed user, Position position, int24 tick, uint256 index);
-
-    /**
-     * @notice Emitted when a user validates the opening of a long position.
-     * @param user The user address.
-     * @param position The position that was opened (final).
-     * @param tick The tick containing the position.
-     * If changed compared to `InitiatedOpenLong`, then `LiquidationPriceChanged` will be emitted
-     * @param index The index of the position inside the tick array.
-     * If changed compared to `InitiatedOpenLong`, then `LiquidationPriceChanged` will be emitted
-     * @param liquidationPrice The liquidation price of the position (final).
-     */
-    event ValidatedOpenPosition(
-        address indexed user, Position position, int24 tick, uint256 index, uint128 liquidationPrice
-    );
-
-    /**
-     * @notice Emitted when a position was moved from one tick to another.
-     * @param oldTick The old tick of the position.
-     * @param oldIndex The old index of the position inside the tick array.
-     * @param newTick The new tick containing the position.
-     * @param newIndex The new index of the position inside the `newTick` array.
-     */
-    event LiquidationPriceChanged(int24 indexed oldTick, uint256 indexed oldIndex, int24 newTick, uint256 newIndex);
-
-    /**
-     * @notice Emitted when a user initiates the closing of a long position.
-     * @param user The user address.
-     * @param tick The tick containing the position.
-     * @param index The index of the position inside the tick array.
-     */
-    event InitiatedClosePosition(address indexed user, int24 tick, uint256 index);
-
-    /**
-     * @notice Emitted when a user validates the closing of a long position
-     * @param user The user address.
-     * @param tick The tick that was containing the position.
-     * @param index The index that the position had inside the tick array.
-     * @param amountReceived The amount of asset that were sent to the user.
-     * @param profit The profit that the user made.
-     */
-    event ValidatedClosePosition(
-        address indexed user, int24 tick, uint256 index, uint256 amountReceived, int256 profit
-    );
-}
-
-/* -------------------------------------------------------------------------- */
-/*                                   Errors                                   */
-/* -------------------------------------------------------------------------- */
-
-interface IUsdnProtocolErrors {
-    /// @dev Indicates that the provided amount is zero
-    error UsdnProtocolZeroAmount();
-
-    /// @dev Indicates that the provided parameter to is zero
-    error UsdnProtocolZeroAddressTo();
-
-    /// @dev Indicates that the initialization deposit is too low
-    error UsdnProtocolMinInitAmount(uint256 minInitAmount);
-
-    /// @dev Indicates that the provided USDN contract has a total supply above zero at deployment
-    error UsdnProtocolInvalidUsdn(address usdnAddress);
-
-    /// @dev Indicates that the user is not allowed to perform an action
-    error UsdnProtocolUnauthorized();
-
-    /// @dev Indicates that the the token transfer didn't yield the expected balance change
-    error UsdnProtocolIncompleteTransfer(address to, uint256 effectiveBalance, uint256 expectedBalance);
-
-    /// @dev Indicates that the user already has a pending action
-    error UsdnProtocolPendingAction();
-
-    /// @dev Indicates that the user has no pending action
-    error UsdnProtocolNoPendingAction();
-
-    /// @dev Indicates that the user has a pending action but its action type is not the expected one
-    error UsdnProtocolInvalidPendingAction();
-
-    /// @dev Indicates that the provided timestamp is too old (pre-dates the last balances update)
-    error UsdnProtocolTimestampTooOld();
-
-    /// @dev Indicates that the provided collateral and liquidation price result in a leverage that is too low
-    error UsdnProtocolLeverageTooLow();
-
-    /// @dev Indicates that the provided collateral and liquidation price result in a leverage that is too high
-    error UsdnProtocolLeverageTooHigh();
-
-    /// @dev Indicates that the liquidation price is higher than or equal to the start price
-    error UsdnProtocolInvalidLiquidationPrice(uint128 liquidationPrice, uint128 startPrice);
-
-    /// @dev Indicates that the liquidation price exceeds the safety margin
-    error UsdnProtocolLiquidationPriceSafetyMargin(uint128 liquidationPrice, uint128 maxLiquidationPrice);
-=======
 interface IUsdnProtocol is IUsdnProtocolActions {
     /**
      * @notice Initialize the protocol, making a first deposit and creating a first long position.
@@ -231,5 +26,4 @@
         uint128 desiredLiqPrice,
         bytes calldata currentPriceData
     ) external payable;
->>>>>>> ae40066a
 }