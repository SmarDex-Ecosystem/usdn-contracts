--- conflicted
+++ resolved
@@ -194,13 +194,11 @@
      * @param tick The liquidated tick.
      * @param oldTickVersion The liquidated tick version.
      * @param liquidationPrice The liquidation price.
-     */
-<<<<<<< HEAD
+     * @param effectiveTickPrice The effective liquidated tick price.
+     */
     event LiquidatedTick(
         int24 indexed tick, uint256 indexed oldTickVersion, uint256 liquidationPrice, uint256 effectiveTickPrice
     );
-=======
-    event LiquidatedTick(int24 indexed tick, uint256 indexed oldTickVersion);
 
     /**
      * @notice Emitted when a user's position was liquidated while pending validation and we remove the pending action.
@@ -210,7 +208,6 @@
      * @param index The index of the position inside the tick array.
      */
     event StalePendingActionRemoved(address indexed user, int24 tick, uint256 tickVersion, uint256 index);
->>>>>>> 3be50b10
 }
 
 /* -------------------------------------------------------------------------- */
