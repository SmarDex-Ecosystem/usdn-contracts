// SPDX-License-Identifier: BUSL-1.1
pragma solidity >=0.8.0;

interface IRebalancerErrors {
    /// @dev Indicates that the user assets are used in a position
    error RebalancerUserInPosition();

    /// @dev Indicates that the user assets are not used in a position
    error RebalancerUserPending();

    /// @dev Indicates that the user assets are used in a position
    error RebalancerUserNotPending();

    /// @dev Indicates that the `to` address is invalid
    error RebalancerInvalidAddressTo();

    /// @dev Indicates that the amount of assets is invalid
    error RebalancerInvalidAmount();

    /// @dev Indicates that the amount to deposit is insufficient
    error RebalancerInsufficientAmount();

    /// @dev Indicates that the amount to withdraw is greater than the amount deposited
    error RebalancerWithdrawAmountTooLarge();

    /// @dev Indicates that the provided max leverage is invalid
    error RebalancerInvalidMaxLeverage();

    /// @dev Indicates that the wanted minimum asset deposit is invalid
    error RebalancerInvalidMinAssetDeposit();

    /// @dev Indicates that the provided time limits are invalid
    error RebalancerInvalidTimeLimits();

    /// @dev Indicates that the caller is not authorized to perform the action
    error RebalancerUnauthorized();

<<<<<<< HEAD
    /// @dev Indicates that the address could not accept the ether refund
    error RebalancerEtherRefundFailed();
=======
    /// @dev Indicates that the user still needs to validate their deposit or withdrawal
    error RebalancerActionNotValidated();

    /// @dev Indicates that the user already has a position that is pending inclusion into the protocol
    error RebalancerUserAlreadyPending();

    /// @dev Indicates that the user has no deposit or withdrawal that is pending validation
    error RebalancerActionWasValidated();

    /// @dev Indicates that the validation happened too early, user must wait `_timeLimits.validationDelay`
    error RebalancerValidateTooEarly();

    /// @dev Indicates that the validation happened too late, user must wait `_timeLimits.actionCooldown`
    error RebalancerActionCooldown();
>>>>>>> 846f83dc
}<|MERGE_RESOLUTION|>--- conflicted
+++ resolved
@@ -35,10 +35,9 @@
     /// @dev Indicates that the caller is not authorized to perform the action
     error RebalancerUnauthorized();
 
-<<<<<<< HEAD
     /// @dev Indicates that the address could not accept the ether refund
     error RebalancerEtherRefundFailed();
-=======
+
     /// @dev Indicates that the user still needs to validate their deposit or withdrawal
     error RebalancerActionNotValidated();
 
@@ -53,5 +52,4 @@
 
     /// @dev Indicates that the validation happened too late, user must wait `_timeLimits.actionCooldown`
     error RebalancerActionCooldown();
->>>>>>> 846f83dc
 }