--- conflicted
+++ resolved
@@ -76,15 +76,6 @@
     event PositionVersionUpdated(
         uint128 newPositionVersion, uint256 entryAccMultiplier, uint128 amount, Types.PositionId positionId
     );
-<<<<<<< HEAD
-
-    /**
-     * @notice Emitted when the close imbalance limit in bps is updated
-     * @param closeImbalanceLimitBps The new close imbalance limit in bps
-     */
-    event CloseImbalanceLimitBpsUpdated(uint256 closeImbalanceLimitBps);
-=======
->>>>>>> ef17cb87
 
     /**
      * @notice Emitted when the time limits have been updated
