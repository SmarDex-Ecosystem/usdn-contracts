// SPDX-License-Identifier: BUSL-1.1
pragma solidity >=0.8.0;

interface IRebalancerEvents {
    /**
     * @notice Emitted when a user initiates a deposit into the Rebalancer
     * @param to The address the assets will be assigned to
     * @param amount The amount of assets deposited
     * @param timestamp The timestamp of the action
     */
    event InitiatedAssetsDeposit(address indexed to, uint256 amount, uint256 timestamp);

    /**
     * @notice Emitted when assets are deposited in the contract
     * @param user The address of the user
     * @param amount The amount of assets deposited
     * @param positionVersion The version of the position those assets will be used in
     */
    event AssetsDeposited(address indexed user, uint256 amount, uint256 positionVersion);

    /**
     * @notice Emitted when a deposit failed due to the validation deadline elapsing and the user retrieves their funds
     * @param user The address of the user
     * @param amount The amount of assets that was refunded
     */
    event DepositRefunded(address indexed user, uint256 amount);

    /**
     * @notice Emitted when pending assets are withdrawn from the contract
     * @param user The original owner of the position
     * @param amount The amount of assets withdrawn
     * @param to The address the assets will be sent to
     */
    event PendingAssetsWithdrawn(address user, uint256 amount, address to);

    /**
     * @notice Emitted when the max leverage is updated
     * @param newMaxLeverage The new value for the max leverage
     */
    event PositionMaxLeverageUpdated(uint256 newMaxLeverage);

    /**
     * @notice Emitted when the minimum amount of assets to be deposited by a user is updated
     * @param minAssetDeposit The new minimum amount of assets to be deposited
     */
    event MinAssetDepositUpdated(uint256 minAssetDeposit);

    /**
     * @notice Emitted when the position version is updated
     * @param newPositionVersion The new version of the position
     */
    event PositionVersionUpdated(uint128 newPositionVersion);

    /**
     * @notice Emitted when the close imbalance limit in bps is updated
     * @param closeImbalanceLimitBps The new close imbalance limit in bps
     */
    event CloseImbalanceLimitBpsUpdated(uint256 closeImbalanceLimitBps);

    /**
<<<<<<< HEAD
     * @notice Emitted when the time limits have been updated
     * @param validationDelay The new validation delay
     * @param validationDeadline The new validation deadline
     * @param actionCooldown The new action cooldown
     */
    event TimeLimitsUpdated(uint256 validationDelay, uint256 validationDeadline, uint256 actionCooldown);
=======
     * @notice Emitted when the user initiates a close position action
     * through the rebalancer
     * @param user The rebalancer user
     * @param rebalancerAmountToClose The rebalancer amount to close
     * @param amountToClose The amount to close taking into account the previous versions' PnL
     * @param rebalancerAmountRemaining The remaining rebalancer assets of the user
     */
    event ClosePositionInitiated(
        address indexed user, uint256 rebalancerAmountToClose, uint256 amountToClose, uint256 rebalancerAmountRemaining
    );
>>>>>>> 06950997
}<|MERGE_RESOLUTION|>--- conflicted
+++ resolved
@@ -34,6 +34,18 @@
     event PendingAssetsWithdrawn(address user, uint256 amount, address to);
 
     /**
+     * @notice Emitted when the user initiates a close position action
+     * through the rebalancer
+     * @param user The rebalancer user
+     * @param rebalancerAmountToClose The rebalancer amount to close
+     * @param amountToClose The amount to close taking into account the previous versions' PnL
+     * @param rebalancerAmountRemaining The remaining rebalancer assets of the user
+     */
+    event ClosePositionInitiated(
+        address indexed user, uint256 rebalancerAmountToClose, uint256 amountToClose, uint256 rebalancerAmountRemaining
+    );
+
+    /**
      * @notice Emitted when the max leverage is updated
      * @param newMaxLeverage The new value for the max leverage
      */
@@ -58,23 +70,10 @@
     event CloseImbalanceLimitBpsUpdated(uint256 closeImbalanceLimitBps);
 
     /**
-<<<<<<< HEAD
      * @notice Emitted when the time limits have been updated
      * @param validationDelay The new validation delay
      * @param validationDeadline The new validation deadline
      * @param actionCooldown The new action cooldown
      */
     event TimeLimitsUpdated(uint256 validationDelay, uint256 validationDeadline, uint256 actionCooldown);
-=======
-     * @notice Emitted when the user initiates a close position action
-     * through the rebalancer
-     * @param user The rebalancer user
-     * @param rebalancerAmountToClose The rebalancer amount to close
-     * @param amountToClose The amount to close taking into account the previous versions' PnL
-     * @param rebalancerAmountRemaining The remaining rebalancer assets of the user
-     */
-    event ClosePositionInitiated(
-        address indexed user, uint256 rebalancerAmountToClose, uint256 amountToClose, uint256 rebalancerAmountRemaining
-    );
->>>>>>> 06950997
 }