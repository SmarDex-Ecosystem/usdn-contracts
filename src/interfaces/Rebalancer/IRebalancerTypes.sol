// SPDX-License-Identifier: BUSL-1.1
pragma solidity >=0.8.0;

import { IUsdnProtocolTypes } from "../UsdnProtocol/IUsdnProtocolTypes.sol";

interface IRebalancerTypes {
    /**
     * @notice The deposit data of a user
     * @dev A value of zero for the `initiateTimestamp` indicates that the deposit or withdrawal was validated
     * @param initiateTimestamp Timestamp when the deposit or withdrawal was initiated
     * @param amount The amount of assets the user deposited
     * @param entryPositionVersion The position version the user entered at
     */
    struct UserDeposit {
        uint40 initiateTimestamp;
        uint88 amount; // Max 309'485'009 tokens with 18 decimals
        uint128 entryPositionVersion;
    }

    /**
     * @notice The data for a version of the position
     * @dev The difference between the amount here and the amount saved in the USDN protocol is the liquidation bonus
     * @param amount The amount of assets used as collateral to open the position
     * @param tick The tick of the position
     * @param tickVersion The version of the tick
     * @param index The index of the position in the tick list
     * @param entryAccMultiplier The accumulated PnL multiplier of all the positions up to this one
     */
    struct PositionData {
        uint128 amount;
        int24 tick;
        uint256 tickVersion;
        uint256 index;
        uint256 entryAccMultiplier;
<<<<<<< HEAD
        IUsdnProtocolTypes.PositionId id;
=======
>>>>>>> da5c5dcb
    }

    /**
     * @notice The parameters related to the validation process of the Rebalancer deposit/withdraw
     * @dev If the `validationDeadline` has passed, the user is blocked from interacting until the cooldown duration
     * has elapsed (since the moment of the initiate action). After the cooldown, in case of a deposit action, the user
     * must withdraw their funds with `resetDepositAssets`. After the cooldown, in case of a withdrawal action, the user
     * can initiate a new withdrawal again
     * @param validationDelay Minimum duration in seconds between an initiate action and the corresponding validate
     * action
     * @param validationDeadline Maximum duration in seconds between an initiate action and the corresponding validate
     * action
     * @param actionCooldown Duration from the initiate action during which the user can't interact with the Rebalancer
     * if the `validationDeadline` elapsed.
     */
    struct TimeLimits {
        uint80 validationDelay;
        uint80 validationDeadline;
        uint80 actionCooldown;
    }
}<|MERGE_RESOLUTION|>--- conflicted
+++ resolved
@@ -32,10 +32,6 @@
         uint256 tickVersion;
         uint256 index;
         uint256 entryAccMultiplier;
-<<<<<<< HEAD
-        IUsdnProtocolTypes.PositionId id;
-=======
->>>>>>> da5c5dcb
     }
 
     /**
