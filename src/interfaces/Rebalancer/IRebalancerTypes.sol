--- conflicted
+++ resolved
@@ -31,25 +31,6 @@
     }
 
     /**
-<<<<<<< HEAD
-     * @dev Structure to hold the transient data during `initiateClosePosition`
-     * @param userDepositData The user deposit data
-     * @param remainingAssets The remaining rebalancer assets
-     * @param positionVersion The current rebalancer position version
-     * @param currentPositionData The current rebalancer position data
-     * @param amountToCloseWithoutBonus The user amount to close without bonus
-     * @param amountToClose The user amount to close including bonus
-     * @param protocolPosition The protocol rebalancer position
-     */
-    struct InitiateCloseData {
-        UserDeposit userDepositData;
-        uint128 remainingAssets;
-        uint256 positionVersion;
-        PositionData currentPositionData;
-        uint256 amountToCloseWithoutBonus;
-        uint256 amountToClose;
-        Position protocolPosition;
-=======
      * @notice The parameters related to the validation process of the Rebalancer deposit/withdraw
      * @dev If the `validationDeadline` has passed, the user is blocked from interacting until the cooldown duration
      * has elapsed (since the moment of the initiate action). After the cooldown, in case of a deposit action, the user
@@ -66,6 +47,25 @@
         uint80 validationDelay;
         uint80 validationDeadline;
         uint80 actionCooldown;
->>>>>>> 846f83dc
+    }
+
+    /**
+     * @dev Structure to hold the transient data during `initiateClosePosition`
+     * @param userDepositData The user deposit data
+     * @param remainingAssets The remaining rebalancer assets
+     * @param positionVersion The current rebalancer position version
+     * @param currentPositionData The current rebalancer position data
+     * @param amountToCloseWithoutBonus The user amount to close without bonus
+     * @param amountToClose The user amount to close including bonus
+     * @param protocolPosition The protocol rebalancer position
+     */
+    struct InitiateCloseData {
+        UserDeposit userDepositData;
+        uint88 remainingAssets;
+        uint256 positionVersion;
+        PositionData currentPositionData;
+        uint256 amountToCloseWithoutBonus;
+        uint256 amountToClose;
+        Position protocolPosition;
     }
 }