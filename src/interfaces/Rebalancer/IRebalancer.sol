// SPDX-License-Identifier: BUSL-1.1
pragma solidity >=0.8.0;

import { IERC20Metadata } from "@openzeppelin/contracts/token/ERC20/extensions/IERC20Metadata.sol";

import { IRebalancerErrors } from "src/interfaces/Rebalancer/IRebalancerErrors.sol";
import { IRebalancerEvents } from "src/interfaces/Rebalancer/IRebalancerEvents.sol";
import { IRebalancerTypes } from "src/interfaces/Rebalancer/IRebalancerTypes.sol";
import { PositionId } from "src/interfaces/UsdnProtocol/IUsdnProtocolTypes.sol";
import { IUsdnProtocol } from "src/interfaces/UsdnProtocol/IUsdnProtocol.sol";

interface IRebalancer is IRebalancerErrors, IRebalancerEvents, IRebalancerTypes {
    /**
     * @notice The value of the multiplier at 1x
     * @dev Also helps to normalize the result of multiplier calculations
     * @return The multiplier factor
     */
    function MULTIPLIER_FACTOR() external view returns (uint256);

    /**
     * @notice Returns the address of the asset used by the USDN protocol
     * @return The address of the asset used by the USDN protocol
     */
    function getAsset() external view returns (IERC20Metadata);

    /**
     * @notice Returns the address of the USDN protocol
     * @return The address of the USDN protocol
     */
    function getUsdnProtocol() external view returns (IUsdnProtocol);

    /**
     * @notice Returns the version of the current position (0 means no position open)
     * @return The version of the current position
     */
    function getPositionVersion() external view returns (uint128);

    /**
     * @notice Returns the amount of assets deposited and waiting for the next version to be opened
     * @return The amount of pending assets
     */
    function getPendingAssetsAmount() external view returns (uint128);

    /**
     * @notice Returns the maximum leverage a position can have
     * @dev Returns the max leverage of the USDN Protocol if it's lower than the rebalancer's
     * @return maxLeverage_ The max leverage a position can have
     */
    function getPositionMaxLeverage() external view returns (uint256 maxLeverage_);

    /**
     * @notice Returns the necessary data for the USDN protocol to update the position
     * @return pendingAssets_ The amount of assets pending
     * @return maxLeverage_ The max leverage of the rebalancer
     * @return currentPosId_ The ID of the current position (tick == NO_POSITION_TICK if no position)
     */
    function getCurrentStateData()
        external
        view
        returns (uint128 pendingAssets_, uint256 maxLeverage_, PositionId memory currentPosId_);

    /**
     * @notice Returns the minimum amount of assets to be deposited by a user
     * @return The minimum amount of assets to be deposited by a user
     */
    function getMinAssetDeposit() external view returns (uint256);

    /**
<<<<<<< HEAD
     * @notice Returns the data of the provided version of the position
     * @param version The version of the position
     * @return positionData_ The date for the provided version of the position
     */
    function getPositionData(uint128 version) external view returns (PositionData memory positionData_);
=======
     * @notice Returns the limit of the imbalance in bps to close the position
     * @return The limit of the imbalance in bps to close the position
     */
    function getCloseImbalanceLimitBps() external view returns (uint256);
>>>>>>> da690f6f

    /**
     * @notice Returns the data regarding the assets deposited by the provided user
     * @param user The address of the user
     * @return The data regarding the assets deposited by the provided user
     */
    function getUserDepositData(address user) external view returns (UserDeposit memory);

    /**
     * @notice Increase the allowance of assets for the USDN protocol spender by `addAllowance`
     * @param addAllowance Amount to add to the allowance of the UsdnProtocol contract
     */
    function increaseAssetAllowance(uint256 addAllowance) external;

    /**
     * @notice Deposit assets into this contract to be included in the next position
     * @dev If `to` is already in a position, they need to close it completely before adding more assets
     * @param amount The amount to deposit (in _assetDecimals)
     * @param to The address to assign the deposit to
     */
    function depositAssets(uint128 amount, address to) external;

    /**
     * @notice Returns the version of the last position that got liquidated
     * @dev 0 means no liquidated version yet
     * @return The version of the last position that got liquidated
     */
    function getLastLiquidatedVersion() external view returns (uint128);

    /**
     * @notice Withdraw assets if the user is not in a position yet
     * @dev If the entry position version of the user is lower than or equal to the current one,
     * the transaction will revert
     * @param amount The amount to withdraw (in _assetDecimals)
     * @param to The address to send the assets to
     */
    function withdrawPendingAssets(uint128 amount, address to) external;

    /**
     * @notice Indicates that the previous version of the position was closed and a new one was opened
     * @dev If `previousPosValue` equals 0, it means the previous version got liquidated
     * @param newPosId The position ID of the new position
     * @param previousPosValue The amount of assets left in the previous position
     */
    function updatePosition(PositionId calldata newPosId, uint128 previousPosValue) external;

    /* -------------------------------------------------------------------------- */
    /*                                    Admin                                   */
    /* -------------------------------------------------------------------------- */

    /**
     * @notice Update the max leverage a position can have
     * @dev `newMaxLeverage` must be between the min and max leverage of the USDN protocol
     * This function can only be called by the owner
     * @param newMaxLeverage The new max leverage
     */
    function setPositionMaxLeverage(uint256 newMaxLeverage) external;

    /**
     * @notice Sets the minimum amount of assets to be deposited by a user
     * @dev The new minimum amount must be greater than or equal to the minimum long position of the USDN protocol
     * This function can only be called by the owner or the USDN protocol
     * @param minAssetDeposit The new minimum amount of assets to be deposited
     */
    function setMinAssetDeposit(uint256 minAssetDeposit) external;

    /**
     * @notice Sets the limit of the imbalance in bps to close the position
     * @dev This function can only be called by the owner
     * If the new limit is greater than the `_closeExpoImbalanceLimitBps` setting in the USDN protocol,
     * this new limit will be ineffective
     * @param closeImbalanceLimitBps The new limit of the imbalance in bps to close the position
     */
    function setCloseImbalanceLimitBps(uint256 closeImbalanceLimitBps) external;
}<|MERGE_RESOLUTION|>--- conflicted
+++ resolved
@@ -66,18 +66,17 @@
     function getMinAssetDeposit() external view returns (uint256);
 
     /**
-<<<<<<< HEAD
      * @notice Returns the data of the provided version of the position
      * @param version The version of the position
      * @return positionData_ The date for the provided version of the position
      */
     function getPositionData(uint128 version) external view returns (PositionData memory positionData_);
-=======
+
+    /*
      * @notice Returns the limit of the imbalance in bps to close the position
      * @return The limit of the imbalance in bps to close the position
      */
     function getCloseImbalanceLimitBps() external view returns (uint256);
->>>>>>> da690f6f
 
     /**
      * @notice Returns the data regarding the assets deposited by the provided user
