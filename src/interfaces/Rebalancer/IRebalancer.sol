// SPDX-License-Identifier: BUSL-1.1
pragma solidity >=0.8.0;

import { IERC20Metadata } from "@openzeppelin/contracts/token/ERC20/extensions/IERC20Metadata.sol";

import { IRebalancerErrors } from "src/interfaces/Rebalancer/IRebalancerErrors.sol";
import { IRebalancerEvents } from "src/interfaces/Rebalancer/IRebalancerEvents.sol";
import { IRebalancerTypes } from "src/interfaces/Rebalancer/IRebalancerTypes.sol";
import { IUsdnProtocol } from "src/interfaces/UsdnProtocol/IUsdnProtocol.sol";

interface IRebalancer is IRebalancerErrors, IRebalancerEvents, IRebalancerTypes {
    /**
     * @notice Returns the address of the asset used by the USDN protocol
     * @return The address of the asset used by the USDN protocol
     */
    function getAsset() external view returns (IERC20Metadata);

    /**
     * @notice Returns the address of the USDN protocol
     * @return The address of the USDN protocol
     */
    function getUsdnProtocol() external view returns (IUsdnProtocol);

    /**
     * @notice Returns the version of the current position (0 means no position open)
     * @return The version of the current position
     */
    function getPositionVersion() external view returns (uint128);

    /**
     * @notice Returns the minimum amount of assets to be deposited by a user
     * @return The minimum amount of assets to be deposited by a user
     */
    function getMinAssetDeposit() external view returns (uint256);

    /**
     * @notice Sets the minimum amount of assets to be deposited by a user
     * @dev The new minimum amount must be greater than or equal to the minimum long position of the USDN protocol
     * @param minAssetDeposit The new minimum amount of assets to be deposited
     */
    function setMinAssetDeposit(uint256 minAssetDeposit) external;

    /**
     * @notice Returns the data regarding the assets deposited by the provided user
     * @param user The address of the user
     * @return The data regarding the assets deposited by the provided user
     */
    function getUserDepositData(address user) external view returns (UserDeposit memory);

    /**
     * @notice Deposit assets into this contract to be included in the next position
     * @dev If `to` is already in a position, they need to close it completely before adding more assets
     * @param amount The amount to deposit (in _assetDecimals)
     * @param to The address to assign the deposit to
     */
    function depositAssets(uint128 amount, address to) external;

    /**
     * @notice Withdraw assets if the user is not in a position yet
     * @dev If the entry position version of the user is lower than or equal to the current one,
     * the transaction will revert
     * @param amount The amount to withdraw (in _assetDecimals)
     * @param to The address to send the assets to
     */
    function withdrawPendingAssets(uint128 amount, address to) external;
<<<<<<< HEAD

    /**
     * @notice Returns the version of the current position (0 means no position open)
     * @return positionVersion_ The current position version
     */
    function getPositionVersion() external view returns (uint128 positionVersion_);

    /**
     * @notice Returns the version of the last position that got liquidated
     * @dev 0 means no liquidated version yet
     * @return The version of the last position that got liquidated
     */
    function getLastLiquidatedVersion() external view returns (uint128);

    /**
     * @notice Returns the data regarding the assets deposited by the provided user
     * @return userDeposit_ The data regarding the assets deposited by the user
     */
    function getUserDepositData(address user) external view returns (UserDeposit memory userDeposit_);
=======
>>>>>>> f5426847
}<|MERGE_RESOLUTION|>--- conflicted
+++ resolved
@@ -56,6 +56,13 @@
     function depositAssets(uint128 amount, address to) external;
 
     /**
+     * @notice Returns the version of the last position that got liquidated
+     * @dev 0 means no liquidated version yet
+     * @return The version of the last position that got liquidated
+     */
+    function getLastLiquidatedVersion() external view returns (uint128);
+
+    /**
      * @notice Withdraw assets if the user is not in a position yet
      * @dev If the entry position version of the user is lower than or equal to the current one,
      * the transaction will revert
@@ -63,26 +70,4 @@
      * @param to The address to send the assets to
      */
     function withdrawPendingAssets(uint128 amount, address to) external;
-<<<<<<< HEAD
-
-    /**
-     * @notice Returns the version of the current position (0 means no position open)
-     * @return positionVersion_ The current position version
-     */
-    function getPositionVersion() external view returns (uint128 positionVersion_);
-
-    /**
-     * @notice Returns the version of the last position that got liquidated
-     * @dev 0 means no liquidated version yet
-     * @return The version of the last position that got liquidated
-     */
-    function getLastLiquidatedVersion() external view returns (uint128);
-
-    /**
-     * @notice Returns the data regarding the assets deposited by the provided user
-     * @return userDeposit_ The data regarding the assets deposited by the user
-     */
-    function getUserDepositData(address user) external view returns (UserDeposit memory userDeposit_);
-=======
->>>>>>> f5426847
 }