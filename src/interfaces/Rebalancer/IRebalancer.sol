--- conflicted
+++ resolved
@@ -130,10 +130,7 @@
      * side after calling this function
      * @param amount The amount to close relative to the amount deposited
      * @param to The address that will receive the assets
-<<<<<<< HEAD
-=======
      * @param userMinPrice The minimum price at which the position can be closed
->>>>>>> ef17cb87
      * @param currentPriceData The current price data
      * @param previousActionsData The previous action price data
      * @return success_ If the UsdnProtocol's `initiateClosePosition` was successful
@@ -143,10 +140,7 @@
     function initiateClosePosition(
         uint88 amount,
         address to,
-<<<<<<< HEAD
-=======
         uint256 userMinPrice,
->>>>>>> ef17cb87
         bytes calldata currentPriceData,
         Types.PreviousActionsData calldata previousActionsData
     ) external payable returns (bool success_);
