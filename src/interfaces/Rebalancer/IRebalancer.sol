--- conflicted
+++ resolved
@@ -8,19 +8,14 @@
 import { IUsdnProtocol } from "src/interfaces/UsdnProtocol/IUsdnProtocol.sol";
 
 interface IRebalancer is IRebalancerErrors, IRebalancerEvents, IRebalancerTypes {
-<<<<<<< HEAD
     /// @notice Returns the address of the asset used by the USDN protocol
     function getAsset() external view returns (IERC20Metadata);
 
-    /// @notice Returns the address of the USDN protocol
-    function getUsdnProtocol() external view returns (IUsdnProtocol);
-=======
     /**
      * @notice Returns the address of the USDN protocol
      * @return usdnProtocol_ The address of the USDN protocol
      */
     function getUsdnProtocol() external view returns (IUsdnProtocol usdnProtocol_);
->>>>>>> 924f73fd
 
     /// @notice Returns the version of the current position (0 means no position open)
     function getPositionVersion() external view returns (uint128);
@@ -54,19 +49,4 @@
      * @param to The address to send the assets to
      */
     function withdrawPendingAssets(uint128 amount, address to) external;
-<<<<<<< HEAD
-=======
-
-    /**
-     * @notice Returns the version of the current position (0 means no position open)
-     * @return positionVersion_ The current position version
-     */
-    function getPositionVersion() external view returns (uint128 positionVersion_);
-
-    /**
-     * @notice Returns the data regarding the assets deposited by the provided user
-     * @return userDeposit_ The data regarding the assets deposited by the user
-     */
-    function getUserDepositData(address user) external view returns (UserDeposit memory userDeposit_);
->>>>>>> 924f73fd
 }