--- conflicted
+++ resolved
@@ -279,12 +279,7 @@
         } else if (depositData.entryPositionVersion > 0) {
             // user has a withdrawal that must be validated
             revert RebalancerActionNotValidated();
-<<<<<<< HEAD
-        } else if (uint40(block.timestamp) < depositData.initiateTimestamp + _timeLimits.actionCooldown) {
-=======
-        }
-        if (block.timestamp < depositData.initiateTimestamp + _timeLimits.actionCooldown) {
->>>>>>> bb0389a3
+        } else if (block.timestamp < depositData.initiateTimestamp + _timeLimits.actionCooldown) {
             // user must wait until the cooldown has elapsed, then call this function to withdraw the funds
             revert RebalancerActionCooldown();
         }
