// SPDX-License-Identifier: BUSL-1.1
pragma solidity ^0.8.25;

import { Ownable } from "@openzeppelin/contracts/access/Ownable.sol";
import { Ownable2Step } from "@openzeppelin/contracts/access/Ownable2Step.sol";
import { IERC20Metadata } from "@openzeppelin/contracts/token/ERC20/extensions/IERC20Metadata.sol";
import { SafeERC20 } from "@openzeppelin/contracts/token/ERC20/utils/SafeERC20.sol";
import { ReentrancyGuard } from "@openzeppelin/contracts/utils/ReentrancyGuard.sol";
import { ERC165, IERC165 } from "@openzeppelin/contracts/utils/introspection/ERC165.sol";
import { SafeCast } from "@openzeppelin/contracts/utils/math/SafeCast.sol";
import { FixedPointMathLib } from "solady/src/utils/FixedPointMathLib.sol";

import { IBaseRebalancer } from "../interfaces/Rebalancer/IBaseRebalancer.sol";
import { IRebalancer } from "../interfaces/Rebalancer/IRebalancer.sol";
import { IOwnershipCallback } from "../interfaces/UsdnProtocol/IOwnershipCallback.sol";
import { IUsdnProtocol } from "../interfaces/UsdnProtocol/IUsdnProtocol.sol";
import { Position, PositionId, PreviousActionsData } from "../interfaces/UsdnProtocol/IUsdnProtocolTypes.sol";

/**
 * @title Rebalancer
 * @notice The goal of this contract is to re-balance the USDN protocol when liquidations reduce the long trading expo
 * It will manage only one position with enough trading expo to re-balance the protocol after liquidations
 * and close/open again with new and existing funds when the imbalance reaches a certain threshold
 */
contract Rebalancer is Ownable2Step, ReentrancyGuard, ERC165, IOwnershipCallback, IRebalancer {
    using SafeERC20 for IERC20Metadata;
    using SafeCast for uint256;

    /**
     * @dev Structure to hold the transient data during `initiateClosePosition`
     * @param userDepositData The user deposit data
     * @param remainingAssets The remaining rebalancer assets
     * @param positionVersion The current rebalancer position version
     * @param currentPositionData The current rebalancer position data
     * @param amountToCloseWithoutBonus The user amount to close without bonus
     * @param amountToClose The user amount to close including bonus
     * @param protocolPosition The protocol rebalancer position
     */
    struct InitiateCloseData {
        UserDeposit userDepositData;
        uint88 remainingAssets;
        uint256 positionVersion;
        PositionData currentPositionData;
        uint256 amountToCloseWithoutBonus;
        uint256 amountToClose;
        Position protocolPosition;
    }

    /// @notice Modifier to check if the caller is the USDN protocol or the owner
    modifier onlyAdmin() {
        if (msg.sender != address(_usdnProtocol) && msg.sender != owner()) {
            revert RebalancerUnauthorized();
        }
        _;
    }

    /// @notice Modifier to check if the caller is the USDN protocol
    modifier onlyProtocol() {
        if (msg.sender != address(_usdnProtocol)) {
            revert RebalancerUnauthorized();
        }
        _;
    }

    /* -------------------------------------------------------------------------- */
    /*                                  Constants                                 */
    /* -------------------------------------------------------------------------- */

    /// @inheritdoc IRebalancer
    uint256 public constant MULTIPLIER_FACTOR = 1e38;

    /* -------------------------------------------------------------------------- */
    /*                                 Immutables                                 */
    /* -------------------------------------------------------------------------- */

    /// @notice The address of the asset used by the USDN protocol
    IERC20Metadata internal immutable _asset;

    /// @notice The number of decimals of the asset used by the USDN protocol
    uint256 internal immutable _assetDecimals;

    /// @notice The tick used to indicate that there is no position
    int24 internal immutable _noPositionTick;

    /// @notice The address of the USDN protocol
    IUsdnProtocol internal immutable _usdnProtocol;

    /* -------------------------------------------------------------------------- */
    /*                                 Parameters                                 */
    /* -------------------------------------------------------------------------- */

    /// @notice The maximum leverage that a position can have
    uint256 internal _maxLeverage;

    /// @notice The minimum amount of assets to be deposited by a user
    uint256 internal _minAssetDeposit;

    /// @notice The limit of the imbalance in bps to close the position
    uint256 internal _closeImbalanceLimitBps = 500;

    /**
     * @notice The time limits for the initiate/validate process of deposits and withdrawals
     * @dev The user must wait `validationDelay` after the initiate action to perform the corresponding validate
     * action. If the `validationDeadline` has passed, the user is blocked from interacting until the cooldown duration
     * has elapsed (since the moment of the initiate action). After the cooldown, in case of a deposit action, the user
     * must withdraw their funds with `resetDepositAssets`. After the cooldown, in case of a withdrawal action, the user
     * can initiate a new withdrawal again
     */
    TimeLimits internal _timeLimits =
        TimeLimits({ validationDelay: 24 seconds, validationDeadline: 20 minutes, actionCooldown: 4 hours });

    /* -------------------------------------------------------------------------- */
    /*                                    State                                   */
    /* -------------------------------------------------------------------------- */

    /// @notice The current position version
    uint128 internal _positionVersion;

    /// @notice The amount of assets waiting to be used in the next version of the position
    uint128 internal _pendingAssetsAmount;

    /// @notice The version of the last position that got liquidated
    uint128 internal _lastLiquidatedVersion;

    /// @notice The data about the assets deposited in this contract by users
    mapping(address => UserDeposit) internal _userDeposit;

    /// @notice The data for the specific version of the position
    mapping(uint256 => PositionData) internal _positionData;

    /// @param usdnProtocol The address of the USDN protocol
    constructor(IUsdnProtocol usdnProtocol) Ownable(msg.sender) {
        _usdnProtocol = usdnProtocol;
        IERC20Metadata asset = usdnProtocol.getAsset();
        _asset = asset;
        _assetDecimals = usdnProtocol.getAssetDecimals();
        _maxLeverage = usdnProtocol.getMaxLeverage();
        _minAssetDeposit = usdnProtocol.getMinLongPosition();

        // set allowance to allow the protocol to pull assets from this contract
        asset.forceApprove(address(usdnProtocol), type(uint256).max);

        // indicate that there are no position for version 0
<<<<<<< HEAD
        int24 noPositionTick = usdnProtocol.NO_POSITION_TICK();
        _noPositionTick = noPositionTick;
        _positionData[0].id = PositionId({ tick: noPositionTick, tickVersion: 0, index: 0 });
=======
        _positionData[0].tick = usdnProtocol.NO_POSITION_TICK();
>>>>>>> 91fd3cc4
    }

    /// @notice To allow this contract to receive ether refunded by the USDN protocol
    receive() external payable onlyProtocol { }

    /// @inheritdoc IRebalancer
    function getAsset() external view returns (IERC20Metadata) {
        return _asset;
    }

    /// @inheritdoc IRebalancer
    function getUsdnProtocol() external view returns (IUsdnProtocol) {
        return _usdnProtocol;
    }

    /// @inheritdoc IRebalancer
    function getPendingAssetsAmount() external view returns (uint128) {
        return _pendingAssetsAmount;
    }

    /// @inheritdoc IRebalancer
    function getPositionVersion() external view returns (uint128) {
        return _positionVersion;
    }

    /// @inheritdoc IRebalancer
    function getPositionMaxLeverage() external view returns (uint256 maxLeverage_) {
        maxLeverage_ = _maxLeverage;
        uint256 protocolMaxLeverage = _usdnProtocol.getMaxLeverage();
        if (protocolMaxLeverage < maxLeverage_) {
            return protocolMaxLeverage;
        }
    }

    /// @inheritdoc IBaseRebalancer
    function getCurrentStateData()
        external
        view
        returns (uint128 pendingAssets_, uint256 maxLeverage_, PositionId memory currentPosId_)
    {
        return (
            _pendingAssetsAmount,
            _maxLeverage,
            PositionId({
                tick: _positionData[_positionVersion].tick,
                tickVersion: _positionData[_positionVersion].tickVersion,
                index: _positionData[_positionVersion].index
            })
        );
    }

    /// @inheritdoc IRebalancer
    function getLastLiquidatedVersion() external view returns (uint128) {
        return _lastLiquidatedVersion;
    }

    /// @inheritdoc IBaseRebalancer
    function getMinAssetDeposit() external view returns (uint256) {
        return _minAssetDeposit;
    }

    /// @inheritdoc IRebalancer
    function getPositionData(uint128 version) external view returns (PositionData memory positionData_) {
        positionData_ = _positionData[version];
    }

    /// @inheritdoc IRebalancer
    function getCloseImbalanceLimitBps() external view returns (uint256) {
        return _closeImbalanceLimitBps;
    }

    /// @inheritdoc IRebalancer
    function getTimeLimits() external view returns (TimeLimits memory) {
        return _timeLimits;
    }

    /// @inheritdoc IBaseRebalancer
    function getUserDepositData(address user) external view returns (UserDeposit memory) {
        return _userDeposit[user];
    }

    /// @inheritdoc IRebalancer
    function increaseAssetAllowance(uint256 addAllowance) external {
        _asset.safeIncreaseAllowance(address(_usdnProtocol), addAllowance);
    }

    /// @inheritdoc IRebalancer
    function initiateDepositAssets(uint88 amount, address to) external {
        if (to == address(0)) {
            revert RebalancerInvalidAddressTo();
        }
        if (amount < _minAssetDeposit) {
            revert RebalancerInsufficientAmount();
        }

        uint128 positionVersion = _positionVersion;
        UserDeposit memory depositData = _userDeposit[to];
        if (depositData.entryPositionVersion > 0) {
            // The user already performed a deposit previously
            if (depositData.entryPositionVersion <= _lastLiquidatedVersion) {
                // if the user was in a position that got liquidated, we should reset its data
                delete depositData;
            } else if (depositData.entryPositionVersion <= positionVersion) {
                // if the user already deposited assets that are in a position, revert
                revert RebalancerUserInPosition();
            } else {
                // in this case, we know that the user already has a pending deposit
                revert RebalancerUserAlreadyPending();
            }
        }
        if (depositData.initiateTimestamp > 0) {
            // user needs to validate their deposit or withdrawal
            revert RebalancerActionNotValidated();
        }

        depositData.amount = amount;
        depositData.initiateTimestamp = uint40(block.timestamp);
        _userDeposit[to] = depositData;

        _asset.safeTransferFrom(msg.sender, address(this), amount);

        emit InitiatedAssetsDeposit(msg.sender, to, amount, block.timestamp);
    }

    /// @inheritdoc IRebalancer
    function validateDepositAssets() external {
        uint128 positionVersion = _positionVersion;
        UserDeposit memory depositData = _userDeposit[msg.sender];

        if (depositData.initiateTimestamp == 0) {
            // user has no action that must be validated
            revert RebalancerNoPendingAction();
        }
        if (depositData.entryPositionVersion > 0) {
            // user has a withdrawal that must be validated
            revert RebalancerActionNotValidated();
        }

        _checkValidationTime(depositData.initiateTimestamp);

        depositData.entryPositionVersion = positionVersion + 1;
        depositData.initiateTimestamp = 0;
        _userDeposit[msg.sender] = depositData;
        _pendingAssetsAmount += depositData.amount;

        emit AssetsDeposited(msg.sender, depositData.amount, positionVersion + 1);
    }

    /// @inheritdoc IRebalancer
    function resetDepositAssets() external {
        UserDeposit memory depositData = _userDeposit[msg.sender];
        if (depositData.initiateTimestamp == 0) {
            // user has no action that must be validated
            revert RebalancerNoPendingAction();
        }
        if (depositData.entryPositionVersion > 0) {
            // user has a withdrawal that must be validated
            revert RebalancerActionNotValidated();
        }
        if (block.timestamp < depositData.initiateTimestamp + _timeLimits.actionCooldown) {
            // user must wait until the cooldown has elapsed, then call this function to withdraw the funds
            revert RebalancerActionCooldown();
        }

        // this unblocks the user
        delete _userDeposit[msg.sender];

        _asset.safeTransfer(msg.sender, depositData.amount);

        emit DepositRefunded(msg.sender, depositData.amount);
    }

    /// @inheritdoc IRebalancer
    function initiateWithdrawAssets() external {
        /* authorized previous states:
        - unincluded (pending inclusion)
            - amount > 0
            - entryPositionVersion > _positionVersion
            - initiateTimestamp == 0
        - withdrawal cooldown
            - entryPositionVersion > _positionVersion
            - initiateTimestamp > 0
            - cooldown elapsed

        amount is always > 0 if entryPositionVersion > 0 */

        UserDeposit memory depositData = _userDeposit[msg.sender];

        if (depositData.entryPositionVersion <= _positionVersion) {
            revert RebalancerWithdrawalUnauthorized();
        }
        // entryPositionVersion > _positionVersion

        if (
            depositData.initiateTimestamp > 0
                && block.timestamp < depositData.initiateTimestamp + _timeLimits.actionCooldown
        ) {
            // user must wait until the cooldown has elapsed, then call this function to restart the withdrawal process
            revert RebalancerActionCooldown();
        }
        // initiateTimestamp == 0 or cooldown elapsed

        _userDeposit[msg.sender].initiateTimestamp = uint40(block.timestamp);

        emit InitiatedAssetsWithdrawal(msg.sender);
    }

    /// @inheritdoc IRebalancer
    function validateWithdrawAssets(uint88 amount, address to) external {
        /* authorized previous states:
        - initiated withdrawal
            - initiateTimestamp > 0
            - entryPositionVersion > _positionVersion
            - timestamp is between initiateTimestamp + delay and initiateTimestamp + deadline
        */
        if (to == address(0)) {
            revert RebalancerInvalidAddressTo();
        }
        if (amount == 0) {
            revert RebalancerInvalidAmount();
        }

        UserDeposit memory depositData = _userDeposit[msg.sender];

        if (depositData.entryPositionVersion <= _positionVersion) {
            revert RebalancerWithdrawalUnauthorized();
        }
        if (depositData.initiateTimestamp == 0) {
            revert RebalancerNoPendingAction();
        }
        _checkValidationTime(depositData.initiateTimestamp);

        if (amount > depositData.amount) {
            revert RebalancerInvalidAmount();
        }

        // update deposit data
        if (depositData.amount == amount) {
            // we withdraw the full amount, delete the mapping entry
            delete _userDeposit[msg.sender];
        } else {
            // partial withdrawal
            unchecked {
                // checked above: amount is strictly smaller than depositData.amount
                depositData.amount -= amount;
            }
            // the remaining amount must at least be _minAssetDeposit
            if (depositData.amount < _minAssetDeposit) {
                revert RebalancerInsufficientAmount();
            }
            depositData.initiateTimestamp = 0;
            _userDeposit[msg.sender] = depositData;
        }

        // update global state
        _pendingAssetsAmount -= amount;

        _asset.safeTransfer(to, amount);

        emit AssetsWithdrawn(msg.sender, to, amount);
    }

    /// @inheritdoc IRebalancer
    function initiateClosePosition(
        uint88 amount,
        address to,
        address payable validator,
        bytes calldata currentPriceData,
        PreviousActionsData calldata previousActionsData
    ) external payable nonReentrant returns (bool success_) {
        if (amount == 0) {
            revert RebalancerInvalidAmount();
        }

        InitiateCloseData memory data;
        data.userDepositData = _userDeposit[msg.sender];

        if (amount > data.userDepositData.amount) {
            revert RebalancerInvalidAmount();
        }

        data.remainingAssets = data.userDepositData.amount - amount;
        if (data.remainingAssets > 0 && data.remainingAssets < _minAssetDeposit) {
            revert RebalancerInvalidAmount();
        }

        if (data.userDepositData.entryPositionVersion == 0) {
            revert RebalancerUserPending();
        }

        data.positionVersion = _positionVersion;

        if (data.userDepositData.entryPositionVersion > data.positionVersion) {
            revert RebalancerUserPending();
        }

        data.currentPositionData = _positionData[data.positionVersion];

        data.amountToCloseWithoutBonus = FixedPointMathLib.fullMulDiv(
            amount,
            data.currentPositionData.entryAccMultiplier,
            _positionData[data.userDepositData.entryPositionVersion].entryAccMultiplier
        );

        (data.protocolPosition,) = _usdnProtocol.getLongPosition(
            PositionId({
                tick: data.currentPositionData.tick,
                tickVersion: data.currentPositionData.tickVersion,
                index: data.currentPositionData.index
            })
        );

        // include bonus
        data.amountToClose = data.amountToCloseWithoutBonus
            + data.amountToCloseWithoutBonus * (data.protocolPosition.amount - data.currentPositionData.amount)
                / data.currentPositionData.amount;

        // slither-disable-next-line reentrancy-eth
        success_ = _usdnProtocol.initiateClosePosition{ value: msg.value }(
            PositionId({
                tick: data.currentPositionData.tick,
                tickVersion: data.currentPositionData.tickVersion,
                index: data.currentPositionData.index
            }),
            data.amountToClose.toUint128(),
            to,
            validator,
            currentPriceData,
            previousActionsData
        );

        if (success_) {
            if (data.remainingAssets == 0) {
                delete _userDeposit[msg.sender];
            } else {
                _userDeposit[msg.sender].amount = data.remainingAssets;
            }

            // safe cast is already made on amountToClose
            data.currentPositionData.amount -= uint128(data.amountToCloseWithoutBonus);

            if (data.currentPositionData.amount == 0) {
                PositionData memory newPositionData;
                newPositionData.tick = _usdnProtocol.NO_POSITION_TICK();
                _positionData[data.positionVersion] = newPositionData;
            } else {
                _positionData[data.positionVersion].amount = data.currentPositionData.amount;
            }

            emit ClosePositionInitiated(msg.sender, amount, data.amountToClose, data.remainingAssets);
        }

        // sent back any ether left in the contract
        _refundEther();
    }

    /**
     * @notice Refunds any ether in this contract to the caller
     * @dev This contract should not hold any ether so any sent to it belongs to the current caller
     */
    function _refundEther() internal {
        uint256 amount = address(this).balance;
        if (amount > 0) {
            // slither-disable-next-line arbitrary-send-eth
            (bool success,) = msg.sender.call{ value: amount }("");
            if (!success) {
                revert RebalancerEtherRefundFailed();
            }
        }
    }

    /// @inheritdoc IBaseRebalancer
    function updatePosition(PositionId calldata newPosId, uint128 previousPosValue) external onlyProtocol {
        uint128 positionVersion = _positionVersion;
        PositionData memory previousPositionData = _positionData[positionVersion];
        // set the multiplier accumulator to 1 by default
        uint256 accMultiplier = MULTIPLIER_FACTOR;

        // if the current position version exists
        if (previousPositionData.amount > 0) {
            // if the position has not been liquidated
            if (previousPosValue > 0) {
                // update the multiplier accumulator
                accMultiplier = FixedPointMathLib.fullMulDiv(
                    previousPosValue, previousPositionData.entryAccMultiplier, previousPositionData.amount
                );
            } else {
                // update the last liquidated version tracker
                _lastLiquidatedVersion = positionVersion;
            }
        }

        // update the position's version
        ++positionVersion;
        _positionVersion = positionVersion;

<<<<<<< HEAD
        // save the data of the new position's version
        PositionData storage newPositionData = _positionData[positionVersion];
        newPositionData.id = newPosId;
=======
        // store the data of the new position's version
        _positionData[positionVersion] = PositionData({
            entryAccMultiplier: accMultiplier,
            tickVersion: newPosId.tickVersion,
            index: newPosId.index,
            amount: _pendingAssetsAmount + previousPosValue,
            tick: newPosId.tick
        });
>>>>>>> 91fd3cc4

        if (newPosId.tick != _noPositionTick) {
            newPositionData.entryAccMultiplier = accMultiplier;
            newPositionData.amount = _pendingAssetsAmount + previousPosValue;

            // Reset the pending assets amount as they are all used in the new position
            _pendingAssetsAmount = 0;
        }

        emit PositionVersionUpdated(positionVersion);
    }

    /* -------------------------------------------------------------------------- */
    /*                                    Admin                                   */
    /* -------------------------------------------------------------------------- */

    /// @inheritdoc IRebalancer
    function setPositionMaxLeverage(uint256 newMaxLeverage) external onlyOwner {
        if (newMaxLeverage < _usdnProtocol.getMinLeverage() || newMaxLeverage > _usdnProtocol.getMaxLeverage()) {
            revert RebalancerInvalidMaxLeverage();
        }

        _maxLeverage = newMaxLeverage;

        emit PositionMaxLeverageUpdated(newMaxLeverage);
    }

    /// @inheritdoc IBaseRebalancer
    function setMinAssetDeposit(uint256 minAssetDeposit) external onlyAdmin {
        if (_usdnProtocol.getMinLongPosition() > minAssetDeposit) {
            revert RebalancerInvalidMinAssetDeposit();
        }

        _minAssetDeposit = minAssetDeposit;
        emit MinAssetDepositUpdated(minAssetDeposit);
    }

    /// @inheritdoc IRebalancer
    function setCloseImbalanceLimitBps(uint256 closeImbalanceLimitBps) external onlyOwner {
        _closeImbalanceLimitBps = closeImbalanceLimitBps;

        emit CloseImbalanceLimitBpsUpdated(closeImbalanceLimitBps);
    }

    /// @inheritdoc IRebalancer
    function setTimeLimits(uint80 validationDelay, uint80 validationDeadline, uint80 actionCooldown)
        external
        onlyOwner
    {
        if (validationDelay >= validationDeadline) {
            revert RebalancerInvalidTimeLimits();
        }
        if (validationDeadline < validationDelay + 1 minutes) {
            revert RebalancerInvalidTimeLimits();
        }
        if (actionCooldown < validationDeadline) {
            revert RebalancerInvalidTimeLimits();
        }
        if (actionCooldown > 48 hours) {
            revert RebalancerInvalidTimeLimits();
        }

        _timeLimits = TimeLimits({
            validationDelay: validationDelay,
            validationDeadline: validationDeadline,
            actionCooldown: actionCooldown
        });

        emit TimeLimitsUpdated(validationDelay, validationDeadline, actionCooldown);
    }

    /// @inheritdoc IOwnershipCallback
    function ownershipCallback(address, PositionId calldata) external pure {
        revert RebalancerUnauthorized(); // first version of the rebalancer contract so we are always reverting
    }

    /// @inheritdoc IERC165
    function supportsInterface(bytes4 interfaceId) public view virtual override(ERC165, IERC165) returns (bool) {
        if (interfaceId == type(IOwnershipCallback).interfaceId) {
            return true;
        }
        if (interfaceId == type(IRebalancer).interfaceId) {
            return true;
        }
        if (interfaceId == type(IBaseRebalancer).interfaceId) {
            return true;
        }

        return super.supportsInterface(interfaceId);
    }

    /* -------------------------------------------------------------------------- */
    /*                             Internal functions                             */
    /* -------------------------------------------------------------------------- */

    /**
     * @notice Check if the validate action happens between the validation delay and the validation deadline
     * @dev If the block timestamp is before initiateTimestamp + validationDelay, the function will revert
     * If the block timestamp is after initiateTimestamp + validationDeadline, the function will revert
     * @param initiateTimestamp The timestamp of the initiate action
     */
    function _checkValidationTime(uint40 initiateTimestamp) internal view {
        TimeLimits memory timeLimits = _timeLimits;
        if (block.timestamp < initiateTimestamp + timeLimits.validationDelay) {
            // user must wait until the delay has elapsed
            revert RebalancerValidateTooEarly();
        }
        if (block.timestamp > initiateTimestamp + timeLimits.validationDeadline) {
            // user must wait until the cooldown has elapsed, then call `resetDepositAssets` to withdraw the funds
            revert RebalancerActionCooldown();
        }
    }
}<|MERGE_RESOLUTION|>--- conflicted
+++ resolved
@@ -10,6 +10,8 @@
 import { SafeCast } from "@openzeppelin/contracts/utils/math/SafeCast.sol";
 import { FixedPointMathLib } from "solady/src/utils/FixedPointMathLib.sol";
 
+import { UsdnProtocolConstantsLibrary as constantsLib } from
+    "../UsdnProtocol/libraries/UsdnProtocolConstantsLibrary.sol";
 import { IBaseRebalancer } from "../interfaces/Rebalancer/IBaseRebalancer.sol";
 import { IRebalancer } from "../interfaces/Rebalancer/IRebalancer.sol";
 import { IOwnershipCallback } from "../interfaces/UsdnProtocol/IOwnershipCallback.sol";
@@ -79,9 +81,6 @@
     /// @notice The number of decimals of the asset used by the USDN protocol
     uint256 internal immutable _assetDecimals;
 
-    /// @notice The tick used to indicate that there is no position
-    int24 internal immutable _noPositionTick;
-
     /// @notice The address of the USDN protocol
     IUsdnProtocol internal immutable _usdnProtocol;
 
@@ -141,13 +140,7 @@
         asset.forceApprove(address(usdnProtocol), type(uint256).max);
 
         // indicate that there are no position for version 0
-<<<<<<< HEAD
-        int24 noPositionTick = usdnProtocol.NO_POSITION_TICK();
-        _noPositionTick = noPositionTick;
-        _positionData[0].id = PositionId({ tick: noPositionTick, tickVersion: 0, index: 0 });
-=======
-        _positionData[0].tick = usdnProtocol.NO_POSITION_TICK();
->>>>>>> 91fd3cc4
+        _positionData[0].tick = constantsLib.NO_POSITION_TICK;
     }
 
     /// @notice To allow this contract to receive ether refunded by the USDN protocol
@@ -491,7 +484,7 @@
 
             if (data.currentPositionData.amount == 0) {
                 PositionData memory newPositionData;
-                newPositionData.tick = _usdnProtocol.NO_POSITION_TICK();
+                newPositionData.tick = constantsLib.NO_POSITION_TICK;
                 _positionData[data.positionVersion] = newPositionData;
             } else {
                 _positionData[data.positionVersion].amount = data.currentPositionData.amount;
@@ -544,27 +537,19 @@
         ++positionVersion;
         _positionVersion = positionVersion;
 
-<<<<<<< HEAD
-        // save the data of the new position's version
-        PositionData storage newPositionData = _positionData[positionVersion];
-        newPositionData.id = newPosId;
-=======
-        // store the data of the new position's version
-        _positionData[positionVersion] = PositionData({
-            entryAccMultiplier: accMultiplier,
-            tickVersion: newPosId.tickVersion,
-            index: newPosId.index,
-            amount: _pendingAssetsAmount + previousPosValue,
-            tick: newPosId.tick
-        });
->>>>>>> 91fd3cc4
-
-        if (newPosId.tick != _noPositionTick) {
-            newPositionData.entryAccMultiplier = accMultiplier;
-            newPositionData.amount = _pendingAssetsAmount + previousPosValue;
+        if (newPosId.tick != constantsLib.NO_POSITION_TICK) {
+            _positionData[positionVersion] = PositionData({
+                entryAccMultiplier: accMultiplier,
+                tickVersion: newPosId.tickVersion,
+                index: newPosId.index,
+                amount: _pendingAssetsAmount + previousPosValue,
+                tick: newPosId.tick
+            });
 
             // Reset the pending assets amount as they are all used in the new position
             _pendingAssetsAmount = 0;
+        } else {
+            _positionData[positionVersion].tick = constantsLib.NO_POSITION_TICK;
         }
 
         emit PositionVersionUpdated(positionVersion);
