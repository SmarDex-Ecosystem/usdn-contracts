// SPDX-License-Identifier: BUSL-1.1
pragma solidity 0.8.26;

import { Ownable } from "@openzeppelin/contracts/access/Ownable.sol";
import { Ownable2Step } from "@openzeppelin/contracts/access/Ownable2Step.sol";
import { IERC20Metadata } from "@openzeppelin/contracts/token/ERC20/extensions/IERC20Metadata.sol";
import { SafeERC20 } from "@openzeppelin/contracts/token/ERC20/utils/SafeERC20.sol";
import { ReentrancyGuard } from "@openzeppelin/contracts/utils/ReentrancyGuard.sol";
import { ERC165, IERC165 } from "@openzeppelin/contracts/utils/introspection/ERC165.sol";
import { SafeCast } from "@openzeppelin/contracts/utils/math/SafeCast.sol";
import { FixedPointMathLib } from "solady/src/utils/FixedPointMathLib.sol";

import { UsdnProtocolConstantsLibrary as Constants } from "../UsdnProtocol/libraries/UsdnProtocolConstantsLibrary.sol";
import { IBaseRebalancer } from "../interfaces/Rebalancer/IBaseRebalancer.sol";
import { IRebalancer } from "../interfaces/Rebalancer/IRebalancer.sol";
import { IOwnershipCallback } from "../interfaces/UsdnProtocol/IOwnershipCallback.sol";
import { IUsdnProtocol } from "../interfaces/UsdnProtocol/IUsdnProtocol.sol";
import { IUsdnProtocolTypes as Types } from "../interfaces/UsdnProtocol/IUsdnProtocolTypes.sol";

/**
 * @title Rebalancer
 * @notice The goal of this contract is to re-balance the USDN protocol when liquidations reduce the long trading expo
 * It will manage only one position with enough trading expo to re-balance the protocol after liquidations
 * and close/open again with new and existing funds when the imbalance reaches a certain threshold
 */
contract Rebalancer is Ownable2Step, ReentrancyGuard, ERC165, IOwnershipCallback, IRebalancer {
    using SafeERC20 for IERC20Metadata;
    using SafeCast for uint256;

    /**
     * @dev Structure to hold the transient data during `initiateClosePosition`
     * @param userDepositData The user deposit data
     * @param remainingAssets The remaining rebalancer assets
     * @param positionVersion The current rebalancer position version
     * @param currentPositionData The current rebalancer position data
     * @param amountToCloseWithoutBonus The user amount to close without bonus
     * @param amountToClose The user amount to close including bonus
     * @param protocolPosition The protocol rebalancer position
     */
    struct InitiateCloseData {
        UserDeposit userDepositData;
        uint88 remainingAssets;
        uint256 positionVersion;
        PositionData currentPositionData;
        uint256 amountToCloseWithoutBonus;
        uint256 amountToClose;
        Types.Position protocolPosition;
    }

    /// @notice Modifier to check if the caller is the USDN protocol or the owner
    modifier onlyAdmin() {
        if (msg.sender != address(_usdnProtocol) && msg.sender != owner()) {
            revert RebalancerUnauthorized();
        }
        _;
    }

    /// @notice Modifier to check if the caller is the USDN protocol
    modifier onlyProtocol() {
        if (msg.sender != address(_usdnProtocol)) {
            revert RebalancerUnauthorized();
        }
        _;
    }

    /* -------------------------------------------------------------------------- */
    /*                                  Constants                                 */
    /* -------------------------------------------------------------------------- */

    /// @inheritdoc IRebalancer
    uint256 public constant MULTIPLIER_FACTOR = 1e38;

    /// @inheritdoc IRebalancer
    uint256 public constant MAX_ACTION_COOLDOWN = 48 hours;

    /* -------------------------------------------------------------------------- */
    /*                                 Immutables                                 */
    /* -------------------------------------------------------------------------- */

    /// @notice The address of the asset used by the USDN protocol
    IERC20Metadata internal immutable _asset;

    /// @notice The number of decimals of the asset used by the USDN protocol
    uint256 internal immutable _assetDecimals;

    /// @notice The address of the USDN protocol
    IUsdnProtocol internal immutable _usdnProtocol;

    /* -------------------------------------------------------------------------- */
    /*                                 Parameters                                 */
    /* -------------------------------------------------------------------------- */

    /// @notice The maximum leverage that a position can have
    uint256 internal _maxLeverage = 3 * 10 ** Constants.LEVERAGE_DECIMALS;

    /// @notice The minimum amount of assets to be deposited by a user
    uint256 internal _minAssetDeposit;

    /**
     * @notice The time limits for the initiate/validate process of deposits and withdrawals
     * @dev The user must wait `validationDelay` after the initiate action to perform the corresponding validate
     * action. If the `validationDeadline` has passed, the user is blocked from interacting until the cooldown duration
     * has elapsed (since the moment of the initiate action). After the cooldown, in case of a deposit action, the user
     * must withdraw their funds with `resetDepositAssets`. After the cooldown, in case of a withdrawal action, the user
     * can initiate a new withdrawal again
     */
    TimeLimits internal _timeLimits =
        TimeLimits({ validationDelay: 24 seconds, validationDeadline: 20 minutes, actionCooldown: 4 hours });

    /* -------------------------------------------------------------------------- */
    /*                                    State                                   */
    /* -------------------------------------------------------------------------- */

    /// @notice The current position version
    uint128 internal _positionVersion;

    /// @notice The amount of assets waiting to be used in the next version of the position
    uint128 internal _pendingAssetsAmount;

    /// @notice The version of the last position that got liquidated
    uint128 internal _lastLiquidatedVersion;

    /// @notice The data about the assets deposited in this contract by users
    mapping(address => UserDeposit) internal _userDeposit;

    /// @notice The data for the specific version of the position
    mapping(uint256 => PositionData) internal _positionData;

    /// @param usdnProtocol The address of the USDN protocol
    constructor(IUsdnProtocol usdnProtocol) Ownable(msg.sender) {
        _usdnProtocol = usdnProtocol;
        IERC20Metadata asset = usdnProtocol.getAsset();
        _asset = asset;
        _assetDecimals = usdnProtocol.getAssetDecimals();
        _minAssetDeposit = usdnProtocol.getMinLongPosition();

        // set allowance to allow the protocol to pull assets from this contract
        asset.forceApprove(address(usdnProtocol), type(uint256).max);

        // indicate that there are no position for version 0
        _positionData[0].tick = Constants.NO_POSITION_TICK;
    }

    /// @notice To allow this contract to receive ether refunded by the USDN protocol
    receive() external payable onlyProtocol { }

    /// @inheritdoc IRebalancer
    function getAsset() external view returns (IERC20Metadata) {
        return _asset;
    }

    /// @inheritdoc IRebalancer
    function getUsdnProtocol() external view returns (IUsdnProtocol) {
        return _usdnProtocol;
    }

    /// @inheritdoc IRebalancer
    function getPendingAssetsAmount() external view returns (uint128) {
        return _pendingAssetsAmount;
    }

    /// @inheritdoc IRebalancer
    function getPositionVersion() external view returns (uint128) {
        return _positionVersion;
    }

    /// @inheritdoc IRebalancer
    function getPositionMaxLeverage() external view returns (uint256 maxLeverage_) {
        maxLeverage_ = _maxLeverage;
        uint256 protocolMaxLeverage = _usdnProtocol.getMaxLeverage();
        if (protocolMaxLeverage < maxLeverage_) {
            return protocolMaxLeverage;
        }
    }

    /// @inheritdoc IBaseRebalancer
    function getCurrentStateData()
        external
        view
        returns (uint128 pendingAssets_, uint256 maxLeverage_, Types.PositionId memory currentPosId_)
    {
        PositionData storage positionData = _positionData[_positionVersion];
        return (
            _pendingAssetsAmount,
            _maxLeverage,
            Types.PositionId({
                tick: positionData.tick,
                tickVersion: positionData.tickVersion,
                index: positionData.index
            })
        );
    }

    /// @inheritdoc IRebalancer
    function getLastLiquidatedVersion() external view returns (uint128) {
        return _lastLiquidatedVersion;
    }

    /// @inheritdoc IBaseRebalancer
    function getMinAssetDeposit() external view returns (uint256) {
        return _minAssetDeposit;
    }

    /// @inheritdoc IRebalancer
    function getPositionData(uint128 version) external view returns (PositionData memory positionData_) {
        positionData_ = _positionData[version];
    }

    /// @inheritdoc IRebalancer
    function getTimeLimits() external view returns (TimeLimits memory) {
        return _timeLimits;
    }

    /// @inheritdoc IBaseRebalancer
    function getUserDepositData(address user) external view returns (UserDeposit memory) {
        return _userDeposit[user];
    }

    /// @inheritdoc IRebalancer
    function increaseAssetAllowance(uint256 addAllowance) external {
        _asset.safeIncreaseAllowance(address(_usdnProtocol), addAllowance);
    }

    /// @inheritdoc IRebalancer
    function initiateDepositAssets(uint88 amount, address to) external {
        /* authorized previous states:
        - not in rebalancer
            - amount = 0
            - initiateTimestamp = 0
            - entryPositionVersion = 0
        - included in a liquidated position
            - amount > 0
            - 0 < entryPositionVersion <= _lastLiquidatedVersion
        */
        if (to == address(0)) {
            revert RebalancerInvalidAddressTo();
        }
        if (amount < _minAssetDeposit) {
            revert RebalancerInsufficientAmount();
        }

        UserDeposit memory depositData = _userDeposit[to];

        if (depositData.entryPositionVersion > _lastLiquidatedVersion) {
            revert RebalancerDepositUnauthorized();
        } else if (depositData.entryPositionVersion > 0) {
            // if the user was in a position that got liquidated, we should reset the deposit data
            delete depositData;
        } else if (depositData.initiateTimestamp > 0 || depositData.amount > 0) {
            // user is already in the rebalancer
            revert RebalancerDepositUnauthorized();
        }

        depositData.amount = amount;
        depositData.initiateTimestamp = uint40(block.timestamp);
        _userDeposit[to] = depositData;

        _asset.safeTransferFrom(msg.sender, address(this), amount);

        emit InitiatedAssetsDeposit(msg.sender, to, amount, block.timestamp);
    }

    /// @inheritdoc IRebalancer
    function validateDepositAssets() external {
        /* authorized previous states:
        - initiated deposit (pending)
            - amount > 0
            - entryPositionVersion == 0
            - initiateTimestamp > 0
            - timestamp is between initiateTimestamp + delay and initiateTimestamp + deadline

        amount is always > 0 if initiateTimestamp > 0
        */
        UserDeposit memory depositData = _userDeposit[msg.sender];

        if (depositData.initiateTimestamp == 0) {
            // user has no action that must be validated
            revert RebalancerNoPendingAction();
        } else if (depositData.entryPositionVersion > 0) {
            revert RebalancerDepositUnauthorized();
        }

        _checkValidationTime(depositData.initiateTimestamp);

        depositData.entryPositionVersion = _positionVersion + 1;
        depositData.initiateTimestamp = 0;
        _userDeposit[msg.sender] = depositData;
        _pendingAssetsAmount += depositData.amount;

        emit AssetsDeposited(msg.sender, depositData.amount, depositData.entryPositionVersion);
    }

    /// @inheritdoc IRebalancer
    function resetDepositAssets() external {
        /* authorized previous states:
        - deposit cooldown elapsed
            - entryPositionVersion == 0
            - initiateTimestamp > 0
            - cooldown elapsed
        */
        UserDeposit memory depositData = _userDeposit[msg.sender];

        if (depositData.initiateTimestamp == 0) {
            // user has not initiated a deposit
            revert RebalancerNoPendingAction();
        } else if (depositData.entryPositionVersion > 0) {
            // user has a withdrawal that must be validated
            revert RebalancerActionNotValidated();
        } else if (block.timestamp < depositData.initiateTimestamp + _timeLimits.actionCooldown) {
            // user must wait until the cooldown has elapsed, then call this function to withdraw the funds
            revert RebalancerActionCooldown();
        }

        // this unblocks the user
        delete _userDeposit[msg.sender];

        _asset.safeTransfer(msg.sender, depositData.amount);

        emit DepositRefunded(msg.sender, depositData.amount);
    }

    /// @inheritdoc IRebalancer
    function initiateWithdrawAssets() external {
        /* authorized previous states:
        - unincluded (pending inclusion)
            - amount > 0
            - entryPositionVersion > _positionVersion
            - initiateTimestamp == 0
        - withdrawal cooldown
            - entryPositionVersion > _positionVersion
            - initiateTimestamp > 0
            - cooldown elapsed

        amount is always > 0 if entryPositionVersion > 0 */

        UserDeposit memory depositData = _userDeposit[msg.sender];

        if (depositData.entryPositionVersion <= _positionVersion) {
            revert RebalancerWithdrawalUnauthorized();
        }
        // entryPositionVersion > _positionVersion

        if (
            depositData.initiateTimestamp > 0
                && block.timestamp < depositData.initiateTimestamp + _timeLimits.actionCooldown
        ) {
            // user must wait until the cooldown has elapsed, then call this function to restart the withdrawal process
            revert RebalancerActionCooldown();
        }
        // initiateTimestamp == 0 or cooldown elapsed

        _userDeposit[msg.sender].initiateTimestamp = uint40(block.timestamp);

        emit InitiatedAssetsWithdrawal(msg.sender);
    }

    /// @inheritdoc IRebalancer
    function validateWithdrawAssets(uint88 amount, address to) external {
        /* authorized previous states:
        - initiated withdrawal
            - initiateTimestamp > 0
            - entryPositionVersion > _positionVersion
            - timestamp is between initiateTimestamp + delay and initiateTimestamp + deadline
        */
        if (to == address(0)) {
            revert RebalancerInvalidAddressTo();
        }
        if (amount == 0) {
            revert RebalancerInvalidAmount();
        }

        UserDeposit memory depositData = _userDeposit[msg.sender];

        if (depositData.entryPositionVersion <= _positionVersion) {
            revert RebalancerWithdrawalUnauthorized();
        }
        if (depositData.initiateTimestamp == 0) {
            revert RebalancerNoPendingAction();
        }
        _checkValidationTime(depositData.initiateTimestamp);

        if (amount > depositData.amount) {
            revert RebalancerInvalidAmount();
        }

        // update deposit data
        if (depositData.amount == amount) {
            // we withdraw the full amount, delete the mapping entry
            delete _userDeposit[msg.sender];
        } else {
            // partial withdrawal
            unchecked {
                // checked above: amount is strictly smaller than depositData.amount
                depositData.amount -= amount;
            }
            // the remaining amount must at least be _minAssetDeposit
            if (depositData.amount < _minAssetDeposit) {
                revert RebalancerInsufficientAmount();
            }
            depositData.initiateTimestamp = 0;
            _userDeposit[msg.sender] = depositData;
        }

        // update global state
        _pendingAssetsAmount -= amount;

        _asset.safeTransfer(to, amount);

        emit AssetsWithdrawn(msg.sender, to, amount);
    }

    /// @inheritdoc IRebalancer
    function initiateClosePosition(
        uint88 amount,
        address to,
<<<<<<< HEAD
=======
        uint256 userMinPrice,
>>>>>>> ef17cb87
        bytes calldata currentPriceData,
        Types.PreviousActionsData calldata previousActionsData
    ) external payable nonReentrant returns (bool success_) {
        if (amount == 0) {
            revert RebalancerInvalidAmount();
        }

        InitiateCloseData memory data;
        data.userDepositData = _userDeposit[msg.sender];

        if (amount > data.userDepositData.amount) {
            revert RebalancerInvalidAmount();
        }

        data.remainingAssets = data.userDepositData.amount - amount;
        if (data.remainingAssets > 0 && data.remainingAssets < _minAssetDeposit) {
            revert RebalancerInvalidAmount();
        }

        if (data.userDepositData.entryPositionVersion == 0) {
            revert RebalancerUserPending();
        }

        if (data.userDepositData.entryPositionVersion <= _lastLiquidatedVersion) {
            revert RebalancerUserLiquidated();
        }

        data.positionVersion = _positionVersion;

        if (data.userDepositData.entryPositionVersion > data.positionVersion) {
            revert RebalancerUserPending();
        }

        data.currentPositionData = _positionData[data.positionVersion];

        data.amountToCloseWithoutBonus = FixedPointMathLib.fullMulDiv(
            amount,
            data.currentPositionData.entryAccMultiplier,
            _positionData[data.userDepositData.entryPositionVersion].entryAccMultiplier
        );

        (data.protocolPosition,) = _usdnProtocol.getLongPosition(
            Types.PositionId({
                tick: data.currentPositionData.tick,
                tickVersion: data.currentPositionData.tickVersion,
                index: data.currentPositionData.index
            })
        );

        // include bonus
        data.amountToClose = data.amountToCloseWithoutBonus
            + data.amountToCloseWithoutBonus * (data.protocolPosition.amount - data.currentPositionData.amount)
                / data.currentPositionData.amount;

        // slither-disable-next-line reentrancy-eth
        success_ = _usdnProtocol.initiateClosePosition{ value: msg.value }(
            Types.PositionId({
                tick: data.currentPositionData.tick,
                tickVersion: data.currentPositionData.tickVersion,
                index: data.currentPositionData.index
            }),
            data.amountToClose.toUint128(),
            userMinPrice,
            to,
            payable(msg.sender),
            currentPriceData,
            previousActionsData
        );

        if (success_) {
            if (data.remainingAssets == 0) {
                delete _userDeposit[msg.sender];
            } else {
                _userDeposit[msg.sender].amount = data.remainingAssets;
            }

            // safe cast is already made on amountToClose
            data.currentPositionData.amount -= uint128(data.amountToCloseWithoutBonus);

            if (data.currentPositionData.amount == 0) {
                PositionData memory newPositionData;
                newPositionData.tick = Constants.NO_POSITION_TICK;
                _positionData[data.positionVersion] = newPositionData;
            } else {
                _positionData[data.positionVersion].amount = data.currentPositionData.amount;
            }

            emit ClosePositionInitiated(msg.sender, amount, data.amountToClose, data.remainingAssets);
        }

        // sent back any ether left in the contract
        _refundEther();
    }

    /**
     * @notice Refunds any ether in this contract to the caller
     * @dev This contract should not hold any ether so any sent to it belongs to the current caller
     */
    function _refundEther() internal {
        uint256 amount = address(this).balance;
        if (amount > 0) {
            // slither-disable-next-line arbitrary-send-eth
            (bool success,) = msg.sender.call{ value: amount }("");
            if (!success) {
                revert RebalancerEtherRefundFailed();
            }
        }
    }

    /// @inheritdoc IBaseRebalancer
    function updatePosition(Types.PositionId calldata newPosId, uint128 previousPosValue) external onlyProtocol {
        uint128 positionVersion = _positionVersion;
        PositionData memory previousPositionData = _positionData[positionVersion];
        // set the multiplier accumulator to 1 by default
        uint256 accMultiplier = MULTIPLIER_FACTOR;

        // if the current position version exists
        if (previousPositionData.amount > 0) {
            // if the position has not been liquidated
            if (previousPosValue > 0) {
                // update the multiplier accumulator
                accMultiplier = FixedPointMathLib.fullMulDiv(
                    previousPosValue, previousPositionData.entryAccMultiplier, previousPositionData.amount
                );
            } else {
                // update the last liquidated version tracker
                _lastLiquidatedVersion = positionVersion;
            }
        }

        // update the position's version
        ++positionVersion;
        _positionVersion = positionVersion;

        uint128 positionAmount = _pendingAssetsAmount + previousPosValue;
        if (newPosId.tick != Constants.NO_POSITION_TICK) {
            _positionData[positionVersion] = PositionData({
                entryAccMultiplier: accMultiplier,
                tickVersion: newPosId.tickVersion,
                index: newPosId.index,
                amount: positionAmount,
                tick: newPosId.tick
            });

            // Reset the pending assets amount as they are all used in the new position
            _pendingAssetsAmount = 0;
        } else {
            _positionData[positionVersion].tick = Constants.NO_POSITION_TICK;
        }

        emit PositionVersionUpdated(positionVersion, accMultiplier, positionAmount, newPosId);
    }

    /* -------------------------------------------------------------------------- */
    /*                                    Admin                                   */
    /* -------------------------------------------------------------------------- */

    /// @inheritdoc IRebalancer
    function setPositionMaxLeverage(uint256 newMaxLeverage) external onlyOwner {
        if (newMaxLeverage > _usdnProtocol.getMaxLeverage()) {
            revert RebalancerInvalidMaxLeverage();
        } else if (newMaxLeverage <= Constants.REBALANCER_MIN_LEVERAGE) {
            revert RebalancerInvalidMaxLeverage();
        }

        _maxLeverage = newMaxLeverage;

        emit PositionMaxLeverageUpdated(newMaxLeverage);
    }

    /// @inheritdoc IBaseRebalancer
    function setMinAssetDeposit(uint256 minAssetDeposit) external onlyAdmin {
        if (_usdnProtocol.getMinLongPosition() > minAssetDeposit) {
            revert RebalancerInvalidMinAssetDeposit();
        }

        _minAssetDeposit = minAssetDeposit;
        emit MinAssetDepositUpdated(minAssetDeposit);
    }

    /// @inheritdoc IRebalancer
    function setTimeLimits(uint80 validationDelay, uint80 validationDeadline, uint80 actionCooldown)
        external
        onlyOwner
    {
        if (validationDelay >= validationDeadline) {
            revert RebalancerInvalidTimeLimits();
        }
        if (validationDeadline < validationDelay + 1 minutes) {
            revert RebalancerInvalidTimeLimits();
        }
        if (actionCooldown < validationDeadline) {
            revert RebalancerInvalidTimeLimits();
        }
        if (actionCooldown > MAX_ACTION_COOLDOWN) {
            revert RebalancerInvalidTimeLimits();
        }

        _timeLimits = TimeLimits({
            validationDelay: validationDelay,
            validationDeadline: validationDeadline,
            actionCooldown: actionCooldown
        });

        emit TimeLimitsUpdated(validationDelay, validationDeadline, actionCooldown);
    }

    /// @inheritdoc IOwnershipCallback
    function ownershipCallback(address, Types.PositionId calldata) external pure {
        revert RebalancerUnauthorized(); // first version of the rebalancer contract so we are always reverting
    }

    /// @inheritdoc IERC165
    function supportsInterface(bytes4 interfaceId) public view virtual override(ERC165, IERC165) returns (bool) {
        if (interfaceId == type(IOwnershipCallback).interfaceId) {
            return true;
        }
        if (interfaceId == type(IRebalancer).interfaceId) {
            return true;
        }
        if (interfaceId == type(IBaseRebalancer).interfaceId) {
            return true;
        }

        return super.supportsInterface(interfaceId);
    }

    /* -------------------------------------------------------------------------- */
    /*                             Internal functions                             */
    /* -------------------------------------------------------------------------- */

    /**
     * @notice Check if the validate action happens between the validation delay and the validation deadline
     * @dev If the block timestamp is before initiateTimestamp + validationDelay, the function will revert
     * If the block timestamp is after initiateTimestamp + validationDeadline, the function will revert
     * @param initiateTimestamp The timestamp of the initiate action
     */
    function _checkValidationTime(uint40 initiateTimestamp) internal view {
        TimeLimits memory timeLimits = _timeLimits;
        if (block.timestamp < initiateTimestamp + timeLimits.validationDelay) {
            // user must wait until the delay has elapsed
            revert RebalancerValidateTooEarly();
        }
        if (block.timestamp > initiateTimestamp + timeLimits.validationDeadline) {
            // user must wait until the cooldown has elapsed, then call `resetDepositAssets` to withdraw the funds
            revert RebalancerActionCooldown();
        }
    }
}<|MERGE_RESOLUTION|>--- conflicted
+++ resolved
@@ -413,10 +413,7 @@
     function initiateClosePosition(
         uint88 amount,
         address to,
-<<<<<<< HEAD
-=======
         uint256 userMinPrice,
->>>>>>> ef17cb87
         bytes calldata currentPriceData,
         Types.PreviousActionsData calldata previousActionsData
     ) external payable nonReentrant returns (bool success_) {
