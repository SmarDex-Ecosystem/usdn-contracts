// SPDX-License-Identifier: BUSL-1.1
pragma solidity 0.8.20;

import { SafeERC20 } from "@openzeppelin/contracts/token/ERC20/utils/SafeERC20.sol";
import { Ownable } from "@openzeppelin/contracts/access/Ownable.sol";
import { IERC20Metadata } from "@openzeppelin/contracts/token/ERC20/extensions/IERC20Metadata.sol";

import { IRebalancer } from "src/interfaces/Rebalancer/IRebalancer.sol";
import { IUsdnProtocol } from "src/interfaces/UsdnProtocol/IUsdnProtocol.sol";

/**
 * @title Rebalancer
 * @notice The goal of this contract is to re-balance the USDN protocol when liquidations reduce the long trading expo
 * It will manage only one position with enough trading expo to re-balance the protocol after liquidations
 * and close/open again with new and existing funds when the imbalance reaches a certain threshold
 */
contract Rebalancer is Ownable, IRebalancer {
    using SafeERC20 for IERC20Metadata;

    /// @notice Modifier to check if the caller is the USDN protocol or the owner
    modifier onlyAdmin() {
        if (msg.sender != address(_usdnProtocol) && msg.sender != owner()) {
            revert RebalancerUnauthorized();
        }
        _;
    }

    /// @notice Modifier to check if the caller is the USDN protocol
    modifier onlyProtocol() {
        if (msg.sender != address(_usdnProtocol)) {
            revert RebalancerUnauthorized();
        }
        _;
    }

    /// @notice The address of the asset used by the USDN protocol
    IERC20Metadata internal immutable _asset;

    /// @notice The address of the USDN protocol
    IUsdnProtocol internal immutable _usdnProtocol;

    /// @notice The current position version
    uint128 internal _positionVersion;

<<<<<<< HEAD
    /// @notice The maximum leverage a position can have
    uint256 internal _maxLeverage;
=======
    /// @notice The version of the last position that got liquidated
    uint128 internal _lastLiquidatedVersion;
>>>>>>> 7f4c9845

    /// @notice The minimum amount of assets to be deposited by a user
    uint256 internal _minAssetDeposit;

    /// @notice The data about the assets deposited in this contract by users
    mapping(address => UserDeposit) internal _userDeposit;

    /// @param usdnProtocol The address of the USDN protocol
    constructor(IUsdnProtocol usdnProtocol) Ownable(msg.sender) {
        _usdnProtocol = usdnProtocol;
        _asset = usdnProtocol.getAsset();
        _maxLeverage = usdnProtocol.getMaxLeverage();
        _minAssetDeposit = usdnProtocol.getMinLongPosition();
    }

    /// @inheritdoc IRebalancer
    function getAsset() external view returns (IERC20Metadata) {
        return _asset;
    }

    /// @inheritdoc IRebalancer
    function getUsdnProtocol() external view returns (IUsdnProtocol) {
        return _usdnProtocol;
    }

    /// @inheritdoc IRebalancer
    function getPositionVersion() external view returns (uint128) {
        return _positionVersion;
    }

    /// @inheritdoc IRebalancer
<<<<<<< HEAD
    function getPositionMaxLeverage() external view returns (uint256 maxLeverage_) {
        maxLeverage_ = _maxLeverage;
        uint256 protocolMaxLeverage = _usdnProtocol.getMaxLeverage();
        if (protocolMaxLeverage < maxLeverage_) {
            return protocolMaxLeverage;
        }
    }

    /// @inheritdoc IRebalancer
    function setPositionMaxLeverage(uint256 newMaxLeverage) external onlyOwner {
        IUsdnProtocol protocol = _usdnProtocol;
        if (newMaxLeverage < protocol.getMinLeverage() || newMaxLeverage > protocol.getMaxLeverage()) {
            revert RebalancerInvalidMaxLeverage();
        }

        _maxLeverage = newMaxLeverage;

        emit PositionMaxLeverageUpdated(newMaxLeverage);
=======
    function getLastLiquidatedVersion() external view returns (uint128) {
        return _lastLiquidatedVersion;
>>>>>>> 7f4c9845
    }

    /// @inheritdoc IRebalancer
    function getMinAssetDeposit() external view returns (uint256) {
        return _minAssetDeposit;
    }

    /// @inheritdoc IRebalancer
    function setMinAssetDeposit(uint256 minAssetDeposit) external onlyAdmin {
        if (_usdnProtocol.getMinLongPosition() > minAssetDeposit) {
            revert RebalancerInvalidMinAssetDeposit();
        }

        _minAssetDeposit = minAssetDeposit;
        emit MinAssetDepositUpdated(minAssetDeposit);
    }

    /// @inheritdoc IRebalancer
    function getUserDepositData(address user) external view returns (UserDeposit memory) {
        return _userDeposit[user];
    }

    /// @inheritdoc IRebalancer
    function depositAssets(uint128 amount, address to) external {
        if (to == address(0)) {
            revert RebalancerInvalidAddressTo();
        }
        if (amount == 0) {
            revert RebalancerInvalidAmount();
        }

        uint128 positionVersion = _positionVersion;
        UserDeposit memory depositData = _userDeposit[to];

        if (depositData.amount == 0) {
            if (amount < _minAssetDeposit) {
                revert RebalancerInsufficientAmount();
            }
        } else {
            if (depositData.entryPositionVersion <= _lastLiquidatedVersion) {
                // if the user was in a position that got liquidated, we should reset its data
                delete depositData;
            } else if (depositData.entryPositionVersion <= positionVersion) {
                // if the user already deposited assets that are in a position, revert
                revert RebalancerUserNotPending();
            }
        }

        _asset.safeTransferFrom(msg.sender, address(this), amount);

        depositData.entryPositionVersion = positionVersion + 1;
        depositData.amount += amount;
        _userDeposit[to] = depositData;

        emit AssetsDeposited(amount, to, positionVersion + 1);
    }

    /// @inheritdoc IRebalancer
    function withdrawPendingAssets(uint128 amount, address to) external {
        if (to == address(0)) {
            revert RebalancerInvalidAddressTo();
        }
        if (amount == 0) {
            revert RebalancerInvalidAmount();
        }

        UserDeposit memory depositData = _userDeposit[msg.sender];

        if (depositData.amount == 0 || depositData.entryPositionVersion <= _positionVersion) {
            revert RebalancerUserNotPending();
        }
        if (depositData.amount < amount) {
            revert RebalancerWithdrawAmountTooLarge();
        }

        uint128 newAmount = depositData.amount;
        unchecked {
            newAmount -= amount;
        }
        if (newAmount == 0) {
            // If the new amount after the withdraw is equal to 0, delete the mapping entry
            delete _userDeposit[msg.sender];
        } else {
            if (newAmount < _minAssetDeposit) {
                revert RebalancerInsufficientAmount();
            }
            // If not, the amount is updated
            _userDeposit[msg.sender].amount = newAmount;
        }

        _asset.safeTransfer(to, amount);

        emit PendingAssetsWithdrawn(msg.sender, amount, to);
    }
}<|MERGE_RESOLUTION|>--- conflicted
+++ resolved
@@ -42,13 +42,11 @@
     /// @notice The current position version
     uint128 internal _positionVersion;
 
-<<<<<<< HEAD
     /// @notice The maximum leverage a position can have
     uint256 internal _maxLeverage;
-=======
+
     /// @notice The version of the last position that got liquidated
     uint128 internal _lastLiquidatedVersion;
->>>>>>> 7f4c9845
 
     /// @notice The minimum amount of assets to be deposited by a user
     uint256 internal _minAssetDeposit;
@@ -80,7 +78,6 @@
     }
 
     /// @inheritdoc IRebalancer
-<<<<<<< HEAD
     function getPositionMaxLeverage() external view returns (uint256 maxLeverage_) {
         maxLeverage_ = _maxLeverage;
         uint256 protocolMaxLeverage = _usdnProtocol.getMaxLeverage();
@@ -99,10 +96,11 @@
         _maxLeverage = newMaxLeverage;
 
         emit PositionMaxLeverageUpdated(newMaxLeverage);
-=======
+    }
+
+    /// @inheritdoc IRebalancer
     function getLastLiquidatedVersion() external view returns (uint128) {
         return _lastLiquidatedVersion;
->>>>>>> 7f4c9845
     }
 
     /// @inheritdoc IRebalancer
