--- conflicted
+++ resolved
@@ -339,63 +339,76 @@
         bytes calldata currentPriceData,
         PreviousActionsData calldata previousActionsData
     ) external payable returns (bool success_) {
-        UserDeposit memory userDepositData = _userDeposit[msg.sender];
+        InitiateCloseData memory data;
+        data.userDepositData = _userDeposit[msg.sender];
 
         if (amount == 0) {
             revert RebalancerInvalidAmount();
         }
 
-        if (amount > userDepositData.amount) {
+        if (amount > data.userDepositData.amount) {
             revert RebalancerInvalidAmount();
         }
 
-        uint88 remainingAssets = userDepositData.amount - amount;
-        if (remainingAssets > 0 && remainingAssets < _minAssetDeposit) {
+        data.remainingAssets = data.userDepositData.amount - amount;
+        if (data.remainingAssets > 0 && data.remainingAssets < _minAssetDeposit) {
             revert RebalancerInvalidAmount();
         }
 
-        if (userDepositData.entryPositionVersion == 0) {
+        if (data.userDepositData.entryPositionVersion == 0) {
             revert RebalancerUserPending();
         }
 
-        uint256 positionVersion = _positionVersion;
-
-        if (userDepositData.entryPositionVersion > positionVersion) {
+        data.positionVersion = _positionVersion;
+
+        if (data.userDepositData.entryPositionVersion > data.positionVersion) {
             revert RebalancerUserPending();
         }
 
-        PositionData memory currentPositionData = _positionData[positionVersion];
-
-        uint256 amountToClose = FixedPointMathLib.fullMulDiv(
+        data.currentPositionData = _positionData[data.positionVersion];
+
+        data.amountToCloseWithoutBonus = FixedPointMathLib.fullMulDiv(
             amount,
-            currentPositionData.entryAccMultiplier,
-            _positionData[userDepositData.entryPositionVersion].entryAccMultiplier
+            data.currentPositionData.entryAccMultiplier,
+            _positionData[data.userDepositData.entryPositionVersion].entryAccMultiplier
         );
 
+        IUsdnProtocol protocol = _usdnProtocol;
+        (data.protocolPosition,) = protocol.getLongPosition(data.currentPositionData.id);
+
+        // include bonus
+        data.amountToClose = data.amountToCloseWithoutBonus
+            + data.amountToCloseWithoutBonus * uint256(data.protocolPosition.amount - data.currentPositionData.amount)
+                / data.currentPositionData.amount;
+
         // slither-disable-next-line reentrancy-eth
-        success_ = _usdnProtocol.initiateClosePosition{ value: msg.value }(
-            currentPositionData.id, amountToClose.toUint128(), to, validator, currentPriceData, previousActionsData
+        success_ = protocol.initiateClosePosition{ value: msg.value }(
+            data.currentPositionData.id,
+            data.amountToClose.toUint128(),
+            to,
+            validator,
+            currentPriceData,
+            previousActionsData
         );
 
         if (success_) {
-            if (remainingAssets == 0) {
+            if (data.remainingAssets == 0) {
                 delete _userDeposit[msg.sender];
             } else {
-                // TODO check remaining bonus in another PR
-                _userDeposit[msg.sender].amount = remainingAssets;
+                _userDeposit[msg.sender].amount = data.remainingAssets;
             }
 
-            // the safe cast is already made before
-            currentPositionData.amount -= uint128(amountToClose);
-
-            if (currentPositionData.amount == 0) {
-                currentPositionData.id =
-                    PositionId({ tick: _usdnProtocol.NO_POSITION_TICK(), tickVersion: 0, index: 0 });
+            // safe cast is already made on amountToClose
+            data.currentPositionData.amount -= uint128(data.amountToCloseWithoutBonus);
+
+            if (data.currentPositionData.amount == 0) {
+                data.currentPositionData.id =
+                    PositionId({ tick: protocol.NO_POSITION_TICK(), tickVersion: 0, index: 0 });
             }
 
-            _positionData[positionVersion] = currentPositionData;
-
-            emit ClosePositionInitiated(msg.sender, amount, amountToClose, remainingAssets);
+            _positionData[data.positionVersion] = data.currentPositionData;
+
+            emit ClosePositionInitiated(msg.sender, amount, data.amountToClose, data.remainingAssets);
         }
     }
 
@@ -470,86 +483,6 @@
     }
 
     /// @inheritdoc IRebalancer
-<<<<<<< HEAD
-    function initiateClosePosition(
-        uint128 amount,
-        address to,
-        address payable validator,
-        bytes calldata currentPriceData,
-        PreviousActionsData calldata previousActionsData
-    ) external payable returns (bool success_) {
-        InitiateCloseData memory data;
-        data.userDepositData = _userDeposit[msg.sender];
-
-        if (amount == 0) {
-            revert RebalancerInvalidAmount();
-        }
-
-        if (amount > data.userDepositData.amount) {
-            revert RebalancerInvalidAmount();
-        }
-
-        data.remainingAssets = data.userDepositData.amount - amount;
-        if (data.remainingAssets > 0 && data.remainingAssets < _minAssetDeposit) {
-            revert RebalancerInvalidAmount();
-        }
-
-        if (data.userDepositData.entryPositionVersion == 0) {
-            revert RebalancerUserPending();
-        }
-
-        data.positionVersion = _positionVersion;
-
-        if (data.userDepositData.entryPositionVersion > data.positionVersion) {
-            revert RebalancerUserPending();
-        }
-
-        data.currentPositionData = _positionData[data.positionVersion];
-
-        data.amountToCloseWithoutBonus = FixedPointMathLib.fullMulDiv(
-            amount,
-            data.currentPositionData.entryAccMultiplier,
-            _positionData[data.userDepositData.entryPositionVersion].entryAccMultiplier
-        );
-
-        IUsdnProtocol protocol = _usdnProtocol;
-        (data.protocolPosition,) = protocol.getLongPosition(data.currentPositionData.id);
-
-        // include bonus
-        data.amountToClose = data.amountToCloseWithoutBonus
-            + data.amountToCloseWithoutBonus * uint256(data.protocolPosition.amount - data.currentPositionData.amount)
-                / data.currentPositionData.amount;
-
-        // slither-disable-next-line reentrancy-eth
-        success_ = protocol.initiateClosePosition{ value: msg.value }(
-            data.currentPositionData.id,
-            data.amountToClose.toUint128(),
-            to,
-            validator,
-            currentPriceData,
-            previousActionsData
-        );
-
-        if (success_) {
-            if (data.remainingAssets == 0) {
-                delete _userDeposit[msg.sender];
-            } else {
-                _userDeposit[msg.sender].amount = data.remainingAssets;
-            }
-
-            // safe cast is already made on amountToClose
-            data.currentPositionData.amount -= uint128(data.amountToCloseWithoutBonus);
-
-            if (data.currentPositionData.amount == 0) {
-                data.currentPositionData.id =
-                    PositionId({ tick: protocol.NO_POSITION_TICK(), tickVersion: 0, index: 0 });
-            }
-
-            _positionData[data.positionVersion] = data.currentPositionData;
-
-            emit ClosePositionInitiated(msg.sender, amount, data.amountToClose, data.remainingAssets);
-        }
-=======
     function setTimeLimits(uint80 validationDelay, uint80 validationDeadline, uint80 actionCooldown)
         external
         onlyOwner
@@ -574,7 +507,6 @@
         });
 
         emit TimeLimitsUpdated(validationDelay, validationDeadline, actionCooldown);
->>>>>>> 846f83dc
     }
 
     /// @inheritdoc IOwnershipCallback
