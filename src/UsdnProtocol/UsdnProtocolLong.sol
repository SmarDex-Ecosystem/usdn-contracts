// SPDX-License-Identifier: BUSL-1.1
pragma solidity 0.8.20;

import { SafeCast } from "@openzeppelin/contracts/utils/math/SafeCast.sol";
import { LibBitmap } from "solady/src/utils/LibBitmap.sol";
import { FixedPointMathLib } from "solady/src/utils/FixedPointMathLib.sol";

import { IUsdnProtocolLong } from "src/interfaces/UsdnProtocol/IUsdnProtocolLong.sol";
import { Position } from "src/interfaces/UsdnProtocol/IUsdnProtocolTypes.sol";
import { UsdnProtocolVault } from "src/UsdnProtocol/UsdnProtocolVault.sol";
import { TickMath } from "src/libraries/TickMath.sol";
import { SignedMath } from "src/libraries/SignedMath.sol";

abstract contract UsdnProtocolLong is IUsdnProtocolLong, UsdnProtocolVault {
    using LibBitmap for LibBitmap.Bitmap;
    using SafeCast for uint256;
    using SafeCast for int256;
    using SignedMath for int256;

    /// @inheritdoc IUsdnProtocolLong
    function minTick() public view returns (int24 tick_) {
        tick_ = TickMath.minUsableTick(_tickSpacing);
    }

    /// @inheritdoc IUsdnProtocolLong
    function maxTick() public view returns (int24 tick_) {
        tick_ = TickMath.maxUsableTick(_tickSpacing);
    }

    /// @inheritdoc IUsdnProtocolLong
    function getLongPosition(int24 tick, uint256 tickVersion, uint256 index)
        public
        view
        returns (Position memory pos_)
    {
        (bytes32 tickHash, uint256 version) = _tickHash(tick);
        if (tickVersion != version) {
            revert UsdnProtocolOutdatedTick(version, tickVersion);
        }
        pos_ = _longPositions[tickHash][index];
    }

    /// @inheritdoc IUsdnProtocolLong
    function getLongPositionsLength(int24 tick) external view returns (uint256 len_) {
        (bytes32 tickHash,) = _tickHash(tick);
        len_ = _positionsInTick[tickHash];
    }

    /// @inheritdoc IUsdnProtocolLong
    // slither-disable-next-line write-after-write
    function getMinLiquidationPrice(uint128 price) public view returns (uint128 liquidationPrice_) {
        liquidationPrice_ = _getLiquidationPrice(price, uint128(_minLeverage));
        int24 tick = getEffectiveTickForPrice(liquidationPrice_);
        liquidationPrice_ = getEffectivePriceForTick(tick + _tickSpacing);
    }

    /// @inheritdoc IUsdnProtocolLong
    function getPositionValue(int24 tick, uint256 tickVersion, uint256 index, uint128 currentPrice)
        external
        view
        returns (uint256 value_)
    {
        Position memory pos = getLongPosition(tick, tickVersion, index);
        uint128 liqPrice = getEffectivePriceForTick(tick - int24(_liquidationPenalty) * _tickSpacing);
        value_ = _positionValue(currentPrice, liqPrice, pos.amount, pos.leverage);
    }

    /// @inheritdoc IUsdnProtocolLong
    function getEffectiveTickForPrice(uint128 price) public view returns (int24 tick_) {
        // adjusted price with liquidation multiplier
        uint256 priceWithMultiplier =
            FixedPointMathLib.fullMulDiv(price, 10 ** LIQUIDATION_MULTIPLIER_DECIMALS, _liquidationMultiplier);

        if (priceWithMultiplier < TickMath.MIN_PRICE) {
            return minTick();
        }

        int24 tickSpacing = _tickSpacing;
        tick_ = TickMath.getTickAtPrice(priceWithMultiplier);

        // round down to the next valid tick according to _tickSpacing (towards negative infinity)
        if (tick_ < 0) {
            // we round up the inverse number (positive) then invert it -> round towards negative infinity
            tick_ = -int24(int256(FixedPointMathLib.divUp(uint256(int256(-tick_)), uint256(int256(tickSpacing)))))
                * tickSpacing;
            // avoid invalid ticks
            int24 minUsableTick = minTick();
            if (tick_ < minUsableTick) {
                tick_ = minUsableTick;
            }
        } else {
            // rounding is desirable here
            // slither-disable-next-line divide-before-multiply
            tick_ = (tick_ / tickSpacing) * tickSpacing;
        }
    }

    /// @inheritdoc IUsdnProtocolLong
    function getEffectivePriceForTick(int24 tick) public view returns (uint128 price_) {
        // adjusted price with liquidation multiplier
        price_ = _getEffectivePriceForTick(tick, _liquidationMultiplier);
    }

    function _getEffectivePriceForTick(int24 tick, uint256 liqMultiplier) internal pure returns (uint128 price_) {
        // adjusted price with liquidation multiplier
        price_ = FixedPointMathLib.fullMulDiv(
            TickMath.getPriceAtTick(tick), liqMultiplier, 10 ** LIQUIDATION_MULTIPLIER_DECIMALS
        ).toUint128();
    }

    /**
     * @notice Find the largest tick which contains at least one position
     * @param searchStart The tick from which to start searching
     */
    function _findMaxInitializedTick(int24 searchStart) internal view returns (int24 tick_) {
        uint256 index = _tickBitmap.findLastSet(_tickToBitmapIndex(searchStart));
        if (index == LibBitmap.NOT_FOUND) {
            tick_ = minTick();
        } else {
            tick_ = _bitmapIndexToTick(index);
        }
    }

    /**
     * @notice Calculate the theoretical liquidation price of a position knowing its start price and leverage
     * @param startPrice Entry price of the position
     * @param leverage Leverage of the position
     */
    function _getLiquidationPrice(uint128 startPrice, uint128 leverage) internal pure returns (uint128 price_) {
        price_ = (startPrice - ((uint256(10) ** LEVERAGE_DECIMALS * startPrice) / leverage)).toUint128();
    }

    /**
     * @notice Calculate the value of a position, knowing its liquidation price and the current asset price
     * @param currentPrice The current price of the asset
     * @param liqPriceWithoutPenalty The liquidation price of the position without the liquidation penalty
     * @param amount The amount of the position
     * @param initLeverage The initial leverage of the position
     */
    function _positionValue(uint128 currentPrice, uint128 liqPriceWithoutPenalty, uint256 amount, uint128 initLeverage)
        internal
        pure
        returns (uint256 value_)
    {
        if (currentPrice < liqPriceWithoutPenalty) {
            return 0;
        }
        // totalExpo = amount * initLeverage
        // value = totalExpo * (currentPrice - liqPriceWithoutPenalty) / currentPrice
        value_ = FixedPointMathLib.fullMulDiv(
            amount,
            uint256(initLeverage) * (currentPrice - liqPriceWithoutPenalty),
            currentPrice * uint256(10) ** LEVERAGE_DECIMALS
        );
    }

    /**
     * @notice Calculate the value of a tick, knowing its contained total expo and the current asset price
     * @param currentPrice The current price of the asset
     * @param tick The tick number
     * @param tickTotalExpo The total expo of the positions in the tick
     */
    function _tickValue(uint256 currentPrice, int24 tick, uint256 tickTotalExpo)
        internal
        view
        returns (int256 value_)
    {
        // value = totalExpo * (currentPrice - liqPriceWithoutPenalty) / currentPrice
        uint128 liqPriceWithoutPenalty = getEffectivePriceForTick(tick - int24(_liquidationPenalty) * _tickSpacing);

        // if the current price is lower than the liquidation price, we have effectively a negative value
        if (currentPrice <= liqPriceWithoutPenalty) {
            // we calculate the inverse and then change the sign
            value_ = -int256(FixedPointMathLib.fullMulDiv(tickTotalExpo, liqPriceWithoutPenalty - currentPrice, currentPrice));
        } else {
            value_ =
                int256(FixedPointMathLib.fullMulDiv(tickTotalExpo, currentPrice - liqPriceWithoutPenalty, currentPrice));
        }
    }

    /// @dev This does not take into account the liquidation penalty
    function _getLeverage(uint128 startPrice, uint128 liquidationPrice) internal pure returns (uint128 leverage_) {
        if (startPrice <= liquidationPrice) {
            // this situation is not allowed (newly open position must be solvent)
            // Also, calculation below would underflow
            revert UsdnProtocolInvalidLiquidationPrice(liquidationPrice, startPrice);
        }

        leverage_ = ((10 ** LEVERAGE_DECIMALS * uint256(startPrice)) / (startPrice - liquidationPrice)).toUint128();
    }

    function _maxLiquidationPriceWithSafetyMargin(uint128 price) internal view returns (uint128 maxLiquidationPrice_) {
        maxLiquidationPrice_ = uint128(price * (PERCENTAGE_DIVISOR - _safetyMargin) / PERCENTAGE_DIVISOR);
    }

    function _checkSafetyMargin(uint128 currentPrice, uint128 liquidationPrice) internal view {
        uint128 maxLiquidationPrice = _maxLiquidationPriceWithSafetyMargin(currentPrice);
        if (liquidationPrice >= maxLiquidationPrice) {
            revert UsdnProtocolLiquidationPriceSafetyMargin(liquidationPrice, maxLiquidationPrice);
        }
    }

    function _saveNewPosition(int24 tick, Position memory long)
        internal
        returns (uint256 tickVersion_, uint256 index_)
    {
        bytes32 tickHash;
        (tickHash, tickVersion_) = _tickHash(tick);

        // Adjust state
        _balanceLong += long.amount;
        uint256 addExpo = FixedPointMathLib.fullMulDiv(long.amount, long.leverage, 10 ** LEVERAGE_DECIMALS);
        _totalExpo += addExpo;
        _totalExpoByTick[tickHash] += addExpo;
        ++_positionsInTick[tickHash];
        ++_totalLongPositions;

        // Add to tick array
        Position[] storage tickArray = _longPositions[tickHash];
        index_ = tickArray.length;
        if (_positionsInTick[tickHash] == 1) {
            // first position in this tick, we need to reflect that it is populated
            _tickBitmap.set(_tickToBitmapIndex(tick));
        }
        if (tick > _maxInitializedTick) {
            // keep track of max initialized tick
            _maxInitializedTick = tick;
        }
        tickArray.push(long);
    }

    function _removePosition(int24 tick, uint256 tickVersion, uint256 index) internal returns (Position memory pos_) {
        (bytes32 tickHash, uint256 version) = _tickHash(tick);

        if (version != tickVersion) {
            revert UsdnProtocolOutdatedTick(version, tickVersion);
        }

        Position[] storage tickArray = _longPositions[tickHash];
        pos_ = tickArray[index];

        // Adjust state
        uint256 removeExpo = FixedPointMathLib.fullMulDiv(pos_.amount, pos_.leverage, 10 ** LEVERAGE_DECIMALS);
        _totalExpo -= removeExpo;
        _totalExpoByTick[tickHash] -= removeExpo;
        --_positionsInTick[tickHash];
        --_totalLongPositions;

        // Remove from tick array (set to zero to avoid shifting indices)
        delete tickArray[index];
        if (_positionsInTick[tickHash] == 0) {
            // we removed the last position in the tick
            _tickBitmap.unset(_tickToBitmapIndex(tick));
        }
    }

    /**
     * @dev Convert a signed tick to an unsigned index into the Bitmap
     * @param tick The tick to convert, a multiple of `tickSpacing`
     * @return index_ The index into the Bitmap
     */
    function _tickToBitmapIndex(int24 tick) internal view returns (uint256 index_) {
        int24 compactTick = tick / _tickSpacing;
        // shift into positive and cast to uint256
        index_ = uint256(int256(compactTick) - int256(type(int24).min));
    }

    /**
     * @dev Convert a Bitmap index to a signed tick
     * @param index The index into the Bitmap
     * @return tick_ The tick corresponding to the index, a multiple of `tickSpacing`
     */
    function _bitmapIndexToTick(uint256 index) internal view returns (int24 tick_) {
        // cast to int256 and shift into negative
        int24 compactTick = (int256(index) + int256(type(int24).min)).toInt24();
        tick_ = compactTick * _tickSpacing;
    }

    function _liquidatePositions(uint256 currentPrice, uint16 iteration)
        internal
        returns (uint256 liquidatedPositions_, uint16 liquidatedTicks_, int256 liquidatedCollateral_)
    {
        // max iteration limit
        if (iteration > MAX_LIQUIDATION_ITERATION) {
            iteration = MAX_LIQUIDATION_ITERATION;
        }

        uint256 priceWithMultiplier =
            FixedPointMathLib.fullMulDiv(currentPrice, 10 ** LIQUIDATION_MULTIPLIER_DECIMALS, _liquidationMultiplier);
        int24 currentTick = TickMath.getClosestTickAtPrice(priceWithMultiplier);
        int24 tick = _maxInitializedTick;
        int256 remainingCollateral;

        do {
            uint256 index = _tickBitmap.findLastSet(_tickToBitmapIndex(tick));
            if (index == LibBitmap.NOT_FOUND) {
                // no populated ticks left
                break;
            }

            tick = _bitmapIndexToTick(index);
            if (tick < currentTick) {
                break;
            }

            // we have found a non-empty tick that needs to be liquidated
            (bytes32 tickHash,) = _tickHash(tick);
            uint256 length = _positionsInTick[tickHash];

            uint256 tickTotalExpo = _totalExpoByTick[tickHash];
            int256 tickValue = _tickValue(currentPrice, tick, tickTotalExpo);
            remainingCollateral += tickValue;
            unchecked {
                _totalExpo -= tickTotalExpo;

                _totalLongPositions -= length;
                liquidatedPositions_ += length;

                ++_tickVersion[tick];
                ++liquidatedTicks_;
            }
            _tickBitmap.unset(_tickToBitmapIndex(tick));

<<<<<<< HEAD
            emit LiquidatedTick(tick, _tickVersion[tick] - 1, currentPrice, getEffectivePriceForTick(tick));
        } while (liquidatedTicks_ < iteration);
=======
            emit LiquidatedTick(tick, _tickVersion[tick] - 1, currentPrice, getEffectivePriceForTick(tick), tickValue);
        } while (i < iteration);
>>>>>>> 92f13b55

        if (liquidatedPositions_ != 0) {
            if (tick < currentTick) {
                // all ticks above the current tick were liquidated
                _maxInitializedTick = _findMaxInitializedTick(currentTick);
            } else {
                // unsure if all ticks above the current tick were liquidated, but some were
                _maxInitializedTick = _findMaxInitializedTick(tick);
            }
        }
<<<<<<< HEAD
        // TODO transfer remaining collat to vault
        // TODO assign the remaining collat amount to liquidatedCollateral_
        liquidatedCollateral_ = 0;
=======

        // Transfer remaining collateral to vault or pay bad debt
        if (remainingCollateral >= 0) {
            if (uint256(remainingCollateral) > _balanceLong) {
                // avoid underflow
                remainingCollateral = int256(_balanceLong);
            }
            _balanceVault += uint256(remainingCollateral);
            unchecked {
                // underflow not possible thanks to the previous check
                _balanceLong -= uint256(remainingCollateral);
            }
        } else {
            if (uint256(-remainingCollateral) > _balanceVault) {
                // avoid underflow
                remainingCollateral = -int256(_balanceVault);
            }
            unchecked {
                // underflow not possible thanks to the previous check
                _balanceVault -= uint256(-remainingCollateral);
            }
            _balanceLong += uint256(-remainingCollateral);
        }
>>>>>>> 92f13b55
    }
}<|MERGE_RESOLUTION|>--- conflicted
+++ resolved
@@ -278,7 +278,7 @@
 
     function _liquidatePositions(uint256 currentPrice, uint16 iteration)
         internal
-        returns (uint256 liquidatedPositions_, uint16 liquidatedTicks_, int256 liquidatedCollateral_)
+        returns (uint256 liquidatedPositions_, uint16 liquidatedTicks_, int256 remainingCollateral_)
     {
         // max iteration limit
         if (iteration > MAX_LIQUIDATION_ITERATION) {
@@ -289,7 +289,6 @@
             FixedPointMathLib.fullMulDiv(currentPrice, 10 ** LIQUIDATION_MULTIPLIER_DECIMALS, _liquidationMultiplier);
         int24 currentTick = TickMath.getClosestTickAtPrice(priceWithMultiplier);
         int24 tick = _maxInitializedTick;
-        int256 remainingCollateral;
 
         do {
             uint256 index = _tickBitmap.findLastSet(_tickToBitmapIndex(tick));
@@ -309,7 +308,7 @@
 
             uint256 tickTotalExpo = _totalExpoByTick[tickHash];
             int256 tickValue = _tickValue(currentPrice, tick, tickTotalExpo);
-            remainingCollateral += tickValue;
+            remainingCollateral_ += tickValue;
             unchecked {
                 _totalExpo -= tickTotalExpo;
 
@@ -321,13 +320,8 @@
             }
             _tickBitmap.unset(_tickToBitmapIndex(tick));
 
-<<<<<<< HEAD
-            emit LiquidatedTick(tick, _tickVersion[tick] - 1, currentPrice, getEffectivePriceForTick(tick));
+            emit LiquidatedTick(tick, _tickVersion[tick] - 1, currentPrice, getEffectivePriceForTick(tick), tickValue);
         } while (liquidatedTicks_ < iteration);
-=======
-            emit LiquidatedTick(tick, _tickVersion[tick] - 1, currentPrice, getEffectivePriceForTick(tick), tickValue);
-        } while (i < iteration);
->>>>>>> 92f13b55
 
         if (liquidatedPositions_ != 0) {
             if (tick < currentTick) {
@@ -338,34 +332,28 @@
                 _maxInitializedTick = _findMaxInitializedTick(tick);
             }
         }
-<<<<<<< HEAD
-        // TODO transfer remaining collat to vault
-        // TODO assign the remaining collat amount to liquidatedCollateral_
-        liquidatedCollateral_ = 0;
-=======
 
         // Transfer remaining collateral to vault or pay bad debt
-        if (remainingCollateral >= 0) {
-            if (uint256(remainingCollateral) > _balanceLong) {
+        if (remainingCollateral_ >= 0) {
+            if (uint256(remainingCollateral_) > _balanceLong) {
                 // avoid underflow
-                remainingCollateral = int256(_balanceLong);
-            }
-            _balanceVault += uint256(remainingCollateral);
+                remainingCollateral_ = int256(_balanceLong);
+            }
+            _balanceVault += uint256(remainingCollateral_);
             unchecked {
                 // underflow not possible thanks to the previous check
-                _balanceLong -= uint256(remainingCollateral);
+                _balanceLong -= uint256(remainingCollateral_);
             }
         } else {
-            if (uint256(-remainingCollateral) > _balanceVault) {
+            if (uint256(-remainingCollateral_) > _balanceVault) {
                 // avoid underflow
-                remainingCollateral = -int256(_balanceVault);
+                remainingCollateral_ = -int256(_balanceVault);
             }
             unchecked {
                 // underflow not possible thanks to the previous check
-                _balanceVault -= uint256(-remainingCollateral);
-            }
-            _balanceLong += uint256(-remainingCollateral);
-        }
->>>>>>> 92f13b55
+                _balanceVault -= uint256(-remainingCollateral_);
+            }
+            _balanceLong += uint256(-remainingCollateral_);
+        }
     }
 }