// SPDX-License-Identifier: BUSL-1.1
pragma solidity 0.8.20;

import { SafeCast } from "@openzeppelin/contracts/utils/math/SafeCast.sol";
import { LibBitmap } from "solady/src/utils/LibBitmap.sol";
import { FixedPointMathLib } from "solady/src/utils/FixedPointMathLib.sol";

import { IUsdnProtocolLong } from "src/interfaces/UsdnProtocol/IUsdnProtocolLong.sol";
import { Position, LiquidationsEffects, TickData, PositionId } from "src/interfaces/UsdnProtocol/IUsdnProtocolTypes.sol";
import { UsdnProtocolVault } from "src/UsdnProtocol/UsdnProtocolVault.sol";
import { TickMath } from "src/libraries/TickMath.sol";
import { SignedMath } from "src/libraries/SignedMath.sol";
import { HugeUint } from "src/libraries/HugeUint.sol";

abstract contract UsdnProtocolLong is IUsdnProtocolLong, UsdnProtocolVault {
    using LibBitmap for LibBitmap.Bitmap;
    using SafeCast for uint256;
    using SafeCast for int256;
    using SignedMath for int256;
    using HugeUint for HugeUint.Uint512;

    /**
     * @notice Structure to hold the temporary data during liquidation
     * @param tempLongBalance The temporary long balance
     * @param tempVaultBalance The temporary vault balance
     * @param currentTick The current tick (tick corresponding to the current asset price)
     * @param iTick Tick iterator index
     * @param totalExpoToRemove The total expo to remove due to the liquidation of some ticks
     * @param accumulatorValueToRemove The value to remove from the liquidation multiplier accumulator, due to the
     * liquidation of some ticks
     * @param longTradingExpo The long trading expo
     * @param currentPrice The current price of the asset
     * @param accumulator The liquidation multiplier accumulator before the liquidation
     */
    struct LiquidationData {
        int256 tempLongBalance;
        int256 tempVaultBalance;
        int24 currentTick;
        int24 iTick;
        uint256 totalExpoToRemove;
        uint256 accumulatorValueToRemove;
        uint256 longTradingExpo;
        uint256 currentPrice;
        HugeUint.Uint512 accumulator;
    }

    /// @inheritdoc IUsdnProtocolLong
    function minTick() public view returns (int24 tick_) {
        tick_ = TickMath.minUsableTick(_tickSpacing);
    }

    /// @inheritdoc IUsdnProtocolLong
    function maxTick() public view returns (int24 tick_) {
        tick_ = TickMath.maxUsableTick(_tickSpacing);
    }

    /// @inheritdoc IUsdnProtocolLong
    function getLongPosition(PositionId memory posId)
        public
        view
        returns (Position memory pos_, uint8 liquidationPenalty_)
    {
        (bytes32 tickHash, uint256 version) = _tickHash(posId.tick);
        if (posId.tickVersion != version) {
            revert UsdnProtocolOutdatedTick(version, posId.tickVersion);
        }
        pos_ = _longPositions[tickHash][posId.index];
        liquidationPenalty_ = _tickData[tickHash].liquidationPenalty;
    }

    /// @inheritdoc IUsdnProtocolLong
    // slither-disable-next-line write-after-write
    function getMinLiquidationPrice(uint128 price) public view returns (uint128 liquidationPrice_) {
        liquidationPrice_ = _getLiquidationPrice(price, uint128(_minLeverage));
        int24 tick = getEffectiveTickForPrice(liquidationPrice_);
        liquidationPrice_ = getEffectivePriceForTick(tick + _tickSpacing);
    }

    /// @inheritdoc IUsdnProtocolLong
    function getPositionValue(PositionId calldata posId, uint128 price, uint128 timestamp)
        external
        view
        returns (int256 value_)
    {
        (Position memory pos, uint8 liquidationPenalty) = getLongPosition(posId);
        int256 longTradingExpo = longTradingExpoWithFunding(price, timestamp);
        if (longTradingExpo < 0) {
            // In case the long balance is equal to the total expo (or exceeds it), the trading expo will become zero.
            // In this case, the liquidation price will fall to zero, and the position value will be equal to its
            // total expo (initial collateral * initial leverage).
            longTradingExpo = 0;
        }
        uint128 liqPrice = getEffectivePriceForTick(
<<<<<<< HEAD
            posId.tick - int24(uint24(liquidationPenalty)) * _tickSpacing,
=======
            _calcTickWithoutPenalty(tick, liquidationPenalty),
>>>>>>> 77d4f864
            price,
            uint256(longTradingExpo),
            _liqMultiplierAccumulator
        );
        value_ = _positionValue(price, liqPrice, pos.totalExpo);
    }

    /// @inheritdoc IUsdnProtocolLong
    function getEffectiveTickForPrice(uint128 price) public view returns (int24 tick_) {
        tick_ = getEffectiveTickForPrice(
            price, _lastPrice, _totalExpo - _balanceLong, _liqMultiplierAccumulator, _tickSpacing
        );
    }

    /// @inheritdoc IUsdnProtocolLong
    function getEffectiveTickForPrice(
        uint128 price,
        uint256 assetPrice,
        uint256 longTradingExpo,
        HugeUint.Uint512 memory accumulator,
        int24 tickSpacing
    ) public pure returns (int24 tick_) {
        // unadjust price with liquidation multiplier
        uint256 unadjustedPrice = _unadjustPrice(price, assetPrice, longTradingExpo, accumulator);

        if (unadjustedPrice < TickMath.MIN_PRICE) {
            return TickMath.minUsableTick(tickSpacing);
        }

        tick_ = TickMath.getTickAtPrice(unadjustedPrice);

        // round down to the next valid tick according to _tickSpacing (towards negative infinity)
        if (tick_ < 0) {
            // we round up the inverse number (positive) then invert it -> round towards negative infinity
            tick_ = -int24(int256(FixedPointMathLib.divUp(uint256(int256(-tick_)), uint256(int256(tickSpacing)))))
                * tickSpacing;
            // avoid invalid ticks
            int24 minUsableTick = TickMath.minUsableTick(tickSpacing);
            if (tick_ < minUsableTick) {
                tick_ = minUsableTick;
            }
        } else {
            // rounding is desirable here
            // slither-disable-next-line divide-before-multiply
            tick_ = (tick_ / tickSpacing) * tickSpacing;
        }
    }

    /// @inheritdoc IUsdnProtocolLong
    function getEffectivePriceForTick(int24 tick) public view returns (uint128 price_) {
        price_ = getEffectivePriceForTick(tick, _lastPrice, _totalExpo - _balanceLong, _liqMultiplierAccumulator);
    }

    /// @inheritdoc IUsdnProtocolLong
    function getEffectivePriceForTick(
        int24 tick,
        uint256 assetPrice,
        uint256 longTradingExpo,
        HugeUint.Uint512 memory accumulator
    ) public pure returns (uint128 price_) {
        price_ = _adjustPrice(TickMath.getPriceAtTick(tick), assetPrice, longTradingExpo, accumulator);
    }

    /**
     * @notice Variant of `getEffectivePriceForTick` when a fixed precision representation of the liquidation multiplier
     * is known
     * @param tick The tick number
     * @param liqMultiplier The liquidation price multiplier, with LIQUIDATION_MULTIPLIER_DECIMALS decimals
     * @return price_ The adjusted price for the tick
     */
    function _getEffectivePriceForTick(int24 tick, uint256 liqMultiplier) public pure returns (uint128 price_) {
        price_ = _adjustPrice(TickMath.getPriceAtTick(tick), liqMultiplier);
    }

    /**
     * @notice Knowing the liquidation price of a position, get the corresponding unadjusted price, which can be used
     * to find the corresponding tick.
     * @param price An adjusted liquidation price (taking into account the effects of funding)
     * @param assetPrice The current price of the asset
     * @param longTradingExpo The trading expo of the long side (total expo - balance long)
     * @param accumulator The liquidation multiplier accumulator
     * @return unadjustedPrice_ The unadjusted price for the liquidation price
     */
    function _unadjustPrice(
        uint256 price,
        uint256 assetPrice,
        uint256 longTradingExpo,
        HugeUint.Uint512 memory accumulator
    ) public pure returns (uint256 unadjustedPrice_) {
        if (accumulator.hi == 0 && accumulator.lo == 0) {
            // no position in long, we assume a liquidation multiplier of 1.0
            return price;
        }
        if (longTradingExpo == 0) {
            // it is not possible to calculate the unadjusted price when the trading expo is zero
            revert UsdnProtocolZeroLongTradingExpo();
        }
        // M = assetPrice * (totalExpo - balanceLong) / accumulator
        // unadjustedPrice = price / M
        // unadjustedPrice = price * accumulator / (assetPrice * (totalExpo - balanceLong))
        HugeUint.Uint512 memory numerator = accumulator.mul(price);
        unadjustedPrice_ = numerator.div(assetPrice * longTradingExpo);
    }

    /**
     * @notice Knowing the unadjusted price for a tick, get the adjusted price taking into account the effects of the
     * funding.
     * @param unadjustedPrice The unadjusted price for the tick
     * @param assetPrice The current price of the asset
     * @param longTradingExpo The trading expo of the long side (total expo - balance long)
     * @param accumulator The liquidation multiplier accumulator
     * @return price_ The adjusted price for the tick
     */
    function _adjustPrice(
        uint256 unadjustedPrice,
        uint256 assetPrice,
        uint256 longTradingExpo,
        HugeUint.Uint512 memory accumulator
    ) public pure returns (uint128 price_) {
        if (accumulator.hi == 0 && accumulator.lo == 0) {
            // no position in long, we assume a liquidation multiplier of 1.0
            return unadjustedPrice.toUint128();
        }

        // M = assetPrice * (totalExpo - balanceLong) / accumulator
        // price = unadjustedPrice * M
        // price = unadjustedPrice * assetPrice * (totalExpo - balanceLong) / accumulator
        HugeUint.Uint512 memory numerator = HugeUint.mul(unadjustedPrice, assetPrice * longTradingExpo);
        price_ = numerator.div(accumulator).toUint128();
    }

    /**
     * @notice Variant of _adjustPrice when a fixed precision representation of the liquidation multiplier is known
     * @param unadjustedPrice The unadjusted price for the tick
     * @param liqMultiplier The liquidation price multiplier, with LIQUIDATION_MULTIPLIER_DECIMALS decimals
     * @return price_ The adjusted price for the tick
     */
    function _adjustPrice(uint256 unadjustedPrice, uint256 liqMultiplier) public pure returns (uint128 price_) {
        // price = unadjustedPrice * M
        price_ = FixedPointMathLib.fullMulDiv(unadjustedPrice, liqMultiplier, 10 ** LIQUIDATION_MULTIPLIER_DECIMALS)
            .toUint128();
    }

    /**
     * @notice Calculate a fixed-precision representation of the liquidation price multiplier
     * @param assetPrice The current price of the asset
     * @param longTradingExpo The trading expo of the long side (total expo - balance long)
     * @param accumulator The liquidation multiplier accumulator
     * @return multiplier_ The liquidation price multiplier, with LIQUIDATION_MULTIPLIER_DECIMALS decimals
     */
    function _calcFixedPrecisionMultiplier(
        uint256 assetPrice,
        uint256 longTradingExpo,
        HugeUint.Uint512 memory accumulator
    ) internal pure returns (uint256 multiplier_) {
        if (accumulator.hi == 0 && accumulator.lo == 0) {
            // no position in long, we assume a liquidation multiplier of 1.0
            return 10 ** LIQUIDATION_MULTIPLIER_DECIMALS;
        }
        // M = assetPrice * (totalExpo - balanceLong) / accumulator
        HugeUint.Uint512 memory numerator =
            HugeUint.mul(10 ** LIQUIDATION_MULTIPLIER_DECIMALS, assetPrice * longTradingExpo);
        multiplier_ = numerator.div(accumulator);
    }

    /**
     * @notice Find the highest tick that contains at least one position
     * @dev If there are no ticks with a position left, returns minTick()
     * @param searchStart The tick from which to start searching
     * @return tick_ The next highest tick below `searchStart`
     */
    function _findHighestPopulatedTick(int24 searchStart) internal view returns (int24 tick_) {
        uint256 index = _tickBitmap.findLastSet(_calcBitmapIndexFromTick(searchStart));
        if (index == LibBitmap.NOT_FOUND) {
            tick_ = minTick();
        } else {
            tick_ = _calcTickFromBitmapIndex(index);
        }
    }

    /**
     * @notice Calculate the theoretical liquidation price of a position knowing its start price and leverage
     * @param startPrice Entry price of the position
     * @param leverage Leverage of the position
     */
    function _getLiquidationPrice(uint128 startPrice, uint128 leverage) internal pure returns (uint128 price_) {
        price_ = (startPrice - ((uint256(10) ** LEVERAGE_DECIMALS * startPrice) / leverage)).toUint128();
    }

    /**
     * @notice Calculate the value of a position, knowing its liquidation price and the current asset price
     * @param currentPrice The current price of the asset
     * @param liqPriceWithoutPenalty The liquidation price of the position without the liquidation penalty
     * @param positionTotalExpo The total expo of the position
     * @return value_ The value of the position. If the current price is smaller than the liquidation price without
     * penalty, then the position value is negative (bad debt)
     */
    function _positionValue(uint128 currentPrice, uint128 liqPriceWithoutPenalty, uint128 positionTotalExpo)
        internal
        pure
        returns (int256 value_)
    {
        if (currentPrice < liqPriceWithoutPenalty) {
            value_ = -FixedPointMathLib.fullMulDiv(positionTotalExpo, liqPriceWithoutPenalty - currentPrice, currentPrice)
                .toInt256();
        } else {
            value_ = FixedPointMathLib.fullMulDiv(
                positionTotalExpo, currentPrice - liqPriceWithoutPenalty, currentPrice
            ).toInt256();
        }
    }

    /**
     * @notice Calculate the value of a tick, knowing its contained total expo and the current asset price
     * @param tick The tick number
     * @param currentPrice The current price of the asset
     * @param longTradingExpo The trading expo of the long side
     * @param accumulator The liquidation multiplier accumulator
     * @param tickData The aggregate data for the tick
     * @return value_ The value of the tick (qty of asset tokens)
     */
    function _tickValue(
        int24 tick,
        uint256 currentPrice,
        uint256 longTradingExpo,
        HugeUint.Uint512 memory accumulator,
        TickData memory tickData
    ) internal view returns (int256 value_) {
        uint128 liqPriceWithoutPenalty = getEffectivePriceForTick(
            _calcTickWithoutPenalty(tick, tickData.liquidationPenalty), currentPrice, longTradingExpo, accumulator
        );

        // value = totalExpo * (currentPrice - liqPriceWithoutPenalty) / currentPrice
        // if the current price is lower than the liquidation price, we have effectively a negative value
        if (currentPrice <= liqPriceWithoutPenalty) {
            // we calculate the inverse and then change the sign
            value_ = -int256(
                FixedPointMathLib.fullMulDiv(tickData.totalExpo, liqPriceWithoutPenalty - currentPrice, currentPrice)
            );
        } else {
            value_ = int256(
                FixedPointMathLib.fullMulDiv(tickData.totalExpo, currentPrice - liqPriceWithoutPenalty, currentPrice)
            );
        }
    }

    /// @dev This does not take into account the liquidation penalty
    function _getLeverage(uint128 startPrice, uint128 liquidationPrice) internal pure returns (uint128 leverage_) {
        if (startPrice <= liquidationPrice) {
            // this situation is not allowed (newly open position must be solvent)
            // Also, calculation below would underflow
            revert UsdnProtocolInvalidLiquidationPrice(liquidationPrice, startPrice);
        }

        leverage_ = ((10 ** LEVERAGE_DECIMALS * uint256(startPrice)) / (startPrice - liquidationPrice)).toUint128();
    }

    /**
     * @notice Calculate the total exposure of a position
     * @dev Reverts when startPrice <= liquidationPrice
     * @param amount The amount of asset used as collateral
     * @param startPrice The price of the asset when the position was created
     * @param liquidationPrice The liquidation price of the position
     * @return totalExpo_ The total exposure of a position
     */
    function _calculatePositionTotalExpo(uint128 amount, uint128 startPrice, uint128 liquidationPrice)
        internal
        pure
        returns (uint128 totalExpo_)
    {
        if (startPrice <= liquidationPrice) {
            revert UsdnProtocolInvalidLiquidationPrice(liquidationPrice, startPrice);
        }

        totalExpo_ = FixedPointMathLib.fullMulDiv(amount, startPrice, startPrice - liquidationPrice).toUint128();
    }

    function _checkSafetyMargin(uint128 currentPrice, uint128 liquidationPrice) internal view {
        uint128 maxLiquidationPrice = (currentPrice * (BPS_DIVISOR - _safetyMarginBps) / BPS_DIVISOR).toUint128();
        if (liquidationPrice >= maxLiquidationPrice) {
            revert UsdnProtocolLiquidationPriceSafetyMargin(liquidationPrice, maxLiquidationPrice);
        }
    }

    /**
     * @notice Save a new position in the protocol, adjusting the tick data and global variables
     * @dev Note: this method does not update the long balance
     * @param tick The tick to hold the new position
     * @param long The position to save
     * @param liquidationPenalty The liquidation penalty for the tick
     */
    function _saveNewPosition(int24 tick, Position memory long, uint8 liquidationPenalty)
        internal
        returns (uint256 tickVersion_, uint256 index_)
    {
        bytes32 tickHash;
        (tickHash, tickVersion_) = _tickHash(tick);

        // Add to tick array
        Position[] storage tickArray = _longPositions[tickHash];
        index_ = tickArray.length;
        if (tick > _highestPopulatedTick) {
            // keep track of the highest populated tick
            _highestPopulatedTick = tick;
        }
        tickArray.push(long);

        // Adjust state
        _totalExpo += long.totalExpo;
        ++_totalLongPositions;

        // Update tick data
        TickData storage tickData = _tickData[tickHash];
        // The unadjusted tick price for the accumulator might be different depending if we already have positions in
        // the tick or not
        uint256 unadjustedTickPrice;
        if (tickData.totalPos == 0) {
            // first position in this tick, we need to reflect that it is populated
            _tickBitmap.set(_calcBitmapIndexFromTick(tick));
            // we store the data for this tick
            tickData.totalExpo = long.totalExpo;
            tickData.totalPos = 1;
            tickData.liquidationPenalty = liquidationPenalty;
            unadjustedTickPrice = TickMath.getPriceAtTick(tick - int24(uint24(liquidationPenalty)) * _tickSpacing);
        } else {
            tickData.totalExpo += long.totalExpo;
            tickData.totalPos += 1;
            // we do not need to adjust the tick's liquidationPenalty since it remains constant
            unadjustedTickPrice =
                TickMath.getPriceAtTick(tick - int24(uint24(tickData.liquidationPenalty)) * _tickSpacing);
        }
        // Update the accumulator with the correct tick price (depending on the liquidation penalty value)
        _liqMultiplierAccumulator = _liqMultiplierAccumulator.add(HugeUint.wrap(unadjustedTickPrice * long.totalExpo));
    }

    /**
     * @notice Remove the provided total amount from its position and update the tick data and position
     * @dev Note: this method does not update the long balance
     * If the amount to remove is greater than or equal to the position's total amount, the position is deleted instead
     * @param tick The tick to remove from
     * @param index Index of the position in the tick array
     * @param pos The position to remove the amount from
     * @param amountToRemove The amount to remove from the position
     * @param totalExpoToRemove The total expo to remove from the position
     */
    function _removeAmountFromPosition(
        int24 tick,
        uint256 index,
        Position memory pos,
        uint128 amountToRemove,
        uint128 totalExpoToRemove
    ) internal {
        (bytes32 tickHash,) = _tickHash(tick);
        TickData storage tickData = _tickData[tickHash];
        uint256 unadjustedTickPrice =
            TickMath.getPriceAtTick(tick - int24(uint24(tickData.liquidationPenalty)) * _tickSpacing);
        if (amountToRemove < pos.amount) {
            Position storage position = _longPositions[tickHash][index];
            position.totalExpo = pos.totalExpo - totalExpoToRemove;

            unchecked {
                position.amount = pos.amount - amountToRemove;
            }
        } else {
            totalExpoToRemove = pos.totalExpo;
            tickData.totalPos -= 1;
            --_totalLongPositions;

            // Remove from tick array (set to zero to avoid shifting indices)
            delete _longPositions[tickHash][index];
            if (tickData.totalPos == 0) {
                // we removed the last position in the tick
                _tickBitmap.unset(_calcBitmapIndexFromTick(tick));
            }
        }

        _totalExpo -= totalExpoToRemove;
        tickData.totalExpo -= totalExpoToRemove;
        _liqMultiplierAccumulator =
            _liqMultiplierAccumulator.sub(HugeUint.wrap(unadjustedTickPrice * totalExpoToRemove));
    }

    /// @inheritdoc IUsdnProtocolLong
    function getTickLiquidationPenalty(int24 tick) public view returns (uint8 liquidationPenalty_) {
        (bytes32 tickHash,) = _tickHash(tick);
        liquidationPenalty_ = _getTickLiquidationPenalty(tickHash);
    }

    /**
     * @notice Retrieve the liquidation penalty assigned to the tick and version corresponding to `tickHash`, if there
     * are positions in it, otherwise retrieve the current setting value from storage.
     * @dev This method allows to re-use a pre-computed tickHash if available
     * @param tickHash The tick hash
     * @return liquidationPenalty_ The liquidation penalty, in tick spacing units
     */
    function _getTickLiquidationPenalty(bytes32 tickHash) internal view returns (uint8 liquidationPenalty_) {
        TickData storage tickData = _tickData[tickHash];
        liquidationPenalty_ = tickData.totalPos != 0 ? tickData.liquidationPenalty : _liquidationPenalty;
    }

    /**
     * @dev Convert a signed tick to an unsigned index into the Bitmap using the tick spacing in storage
     * @param tick The tick to convert, a multiple of the tick spacing
     * @return index_ The index into the Bitmap
     */
    function _calcBitmapIndexFromTick(int24 tick) internal view returns (uint256 index_) {
        index_ = _calcBitmapIndexFromTick(tick, _tickSpacing);
    }

    /**
     * @dev Convert a signed tick to an unsigned index into the Bitmap using the provided tick spacing
     * @param tick The tick to convert, a multiple of `tickSpacing`
     * @param tickSpacing The tick spacing to use
     * @return index_ The index into the Bitmap
     */
    function _calcBitmapIndexFromTick(int24 tick, int24 tickSpacing) internal pure returns (uint256 index_) {
        index_ = uint256( // cast is safe as the min tick is always above TickMath.MIN_TICK
            (int256(tick) - TickMath.MIN_TICK) // shift into positive
                / tickSpacing
        );
    }

    /**
     * @dev Convert a Bitmap index to a signed tick using the tick spacing in storage
     * @param index The index into the Bitmap
     * @return tick_ The tick corresponding to the index, a multiple of the tick spacing
     */
    function _calcTickFromBitmapIndex(uint256 index) internal view returns (int24 tick_) {
        tick_ = _calcTickFromBitmapIndex(index, _tickSpacing);
    }

    /**
     * @dev Convert a Bitmap index to a signed tick using the provided tick spacing
     * @param index The index into the Bitmap
     * @param tickSpacing The tick spacing to use
     * @return tick_ The tick corresponding to the index, a multiple of `tickSpacing`
     */
    function _calcTickFromBitmapIndex(uint256 index, int24 tickSpacing) internal pure returns (int24 tick_) {
        tick_ = int24( // cast to int24 is safe as index + TickMath.MIN_TICK cannot be above or below int24 limits
            (
                int256(index) // cast to int256 is safe as the index is lower than type(int24).max
                    + TickMath.MIN_TICK // shift into negative
                        / tickSpacing
            ) * tickSpacing
        );
    }

    /**
     * @notice Calculate the tick without the liquidation penalty
     * @param tick The tick that holds the position
     * @param liquidationPenalty The liquidation penalty of the tick
     * @return tick_ The tick corresponding to the liquidation price without penalty
     */
    function _calcTickWithoutPenalty(int24 tick, uint8 liquidationPenalty) internal view returns (int24 tick_) {
        tick_ = tick - int24(uint24(liquidationPenalty)) * _tickSpacing;
    }

    /**
     * @notice Liquidate positions which have a liquidation price lower than the current price
     * @param currentPrice The current price of the asset
     * @param iteration The maximum number of ticks to liquidate (minimum is 1)
     * @param tempLongBalance The temporary long balance as calculated when applying PnL and funding
     * @param tempVaultBalance The temporary vault balance as calculated when applying PnL and funding
     * @return effects_ The effects of the liquidations on the protocol
     */
    function _liquidatePositions(
        uint256 currentPrice,
        uint16 iteration,
        int256 tempLongBalance,
        int256 tempVaultBalance
    ) internal returns (LiquidationsEffects memory effects_) {
        int256 longTradingExpo = _totalExpo.toInt256() - tempLongBalance;
        if (longTradingExpo <= 0) {
            // In case the long balance is equal to the total expo (or exceeds it), the trading expo will become zero.
            // In this case, it's not possible to calculate the current tick, so we can't perform any liquidations.
            (effects_.newLongBalance, effects_.newVaultBalance) =
                _handleNegativeBalances(tempLongBalance, tempVaultBalance);
            return effects_;
        }

        LiquidationData memory data;
        data.tempLongBalance = tempLongBalance;
        data.tempVaultBalance = tempVaultBalance;
        data.longTradingExpo = uint256(longTradingExpo);
        data.currentPrice = currentPrice;
        data.accumulator = _liqMultiplierAccumulator;

        // max iteration limit
        if (iteration > MAX_LIQUIDATION_ITERATION) {
            iteration = MAX_LIQUIDATION_ITERATION;
        }

        uint256 unadjustedPrice =
            _unadjustPrice(data.currentPrice, data.currentPrice, data.longTradingExpo, data.accumulator);
        data.currentTick = TickMath.getClosestTickAtPrice(unadjustedPrice);
        data.iTick = _highestPopulatedTick;

        do {
            uint256 index = _tickBitmap.findLastSet(_calcBitmapIndexFromTick(data.iTick));
            if (index == LibBitmap.NOT_FOUND) {
                // no populated ticks left
                break;
            }

            data.iTick = _calcTickFromBitmapIndex(index);
            if (data.iTick < data.currentTick) {
                // all ticks that can be liquidated have been processed
                break;
            }

            // we have found a non-empty tick that needs to be liquidated
            (bytes32 tickHash,) = _tickHash(data.iTick);

            TickData memory tickData = _tickData[tickHash];
            // Update transient data
            data.totalExpoToRemove += tickData.totalExpo;
            uint256 unadjustedTickPrice =
                TickMath.getPriceAtTick(data.iTick - int24(uint24(tickData.liquidationPenalty)) * _tickSpacing);
            data.accumulatorValueToRemove += unadjustedTickPrice * tickData.totalExpo;
            // Update return values
            effects_.liquidatedPositions += tickData.totalPos;
            ++effects_.liquidatedTicks;
            int256 tickValue =
                _tickValue(data.iTick, data.currentPrice, data.longTradingExpo, data.accumulator, tickData);
            effects_.remainingCollateral += tickValue;

            // Reset tick by incrementing the tick version
            ++_tickVersion[data.iTick];
            // Update bitmap to reflect that the tick is empty
            _tickBitmap.unset(index);

            emit LiquidatedTick(
                data.iTick,
                _tickVersion[data.iTick] - 1,
                data.currentPrice,
                getEffectivePriceForTick(data.iTick, data.currentPrice, data.longTradingExpo, data.accumulator),
                tickValue
            );
        } while (effects_.liquidatedTicks < iteration);

        data = _updateStateAfterLiquidation(data, effects_);

        (effects_.newLongBalance, effects_.newVaultBalance) =
            _handleNegativeBalances(data.tempLongBalance, data.tempVaultBalance);
    }

    /**
     * @notice Update the state of the contract according to the liquidation effects
     * @param data The liquidation data
     * @param effects The effects of the liquidations
     * @return The updated liquidation data
     */
    function _updateStateAfterLiquidation(LiquidationData memory data, LiquidationsEffects memory effects)
        internal
        returns (LiquidationData memory)
    {
        // update the state
        _totalLongPositions -= effects.liquidatedPositions;
        _totalExpo -= data.totalExpoToRemove;
        _liqMultiplierAccumulator = _liqMultiplierAccumulator.sub(HugeUint.wrap(data.accumulatorValueToRemove));

        // keep track of the highest populated tick
        if (effects.liquidatedPositions != 0) {
            if (data.iTick < data.currentTick) {
                // all ticks above the current tick were liquidated
                _highestPopulatedTick = _findHighestPopulatedTick(data.currentTick);
            } else {
                // unsure if all ticks above the current tick were liquidated, but some were
                _highestPopulatedTick = _findHighestPopulatedTick(data.iTick);
            }
        }

        // Transfer remaining collateral to vault or pay bad debt
        data.tempLongBalance -= effects.remainingCollateral;
        data.tempVaultBalance += effects.remainingCollateral;

        return data;
    }

    /**
     * @notice Handle negative balances by transferring assets from one side to the other
     * @dev Balances are unsigned integers and can't be negative
     * In theory, this can not happen anymore because we have more precise calculations with the
     * `liqMultiplierAccumulator` compared to the old `liquidationMultiplier`
     * TODO: check if can be removed
     * @param tempLongBalance The temporary long balance after liquidations
     * @param tempVaultBalance The temporary vault balance after liquidations
     * @return longBalance_ The new long balance after rebalancing
     * @return vaultBalance_ The new vault balance after rebalancing
     */
    function _handleNegativeBalances(int256 tempLongBalance, int256 tempVaultBalance)
        internal
        pure
        returns (uint256 longBalance_, uint256 vaultBalance_)
    {
        // This can happen if the funding is larger than the remaining balance in the long side after applying PnL.
        // Test case: test_assetToTransferZeroBalance()
        if (tempLongBalance < 0) {
            tempVaultBalance += tempLongBalance;
            tempLongBalance = 0;
        }

        // This can happen if there is not enough balance in the vault to pay the bad debt of the long side, for
        // example if the protocol fees reduce the vault balance.
        // Test case: test_funding_NegLong_ZeroVault()
        if (tempVaultBalance < 0) {
            tempLongBalance += tempVaultBalance;
            tempVaultBalance = 0;
        }

        // TODO: remove safe cast once we're sure we can never have negative balances
        longBalance_ = tempLongBalance.toUint256();
        vaultBalance_ = tempVaultBalance.toUint256();
    }
}<|MERGE_RESOLUTION|>--- conflicted
+++ resolved
@@ -91,11 +91,7 @@
             longTradingExpo = 0;
         }
         uint128 liqPrice = getEffectivePriceForTick(
-<<<<<<< HEAD
-            posId.tick - int24(uint24(liquidationPenalty)) * _tickSpacing,
-=======
-            _calcTickWithoutPenalty(tick, liquidationPenalty),
->>>>>>> 77d4f864
+            _calcTickWithoutPenalty(posId.tick, liquidationPenalty),
             price,
             uint256(longTradingExpo),
             _liqMultiplierAccumulator
