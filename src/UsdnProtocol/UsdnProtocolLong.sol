--- conflicted
+++ resolved
@@ -607,27 +607,13 @@
         data.iTick = _maxInitializedTick;
 
         do {
-<<<<<<< HEAD
-            uint256 index = _tickBitmap.findLastSet(_tickToBitmapIndex(data.iTick));
+            uint256 index = _tickBitmap.findLastSet(_calcBitmapIndexFromTick(data.iTick));
             if (index == LibBitmap.NOT_FOUND) {
                 // no populated ticks left
                 break;
-=======
-            {
-                uint256 index = _tickBitmap.findLastSet(_calcBitmapIndexFromTick(tick));
-                if (index == LibBitmap.NOT_FOUND) {
-                    // no populated ticks left
-                    break;
-                }
-
-                tick = _calcTickFromBitmapIndex(index);
-                if (tick < currentTick) {
-                    break;
-                }
->>>>>>> 91da0d8e
             }
 
-            data.iTick = _bitmapIndexToTick(index);
+            data.iTick = _calcTickFromBitmapIndex(index);
             if (data.iTick < data.currentTick) {
                 // all ticks that can be liquidated have been processed
                 break;
@@ -663,11 +649,7 @@
             );
         } while (effects_.liquidatedTicks < iteration);
 
-<<<<<<< HEAD
         data = _updateStateAfterLiquidation(data, effects_);
-=======
-                _tickBitmap.unset(_calcBitmapIndexFromTick(tick));
->>>>>>> 91da0d8e
 
         (effects_.newLongBalance, effects_.newVaultBalance) =
             _handleNegativeBalances(data.tempLongBalance, data.tempVaultBalance);
