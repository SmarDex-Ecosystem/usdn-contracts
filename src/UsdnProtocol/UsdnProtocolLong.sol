--- conflicted
+++ resolved
@@ -352,29 +352,16 @@
         uint16 iteration,
         int256 tempLongBalance,
         int256 tempVaultBalance
-<<<<<<< HEAD
-    )
-        internal
-        returns (
-            uint256 liquidatedPositions_,
-            uint16 liquidatedTicks_,
-            int256 remainingCollateral_,
-            uint256 newLongBalance_,
-            uint256 newVaultBalance_,
-            int24 currentTick_
-        )
-    {
-=======
     ) internal returns (LiquidationsEffects memory effects_) {
->>>>>>> b6dd1648
         // max iteration limit
         if (iteration > MAX_LIQUIDATION_ITERATION) {
             iteration = MAX_LIQUIDATION_ITERATION;
         }
 
-        currentTick_ = TickMath.getClosestTickAtPrice(
+        effects_.currentTick = TickMath.getClosestTickAtPrice(
             FixedPointMathLib.fullMulDiv(currentPrice, 10 ** LIQUIDATION_MULTIPLIER_DECIMALS, _liquidationMultiplier)
         );
+
         int24 tick = _maxInitializedTick;
 
         do {
@@ -386,7 +373,7 @@
                 }
 
                 tick = _bitmapIndexToTick(index);
-                if (tick < currentTick_) {
+                if (tick < effects_.currentTick) {
                     break;
                 }
             }
@@ -416,15 +403,10 @@
             }
         } while (effects_.liquidatedTicks < iteration);
 
-<<<<<<< HEAD
-        if (liquidatedPositions_ != 0) {
-            if (tick < currentTick_) {
-=======
         if (effects_.liquidatedPositions != 0) {
-            if (tick < currentTick) {
->>>>>>> b6dd1648
+            if (tick < effects_.currentTick) {
                 // all ticks above the current tick were liquidated
-                _maxInitializedTick = _findMaxInitializedTick(currentTick_);
+                _maxInitializedTick = _findMaxInitializedTick(effects_.currentTick);
             } else {
                 // unsure if all ticks above the current tick were liquidated, but some were
                 _maxInitializedTick = _findMaxInitializedTick(tick);
@@ -474,7 +456,7 @@
             );
         }
 
-        if (currentTick <= _maxInitializedTick) {
+        if (currentTick < _maxInitializedTick) {
             pendingLiquidations_ = true;
         }
     }
