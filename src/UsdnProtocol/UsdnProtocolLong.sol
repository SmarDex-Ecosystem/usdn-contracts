--- conflicted
+++ resolved
@@ -271,12 +271,16 @@
         if (amountToRemove < pos.amount) {
             Position storage position = _longPositions[tickHash][index];
             position.totalExpo = pos.totalExpo - totalExpoToRemove;
-<<<<<<< HEAD
-            position.amount = pos.amount - amountToRemove;
+
+            unchecked {
+                position.amount = pos.amount - amountToRemove;
+            }
         } else {
             totalExpoToRemove = pos.totalExpo;
-            --_positionsInTick[tickHash];
-            --_totalLongPositions;
+            unchecked {
+                --_positionsInTick[tickHash];
+                --_totalLongPositions;
+            }
 
             // Remove from tick array (set to zero to avoid shifting indices)
             delete _longPositions[tickHash][index];
@@ -286,27 +290,6 @@
             }
         }
 
-=======
-
-            unchecked {
-                position.amount = pos.amount - amountToRemove;
-            }
-        } else {
-            totalExpoToRemove = pos.totalExpo;
-            unchecked {
-                --_positionsInTick[tickHash];
-                --_totalLongPositions;
-            }
-
-            // Remove from tick array (set to zero to avoid shifting indices)
-            delete _longPositions[tickHash][index];
-            if (_positionsInTick[tickHash] == 0) {
-                // we removed the last position in the tick
-                _tickBitmap.unset(_tickToBitmapIndex(tick));
-            }
-        }
-
->>>>>>> 62ff252d
         _totalExpo -= totalExpoToRemove;
         _totalExpoByTick[tickHash] -= totalExpoToRemove;
     }
