--- conflicted
+++ resolved
@@ -64,11 +64,7 @@
         uint256 liquidationMultiplier = getLiquidationMultiplier(timestamp);
         uint128 liqPrice =
             getEffectivePriceForTick(tick - int24(_liquidationPenalty) * _tickSpacing, liquidationMultiplier);
-<<<<<<< HEAD
-        value_ = _positionValue(price, liqPrice, pos.expo);
-=======
         value_ = _positionValue(price, liqPrice, pos.totalExpo);
->>>>>>> d15417ee
     }
 
     /// @inheritdoc IUsdnProtocolLong
@@ -146,15 +142,9 @@
      * @notice Calculate the value of a position, knowing its liquidation price and the current asset price
      * @param currentPrice The current price of the asset
      * @param liqPriceWithoutPenalty The liquidation price of the position without the liquidation penalty
-<<<<<<< HEAD
-     * @param positionExpo The expo of the position
-     */
-    function _positionValue(uint128 currentPrice, uint128 liqPriceWithoutPenalty, uint128 positionExpo)
-=======
      * @param positionTotalExpo The total expo of the position
      */
     function _positionValue(uint128 currentPrice, uint128 liqPriceWithoutPenalty, uint128 positionTotalExpo)
->>>>>>> d15417ee
         internal
         pure
         returns (uint256 value_)
@@ -164,11 +154,7 @@
             return 0;
         }
 
-<<<<<<< HEAD
-        value_ = FixedPointMathLib.fullMulDiv(positionExpo, (currentPrice - liqPriceWithoutPenalty), currentPrice);
-=======
         value_ = FixedPointMathLib.fullMulDiv(positionTotalExpo, currentPrice - liqPriceWithoutPenalty, currentPrice);
->>>>>>> d15417ee
     }
 
     /**
@@ -206,20 +192,6 @@
         leverage_ = ((10 ** LEVERAGE_DECIMALS * uint256(startPrice)) / (startPrice - liquidationPrice)).toUint128();
     }
 
-<<<<<<< HEAD
-    /// @notice Calculate the exposure of a position
-    function _calculatePositionExpo(uint128 amount, uint128 startPrice, uint128 liquidationPrice)
-        internal
-        pure
-        returns (uint128)
-    {
-        // Protects against division by 0
-        if (liquidationPrice >= startPrice) {
-            return 0;
-        }
-
-        return FixedPointMathLib.fullMulDiv(amount, startPrice, startPrice - liquidationPrice).toUint128();
-=======
     /**
      * @notice Calculate the total exposure of a position
      * @dev Reverts when startPrice <= liquidationPrice
@@ -238,7 +210,6 @@
         }
 
         totalExpo_ = FixedPointMathLib.fullMulDiv(amount, startPrice, startPrice - liquidationPrice).toUint128();
->>>>>>> d15417ee
     }
 
     function _maxLiquidationPriceWithSafetyMargin(uint128 price) internal view returns (uint128 maxLiquidationPrice_) {
@@ -261,13 +232,8 @@
 
         // Adjust state
         _balanceLong += long.amount;
-<<<<<<< HEAD
-        _totalExpo += long.expo;
-        _totalExpoByTick[tickHash] += long.expo;
-=======
         _totalExpo += long.totalExpo;
         _totalExpoByTick[tickHash] += long.totalExpo;
->>>>>>> d15417ee
         ++_positionsInTick[tickHash];
         ++_totalLongPositions;
 
@@ -296,13 +262,8 @@
         pos_ = tickArray[index];
 
         // Adjust state
-<<<<<<< HEAD
-        _totalExpo -= pos_.expo;
-        _totalExpoByTick[tickHash] -= pos_.expo;
-=======
         _totalExpo -= pos_.totalExpo;
         _totalExpoByTick[tickHash] -= pos_.totalExpo;
->>>>>>> d15417ee
         --_positionsInTick[tickHash];
         --_totalLongPositions;
 
