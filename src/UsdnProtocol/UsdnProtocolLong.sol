// SPDX-License-Identifier: BUSL-1.1
pragma solidity 0.8.26;

import { IUsdnProtocolLong } from "../interfaces/UsdnProtocol/IUsdnProtocolLong.sol";
import { HugeUint } from "../libraries/HugeUint.sol";
import { UsdnProtocolStorage } from "./UsdnProtocolStorage.sol";
import { UsdnProtocolLongLibrary as Long } from "./libraries/UsdnProtocolLongLibrary.sol";
import { UsdnProtocolUtilsLibrary as Utils } from "./libraries/UsdnProtocolUtilsLibrary.sol";

abstract contract UsdnProtocolLong is UsdnProtocolStorage, IUsdnProtocolLong {
    /// @inheritdoc IUsdnProtocolLong
    function minTick() external view returns (int24 tick_) {
        return Long.minTick(s);
    }

    /// @inheritdoc IUsdnProtocolLong
<<<<<<< HEAD
    function maxTick() external view returns (int24 tick_) {
        return Long.maxTick(s);
    }

    /// @inheritdoc IUsdnProtocolLong
    function getLongPosition(PositionId memory posId)
        external
        view
        returns (Position memory pos_, uint8 liquidationPenalty_)
    {
        return Long.getLongPosition(s, posId);
    }

    /// @inheritdoc IUsdnProtocolLong
=======
>>>>>>> ef17cb87
    function getPositionValue(PositionId calldata posId, uint128 price, uint128 timestamp)
        external
        view
        returns (int256 value_)
    {
        return Long.getPositionValue(s, posId, price, timestamp);
    }

    /// @inheritdoc IUsdnProtocolLong
    function getEffectiveTickForPrice(uint128 price) external view returns (int24 tick_) {
        return Long.getEffectiveTickForPrice(s, price);
    }

    /// @inheritdoc IUsdnProtocolLong
    function getEffectiveTickForPrice(
        uint128 price,
        uint256 assetPrice,
        uint256 longTradingExpo,
        HugeUint.Uint512 memory accumulator,
        int24 tickSpacing
    ) external pure returns (int24 tick_) {
        return Long.getEffectiveTickForPrice(price, assetPrice, longTradingExpo, accumulator, tickSpacing);
    }

    /// @inheritdoc IUsdnProtocolLong
    function getEffectivePriceForTick(int24 tick) external view returns (uint128 price_) {
        return Utils.getEffectivePriceForTick(s, tick);
    }

    /// @inheritdoc IUsdnProtocolLong
    function getEffectivePriceForTick(
        int24 tick,
        uint256 assetPrice,
        uint256 longTradingExpo,
        HugeUint.Uint512 memory accumulator
    ) external pure returns (uint128 price_) {
        return Utils.getEffectivePriceForTick(tick, assetPrice, longTradingExpo, accumulator);
    }

    /// @inheritdoc IUsdnProtocolLong
    function getTickLiquidationPenalty(int24 tick) external view returns (uint24 liquidationPenalty_) {
        return Long.getTickLiquidationPenalty(s, tick);
    }
}<|MERGE_RESOLUTION|>--- conflicted
+++ resolved
@@ -14,23 +14,6 @@
     }
 
     /// @inheritdoc IUsdnProtocolLong
-<<<<<<< HEAD
-    function maxTick() external view returns (int24 tick_) {
-        return Long.maxTick(s);
-    }
-
-    /// @inheritdoc IUsdnProtocolLong
-    function getLongPosition(PositionId memory posId)
-        external
-        view
-        returns (Position memory pos_, uint8 liquidationPenalty_)
-    {
-        return Long.getLongPosition(s, posId);
-    }
-
-    /// @inheritdoc IUsdnProtocolLong
-=======
->>>>>>> ef17cb87
     function getPositionValue(PositionId calldata posId, uint128 price, uint128 timestamp)
         external
         view
