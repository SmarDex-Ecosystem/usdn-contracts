// SPDX-License-Identifier: BUSL-1.1
pragma solidity 0.8.20;

import { SafeCast } from "@openzeppelin/contracts/utils/math/SafeCast.sol";
import { LibBitmap } from "solady/src/utils/LibBitmap.sol";
import { FixedPointMathLib } from "solady/src/utils/FixedPointMathLib.sol";

import { IUsdnProtocolLong } from "src/interfaces/UsdnProtocol/IUsdnProtocolLong.sol";
import { Position, LiquidationsEffects, TickData, PositionId } from "src/interfaces/UsdnProtocol/IUsdnProtocolTypes.sol";
import { UsdnProtocolVault } from "src/UsdnProtocol/UsdnProtocolVault.sol";
import { TickMath } from "src/libraries/TickMath.sol";
import { SignedMath } from "src/libraries/SignedMath.sol";
import { HugeUint } from "src/libraries/HugeUint.sol";

abstract contract UsdnProtocolLong is IUsdnProtocolLong, UsdnProtocolVault {
    using LibBitmap for LibBitmap.Bitmap;
    using SafeCast for uint256;
    using SafeCast for int256;
    using SignedMath for int256;
    using HugeUint for HugeUint.Uint512;

    /**
     * @notice Structure to hold the temporary data during liquidation
     * @param tempLongBalance The temporary long balance
     * @param tempVaultBalance The temporary vault balance
     * @param currentTick The current tick (tick corresponding to the current asset price)
     * @param iTick Tick iterator index
     * @param totalExpoToRemove The total expo to remove due to the liquidation of some ticks
     * @param accumulatorValueToRemove The value to remove from the liquidation multiplier accumulator, due to the
     * liquidation of some ticks
     * @param longTradingExpo The long trading expo
     * @param currentPrice The current price of the asset
     * @param accumulator The liquidation multiplier accumulator before the liquidation
     * @param isLiquidationPending Whether some ticks are still populated above the current price (left to liquidate)
     */
    struct LiquidationData {
        int256 tempLongBalance;
        int256 tempVaultBalance;
        int24 currentTick;
        int24 iTick;
        uint256 totalExpoToRemove;
        uint256 accumulatorValueToRemove;
        uint256 longTradingExpo;
        uint256 currentPrice;
        HugeUint.Uint512 accumulator;
        bool isLiquidationPending;
    }

    /// @inheritdoc IUsdnProtocolLong
    function minTick() public view returns (int24 tick_) {
        tick_ = TickMath.minUsableTick(_tickSpacing);
    }

    /// @inheritdoc IUsdnProtocolLong
    function maxTick() public view returns (int24 tick_) {
        tick_ = TickMath.maxUsableTick(_tickSpacing);
    }

    /// @inheritdoc IUsdnProtocolLong
    function getLongPosition(PositionId memory posId)
        public
        view
        returns (Position memory pos_, uint8 liquidationPenalty_)
    {
        (bytes32 tickHash, uint256 version) = _tickHash(posId.tick);
        if (posId.tickVersion != version) {
            revert UsdnProtocolOutdatedTick(version, posId.tickVersion);
        }
        pos_ = _longPositions[tickHash][posId.index];
        liquidationPenalty_ = _tickData[tickHash].liquidationPenalty;
    }

    /// @inheritdoc IUsdnProtocolLong
    // slither-disable-next-line write-after-write
    function getMinLiquidationPrice(uint128 price) public view returns (uint128 liquidationPrice_) {
        liquidationPrice_ = _getLiquidationPrice(price, uint128(_minLeverage));
        int24 tick = getEffectiveTickForPrice(liquidationPrice_);
        liquidationPrice_ = getEffectivePriceForTick(tick + _tickSpacing);
    }

    /// @inheritdoc IUsdnProtocolLong
    function getPositionValue(PositionId calldata posId, uint128 price, uint128 timestamp)
        external
        view
        returns (int256 value_)
    {
        (Position memory pos, uint8 liquidationPenalty) = getLongPosition(posId);
        int256 longTradingExpo = longTradingExpoWithFunding(price, timestamp);
        if (longTradingExpo < 0) {
            // in case the long balance is equal to the total expo (or exceeds it), the trading expo will become zero
            // in this case, the liquidation price will fall to zero, and the position value will be equal to its
            // total expo (initial collateral * initial leverage)
            longTradingExpo = 0;
        }
        uint128 liqPrice = getEffectivePriceForTick(
            _calcTickWithoutPenalty(posId.tick, liquidationPenalty),
            price,
            uint256(longTradingExpo),
            _liqMultiplierAccumulator
        );
        value_ = _positionValue(price, liqPrice, pos.totalExpo);
    }

    /// @inheritdoc IUsdnProtocolLong
    function getEffectiveTickForPrice(uint128 price) public view returns (int24 tick_) {
        tick_ = getEffectiveTickForPrice(
            price, _lastPrice, _totalExpo - _balanceLong, _liqMultiplierAccumulator, _tickSpacing
        );
    }

    /// @inheritdoc IUsdnProtocolLong
    function getEffectiveTickForPrice(
        uint128 price,
        uint256 assetPrice,
        uint256 longTradingExpo,
        HugeUint.Uint512 memory accumulator,
        int24 tickSpacing
    ) public pure returns (int24 tick_) {
        // unadjust price with liquidation multiplier
        uint256 unadjustedPrice = _unadjustPrice(price, assetPrice, longTradingExpo, accumulator);

        if (unadjustedPrice < TickMath.MIN_PRICE) {
            return TickMath.minUsableTick(tickSpacing);
        }

        tick_ = TickMath.getTickAtPrice(unadjustedPrice);

        // round down to the next valid tick according to _tickSpacing (towards negative infinity)
        if (tick_ < 0) {
            // we round up the inverse number (positive) then invert it -> round towards negative infinity
            tick_ = -int24(int256(FixedPointMathLib.divUp(uint256(int256(-tick_)), uint256(int256(tickSpacing)))))
                * tickSpacing;
            // avoid invalid ticks
            int24 minUsableTick = TickMath.minUsableTick(tickSpacing);
            if (tick_ < minUsableTick) {
                tick_ = minUsableTick;
            }
        } else {
            // rounding is desirable here
            // slither-disable-next-line divide-before-multiply
            tick_ = (tick_ / tickSpacing) * tickSpacing;
        }
    }

    /// @inheritdoc IUsdnProtocolLong
    function getEffectivePriceForTick(int24 tick) public view returns (uint128 price_) {
        price_ = getEffectivePriceForTick(tick, _lastPrice, _totalExpo - _balanceLong, _liqMultiplierAccumulator);
    }

    /// @inheritdoc IUsdnProtocolLong
    function getEffectivePriceForTick(
        int24 tick,
        uint256 assetPrice,
        uint256 longTradingExpo,
        HugeUint.Uint512 memory accumulator
    ) public pure returns (uint128 price_) {
        price_ = _adjustPrice(TickMath.getPriceAtTick(tick), assetPrice, longTradingExpo, accumulator);
    }

    /**
     * @notice Variant of `getEffectivePriceForTick` when a fixed precision representation of the liquidation multiplier
     * is known
     * @param tick The tick number
     * @param liqMultiplier The liquidation price multiplier, with LIQUIDATION_MULTIPLIER_DECIMALS decimals
     * @return price_ The adjusted price for the tick
     */
    function _getEffectivePriceForTick(int24 tick, uint256 liqMultiplier) internal pure returns (uint128 price_) {
        price_ = _adjustPrice(TickMath.getPriceAtTick(tick), liqMultiplier);
    }

    /**
     * @notice Knowing the liquidation price of a position, get the corresponding unadjusted price, which can be used
     * to find the corresponding tick
     * @param price An adjusted liquidation price (taking into account the effects of funding)
     * @param assetPrice The current price of the asset
     * @param longTradingExpo The trading expo of the long side (total expo - balance long)
     * @param accumulator The liquidation multiplier accumulator
     * @return unadjustedPrice_ The unadjusted price for the liquidation price
     */
    function _unadjustPrice(
        uint256 price,
        uint256 assetPrice,
        uint256 longTradingExpo,
        HugeUint.Uint512 memory accumulator
    ) internal pure returns (uint256 unadjustedPrice_) {
        if (accumulator.hi == 0 && accumulator.lo == 0) {
            // no position in long, we assume a liquidation multiplier of 1.0
            return price;
        }
        if (longTradingExpo == 0) {
            // it is not possible to calculate the unadjusted price when the trading expo is zero
            revert UsdnProtocolZeroLongTradingExpo();
        }
        // M = assetPrice * (totalExpo - balanceLong) / accumulator
        // unadjustedPrice = price / M
        // unadjustedPrice = price * accumulator / (assetPrice * (totalExpo - balanceLong))
        HugeUint.Uint512 memory numerator = accumulator.mul(price);
        unadjustedPrice_ = numerator.div(assetPrice * longTradingExpo);
    }

    /**
     * @notice Knowing the unadjusted price for a tick, get the adjusted price taking into account the effects of the
     * funding
     * @param unadjustedPrice The unadjusted price for the tick
     * @param assetPrice The current price of the asset
     * @param longTradingExpo The trading expo of the long side (total expo - balance long)
     * @param accumulator The liquidation multiplier accumulator
     * @return price_ The adjusted price for the tick
     */
    function _adjustPrice(
        uint256 unadjustedPrice,
        uint256 assetPrice,
        uint256 longTradingExpo,
        HugeUint.Uint512 memory accumulator
    ) internal pure returns (uint128 price_) {
        if (accumulator.hi == 0 && accumulator.lo == 0) {
            // no position in long, we assume a liquidation multiplier of 1.0
            return unadjustedPrice.toUint128();
        }

        // M = assetPrice * (totalExpo - balanceLong) / accumulator
        // price = unadjustedPrice * M
        // price = unadjustedPrice * assetPrice * (totalExpo - balanceLong) / accumulator
        HugeUint.Uint512 memory numerator = HugeUint.mul(unadjustedPrice, assetPrice * longTradingExpo);
        price_ = numerator.div(accumulator).toUint128();
    }

    /**
     * @notice Variant of _adjustPrice when a fixed precision representation of the liquidation multiplier is known
     * @param unadjustedPrice The unadjusted price for the tick
     * @param liqMultiplier The liquidation price multiplier, with LIQUIDATION_MULTIPLIER_DECIMALS decimals
     * @return price_ The adjusted price for the tick
     */
    function _adjustPrice(uint256 unadjustedPrice, uint256 liqMultiplier) internal pure returns (uint128 price_) {
        // price = unadjustedPrice * M
        price_ = FixedPointMathLib.fullMulDiv(unadjustedPrice, liqMultiplier, 10 ** LIQUIDATION_MULTIPLIER_DECIMALS)
            .toUint128();
    }

    /**
     * @notice Calculate a fixed-precision representation of the liquidation price multiplier
     * @param assetPrice The current price of the asset
     * @param longTradingExpo The trading expo of the long side (total expo - balance long)
     * @param accumulator The liquidation multiplier accumulator
     * @return multiplier_ The liquidation price multiplier, with LIQUIDATION_MULTIPLIER_DECIMALS decimals
     */
    function _calcFixedPrecisionMultiplier(
        uint256 assetPrice,
        uint256 longTradingExpo,
        HugeUint.Uint512 memory accumulator
    ) internal pure returns (uint256 multiplier_) {
        if (accumulator.hi == 0 && accumulator.lo == 0) {
            // no position in long, we assume a liquidation multiplier of 1.0
            return 10 ** LIQUIDATION_MULTIPLIER_DECIMALS;
        }
        // M = assetPrice * (totalExpo - balanceLong) / accumulator
        HugeUint.Uint512 memory numerator =
            HugeUint.mul(10 ** LIQUIDATION_MULTIPLIER_DECIMALS, assetPrice * longTradingExpo);
        multiplier_ = numerator.div(accumulator);
    }

    /**
     * @notice Find the highest tick that contains at least one position
     * @dev If there are no ticks with a position left, returns minTick()
     * @param searchStart The tick from which to start searching
     * @return tick_ The next highest tick below `searchStart`
     */
    function _findHighestPopulatedTick(int24 searchStart) internal view returns (int24 tick_) {
        uint256 index = _tickBitmap.findLastSet(_calcBitmapIndexFromTick(searchStart));
        if (index == LibBitmap.NOT_FOUND) {
            tick_ = minTick();
        } else {
            tick_ = _calcTickFromBitmapIndex(index);
        }
    }

    /**
     * @notice Calculate the theoretical liquidation price of a position knowing its start price and leverage
     * @param startPrice Entry price of the position
     * @param leverage Leverage of the position
     * @return price_ The liquidation price of the position
     */
    function _getLiquidationPrice(uint128 startPrice, uint128 leverage) internal pure returns (uint128 price_) {
        price_ = (startPrice - ((uint256(10) ** LEVERAGE_DECIMALS * startPrice) / leverage)).toUint128();
    }

    /**
     * @notice Calculate the value of a position, knowing its liquidation price and the current asset price
     * @param currentPrice The current price of the asset
     * @param liqPriceWithoutPenalty The liquidation price of the position without the liquidation penalty
     * @param positionTotalExpo The total expo of the position
     * @return value_ The value of the position. If the current price is smaller than the liquidation price without
     * penalty, then the position value is negative (bad debt)
     */
    function _positionValue(uint128 currentPrice, uint128 liqPriceWithoutPenalty, uint128 positionTotalExpo)
        internal
        pure
        returns (int256 value_)
    {
        if (currentPrice < liqPriceWithoutPenalty) {
            value_ = -FixedPointMathLib.fullMulDiv(positionTotalExpo, liqPriceWithoutPenalty - currentPrice, currentPrice)
                .toInt256();
        } else {
            value_ = FixedPointMathLib.fullMulDiv(
                positionTotalExpo, currentPrice - liqPriceWithoutPenalty, currentPrice
            ).toInt256();
        }
    }

    /**
     * @notice Calculate the value of a tick, knowing its contained total expo and the current asset price
     * @param tick The tick number
     * @param currentPrice The current price of the asset
     * @param longTradingExpo The trading expo of the long side
     * @param accumulator The liquidation multiplier accumulator
     * @param tickData The aggregate data for the tick
     * @return value_ The value of the tick (qty of asset tokens)
     */
    function _tickValue(
        int24 tick,
        uint256 currentPrice,
        uint256 longTradingExpo,
        HugeUint.Uint512 memory accumulator,
        TickData memory tickData
    ) internal view returns (int256 value_) {
        uint128 liqPriceWithoutPenalty = getEffectivePriceForTick(
            _calcTickWithoutPenalty(tick, tickData.liquidationPenalty), currentPrice, longTradingExpo, accumulator
        );

        // value = totalExpo * (currentPrice - liqPriceWithoutPenalty) / currentPrice
        // if the current price is lower than the liquidation price, we have effectively a negative value
        if (currentPrice <= liqPriceWithoutPenalty) {
            // we calculate the inverse and then change the sign
            value_ = -int256(
                FixedPointMathLib.fullMulDiv(tickData.totalExpo, liqPriceWithoutPenalty - currentPrice, currentPrice)
            );
        } else {
            value_ = int256(
                FixedPointMathLib.fullMulDiv(tickData.totalExpo, currentPrice - liqPriceWithoutPenalty, currentPrice)
            );
        }
    }

    /**
     * @notice Calculate the leverage of a position, knowing its start price and liquidation price
     * @dev This does not take into account the liquidation penalty
     * @param startPrice Entry price of the position
     * @param liquidationPrice Liquidation price of the position
     * @return leverage_ The leverage of the position
     */
    function _getLeverage(uint128 startPrice, uint128 liquidationPrice) internal pure returns (uint128 leverage_) {
        if (startPrice <= liquidationPrice) {
            // this situation is not allowed (newly open position must be solvent)
            // also, the calculation below would underflow
            revert UsdnProtocolInvalidLiquidationPrice(liquidationPrice, startPrice);
        }

        leverage_ = ((10 ** LEVERAGE_DECIMALS * uint256(startPrice)) / (startPrice - liquidationPrice)).toUint128();
    }

    /**
     * @notice Calculate the total exposure of a position
     * @dev Reverts when startPrice <= liquidationPrice
     * @param amount The amount of asset used as collateral
     * @param startPrice The price of the asset when the position was created
     * @param liquidationPrice The liquidation price of the position
     * @return totalExpo_ The total exposure of a position
     */
    function _calcPositionTotalExpo(uint128 amount, uint128 startPrice, uint128 liquidationPrice)
        internal
        pure
        returns (uint128 totalExpo_)
    {
        if (startPrice <= liquidationPrice) {
            revert UsdnProtocolInvalidLiquidationPrice(liquidationPrice, startPrice);
        }

        totalExpo_ = FixedPointMathLib.fullMulDiv(amount, startPrice, startPrice - liquidationPrice).toUint128();
    }

    /**
<<<<<<< HEAD
     * @notice Calculate the liquidation price of a position with the trading expo
     * @dev If the sum of `amount` and `tradingExpo` equals 0, reverts
     * @param currentPrice The price of the asset
     * @param amount the amount of asset
     * @param tradingExpo the trading expo
     */
    function _calcLiqPriceFromTradingExpo(uint128 currentPrice, uint128 amount, uint256 tradingExpo)
        internal
        pure
        returns (uint128 liqPrice_)
    {
        uint256 totalExpo = amount + tradingExpo;
        if (totalExpo == 0) {
            revert UsdnProtocolZeroTotalExpo();
        }

        liqPrice_ = FixedPointMathLib.fullMulDiv(currentPrice, tradingExpo, totalExpo).toUint128();
    }

=======
     * @notice Check if the safety margin is respected
     * @dev Reverts if not respected
     * @param currentPrice The current price of the asset
     * @param liquidationPrice The liquidation price of the position
     */
>>>>>>> bce44085
    function _checkSafetyMargin(uint128 currentPrice, uint128 liquidationPrice) internal view {
        uint128 maxLiquidationPrice = (currentPrice * (BPS_DIVISOR - _safetyMarginBps) / BPS_DIVISOR).toUint128();
        if (liquidationPrice >= maxLiquidationPrice) {
            revert UsdnProtocolLiquidationPriceSafetyMargin(liquidationPrice, maxLiquidationPrice);
        }
    }

    /**
     * @notice Save a new position in the protocol, adjusting the tick data and global variables
     * @dev Note: this method does not update the long balance
     * @param tick The tick to hold the new position
     * @param long The position to save
     * @param liquidationPenalty The liquidation penalty for the tick
     * @return tickVersion_ The version of the tick
     * @return index_ The index of the position in the tick array
     */
    function _saveNewPosition(int24 tick, Position memory long, uint8 liquidationPenalty)
        internal
        returns (uint256 tickVersion_, uint256 index_)
    {
        bytes32 tickHash;
        (tickHash, tickVersion_) = _tickHash(tick);

        // add to tick array
        Position[] storage tickArray = _longPositions[tickHash];
        index_ = tickArray.length;
        if (tick > _highestPopulatedTick) {
            // keep track of the highest populated tick
            _highestPopulatedTick = tick;
        }
        tickArray.push(long);

        // adjust state
        _totalExpo += long.totalExpo;
        ++_totalLongPositions;

        // update tick data
        TickData storage tickData = _tickData[tickHash];
        // the unadjusted tick price for the accumulator might be different depending
        // if we already have positions in the tick or not
        uint256 unadjustedTickPrice;
        if (tickData.totalPos == 0) {
            // first position in this tick, we need to reflect that it is populated
            _tickBitmap.set(_calcBitmapIndexFromTick(tick));
            // we store the data for this tick
            tickData.totalExpo = long.totalExpo;
            tickData.totalPos = 1;
            tickData.liquidationPenalty = liquidationPenalty;
            unadjustedTickPrice = TickMath.getPriceAtTick(tick - int24(uint24(liquidationPenalty)) * _tickSpacing);
        } else {
            tickData.totalExpo += long.totalExpo;
            tickData.totalPos += 1;
            // we do not need to adjust the tick's `liquidationPenalty` since it remains constant
            unadjustedTickPrice =
                TickMath.getPriceAtTick(tick - int24(uint24(tickData.liquidationPenalty)) * _tickSpacing);
        }
        // update the accumulator with the correct tick price (depending on the liquidation penalty value)
        _liqMultiplierAccumulator = _liqMultiplierAccumulator.add(HugeUint.wrap(unadjustedTickPrice * long.totalExpo));
    }

    /**
     * @notice Remove the provided total amount from its position and update the tick data and position
     * @dev Note: this method does not update the long balance
     * If the amount to remove is greater than or equal to the position's total amount, the position is deleted instead
     * @param tick The tick to remove from
     * @param index Index of the position in the tick array
     * @param pos The position to remove the amount from
     * @param amountToRemove The amount to remove from the position
     * @param totalExpoToRemove The total expo to remove from the position
     */
    function _removeAmountFromPosition(
        int24 tick,
        uint256 index,
        Position memory pos,
        uint128 amountToRemove,
        uint128 totalExpoToRemove
    ) internal {
        (bytes32 tickHash,) = _tickHash(tick);
        TickData storage tickData = _tickData[tickHash];
        uint256 unadjustedTickPrice =
            TickMath.getPriceAtTick(tick - int24(uint24(tickData.liquidationPenalty)) * _tickSpacing);
        if (amountToRemove < pos.amount) {
            Position storage position = _longPositions[tickHash][index];
            position.totalExpo = pos.totalExpo - totalExpoToRemove;

            unchecked {
                position.amount = pos.amount - amountToRemove;
            }
        } else {
            totalExpoToRemove = pos.totalExpo;
            tickData.totalPos -= 1;
            --_totalLongPositions;

            // remove from tick array (set to zero to avoid shifting indices)
            delete _longPositions[tickHash][index];
            if (tickData.totalPos == 0) {
                // we removed the last position in the tick
                _tickBitmap.unset(_calcBitmapIndexFromTick(tick));
            }
        }

        _totalExpo -= totalExpoToRemove;
        tickData.totalExpo -= totalExpoToRemove;
        _liqMultiplierAccumulator =
            _liqMultiplierAccumulator.sub(HugeUint.wrap(unadjustedTickPrice * totalExpoToRemove));
    }

    /// @inheritdoc IUsdnProtocolLong
    function getTickLiquidationPenalty(int24 tick) public view returns (uint8 liquidationPenalty_) {
        (bytes32 tickHash,) = _tickHash(tick);
        liquidationPenalty_ = _getTickLiquidationPenalty(tickHash);
    }

    /**
     * @notice Retrieve the liquidation penalty assigned to the tick and version corresponding to `tickHash`, if there
     * are positions in it, otherwise retrieve the current setting value from storage
     * @dev This method allows to reuse a pre-computed tickHash if available
     * @param tickHash The tick hash
     * @return liquidationPenalty_ The liquidation penalty, in tick spacing units
     */
    function _getTickLiquidationPenalty(bytes32 tickHash) internal view returns (uint8 liquidationPenalty_) {
        TickData storage tickData = _tickData[tickHash];
        liquidationPenalty_ = tickData.totalPos != 0 ? tickData.liquidationPenalty : _liquidationPenalty;
    }

    /**
     * @dev Convert a Bitmap index to a signed tick using the tick spacing in storage
     * @param index The index into the Bitmap
     * @return tick_ The tick corresponding to the index, a multiple of the tick spacing
     */
    function _calcTickFromBitmapIndex(uint256 index) internal view returns (int24 tick_) {
        tick_ = _calcTickFromBitmapIndex(index, _tickSpacing);
    }

    /**
     * @dev Convert a Bitmap index to a signed tick using the provided tick spacing
     * @param index The index into the Bitmap
     * @param tickSpacing The tick spacing to use
     * @return tick_ The tick corresponding to the index, a multiple of `tickSpacing`
     */
    function _calcTickFromBitmapIndex(uint256 index, int24 tickSpacing) internal pure returns (int24 tick_) {
        tick_ = int24( // cast to int24 is safe as index + TickMath.MIN_TICK cannot be above or below int24 limits
            (
                int256(index) // cast to int256 is safe as the index is lower than type(int24).max
                    + TickMath.MIN_TICK // shift into negative
                        / tickSpacing
            ) * tickSpacing
        );
    }

    /**
     * @notice Calculate the tick without the liquidation penalty
     * @param tick The tick that holds the position
     * @param liquidationPenalty The liquidation penalty of the tick
     * @return tick_ The tick corresponding to the liquidation price without penalty
     */
    function _calcTickWithoutPenalty(int24 tick, uint8 liquidationPenalty) internal view returns (int24 tick_) {
        tick_ = tick - int24(uint24(liquidationPenalty)) * _tickSpacing;
    }

    /**
     * @notice Liquidate positions that have a liquidation price lower than the current price
     * @param currentPrice The current price of the asset
     * @param iteration The maximum number of ticks to liquidate (minimum is 1)
     * @param tempLongBalance The temporary long balance as calculated when applying the PnL and funding
     * @param tempVaultBalance The temporary vault balance as calculated when applying the PnL and funding
     * @return effects_ The effects of the liquidations on the protocol
     */
    function _liquidatePositions(
        uint256 currentPrice,
        uint16 iteration,
        int256 tempLongBalance,
        int256 tempVaultBalance
    ) internal returns (LiquidationsEffects memory effects_) {
        int256 longTradingExpo = _totalExpo.toInt256() - tempLongBalance;
        if (longTradingExpo <= 0) {
            // in case the long balance is equal to the total expo (or exceeds it), the trading expo will become zero
            // in this case, it's not possible to calculate the current tick, so we can't perform any liquidations
            (effects_.newLongBalance, effects_.newVaultBalance) =
                _handleNegativeBalances(tempLongBalance, tempVaultBalance);
            return effects_;
        }

        LiquidationData memory data;
        data.tempLongBalance = tempLongBalance;
        data.tempVaultBalance = tempVaultBalance;
        data.longTradingExpo = uint256(longTradingExpo);
        data.currentPrice = currentPrice;
        data.accumulator = _liqMultiplierAccumulator;

        // max iteration limit
        if (iteration > MAX_LIQUIDATION_ITERATION) {
            iteration = MAX_LIQUIDATION_ITERATION;
        }

        uint256 unadjustedPrice =
            _unadjustPrice(data.currentPrice, data.currentPrice, data.longTradingExpo, data.accumulator);
        data.currentTick = TickMath.getClosestTickAtPrice(unadjustedPrice);
        data.iTick = _highestPopulatedTick;

        do {
            uint256 index = _tickBitmap.findLastSet(_calcBitmapIndexFromTick(data.iTick));
            if (index == LibBitmap.NOT_FOUND) {
                // no populated ticks left
                break;
            }

            data.iTick = _calcTickFromBitmapIndex(index);
            if (data.iTick < data.currentTick) {
                // all ticks that can be liquidated have been processed
                break;
            }

            // we have found a non-empty tick that needs to be liquidated
            (bytes32 tickHash,) = _tickHash(data.iTick);

            TickData memory tickData = _tickData[tickHash];
            // update transient data
            data.totalExpoToRemove += tickData.totalExpo;
            uint256 unadjustedTickPrice =
                TickMath.getPriceAtTick(data.iTick - int24(uint24(tickData.liquidationPenalty)) * _tickSpacing);
            data.accumulatorValueToRemove += unadjustedTickPrice * tickData.totalExpo;
            // update return values
            effects_.liquidatedPositions += tickData.totalPos;
            ++effects_.liquidatedTicks;
            int256 tickValue =
                _tickValue(data.iTick, data.currentPrice, data.longTradingExpo, data.accumulator, tickData);
            effects_.remainingCollateral += tickValue;

            // reset tick by incrementing the tick version
            ++_tickVersion[data.iTick];
            // update bitmap to reflect that the tick is empty
            _tickBitmap.unset(index);

            emit LiquidatedTick(
                data.iTick,
                _tickVersion[data.iTick] - 1,
                data.currentPrice,
                getEffectivePriceForTick(data.iTick, data.currentPrice, data.longTradingExpo, data.accumulator),
                tickValue
            );
        } while (effects_.liquidatedTicks < iteration);

        data = _updateStateAfterLiquidation(data, effects_);
        effects_.isLiquidationPending = data.isLiquidationPending;
        (effects_.newLongBalance, effects_.newVaultBalance) =
            _handleNegativeBalances(data.tempLongBalance, data.tempVaultBalance);
    }

    /**
     * @notice Update the state of the contract according to the liquidation effects
     * @param data The liquidation data
     * @param effects The effects of the liquidations
     * @return The updated liquidation data
     */
    function _updateStateAfterLiquidation(LiquidationData memory data, LiquidationsEffects memory effects)
        internal
        returns (LiquidationData memory)
    {
        // update the state
        _totalLongPositions -= effects.liquidatedPositions;
        _totalExpo -= data.totalExpoToRemove;
        _liqMultiplierAccumulator = _liqMultiplierAccumulator.sub(HugeUint.wrap(data.accumulatorValueToRemove));

        // keep track of the highest populated tick
        if (effects.liquidatedPositions != 0) {
            if (data.iTick < data.currentTick) {
                // all ticks above the current tick were liquidated
                _highestPopulatedTick = _findHighestPopulatedTick(data.currentTick);
            } else {
                // unsure if all ticks above the current tick were liquidated, but some were
                int24 highestPopulatedTick = _findHighestPopulatedTick(data.iTick);
                _highestPopulatedTick = highestPopulatedTick;
                data.isLiquidationPending = data.currentTick <= highestPopulatedTick;
            }
        }

        // transfer remaining collateral to vault or pay bad debt
        data.tempLongBalance -= effects.remainingCollateral;
        data.tempVaultBalance += effects.remainingCollateral;

        return data;
    }

    /**
     * @notice Handle negative balances by transferring assets from one side to the other
     * @dev Balances are unsigned integers and can't be negative
     * In theory, this can not happen anymore because we have more precise calculations with the
     * `liqMultiplierAccumulator` compared to the old `liquidationMultiplier`
     * TODO: check if can be removed
     * @param tempLongBalance The temporary long balance after liquidations
     * @param tempVaultBalance The temporary vault balance after liquidations
     * @return longBalance_ The new long balance after rebalancing
     * @return vaultBalance_ The new vault balance after rebalancing
     */
    function _handleNegativeBalances(int256 tempLongBalance, int256 tempVaultBalance)
        internal
        pure
        returns (uint256 longBalance_, uint256 vaultBalance_)
    {
        // this can happen if the funding is larger than the remaining balance in the long side after applying PnL
        // test case: test_assetToTransferZeroBalance()
        if (tempLongBalance < 0) {
            tempVaultBalance += tempLongBalance;
            tempLongBalance = 0;
        }

        // this can happen if there is not enough balance in the vault to pay the bad debt in the long side, for
        // example if the protocol fees reduce the vault balance
        // test case: test_funding_NegLong_ZeroVault()
        if (tempVaultBalance < 0) {
            tempLongBalance += tempVaultBalance;
            tempVaultBalance = 0;
        }

        // TODO: remove safe cast once we're sure we can never have negative balances
        longBalance_ = tempLongBalance.toUint256();
        vaultBalance_ = tempVaultBalance.toUint256();
    }

    /**
     * @notice Calculates the current imbalance between the vault and long sides
     * @dev If the value is positive, there's not enough assets borrowed, if negative, there's too much
     * TODO tests
     * @param cache ...
     * @return imbalanceBps_ The imbalance in basis points
     */
    function _calcLongImbalanceBps(CachedProtocolState memory cache) internal pure returns (int256 imbalanceBps_) {
        imbalanceBps_ = (
            (cache.vaultBalance.toInt256()).safeSub(cache.totalExpo.toInt256().safeSub(cache.longBalance.toInt256()))
        ).safeMul(int256(BPS_DIVISOR)).safeDiv(cache.vaultBalance.toInt256());
    }

    /**
     * @notice Immediately close a position with the given price
     * @dev Should only be used to close the rebalancer position
     * TODO tests
     * @param posId The ID of the position to close
     * @param neutralPrice The current neutral price
     * @param longTradingExpo The long trading expo of the protocol
     * @return positionValue_ The value of the closed position
     */
    function _flashClosePosition(PositionId memory posId, uint128 neutralPrice, uint256 longTradingExpo)
        internal
        returns (uint256 positionValue_)
    {
        (bytes32 tickHash, uint256 version) = _tickHash(posId.tick);
        // if the tick version is outdated, the position was liquidated and its value is 0
        if (posId.tickVersion != version) {
            return positionValue_;
        }

        Position memory pos = _longPositions[tickHash][posId.index];

        // fully close the position
        _removeAmountFromPosition(posId.tick, posId.index, pos, pos.amount, pos.totalExpo);

        int256 positionValue = _positionValue(
            neutralPrice,
            getEffectivePriceForTick(posId.tick, neutralPrice, longTradingExpo, _liqMultiplierAccumulator),
            pos.totalExpo
        );

        // if positionValue is lower than 0, return 0
        if (positionValue < 0) {
            return positionValue_;
        }

        // cast is safe as positionValue cannot be lower than 0
        positionValue_ = uint256(positionValue);

        // emit both initiate and validate events
        // its so that the position is considered the same as other positions by event indexers
        emit InitiatedClosePosition(pos.user, pos.user, posId, pos.amount, pos.amount, 0);
        emit ValidatedClosePosition(pos.user, pos.user, posId, positionValue_, positionValue - _toInt256(pos.amount));
    }

    /**
     * @notice Immediately open a position with the given price
     * @dev Should only be used to open the rebalancer position
     * TODO tests
     * @param user The address of the user
     * @param neutralPrice The current neutral price
     * @param tickWithoutPenalty The tick the position should be opened in
     * @param amount The amount of collateral in the position
     * @return posId_ The ID of the position that got created
     */
    function _flashOpenPosition(
        address user,
        uint128 neutralPrice,
        int24 tickWithoutPenalty,
        uint128 amount,
        uint256 longTradingExpo
    ) internal returns (PositionId memory posId_) {
        // we calculate the closest valid tick down for the desired liq price with liquidation penalty
        uint8 currentLiqPenalty = _liquidationPenalty;

        posId_.tick = tickWithoutPenalty + int24(uint24(currentLiqPenalty)) * _tickSpacing;

        uint8 liquidationPenalty = getTickLiquidationPenalty(posId_.tick);
        uint128 liqPriceWithoutPenalty;

        // check if the penalty for that tick is different from the current setting
        // this can happen if the setting has been changed, but the position is added in a tick that was never empty
        // after said change, so the first value is still applied
        if (liquidationPenalty == currentLiqPenalty) {
            liqPriceWithoutPenalty =
                getEffectivePriceForTick(tickWithoutPenalty, neutralPrice, longTradingExpo, _liqMultiplierAccumulator);
        } else {
            liqPriceWithoutPenalty = getEffectivePriceForTick(
                _calcTickWithoutPenalty(posId_.tick, liquidationPenalty),
                neutralPrice,
                longTradingExpo,
                _liqMultiplierAccumulator
            );
        }

        uint128 totalExpo = _calculatePositionTotalExpo(amount, neutralPrice, liqPriceWithoutPenalty);
        Position memory long =
            Position({ user: user, amount: amount, totalExpo: totalExpo, timestamp: uint40(block.timestamp) });

        // save the position on the provided tick
        (posId_.tickVersion, posId_.index) = _saveNewPosition(posId_.tick, long, liquidationPenalty);

        // emit both initiate and validate events
        // its so that the position is considered the same as other positions by event indexers
        emit InitiatedOpenPosition(user, user, uint40(block.timestamp), totalExpo, long.amount, neutralPrice, posId_);
        emit ValidatedOpenPosition(user, user, totalExpo, neutralPrice, posId_);
    }

    /**
     * @notice Calculates the tick of the rebalancer position to open
     * @dev TODO tests
     * @param neutralPrice The neutral asset price
     * @param positionAmount The amount of assets in the position
     * @param rebalancerMaxLeverage The max leverage supported by the rebalancer
     * @param cache The protocol state
     * @return tickWithoutLiqPenalty_ The tick the position will be in
     */
    function _calcRebalancerPositionTick(
        uint128 neutralPrice,
        uint128 positionAmount,
        uint256 rebalancerMaxLeverage,
        CachedProtocolState memory cache
    ) internal view returns (int24 tickWithoutLiqPenalty_) {
        // use the lowest max leverage above the min leverage
        uint256 protocolMaxLeverage = _maxLeverage;
        uint256 protocolMinLeverage = _minLeverage;
        if (rebalancerMaxLeverage > protocolMaxLeverage) {
            rebalancerMaxLeverage = protocolMaxLeverage;
        }
        if (rebalancerMaxLeverage < protocolMinLeverage) {
            rebalancerMaxLeverage = protocolMinLeverage;
        }

        // calculate the trading expo missing to reach the imbalance target
        uint256 tradingExpoToFill =
            (cache.vaultBalance * (BPS_DIVISOR.toInt256() - _longImbalanceTargetBps).toUint256() / BPS_DIVISOR);

        // check that the target is not already exceeded
        if (tradingExpoToFill <= cache.tradingExpo) {
            return 0; // TODO throw an error or return sentinel value
        }

        tradingExpoToFill -= cache.tradingExpo;

        // check that the trading expo filled by the position would not exceed the max leverage
        uint256 highestUsableTradingExpo = positionAmount * rebalancerMaxLeverage / LEVERAGE_DECIMALS - positionAmount;
        if (highestUsableTradingExpo > tradingExpoToFill) {
            highestUsableTradingExpo = tradingExpoToFill;
        }

        int24 tickSpacing = _tickSpacing;
        tickWithoutLiqPenalty_ = getEffectiveTickForPrice(
            _calcLiqPriceFromTradingExpo(neutralPrice, positionAmount, highestUsableTradingExpo),
            neutralPrice,
            cache.tradingExpo,
            _liqMultiplierAccumulator,
            tickSpacing
        );

        if (_calcLongImbalanceBps(cache) > _longImbalanceTargetBps) {
            tickWithoutLiqPenalty_ += tickSpacing;
        }
    }
}<|MERGE_RESOLUTION|>--- conflicted
+++ resolved
@@ -379,7 +379,6 @@
     }
 
     /**
-<<<<<<< HEAD
      * @notice Calculate the liquidation price of a position with the trading expo
      * @dev If the sum of `amount` and `tradingExpo` equals 0, reverts
      * @param currentPrice The price of the asset
@@ -399,13 +398,12 @@
         liqPrice_ = FixedPointMathLib.fullMulDiv(currentPrice, tradingExpo, totalExpo).toUint128();
     }
 
-=======
+    /**
      * @notice Check if the safety margin is respected
      * @dev Reverts if not respected
      * @param currentPrice The current price of the asset
      * @param liquidationPrice The liquidation price of the position
      */
->>>>>>> bce44085
     function _checkSafetyMargin(uint128 currentPrice, uint128 liquidationPrice) internal view {
         uint128 maxLiquidationPrice = (currentPrice * (BPS_DIVISOR - _safetyMarginBps) / BPS_DIVISOR).toUint128();
         if (liquidationPrice >= maxLiquidationPrice) {
