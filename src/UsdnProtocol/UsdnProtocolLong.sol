// SPDX-License-Identifier: BUSL-1.1
pragma solidity 0.8.20;

import { SafeCast } from "@openzeppelin/contracts/utils/math/SafeCast.sol";
import { LibBitmap } from "solady/src/utils/LibBitmap.sol";
import { FixedPointMathLib } from "solady/src/utils/FixedPointMathLib.sol";

import { IUsdnProtocolLong } from "src/interfaces/UsdnProtocol/IUsdnProtocolLong.sol";
import { Position, LiquidationsEffects, TickData } from "src/interfaces/UsdnProtocol/IUsdnProtocolTypes.sol";
import { UsdnProtocolVault } from "src/UsdnProtocol/UsdnProtocolVault.sol";
import { TickMath } from "src/libraries/TickMath.sol";
import { SignedMath } from "src/libraries/SignedMath.sol";
import { HugeUint } from "src/libraries/HugeUint.sol";

abstract contract UsdnProtocolLong is IUsdnProtocolLong, UsdnProtocolVault {
    using LibBitmap for LibBitmap.Bitmap;
    using SafeCast for uint256;
    using SafeCast for int256;
    using SignedMath for int256;
    using HugeUint for HugeUint.Uint512;

    /**
     * @notice Structure to hold the temporary data during liquidation
     * @param tempLongBalance The temporary long balance
     * @param tempVaultBalance The temporary vault balance
     * @param currentTick The current tick (tick corresponding to the current asset price)
     * @param iTick Tick iterator index
     * @param totalExpoToRemove The total expo to remove due to the liquidation of some ticks
     * @param accumulatorValueToRemove The value to remove from the liquidation multiplier accumulator, due to the
     * liquidation of some ticks
     * @param longTradingExpo The long trading expo
     * @param currentPrice The current price of the asset
     * @param accumulator The liquidation multiplier accumulator before the liquidation
     */
    struct LiquidationData {
        int256 tempLongBalance;
        int256 tempVaultBalance;
        int24 currentTick;
        int24 iTick;
        uint256 totalExpoToRemove;
        uint256 accumulatorValueToRemove;
        uint256 longTradingExpo;
        uint256 currentPrice;
        HugeUint.Uint512 accumulator;
    }

    /// @inheritdoc IUsdnProtocolLong
    function minTick() public view returns (int24 tick_) {
        tick_ = TickMath.minUsableTick(_tickSpacing);
    }

    /// @inheritdoc IUsdnProtocolLong
    function maxTick() public view returns (int24 tick_) {
        tick_ = TickMath.maxUsableTick(_tickSpacing);
    }

    /// @inheritdoc IUsdnProtocolLong
    function getLongPosition(int24 tick, uint256 tickVersion, uint256 index)
        public
        view
        returns (Position memory pos_, uint8 liquidationPenalty_)
    {
        (bytes32 tickHash, uint256 version) = _tickHash(tick);
        if (tickVersion != version) {
            revert UsdnProtocolOutdatedTick(version, tickVersion);
        }
        pos_ = _longPositions[tickHash][index];
        liquidationPenalty_ = _tickData[tickHash].liquidationPenalty;
    }

    /// @inheritdoc IUsdnProtocolLong
    // slither-disable-next-line write-after-write
    function getMinLiquidationPrice(uint128 price) public view returns (uint128 liquidationPrice_) {
        liquidationPrice_ = _getLiquidationPrice(price, uint128(_minLeverage));
        int24 tick = getEffectiveTickForPrice(liquidationPrice_);
        liquidationPrice_ = getEffectivePriceForTick(tick + _tickSpacing);
    }

    /// @inheritdoc IUsdnProtocolLong
    function getPositionValue(int24 tick, uint256 tickVersion, uint256 index, uint128 price, uint128 timestamp)
        external
        view
        returns (int256 value_)
    {
        (Position memory pos, uint8 liquidationPenalty) = getLongPosition(tick, tickVersion, index);
        int256 longTradingExpo = longTradingExpoWithFunding(price, timestamp);
        if (longTradingExpo < 0) {
            // In case the long balance is equal to the total expo (or exceeds it), the trading expo will become zero.
            // In this case, the liquidation price will fall to zero, and the position value will be equal to its
            // total expo (initial collateral * initial leverage).
            longTradingExpo = 0;
        }
        uint128 liqPrice = getEffectivePriceForTick(
            tick - int24(uint24(liquidationPenalty)) * _tickSpacing,
            price,
            uint256(longTradingExpo),
            _liqMultiplierAccumulator
        );
        value_ = _positionValue(price, liqPrice, pos.totalExpo);
    }

    /// @inheritdoc IUsdnProtocolLong
    function getEffectiveTickForPrice(uint128 price) public view returns (int24 tick_) {
        tick_ = getEffectiveTickForPrice(
            price, _lastPrice, _totalExpo - _balanceLong, _liqMultiplierAccumulator, _tickSpacing
        );
    }

    /// @inheritdoc IUsdnProtocolLong
    function getEffectiveTickForPrice(
        uint128 price,
        uint256 assetPrice,
        uint256 longTradingExpo,
        HugeUint.Uint512 memory accumulator,
        int24 tickSpacing
    ) public pure returns (int24 tick_) {
        // unadjust price with liquidation multiplier
        uint256 unadjustedPrice = _unadjustPrice(price, assetPrice, longTradingExpo, accumulator);

        if (unadjustedPrice < TickMath.MIN_PRICE) {
            return TickMath.minUsableTick(tickSpacing);
        }

        tick_ = TickMath.getTickAtPrice(unadjustedPrice);

        // round down to the next valid tick according to _tickSpacing (towards negative infinity)
        if (tick_ < 0) {
            // we round up the inverse number (positive) then invert it -> round towards negative infinity
            tick_ = -int24(int256(FixedPointMathLib.divUp(uint256(int256(-tick_)), uint256(int256(tickSpacing)))))
                * tickSpacing;
            // avoid invalid ticks
            int24 minUsableTick = TickMath.minUsableTick(tickSpacing);
            if (tick_ < minUsableTick) {
                tick_ = minUsableTick;
            }
        } else {
            // rounding is desirable here
            // slither-disable-next-line divide-before-multiply
            tick_ = (tick_ / tickSpacing) * tickSpacing;
        }
    }

    /// @inheritdoc IUsdnProtocolLong
    function getEffectivePriceForTick(int24 tick) public view returns (uint128 price_) {
        price_ = getEffectivePriceForTick(tick, _lastPrice, _totalExpo - _balanceLong, _liqMultiplierAccumulator);
    }

    /// @inheritdoc IUsdnProtocolLong
    function getEffectivePriceForTick(
        int24 tick,
        uint256 assetPrice,
        uint256 longTradingExpo,
        HugeUint.Uint512 memory accumulator
    ) public pure returns (uint128 price_) {
        price_ = _adjustPrice(TickMath.getPriceAtTick(tick), assetPrice, longTradingExpo, accumulator);
    }

    /**
     * @notice Variant of `getEffectivePriceForTick` when a fixed precision representation of the liquidation multiplier
     * is known
     * @param tick The tick number
     * @param liqMultiplier The liquidation price multiplier, with LIQUIDATION_MULTIPLIER_DECIMALS decimals
     * @return price_ The adjusted price for the tick
     */
    function _getEffectivePriceForTick(int24 tick, uint256 liqMultiplier) public pure returns (uint128 price_) {
        price_ = _adjustPrice(TickMath.getPriceAtTick(tick), liqMultiplier);
    }

    /**
     * @notice Knowing the liquidation price of a position, get the corresponding unadjusted price, which can be used
     * to find the corresponding tick.
     * @param price An adjusted liquidation price (taking into account the effects of funding)
     * @param assetPrice The current price of the asset
     * @param longTradingExpo The trading expo of the long side (total expo - balance long)
     * @param accumulator The liquidation multiplier accumulator
     * @return unadjustedPrice_ The unadjusted price for the liquidation price
     */
    function _unadjustPrice(
        uint256 price,
        uint256 assetPrice,
        uint256 longTradingExpo,
        HugeUint.Uint512 memory accumulator
    ) public pure returns (uint256 unadjustedPrice_) {
        if (accumulator.hi == 0 && accumulator.lo == 0) {
            // no position in long, we assume a liquidation multiplier of 1.0
            return price;
        }
        if (longTradingExpo == 0) {
            // it is not possible to calculate the unadjusted price when the trading expo is zero
            revert UsdnProtocolZeroLongTradingExpo();
        }
        // M = assetPrice * (totalExpo - balanceLong) / accumulator
        // unadjustedPrice = price / M
        // unadjustedPrice = price * accumulator / (assetPrice * (totalExpo - balanceLong))
        HugeUint.Uint512 memory numerator = accumulator.mul(price);
        unadjustedPrice_ = numerator.div(assetPrice * longTradingExpo);
    }

    /**
     * @notice Knowing the unadjusted price for a tick, get the adjusted price taking into account the effects of the
     * funding.
     * @param unadjustedPrice The unadjusted price for the tick
     * @param assetPrice The current price of the asset
     * @param longTradingExpo The trading expo of the long side (total expo - balance long)
     * @param accumulator The liquidation multiplier accumulator
     * @return price_ The adjusted price for the tick
     */
    function _adjustPrice(
        uint256 unadjustedPrice,
        uint256 assetPrice,
        uint256 longTradingExpo,
        HugeUint.Uint512 memory accumulator
    ) public pure returns (uint128 price_) {
        if (accumulator.hi == 0 && accumulator.lo == 0) {
            // no position in long, we assume a liquidation multiplier of 1.0
            return unadjustedPrice.toUint128();
        }

        // M = assetPrice * (totalExpo - balanceLong) / accumulator
        // price = unadjustedPrice * M
        // price = unadjustedPrice * assetPrice * (totalExpo - balanceLong) / accumulator
        HugeUint.Uint512 memory numerator = HugeUint.mul(unadjustedPrice, assetPrice * longTradingExpo);
        price_ = numerator.div(accumulator).toUint128();
    }

    /**
     * @notice Variant of _adjustPrice when a fixed precision representation of the liquidation multiplier is known
     * @param unadjustedPrice The unadjusted price for the tick
     * @param liqMultiplier The liquidation price multiplier, with LIQUIDATION_MULTIPLIER_DECIMALS decimals
     * @return price_ The adjusted price for the tick
     */
    function _adjustPrice(uint256 unadjustedPrice, uint256 liqMultiplier) public pure returns (uint128 price_) {
        // price = unadjustedPrice * M
        price_ = FixedPointMathLib.fullMulDiv(unadjustedPrice, liqMultiplier, 10 ** LIQUIDATION_MULTIPLIER_DECIMALS)
            .toUint128();
    }

    /**
     * @notice Calculate a fixed-precision representation of the liquidation price multiplier
     * @param assetPrice The current price of the asset
     * @param longTradingExpo The trading expo of the long side (total expo - balance long)
     * @param accumulator The liquidation multiplier accumulator
     * @return multiplier_ The liquidation price multiplier, with LIQUIDATION_MULTIPLIER_DECIMALS decimals
     */
    function _calcFixedPrecisionMultiplier(
        uint256 assetPrice,
        uint256 longTradingExpo,
        HugeUint.Uint512 memory accumulator
    ) internal pure returns (uint256 multiplier_) {
        if (accumulator.hi == 0 && accumulator.lo == 0) {
            // no position in long, we assume a liquidation multiplier of 1.0
            return 10 ** LIQUIDATION_MULTIPLIER_DECIMALS;
        }
        // M = assetPrice * (totalExpo - balanceLong) / accumulator
        HugeUint.Uint512 memory numerator =
            HugeUint.mul(10 ** LIQUIDATION_MULTIPLIER_DECIMALS, assetPrice * longTradingExpo);
        multiplier_ = numerator.div(accumulator);
    }

    /**
     * @notice Find the highest tick that contains at least one position
     * @dev If there are no ticks with a position left, returns minTick()
     * @param searchStart The tick from which to start searching
     * @return tick_ The next highest tick below `searchStart`
     */
    function _findHighestPopulatedTick(int24 searchStart) internal view returns (int24 tick_) {
        uint256 index = _tickBitmap.findLastSet(_calcBitmapIndexFromTick(searchStart));
        if (index == LibBitmap.NOT_FOUND) {
            tick_ = minTick();
        } else {
            tick_ = _calcTickFromBitmapIndex(index);
        }
    }

    /**
     * @notice Calculate the theoretical liquidation price of a position knowing its start price and leverage
     * @param startPrice Entry price of the position
     * @param leverage Leverage of the position
     */
    function _getLiquidationPrice(uint128 startPrice, uint128 leverage) internal pure returns (uint128 price_) {
        price_ = (startPrice - ((uint256(10) ** LEVERAGE_DECIMALS * startPrice) / leverage)).toUint128();
    }

    /**
     * @notice Calculate the value of a position, knowing its liquidation price and the current asset price
     * @param currentPrice The current price of the asset
     * @param liqPriceWithoutPenalty The liquidation price of the position without the liquidation penalty
     * @param positionTotalExpo The total expo of the position
     * @return value_ The value of the position. If the current price is smaller than the liquidation price without
     * penalty, then the position value is negative (bad debt)
     */
    function _positionValue(uint128 currentPrice, uint128 liqPriceWithoutPenalty, uint128 positionTotalExpo)
        internal
        pure
        returns (int256 value_)
    {
        if (currentPrice < liqPriceWithoutPenalty) {
            value_ = -FixedPointMathLib.fullMulDiv(positionTotalExpo, liqPriceWithoutPenalty - currentPrice, currentPrice)
                .toInt256();
        } else {
            value_ = FixedPointMathLib.fullMulDiv(
                positionTotalExpo, currentPrice - liqPriceWithoutPenalty, currentPrice
            ).toInt256();
        }
    }

    /**
     * @notice Calculate the value of a tick, knowing its contained total expo and the current asset price
     * @param tick The tick number
     * @param currentPrice The current price of the asset
     * @param longTradingExpo The trading expo of the long side
     * @param accumulator The liquidation multiplier accumulator
     * @param tickData The aggregate data for the tick
     * @return value_ The value of the tick (qty of asset tokens)
     */
    function _tickValue(
        int24 tick,
        uint256 currentPrice,
        uint256 longTradingExpo,
        HugeUint.Uint512 memory accumulator,
        TickData memory tickData
    ) internal view returns (int256 value_) {
        uint128 liqPriceWithoutPenalty = getEffectivePriceForTick(
            tick - int24(uint24(tickData.liquidationPenalty)) * _tickSpacing, currentPrice, longTradingExpo, accumulator
        );

        // value = totalExpo * (currentPrice - liqPriceWithoutPenalty) / currentPrice
        // if the current price is lower than the liquidation price, we have effectively a negative value
        if (currentPrice <= liqPriceWithoutPenalty) {
            // we calculate the inverse and then change the sign
            value_ = -int256(
                FixedPointMathLib.fullMulDiv(tickData.totalExpo, liqPriceWithoutPenalty - currentPrice, currentPrice)
            );
        } else {
            value_ = int256(
                FixedPointMathLib.fullMulDiv(tickData.totalExpo, currentPrice - liqPriceWithoutPenalty, currentPrice)
            );
        }
    }

    /// @dev This does not take into account the liquidation penalty
    function _getLeverage(uint128 startPrice, uint128 liquidationPrice) internal pure returns (uint128 leverage_) {
        if (startPrice <= liquidationPrice) {
            // this situation is not allowed (newly open position must be solvent)
            // Also, calculation below would underflow
            revert UsdnProtocolInvalidLiquidationPrice(liquidationPrice, startPrice);
        }

        leverage_ = ((10 ** LEVERAGE_DECIMALS * uint256(startPrice)) / (startPrice - liquidationPrice)).toUint128();
    }

    /**
     * @notice Calculate the total exposure of a position
     * @dev Reverts when startPrice <= liquidationPrice
     * @param amount The amount of asset used as collateral
     * @param startPrice The price of the asset when the position was created
     * @param liquidationPrice The liquidation price of the position
     * @return totalExpo_ The total exposure of a position
     */
    function _calculatePositionTotalExpo(uint128 amount, uint128 startPrice, uint128 liquidationPrice)
        internal
        pure
        returns (uint128 totalExpo_)
    {
        if (startPrice <= liquidationPrice) {
            revert UsdnProtocolInvalidLiquidationPrice(liquidationPrice, startPrice);
        }

        totalExpo_ = FixedPointMathLib.fullMulDiv(amount, startPrice, startPrice - liquidationPrice).toUint128();
    }

    function _checkSafetyMargin(uint128 currentPrice, uint128 liquidationPrice) internal view {
        uint128 maxLiquidationPrice = (currentPrice * (BPS_DIVISOR - _safetyMarginBps) / BPS_DIVISOR).toUint128();
        if (liquidationPrice >= maxLiquidationPrice) {
            revert UsdnProtocolLiquidationPriceSafetyMargin(liquidationPrice, maxLiquidationPrice);
        }
    }

    /**
     * @notice Save a new position in the protocol, adjusting the tick data and global variables
     * @dev Note: this method does not update the long balance
     * @param tick The tick to hold the new position
     * @param long The position to save
     * @param liquidationPenalty The liquidation penalty for the tick
     */
    function _saveNewPosition(int24 tick, Position memory long, uint8 liquidationPenalty)
        internal
        returns (uint256 tickVersion_, uint256 index_)
    {
        bytes32 tickHash;
        (tickHash, tickVersion_) = _tickHash(tick);

        // Add to tick array
        Position[] storage tickArray = _longPositions[tickHash];
        index_ = tickArray.length;
        if (tick > _highestPopulatedTick) {
            // keep track of the highest populated tick
            _highestPopulatedTick = tick;
        }
        tickArray.push(long);

        // Adjust state
        _totalExpo += long.totalExpo;
        ++_totalLongPositions;

        // Update tick data
        TickData storage tickData = _tickData[tickHash];
        // The unadjusted tick price for the accumulator might be different depending if we already have positions in
        // the tick or not
        uint256 unadjustedTickPrice;
        if (tickData.totalPos == 0) {
            // first position in this tick, we need to reflect that it is populated
            _tickBitmap.set(_calcBitmapIndexFromTick(tick));
            // we store the data for this tick
            tickData.totalExpo = long.totalExpo;
            tickData.totalPos = 1;
            tickData.liquidationPenalty = liquidationPenalty;
            unadjustedTickPrice = TickMath.getPriceAtTick(tick - int24(uint24(liquidationPenalty)) * _tickSpacing);
        } else {
            tickData.totalExpo += long.totalExpo;
            tickData.totalPos += 1;
            // we do not need to adjust the tick's liquidationPenalty since it remains constant
            unadjustedTickPrice =
                TickMath.getPriceAtTick(tick - int24(uint24(tickData.liquidationPenalty)) * _tickSpacing);
        }
        // Update the accumulator with the correct tick price (depending on the liquidation penalty value)
        _liqMultiplierAccumulator = _liqMultiplierAccumulator.add(HugeUint.wrap(unadjustedTickPrice * long.totalExpo));
    }

    /**
     * @notice Remove the provided total amount from its position and update the tick data and position
     * @dev Note: this method does not update the long balance
     * If the amount to remove is greater than or equal to the position's total amount, the position is deleted instead
     * @param tick The tick to remove from
     * @param index Index of the position in the tick array
     * @param pos The position to remove the amount from
     * @param amountToRemove The amount to remove from the position
     * @param totalExpoToRemove The total expo to remove from the position
     */
    function _removeAmountFromPosition(
        int24 tick,
        uint256 index,
        Position memory pos,
        uint128 amountToRemove,
        uint128 totalExpoToRemove
    ) internal {
        (bytes32 tickHash,) = _tickHash(tick);
        TickData storage tickData = _tickData[tickHash];
        uint256 unadjustedTickPrice =
            TickMath.getPriceAtTick(tick - int24(uint24(tickData.liquidationPenalty)) * _tickSpacing);
        if (amountToRemove < pos.amount) {
            Position storage position = _longPositions[tickHash][index];
            position.totalExpo = pos.totalExpo - totalExpoToRemove;

            unchecked {
                position.amount = pos.amount - amountToRemove;
            }
        } else {
            totalExpoToRemove = pos.totalExpo;
            tickData.totalPos -= 1;
            --_totalLongPositions;

            // Remove from tick array (set to zero to avoid shifting indices)
            delete _longPositions[tickHash][index];
            if (tickData.totalPos == 0) {
                // we removed the last position in the tick
                _tickBitmap.unset(_calcBitmapIndexFromTick(tick));
            }
        }

        _totalExpo -= totalExpoToRemove;
        tickData.totalExpo -= totalExpoToRemove;
        _liqMultiplierAccumulator =
            _liqMultiplierAccumulator.sub(HugeUint.wrap(unadjustedTickPrice * totalExpoToRemove));
    }

<<<<<<< HEAD
    /**
     * @notice Change the liquidation price for a position by moving it from one tick to another
     * @dev This function updates the position total expo accordingly.
     * @param fromTick Origin tick
     * @param fromIndex Position index in the origin tick
     * @param toTick Destination tick
     * @param pos Position struct
     * @param startPrice Opening price of the position
     * @param liqPriceWithoutPenalty Liquidation price of the position without the liquidation penalty
     * @return newTickVersion_ The tick version of the destination tick
     * @return newIndex_ The index of the position in the destination tick
     * @return newPosTotalExpo_ The total expo of the position after moving to the new tick
     */
    function _updateLiquidationPrice(
        int24 fromTick,
        uint256 fromIndex,
        int24 toTick,
        Position memory pos,
        uint128 startPrice,
        uint128 liqPriceWithoutPenalty
    ) internal returns (uint256 newTickVersion_, uint256 newIndex_, uint128 newPosTotalExpo_) {
        UpdateLiqPriceData memory data;
        (data.fromTickHash,) = _tickHash(fromTick);
        TickData storage fromTickData = _tickData[data.fromTickHash];
        (data.toTickHash, newTickVersion_) = _tickHash(toTick);
        data.unadjustedFromTickPrice =
            TickMath.getPriceAtTick(fromTick - int24(uint24(fromTickData.liquidationPenalty)) * _tickSpacing);
        fromTickData.totalPos -= 1;
        if (fromTickData.totalPos == 0) {
            // we removed the last position in the tick
            _tickBitmap.unset(_calcBitmapIndexFromTick(fromTick));
        }
        data.oldPosTotalExpo = pos.totalExpo;
        fromTickData.totalExpo -= data.oldPosTotalExpo;
        // Remove from tick array (set to zero to avoid shifting indices)
        delete _longPositions[data.fromTickHash][fromIndex];
        // Update the position total expo
        newPosTotalExpo_ = _calculatePositionTotalExpo(pos.amount, startPrice, liqPriceWithoutPenalty);
        pos.totalExpo = newPosTotalExpo_;
        _totalExpo += newPosTotalExpo_ - data.oldPosTotalExpo;

        // Add to destination tick array
        Position[] storage tickArray = _longPositions[data.toTickHash];
        newIndex_ = tickArray.length;
        if (toTick > _highestPopulatedTick) {
            // keep track of the highest populated tick
            _highestPopulatedTick = toTick;
        }
        tickArray.push(pos);

        TickData storage toTickData = _tickData[data.toTickHash];
        if (toTickData.totalPos == 0) {
            // first position in this tick, we need to reflect that it is populated
            _tickBitmap.set(_calcBitmapIndexFromTick(toTick));
            // we store the data for this tick
            toTickData.totalExpo = newPosTotalExpo_;
            toTickData.totalPos = 1;
            uint8 liqPenalty = _liquidationPenalty;
            toTickData.liquidationPenalty = liqPenalty;
            data.unadjustedToTickPrice = TickMath.getPriceAtTick(toTick - int24(uint24(liqPenalty)) * _tickSpacing);
        } else {
            toTickData.totalExpo += newPosTotalExpo_;
            toTickData.totalPos += 1;
            // we do not need to adjust the tick's liquidationPenalty since it remains constant
            data.unadjustedToTickPrice =
                TickMath.getPriceAtTick(toTick - int24(uint24(toTickData.liquidationPenalty)) * _tickSpacing);
        }
        _liqMultiplierAccumulator = _liqMultiplierAccumulator.sub(
            HugeUint.wrap(data.unadjustedFromTickPrice * data.oldPosTotalExpo)
        ).add(HugeUint.wrap(data.unadjustedToTickPrice * newPosTotalExpo_));
    }

=======
>>>>>>> b7d54566
    /// @inheritdoc IUsdnProtocolLong
    function getTickLiquidationPenalty(int24 tick) public view returns (uint8 liquidationPenalty_) {
        (bytes32 tickHash,) = _tickHash(tick);
        liquidationPenalty_ = _getTickLiquidationPenalty(tickHash);
    }

    /**
     * @notice Retrieve the liquidation penalty assigned to the tick and version corresponding to `tickHash`, if there
     * are positions in it, otherwise retrieve the current setting value from storage.
     * @dev This method allows to re-use a pre-computed tickHash if available
     * @param tickHash The tick hash
     * @return liquidationPenalty_ The liquidation penalty, in tick spacing units
     */
    function _getTickLiquidationPenalty(bytes32 tickHash) internal view returns (uint8 liquidationPenalty_) {
        TickData storage tickData = _tickData[tickHash];
        liquidationPenalty_ = tickData.totalPos != 0 ? tickData.liquidationPenalty : _liquidationPenalty;
    }

    /**
     * @dev Convert a signed tick to an unsigned index into the Bitmap using the tick spacing in storage
     * @param tick The tick to convert, a multiple of the tick spacing
     * @return index_ The index into the Bitmap
     */
    function _calcBitmapIndexFromTick(int24 tick) internal view returns (uint256 index_) {
        index_ = _calcBitmapIndexFromTick(tick, _tickSpacing);
    }

    /**
     * @dev Convert a signed tick to an unsigned index into the Bitmap using the provided tick spacing
     * @param tick The tick to convert, a multiple of `tickSpacing`
     * @param tickSpacing The tick spacing to use
     * @return index_ The index into the Bitmap
     */
    function _calcBitmapIndexFromTick(int24 tick, int24 tickSpacing) internal pure returns (uint256 index_) {
        index_ = uint256( // cast is safe as the min tick is always above TickMath.MIN_TICK
            (int256(tick) - TickMath.MIN_TICK) // shift into positive
                / tickSpacing
        );
    }

    /**
     * @dev Convert a Bitmap index to a signed tick using the tick spacing in storage
     * @param index The index into the Bitmap
     * @return tick_ The tick corresponding to the index, a multiple of the tick spacing
     */
    function _calcTickFromBitmapIndex(uint256 index) internal view returns (int24 tick_) {
        tick_ = _calcTickFromBitmapIndex(index, _tickSpacing);
    }

    /**
     * @dev Convert a Bitmap index to a signed tick using the provided tick spacing
     * @param index The index into the Bitmap
     * @param tickSpacing The tick spacing to use
     * @return tick_ The tick corresponding to the index, a multiple of `tickSpacing`
     */
    function _calcTickFromBitmapIndex(uint256 index, int24 tickSpacing) internal pure returns (int24 tick_) {
        tick_ = int24( // cast to int24 is safe as index + TickMath.MIN_TICK cannot be above or below int24 limits
            (
                int256(index) // cast to int256 is safe as the index is lower than type(int24).max
                    + TickMath.MIN_TICK // shift into negative
                        / tickSpacing
            ) * tickSpacing
        );
    }

    /**
     * @notice Liquidate positions which have a liquidation price lower than the current price
     * @param currentPrice The current price of the asset
     * @param iteration The maximum number of ticks to liquidate (minimum is 1)
     * @param tempLongBalance The temporary long balance as calculated when applying PnL and funding
     * @param tempVaultBalance The temporary vault balance as calculated when applying PnL and funding
     * @return effects_ The effects of the liquidations on the protocol
     */
    function _liquidatePositions(
        uint256 currentPrice,
        uint16 iteration,
        int256 tempLongBalance,
        int256 tempVaultBalance
    ) internal returns (LiquidationsEffects memory effects_) {
        int256 longTradingExpo = _totalExpo.toInt256() - tempLongBalance;
        if (longTradingExpo <= 0) {
            // In case the long balance is equal to the total expo (or exceeds it), the trading expo will become zero.
            // In this case, it's not possible to calculate the current tick, so we can't perform any liquidations.
            (effects_.newLongBalance, effects_.newVaultBalance) =
                _handleNegativeBalances(tempLongBalance, tempVaultBalance);
            return effects_;
        }

        LiquidationData memory data;
        data.tempLongBalance = tempLongBalance;
        data.tempVaultBalance = tempVaultBalance;
        data.longTradingExpo = uint256(longTradingExpo);
        data.currentPrice = currentPrice;
        data.accumulator = _liqMultiplierAccumulator;

        // max iteration limit
        if (iteration > MAX_LIQUIDATION_ITERATION) {
            iteration = MAX_LIQUIDATION_ITERATION;
        }

        uint256 unadjustedPrice =
            _unadjustPrice(data.currentPrice, data.currentPrice, data.longTradingExpo, data.accumulator);
        data.currentTick = TickMath.getClosestTickAtPrice(unadjustedPrice);
        data.iTick = _highestPopulatedTick;

        do {
            uint256 index = _tickBitmap.findLastSet(_calcBitmapIndexFromTick(data.iTick));
            if (index == LibBitmap.NOT_FOUND) {
                // no populated ticks left
                break;
            }

            data.iTick = _calcTickFromBitmapIndex(index);
            if (data.iTick < data.currentTick) {
                // all ticks that can be liquidated have been processed
                break;
            }

            // we have found a non-empty tick that needs to be liquidated
            (bytes32 tickHash,) = _tickHash(data.iTick);

            TickData memory tickData = _tickData[tickHash];
            // Update transient data
            data.totalExpoToRemove += tickData.totalExpo;
            uint256 unadjustedTickPrice =
                TickMath.getPriceAtTick(data.iTick - int24(uint24(tickData.liquidationPenalty)) * _tickSpacing);
            data.accumulatorValueToRemove += unadjustedTickPrice * tickData.totalExpo;
            // Update return values
            effects_.liquidatedPositions += tickData.totalPos;
            ++effects_.liquidatedTicks;
            int256 tickValue =
                _tickValue(data.iTick, data.currentPrice, data.longTradingExpo, data.accumulator, tickData);
            effects_.remainingCollateral += tickValue;

            // Reset tick by incrementing the tick version
            ++_tickVersion[data.iTick];
            // Update bitmap to reflect that the tick is empty
            _tickBitmap.unset(index);

            emit LiquidatedTick(
                data.iTick,
                _tickVersion[data.iTick] - 1,
                data.currentPrice,
                getEffectivePriceForTick(data.iTick, data.currentPrice, data.longTradingExpo, data.accumulator),
                tickValue
            );
        } while (effects_.liquidatedTicks < iteration);

        data = _updateStateAfterLiquidation(data, effects_);

        (effects_.newLongBalance, effects_.newVaultBalance) =
            _handleNegativeBalances(data.tempLongBalance, data.tempVaultBalance);
    }

    /**
     * @notice Update the state of the contract according to the liquidation effects
     * @param data The liquidation data
     * @param effects The effects of the liquidations
     * @return The updated liquidation data
     */
    function _updateStateAfterLiquidation(LiquidationData memory data, LiquidationsEffects memory effects)
        internal
        returns (LiquidationData memory)
    {
        // update the state
        _totalLongPositions -= effects.liquidatedPositions;
        _totalExpo -= data.totalExpoToRemove;
        _liqMultiplierAccumulator = _liqMultiplierAccumulator.sub(HugeUint.wrap(data.accumulatorValueToRemove));

        // keep track of the highest populated tick
        if (effects.liquidatedPositions != 0) {
            if (data.iTick < data.currentTick) {
                // all ticks above the current tick were liquidated
                _highestPopulatedTick = _findHighestPopulatedTick(data.currentTick);
            } else {
                // unsure if all ticks above the current tick were liquidated, but some were
                _highestPopulatedTick = _findHighestPopulatedTick(data.iTick);
            }
        }

        // Transfer remaining collateral to vault or pay bad debt
        data.tempLongBalance -= effects.remainingCollateral;
        data.tempVaultBalance += effects.remainingCollateral;

        return data;
    }

    /**
     * @notice Handle negative balances by transferring assets from one side to the other
     * @dev Balances are unsigned integers and can't be negative
     * In theory, this can not happen anymore because we have more precise calculations with the
     * `liqMultiplierAccumulator` compared to the old `liquidationMultiplier`
     * TODO: check if can be removed
     * @param tempLongBalance The temporary long balance after liquidations
     * @param tempVaultBalance The temporary vault balance after liquidations
     * @return longBalance_ The new long balance after rebalancing
     * @return vaultBalance_ The new vault balance after rebalancing
     */
    function _handleNegativeBalances(int256 tempLongBalance, int256 tempVaultBalance)
        internal
        pure
        returns (uint256 longBalance_, uint256 vaultBalance_)
    {
        // This can happen if the funding is larger than the remaining balance in the long side after applying PnL.
        // Test case: test_assetToTransferZeroBalance()
        if (tempLongBalance < 0) {
            tempVaultBalance += tempLongBalance;
            tempLongBalance = 0;
        }

        // This can happen if there is not enough balance in the vault to pay the bad debt of the long side, for
        // example if the protocol fees reduce the vault balance.
        // Test case: test_funding_NegLong_ZeroVault()
        if (tempVaultBalance < 0) {
            tempLongBalance += tempVaultBalance;
            tempVaultBalance = 0;
        }

        // TODO: remove safe cast once we're sure we can never have negative balances
        longBalance_ = tempLongBalance.toUint256();
        vaultBalance_ = tempVaultBalance.toUint256();
    }
}<|MERGE_RESOLUTION|>--- conflicted
+++ resolved
@@ -474,81 +474,6 @@
             _liqMultiplierAccumulator.sub(HugeUint.wrap(unadjustedTickPrice * totalExpoToRemove));
     }
 
-<<<<<<< HEAD
-    /**
-     * @notice Change the liquidation price for a position by moving it from one tick to another
-     * @dev This function updates the position total expo accordingly.
-     * @param fromTick Origin tick
-     * @param fromIndex Position index in the origin tick
-     * @param toTick Destination tick
-     * @param pos Position struct
-     * @param startPrice Opening price of the position
-     * @param liqPriceWithoutPenalty Liquidation price of the position without the liquidation penalty
-     * @return newTickVersion_ The tick version of the destination tick
-     * @return newIndex_ The index of the position in the destination tick
-     * @return newPosTotalExpo_ The total expo of the position after moving to the new tick
-     */
-    function _updateLiquidationPrice(
-        int24 fromTick,
-        uint256 fromIndex,
-        int24 toTick,
-        Position memory pos,
-        uint128 startPrice,
-        uint128 liqPriceWithoutPenalty
-    ) internal returns (uint256 newTickVersion_, uint256 newIndex_, uint128 newPosTotalExpo_) {
-        UpdateLiqPriceData memory data;
-        (data.fromTickHash,) = _tickHash(fromTick);
-        TickData storage fromTickData = _tickData[data.fromTickHash];
-        (data.toTickHash, newTickVersion_) = _tickHash(toTick);
-        data.unadjustedFromTickPrice =
-            TickMath.getPriceAtTick(fromTick - int24(uint24(fromTickData.liquidationPenalty)) * _tickSpacing);
-        fromTickData.totalPos -= 1;
-        if (fromTickData.totalPos == 0) {
-            // we removed the last position in the tick
-            _tickBitmap.unset(_calcBitmapIndexFromTick(fromTick));
-        }
-        data.oldPosTotalExpo = pos.totalExpo;
-        fromTickData.totalExpo -= data.oldPosTotalExpo;
-        // Remove from tick array (set to zero to avoid shifting indices)
-        delete _longPositions[data.fromTickHash][fromIndex];
-        // Update the position total expo
-        newPosTotalExpo_ = _calculatePositionTotalExpo(pos.amount, startPrice, liqPriceWithoutPenalty);
-        pos.totalExpo = newPosTotalExpo_;
-        _totalExpo += newPosTotalExpo_ - data.oldPosTotalExpo;
-
-        // Add to destination tick array
-        Position[] storage tickArray = _longPositions[data.toTickHash];
-        newIndex_ = tickArray.length;
-        if (toTick > _highestPopulatedTick) {
-            // keep track of the highest populated tick
-            _highestPopulatedTick = toTick;
-        }
-        tickArray.push(pos);
-
-        TickData storage toTickData = _tickData[data.toTickHash];
-        if (toTickData.totalPos == 0) {
-            // first position in this tick, we need to reflect that it is populated
-            _tickBitmap.set(_calcBitmapIndexFromTick(toTick));
-            // we store the data for this tick
-            toTickData.totalExpo = newPosTotalExpo_;
-            toTickData.totalPos = 1;
-            uint8 liqPenalty = _liquidationPenalty;
-            toTickData.liquidationPenalty = liqPenalty;
-            data.unadjustedToTickPrice = TickMath.getPriceAtTick(toTick - int24(uint24(liqPenalty)) * _tickSpacing);
-        } else {
-            toTickData.totalExpo += newPosTotalExpo_;
-            toTickData.totalPos += 1;
-            // we do not need to adjust the tick's liquidationPenalty since it remains constant
-            data.unadjustedToTickPrice =
-                TickMath.getPriceAtTick(toTick - int24(uint24(toTickData.liquidationPenalty)) * _tickSpacing);
-        }
-        _liqMultiplierAccumulator = _liqMultiplierAccumulator.sub(
-            HugeUint.wrap(data.unadjustedFromTickPrice * data.oldPosTotalExpo)
-        ).add(HugeUint.wrap(data.unadjustedToTickPrice * newPosTotalExpo_));
-    }
-
-=======
->>>>>>> b7d54566
     /// @inheritdoc IUsdnProtocolLong
     function getTickLiquidationPenalty(int24 tick) public view returns (uint8 liquidationPenalty_) {
         (bytes32 tickHash,) = _tickHash(tick);
