--- conflicted
+++ resolved
@@ -6,11 +6,7 @@
 import { FixedPointMathLib } from "solady/src/utils/FixedPointMathLib.sol";
 
 import { IUsdnProtocolLong } from "src/interfaces/UsdnProtocol/IUsdnProtocolLong.sol";
-<<<<<<< HEAD
-import { Position, LiquidationsEffects } from "src/interfaces/UsdnProtocol/IUsdnProtocolTypes.sol";
-=======
-import { Position, TickData } from "src/interfaces/UsdnProtocol/IUsdnProtocolTypes.sol";
->>>>>>> ed0d4d6e
+import { Position, LiquidationsEffects, TickData } from "src/interfaces/UsdnProtocol/IUsdnProtocolTypes.sol";
 import { UsdnProtocolVault } from "src/UsdnProtocol/UsdnProtocolVault.sol";
 import { TickMath } from "src/libraries/TickMath.sol";
 import { SignedMath } from "src/libraries/SignedMath.sol";
@@ -389,35 +385,20 @@
             TickData memory tickData;
             {
                 (bytes32 tickHash,) = _tickHash(tick);
-<<<<<<< HEAD
-                tickTotalExpo = _totalExpoByTick[tickHash];
-                uint256 length = _positionsInTick[tickHash];
+                tickData = _tickData[tickHash];
                 unchecked {
-                    _totalExpo -= tickTotalExpo;
-
-                    _totalLongPositions -= length;
-                    effects_.liquidatedPositions += length;
-
-=======
-                tickData = _tickData[tickHash];
-                _totalExpo -= tickData.totalExpo;
-                _totalLongPositions -= tickData.totalPos;
-                {
-                    liquidatedPositions_ += tickData.totalPos;
->>>>>>> ed0d4d6e
+                    _totalExpo -= tickData.totalExpo;
+                    _totalLongPositions -= tickData.totalPos;
+                    effects_.liquidatedPositions += tickData.totalPos;
+
                     ++_tickVersion[tick];
                     ++effects_.liquidatedTicks;
                 }
             }
 
             {
-<<<<<<< HEAD
-                int256 tickValue = _tickValue(currentPrice, tick, tickTotalExpo);
+                int256 tickValue = _tickValue(currentPrice, tick, tickData);
                 effects_.remainingCollateral += tickValue;
-=======
-                int256 tickValue = _tickValue(currentPrice, tick, tickData);
-                remainingCollateral_ += tickValue;
->>>>>>> ed0d4d6e
 
                 _tickBitmap.unset(_tickToBitmapIndex(tick));
 
