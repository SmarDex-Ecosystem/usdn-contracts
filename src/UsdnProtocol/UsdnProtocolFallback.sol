// SPDX-License-Identifier: BUSL-1.1
pragma solidity 0.8.26;

import { AccessControlDefaultAdminRulesUpgradeable } from
    "@openzeppelin/contracts-upgradeable/access/extensions/AccessControlDefaultAdminRulesUpgradeable.sol";
import { PausableUpgradeable } from "@openzeppelin/contracts-upgradeable/utils/PausableUpgradeable.sol";
import { IERC20Metadata } from "@openzeppelin/contracts/token/ERC20/extensions/IERC20Metadata.sol";
import { SafeCast } from "@openzeppelin/contracts/utils/math/SafeCast.sol";
import { FixedPointMathLib } from "solady/src/utils/FixedPointMathLib.sol";

import { IBaseLiquidationRewardsManager } from
    "../interfaces/LiquidationRewardsManager/IBaseLiquidationRewardsManager.sol";
import { IBaseOracleMiddleware } from "../interfaces/OracleMiddleware/IBaseOracleMiddleware.sol";
import { IBaseRebalancer } from "../interfaces/Rebalancer/IBaseRebalancer.sol";
import { IUsdn } from "../interfaces/Usdn/IUsdn.sol";
import { IUsdnProtocolEvents } from "../interfaces/UsdnProtocol/IUsdnProtocolEvents.sol";
import { IUsdnProtocolFallback } from "../interfaces/UsdnProtocol/IUsdnProtocolFallback.sol";
import { IUsdnProtocolTypes as Types } from "../interfaces/UsdnProtocol/IUsdnProtocolTypes.sol";
import { HugeUint } from "../libraries/HugeUint.sol";
import { UsdnProtocolConstantsLibrary as Constants } from "./libraries/UsdnProtocolConstantsLibrary.sol";
import { UsdnProtocolCoreLibrary as Core } from "./libraries/UsdnProtocolCoreLibrary.sol";
import { UsdnProtocolLongLibrary as Long } from "./libraries/UsdnProtocolLongLibrary.sol";
import { UsdnProtocolUtilsLibrary as Utils } from "./libraries/UsdnProtocolUtilsLibrary.sol";
import { UsdnProtocolVaultLibrary as Vault } from "./libraries/UsdnProtocolVaultLibrary.sol";

contract UsdnProtocolFallback is
    IUsdnProtocolFallback,
    PausableUpgradeable,
    AccessControlDefaultAdminRulesUpgradeable
{
    using SafeCast for uint256;

    /// @inheritdoc IUsdnProtocolFallback
    function getEffectivePriceForTick(int24 tick) external view returns (uint128 price_) {
        return Utils.getEffectivePriceForTick(tick);
    }

    /// @inheritdoc IUsdnProtocolFallback
    function getEffectivePriceForTick(
        int24 tick,
        uint256 assetPrice,
        uint256 longTradingExpo,
        HugeUint.Uint512 memory accumulator
    ) external pure returns (uint128 price_) {
        return Utils.getEffectivePriceForTick(tick, assetPrice, longTradingExpo, accumulator);
    }

    /// @inheritdoc IUsdnProtocolFallback
    function previewDeposit(uint256 amount, uint128 price, uint128 timestamp)
        external
        view
        returns (uint256 usdnSharesExpected_, uint256 sdexToBurn_)
    {
        Types.Storage storage s = Utils._getMainStorage();

        uint256 vaultBalance = Vault.vaultAssetAvailableWithFunding(price, timestamp);
        if (vaultBalance == 0) {
            revert UsdnProtocolEmptyVault();
        }
        IUsdn usdn = s._usdn;
        uint256 fees = FixedPointMathLib.fullMulDiv(amount, s._vaultFeeBps, Constants.BPS_DIVISOR);
        uint256 amountAfterFees = amount - fees;
        usdnSharesExpected_ = Utils._calcMintUsdnShares(amountAfterFees, vaultBalance + fees, usdn.totalShares());
        sdexToBurn_ = Utils._calcSdexToBurn(usdn.convertToTokens(usdnSharesExpected_), s._sdexBurnOnDepositRatio);
    }

    /// @inheritdoc IUsdnProtocolFallback
    function previewWithdraw(uint256 usdnShares, uint128 price, uint128 timestamp)
        external
        view
        returns (uint256 assetExpected_)
    {
        Types.Storage storage s = Utils._getMainStorage();

        uint256 available = Vault.vaultAssetAvailableWithFunding(price, timestamp);
        assetExpected_ = Utils._calcBurnUsdn(usdnShares, available, s._usdn.totalShares(), s._vaultFeeBps);
    }

    /// @inheritdoc IUsdnProtocolFallback
    function refundSecurityDeposit(address payable validator) external whenNotPaused {
        uint256 securityDepositValue = Core._removeStalePendingAction(validator);
        if (securityDepositValue > 0) {
            Utils._refundEther(securityDepositValue, validator);
        } else {
            revert UsdnProtocolNotEligibleForRefund(validator);
        }
    }

    /// @inheritdoc IUsdnProtocolFallback
    function removeBlockedPendingAction(address validator, address payable to)
        external
        onlyRole(Constants.CRITICAL_FUNCTIONS_ROLE)
    {
        Core.removeBlockedPendingAction(validator, to);
    }

    /// @inheritdoc IUsdnProtocolFallback
    function removeBlockedPendingActionNoCleanup(address validator, address payable to)
        external
        onlyRole(Constants.CRITICAL_FUNCTIONS_ROLE)
    {
        Core.removeBlockedPendingActionNoCleanup(validator, to);
    }

    /// @inheritdoc IUsdnProtocolFallback
    function removeBlockedPendingAction(uint128 rawIndex, address payable to)
        external
        onlyRole(Constants.CRITICAL_FUNCTIONS_ROLE)
    {
        Core._removeBlockedPendingAction(rawIndex, to, true);
    }

    /// @inheritdoc IUsdnProtocolFallback
    function removeBlockedPendingActionNoCleanup(uint128 rawIndex, address payable to)
        external
        onlyRole(Constants.CRITICAL_FUNCTIONS_ROLE)
    {
        Core._removeBlockedPendingAction(rawIndex, to, false);
    }

    /// @inheritdoc IUsdnProtocolFallback
    function LEVERAGE_DECIMALS() external pure returns (uint8) {
        return Constants.LEVERAGE_DECIMALS;
    }

    /// @inheritdoc IUsdnProtocolFallback
    function FUNDING_RATE_DECIMALS() external pure returns (uint8) {
        return Constants.FUNDING_RATE_DECIMALS;
    }

    /// @inheritdoc IUsdnProtocolFallback
    function REBALANCER_MIN_LEVERAGE() external pure returns (uint256) {
        return Constants.REBALANCER_MIN_LEVERAGE;
    }

    /// @inheritdoc IUsdnProtocolFallback
    function TOKENS_DECIMALS() external pure returns (uint8) {
        return Constants.TOKENS_DECIMALS;
    }

    /// @inheritdoc IUsdnProtocolFallback
    function LIQUIDATION_MULTIPLIER_DECIMALS() external pure returns (uint8) {
        return Constants.LIQUIDATION_MULTIPLIER_DECIMALS;
    }

    /// @inheritdoc IUsdnProtocolFallback
    function FUNDING_SF_DECIMALS() external pure returns (uint8) {
        return Constants.FUNDING_SF_DECIMALS;
    }

    /// @inheritdoc IUsdnProtocolFallback
    function SDEX_BURN_ON_DEPOSIT_DIVISOR() external pure returns (uint256) {
        return Constants.SDEX_BURN_ON_DEPOSIT_DIVISOR;
    }

    /// @inheritdoc IUsdnProtocolFallback
    function BPS_DIVISOR() external pure returns (uint256) {
        return Constants.BPS_DIVISOR;
    }

    /// @inheritdoc IUsdnProtocolFallback
    function MAX_LIQUIDATION_ITERATION() external pure returns (uint16) {
        return Constants.MAX_LIQUIDATION_ITERATION;
    }

    /// @inheritdoc IUsdnProtocolFallback
    function NO_POSITION_TICK() external pure returns (int24) {
        return Constants.NO_POSITION_TICK;
    }

    /// @inheritdoc IUsdnProtocolFallback
    function DEAD_ADDRESS() external pure returns (address) {
        return Constants.DEAD_ADDRESS;
    }

    /// @inheritdoc IUsdnProtocolFallback
    function MIN_USDN_SUPPLY() external pure returns (uint256) {
        return Constants.MIN_USDN_SUPPLY;
    }

    /// @inheritdoc IUsdnProtocolFallback
    function MAX_ACTIONABLE_PENDING_ACTIONS() external pure returns (uint256) {
        return Constants.MAX_ACTIONABLE_PENDING_ACTIONS;
    }

    /// @inheritdoc IUsdnProtocolFallback
    function MIN_LONG_TRADING_EXPO_BPS() external pure returns (uint256) {
        return Constants.MIN_LONG_TRADING_EXPO_BPS;
    }

    /// @inheritdoc IUsdnProtocolFallback
    function INITIATE_CLOSE_TYPEHASH() external pure returns (bytes32) {
        return Constants.INITIATE_CLOSE_TYPEHASH;
    }

    /// @inheritdoc IUsdnProtocolFallback
    function TRANSFER_POSITION_OWNERSHIP_TYPEHASH() external pure returns (bytes32) {
        return Constants.TRANSFER_POSITION_OWNERSHIP_TYPEHASH;
    }

    /// @inheritdoc IUsdnProtocolFallback
    function getTickSpacing() external view returns (int24) {
        return Utils._getMainStorage()._tickSpacing;
    }

    /// @inheritdoc IUsdnProtocolFallback
    function getAsset() external view returns (IERC20Metadata) {
        return Utils._getMainStorage()._asset;
    }

    /// @inheritdoc IUsdnProtocolFallback
    function getSdex() external view returns (IERC20Metadata) {
        return Utils._getMainStorage()._sdex;
    }

    /// @inheritdoc IUsdnProtocolFallback
    function getPriceFeedDecimals() external view returns (uint8) {
        return Utils._getMainStorage()._priceFeedDecimals;
    }

    /// @inheritdoc IUsdnProtocolFallback
    function getAssetDecimals() external view returns (uint8) {
        return Utils._getMainStorage()._assetDecimals;
    }

    /// @inheritdoc IUsdnProtocolFallback
    function getUsdn() external view returns (IUsdn) {
        return Utils._getMainStorage()._usdn;
    }

    /// @inheritdoc IUsdnProtocolFallback
    function getUsdnMinDivisor() external view returns (uint256) {
        return Utils._getMainStorage()._usdnMinDivisor;
    }

    /* -------------------------------------------------------------------------- */
    /*                                 Parameters getters                         */
    /* -------------------------------------------------------------------------- */

    /// @inheritdoc IUsdnProtocolFallback
    function getOracleMiddleware() external view returns (IBaseOracleMiddleware) {
        return Utils._getMainStorage()._oracleMiddleware;
    }

    /// @inheritdoc IUsdnProtocolFallback
    function getLiquidationRewardsManager() external view returns (IBaseLiquidationRewardsManager) {
        return Utils._getMainStorage()._liquidationRewardsManager;
    }

    /// @inheritdoc IUsdnProtocolFallback
    function getRebalancer() external view returns (IBaseRebalancer) {
        return Utils._getMainStorage()._rebalancer;
    }

    /// @inheritdoc IUsdnProtocolFallback
    function getMinLeverage() external view returns (uint256) {
        return Utils._getMainStorage()._minLeverage;
    }

    /// @inheritdoc IUsdnProtocolFallback
    function getMaxLeverage() external view returns (uint256) {
        return Utils._getMainStorage()._maxLeverage;
    }

    /// @inheritdoc IUsdnProtocolFallback
    function getLowLatencyValidatorDeadline() external view returns (uint128) {
        return Utils._getMainStorage()._lowLatencyValidatorDeadline;
    }

    /// @inheritdoc IUsdnProtocolFallback
    function getOnChainValidatorDeadline() external view returns (uint128) {
        return Utils._getMainStorage()._onChainValidatorDeadline;
    }

    /// @inheritdoc IUsdnProtocolFallback
    function getLiquidationPenalty() external view returns (uint24) {
        return Utils._getMainStorage()._liquidationPenalty;
    }

    /// @inheritdoc IUsdnProtocolFallback
    function getSafetyMarginBps() external view returns (uint256) {
        return Utils._getMainStorage()._safetyMarginBps;
    }

    /// @inheritdoc IUsdnProtocolFallback
    function getLiquidationIteration() external view returns (uint16) {
        return Utils._getMainStorage()._liquidationIteration;
    }

    /// @inheritdoc IUsdnProtocolFallback
    function getEMAPeriod() external view returns (uint128) {
        return Utils._getMainStorage()._EMAPeriod;
    }

    /// @inheritdoc IUsdnProtocolFallback
    function getFundingSF() external view returns (uint256) {
        return Utils._getMainStorage()._fundingSF;
    }

    /// @inheritdoc IUsdnProtocolFallback
    function getProtocolFeeBps() external view returns (uint16) {
        return Utils._getMainStorage()._protocolFeeBps;
    }

    /// @inheritdoc IUsdnProtocolFallback
    function getPositionFeeBps() external view returns (uint16) {
        return Utils._getMainStorage()._positionFeeBps;
    }

    /// @inheritdoc IUsdnProtocolFallback
    function getVaultFeeBps() external view returns (uint16) {
        return Utils._getMainStorage()._vaultFeeBps;
    }

    /// @inheritdoc IUsdnProtocolFallback
    function getRebalancerBonusBps() external view returns (uint16) {
        return Utils._getMainStorage()._rebalancerBonusBps;
    }

    /// @inheritdoc IUsdnProtocolFallback
    function getSdexBurnOnDepositRatio() external view returns (uint32) {
        return Utils._getMainStorage()._sdexBurnOnDepositRatio;
    }

    /// @inheritdoc IUsdnProtocolFallback
    function getSecurityDepositValue() external view returns (uint64) {
        return Utils._getMainStorage()._securityDepositValue;
    }

    /// @inheritdoc IUsdnProtocolFallback
    function getFeeThreshold() external view returns (uint256) {
        return Utils._getMainStorage()._feeThreshold;
    }

    /// @inheritdoc IUsdnProtocolFallback
    function getFeeCollector() external view returns (address) {
        return Utils._getMainStorage()._feeCollector;
    }

    /// @inheritdoc IUsdnProtocolFallback
    function getMiddlewareValidationDelay() external view returns (uint256) {
        return Utils._getMainStorage()._oracleMiddleware.getValidationDelay();
    }

    /// @inheritdoc IUsdnProtocolFallback
    function getTargetUsdnPrice() external view returns (uint128) {
        return Utils._getMainStorage()._targetUsdnPrice;
    }

    /// @inheritdoc IUsdnProtocolFallback
    function getUsdnRebaseThreshold() external view returns (uint128) {
        return Utils._getMainStorage()._usdnRebaseThreshold;
    }

    /// @inheritdoc IUsdnProtocolFallback
    function getMinLongPosition() external view returns (uint256) {
        return Utils._getMainStorage()._minLongPosition;
    }

    /* -------------------------------------------------------------------------- */
    /*                                    State getters                           */
    /* -------------------------------------------------------------------------- */

    /// @inheritdoc IUsdnProtocolFallback
    function getLastFundingPerDay() external view returns (int256) {
        return Utils._getMainStorage()._lastFundingPerDay;
    }

    /// @inheritdoc IUsdnProtocolFallback
    function getLastPrice() external view returns (uint128) {
        return Utils._getMainStorage()._lastPrice;
    }

    /// @inheritdoc IUsdnProtocolFallback
    function getLastUpdateTimestamp() external view returns (uint128) {
        return Utils._getMainStorage()._lastUpdateTimestamp;
    }

    /// @inheritdoc IUsdnProtocolFallback
    function getPendingProtocolFee() external view returns (uint256) {
        return Utils._getMainStorage()._pendingProtocolFee;
    }

    /// @inheritdoc IUsdnProtocolFallback
    function getBalanceVault() external view returns (uint256) {
        return Utils._getMainStorage()._balanceVault;
    }

    /// @inheritdoc IUsdnProtocolFallback
    function getPendingBalanceVault() external view returns (int256) {
        return Utils._getMainStorage()._pendingBalanceVault;
    }

    /// @inheritdoc IUsdnProtocolFallback
    function getEMA() external view returns (int256) {
        return Utils._getMainStorage()._EMA;
    }

    /// @inheritdoc IUsdnProtocolFallback
    function getBalanceLong() external view returns (uint256) {
        return Utils._getMainStorage()._balanceLong;
    }

    /// @inheritdoc IUsdnProtocolFallback
    function getTotalExpo() external view returns (uint256) {
        return Utils._getMainStorage()._totalExpo;
    }

    /// @inheritdoc IUsdnProtocolFallback
    function getLiqMultiplierAccumulator() external view returns (HugeUint.Uint512 memory) {
        return Utils._getMainStorage()._liqMultiplierAccumulator;
    }

    /// @inheritdoc IUsdnProtocolFallback
    function getTickVersion(int24 tick) external view returns (uint256) {
        return Utils._getMainStorage()._tickVersion[tick];
    }

    /// @inheritdoc IUsdnProtocolFallback
    function getTickData(int24 tick) external view returns (Types.TickData memory) {
        Types.Storage storage s = Utils._getMainStorage();

        bytes32 cachedTickHash = Utils.tickHash(tick, s._tickVersion[tick]);
        return Utils._getMainStorage()._tickData[cachedTickHash];
    }

    /// @inheritdoc IUsdnProtocolFallback
    function getCurrentLongPosition(int24 tick, uint256 index) external view returns (Types.Position memory) {
        Types.Storage storage s = Utils._getMainStorage();

        uint256 version = s._tickVersion[tick];
        bytes32 cachedTickHash = Utils.tickHash(tick, version);
        return Utils._getMainStorage()._longPositions[cachedTickHash][index];
    }

    /// @inheritdoc IUsdnProtocolFallback
    function getHighestPopulatedTick() external view returns (int24) {
        return Utils._getMainStorage()._highestPopulatedTick;
    }

    /// @inheritdoc IUsdnProtocolFallback
    function getTotalLongPositions() external view returns (uint256) {
        return Utils._getMainStorage()._totalLongPositions;
    }

    /// @inheritdoc IUsdnProtocolFallback
    function getDepositExpoImbalanceLimitBps() external view returns (int256 depositExpoImbalanceLimitBps_) {
        Types.Storage storage s = Utils._getMainStorage();

        depositExpoImbalanceLimitBps_ = s._depositExpoImbalanceLimitBps;
    }

    /// @inheritdoc IUsdnProtocolFallback
    function getWithdrawalExpoImbalanceLimitBps() external view returns (int256 withdrawalExpoImbalanceLimitBps_) {
        Types.Storage storage s = Utils._getMainStorage();

        withdrawalExpoImbalanceLimitBps_ = s._withdrawalExpoImbalanceLimitBps;
    }

    /// @inheritdoc IUsdnProtocolFallback
    function getOpenExpoImbalanceLimitBps() external view returns (int256 openExpoImbalanceLimitBps_) {
        Types.Storage storage s = Utils._getMainStorage();

        openExpoImbalanceLimitBps_ = s._openExpoImbalanceLimitBps;
    }

    /// @inheritdoc IUsdnProtocolFallback
    function getCloseExpoImbalanceLimitBps() external view returns (int256 closeExpoImbalanceLimitBps_) {
        Types.Storage storage s = Utils._getMainStorage();

        closeExpoImbalanceLimitBps_ = s._closeExpoImbalanceLimitBps;
    }

    /// @inheritdoc IUsdnProtocolFallback
    function getRebalancerCloseExpoImbalanceLimitBps()
        external
        view
        returns (int256 rebalancerCloseExpoImbalanceLimitBps_)
    {
        Types.Storage storage s = Utils._getMainStorage();

        rebalancerCloseExpoImbalanceLimitBps_ = s._rebalancerCloseExpoImbalanceLimitBps;
    }

    /// @inheritdoc IUsdnProtocolFallback
    function getLongImbalanceTargetBps() external view returns (int256 longImbalanceTargetBps_) {
        Types.Storage storage s = Utils._getMainStorage();

        longImbalanceTargetBps_ = s._longImbalanceTargetBps;
    }

    /// @inheritdoc IUsdnProtocolFallback
    function getFallbackAddress() external view returns (address) {
        return Utils._getMainStorage()._protocolFallbackAddr;
    }

    /// @inheritdoc IUsdnProtocolFallback
    function isPaused() external view returns (bool) {
        return paused();
    }

    /// @inheritdoc IUsdnProtocolFallback
    function getNonce(address owner) external view returns (uint256) {
        return Utils._getMainStorage()._nonce[owner];
    }

    /// @inheritdoc IUsdnProtocolFallback
<<<<<<< HEAD
    function getInitiateCloseTypehash() external pure returns (bytes32) {
        return Constants.INITIATE_CLOSE_TYPEHASH;
=======
    function domainSeparatorV4() external view returns (bytes32) {
        return _domainSeparatorV4();
>>>>>>> 7dae4f3d
    }

    /* -------------------------------------------------------------------------- */
    /*                              SET_EXTERNAL_ROLE                             */
    /* -------------------------------------------------------------------------- */

    /// @inheritdoc IUsdnProtocolFallback
    function setOracleMiddleware(IBaseOracleMiddleware newOracleMiddleware)
        external
        onlyRole(Constants.SET_EXTERNAL_ROLE)
    {
        Types.Storage storage s = Utils._getMainStorage();

        if (address(newOracleMiddleware) == address(0)) {
            revert UsdnProtocolInvalidMiddlewareAddress();
        }
        s._oracleMiddleware = newOracleMiddleware;
        emit IUsdnProtocolEvents.OracleMiddlewareUpdated(address(newOracleMiddleware));
    }

    /// @inheritdoc IUsdnProtocolFallback
    function setLiquidationRewardsManager(IBaseLiquidationRewardsManager newLiquidationRewardsManager)
        external
        onlyRole(Constants.SET_EXTERNAL_ROLE)
    {
        Types.Storage storage s = Utils._getMainStorage();

        if (address(newLiquidationRewardsManager) == address(0)) {
            revert UsdnProtocolInvalidLiquidationRewardsManagerAddress();
        }

        s._liquidationRewardsManager = newLiquidationRewardsManager;

        emit IUsdnProtocolEvents.LiquidationRewardsManagerUpdated(address(newLiquidationRewardsManager));
    }

    /// @inheritdoc IUsdnProtocolFallback
    function setRebalancer(IBaseRebalancer newRebalancer) external onlyRole(Constants.SET_EXTERNAL_ROLE) {
        Types.Storage storage s = Utils._getMainStorage();

        s._rebalancer = newRebalancer;

        emit IUsdnProtocolEvents.RebalancerUpdated(address(newRebalancer));
    }

    /// @inheritdoc IUsdnProtocolFallback
    function setFeeCollector(address newFeeCollector) external onlyRole(Constants.SET_EXTERNAL_ROLE) {
        Types.Storage storage s = Utils._getMainStorage();

        if (newFeeCollector == address(0)) {
            revert UsdnProtocolInvalidFeeCollector();
        }
        s._feeCollector = newFeeCollector;
        emit IUsdnProtocolEvents.FeeCollectorUpdated(newFeeCollector);
    }

    /* -------------------------------------------------------------------------- */
    /*                           CRITICAL_FUNCTIONS_ROLE                          */
    /* -------------------------------------------------------------------------- */

    /// @inheritdoc IUsdnProtocolFallback
    function setValidatorDeadlines(uint128 newLowLatencyValidatorDeadline, uint128 newOnChainValidatorDeadline)
        external
        onlyRole(Constants.CRITICAL_FUNCTIONS_ROLE)
    {
        Types.Storage storage s = Utils._getMainStorage();

        uint16 lowLatencyDelay = s._oracleMiddleware.getLowLatencyDelay();

        if (newLowLatencyValidatorDeadline < Constants.MIN_VALIDATION_DEADLINE) {
            revert UsdnProtocolInvalidValidatorDeadline();
        }
        if (newLowLatencyValidatorDeadline > lowLatencyDelay) {
            revert UsdnProtocolInvalidValidatorDeadline();
        }
        if (newOnChainValidatorDeadline > Constants.MAX_VALIDATION_DEADLINE) {
            revert UsdnProtocolInvalidValidatorDeadline();
        }

        s._lowLatencyValidatorDeadline = newLowLatencyValidatorDeadline;
        s._onChainValidatorDeadline = newOnChainValidatorDeadline;
        emit IUsdnProtocolEvents.ValidatorDeadlinesUpdated(newLowLatencyValidatorDeadline, newOnChainValidatorDeadline);
    }

    /* -------------------------------------------------------------------------- */
    /*                          SET_PROTOCOL_PARAMS_ROLE                          */
    /* -------------------------------------------------------------------------- */

    /// @inheritdoc IUsdnProtocolFallback
    function setMinLeverage(uint256 newMinLeverage) external onlyRole(Constants.SET_PROTOCOL_PARAMS_ROLE) {
        Types.Storage storage s = Utils._getMainStorage();

        // zero minLeverage
        if (newMinLeverage <= 10 ** Constants.LEVERAGE_DECIMALS) {
            revert UsdnProtocolInvalidMinLeverage();
        }

        if (newMinLeverage >= s._maxLeverage) {
            revert UsdnProtocolInvalidMinLeverage();
        }

        s._minLeverage = newMinLeverage;
        emit IUsdnProtocolEvents.MinLeverageUpdated(newMinLeverage);
    }

    /// @inheritdoc IUsdnProtocolFallback
    function setMaxLeverage(uint256 newMaxLeverage) external onlyRole(Constants.SET_PROTOCOL_PARAMS_ROLE) {
        Types.Storage storage s = Utils._getMainStorage();

        if (newMaxLeverage <= s._minLeverage) {
            revert UsdnProtocolInvalidMaxLeverage();
        }

        // `maxLeverage` greater than 100
        if (newMaxLeverage > Constants.MAX_LEVERAGE) {
            revert UsdnProtocolInvalidMaxLeverage();
        }

        s._maxLeverage = newMaxLeverage;
        emit IUsdnProtocolEvents.MaxLeverageUpdated(newMaxLeverage);
    }

    /// @inheritdoc IUsdnProtocolFallback
    function setLiquidationPenalty(uint24 newLiquidationPenalty)
        external
        onlyRole(Constants.SET_PROTOCOL_PARAMS_ROLE)
    {
        Types.Storage storage s = Utils._getMainStorage();

        if (newLiquidationPenalty > Constants.MAX_LIQUIDATION_PENALTY) {
            revert UsdnProtocolInvalidLiquidationPenalty();
        }

        s._liquidationPenalty = newLiquidationPenalty;
        emit IUsdnProtocolEvents.LiquidationPenaltyUpdated(newLiquidationPenalty);
    }

    /// @inheritdoc IUsdnProtocolFallback
    function setEMAPeriod(uint128 newEMAPeriod) external onlyRole(Constants.SET_PROTOCOL_PARAMS_ROLE) {
        Types.Storage storage s = Utils._getMainStorage();

        if (newEMAPeriod > Constants.MAX_EMA_PERIOD) {
            revert UsdnProtocolInvalidEMAPeriod();
        }

        s._EMAPeriod = newEMAPeriod;
        emit IUsdnProtocolEvents.EMAPeriodUpdated(newEMAPeriod);
    }

    /// @inheritdoc IUsdnProtocolFallback
    function setFundingSF(uint256 newFundingSF) external onlyRole(Constants.SET_PROTOCOL_PARAMS_ROLE) {
        Types.Storage storage s = Utils._getMainStorage();

        if (newFundingSF > 10 ** Constants.FUNDING_SF_DECIMALS) {
            revert UsdnProtocolInvalidFundingSF();
        }

        s._fundingSF = newFundingSF;
        emit IUsdnProtocolEvents.FundingSFUpdated(newFundingSF);
    }

    /// @inheritdoc IUsdnProtocolFallback
    function setProtocolFeeBps(uint16 newProtocolFeeBps) external onlyRole(Constants.SET_PROTOCOL_PARAMS_ROLE) {
        Types.Storage storage s = Utils._getMainStorage();

        if (newProtocolFeeBps > Constants.MAX_PROTOCOL_FEE_BPS) {
            revert UsdnProtocolInvalidProtocolFeeBps();
        }
        s._protocolFeeBps = newProtocolFeeBps;
        emit IUsdnProtocolEvents.FeeBpsUpdated(newProtocolFeeBps);
    }

    /// @inheritdoc IUsdnProtocolFallback
    function setPositionFeeBps(uint16 newPositionFee) external onlyRole(Constants.SET_PROTOCOL_PARAMS_ROLE) {
        Types.Storage storage s = Utils._getMainStorage();

        // `newPositionFee` greater than 20%
        if (newPositionFee > Constants.MAX_POSITION_FEE_BPS) {
            revert UsdnProtocolInvalidPositionFee();
        }
        s._positionFeeBps = newPositionFee;
        emit IUsdnProtocolEvents.PositionFeeUpdated(newPositionFee);
    }

    /// @inheritdoc IUsdnProtocolFallback
    function setVaultFeeBps(uint16 newVaultFee) external onlyRole(Constants.SET_PROTOCOL_PARAMS_ROLE) {
        Types.Storage storage s = Utils._getMainStorage();

        // `newVaultFee` greater than 20%
        if (newVaultFee > Constants.MAX_VAULT_FEE_BPS) {
            revert UsdnProtocolInvalidVaultFee();
        }
        s._vaultFeeBps = newVaultFee;
        emit IUsdnProtocolEvents.VaultFeeUpdated(newVaultFee);
    }

    /// @inheritdoc IUsdnProtocolFallback
    function setRebalancerBonusBps(uint16 newBonus) external onlyRole(Constants.SET_PROTOCOL_PARAMS_ROLE) {
        Types.Storage storage s = Utils._getMainStorage();

        // `newBonus` greater than 100%
        if (newBonus > Constants.BPS_DIVISOR) {
            revert UsdnProtocolInvalidRebalancerBonus();
        }
        s._rebalancerBonusBps = newBonus;
        emit IUsdnProtocolEvents.RebalancerBonusUpdated(newBonus);
    }

    /// @inheritdoc IUsdnProtocolFallback
    function setSdexBurnOnDepositRatio(uint32 newRatio) external onlyRole(Constants.SET_PROTOCOL_PARAMS_ROLE) {
        Types.Storage storage s = Utils._getMainStorage();

        // `newRatio` greater than 5%
        if (newRatio > Constants.SDEX_BURN_ON_DEPOSIT_DIVISOR / 20) {
            revert UsdnProtocolInvalidBurnSdexOnDepositRatio();
        }

        s._sdexBurnOnDepositRatio = newRatio;

        emit IUsdnProtocolEvents.BurnSdexOnDepositRatioUpdated(newRatio);
    }

    /// @inheritdoc IUsdnProtocolFallback
    function setSecurityDepositValue(uint64 securityDepositValue)
        external
        onlyRole(Constants.SET_PROTOCOL_PARAMS_ROLE)
    {
        Types.Storage storage s = Utils._getMainStorage();

        if (securityDepositValue > Constants.MAX_SECURITY_DEPOSIT) {
            revert UsdnProtocolInvalidSecurityDeposit();
        }
        s._securityDepositValue = securityDepositValue;
        emit IUsdnProtocolEvents.SecurityDepositValueUpdated(securityDepositValue);
    }

    /// @inheritdoc IUsdnProtocolFallback
    function setExpoImbalanceLimits(
        uint256 newOpenLimitBps,
        uint256 newDepositLimitBps,
        uint256 newWithdrawalLimitBps,
        uint256 newCloseLimitBps,
        uint256 newRebalancerCloseLimitBps,
        int256 newLongImbalanceTargetBps
    ) external onlyRole(Constants.SET_PROTOCOL_PARAMS_ROLE) {
        Types.Storage storage s = Utils._getMainStorage();

        s._openExpoImbalanceLimitBps = newOpenLimitBps.toInt256();
        s._depositExpoImbalanceLimitBps = newDepositLimitBps.toInt256();

        if (newWithdrawalLimitBps != 0 && newWithdrawalLimitBps < newOpenLimitBps) {
            // withdrawal limit lower than open not permitted
            revert UsdnProtocolInvalidExpoImbalanceLimit();
        }
        s._withdrawalExpoImbalanceLimitBps = newWithdrawalLimitBps.toInt256();

        if (newCloseLimitBps != 0 && newCloseLimitBps < newDepositLimitBps) {
            // close limit lower than deposit not permitted
            revert UsdnProtocolInvalidExpoImbalanceLimit();
        }
        s._closeExpoImbalanceLimitBps = newCloseLimitBps.toInt256();

        if (newRebalancerCloseLimitBps != 0 && newRebalancerCloseLimitBps > newCloseLimitBps) {
            // rebalancer close limit higher than close limit not permitted
            revert UsdnProtocolInvalidExpoImbalanceLimit();
        }
        s._rebalancerCloseExpoImbalanceLimitBps = newRebalancerCloseLimitBps.toInt256();

        // casts are safe here as values are safely casted earlier
        if (
            newLongImbalanceTargetBps > int256(newCloseLimitBps)
                || newLongImbalanceTargetBps < -int256(newWithdrawalLimitBps)
                || newLongImbalanceTargetBps < -int256(Constants.BPS_DIVISOR / 2) // The target cannot be lower than -50%
        ) {
            revert UsdnProtocolInvalidLongImbalanceTarget();
        }

        s._longImbalanceTargetBps = newLongImbalanceTargetBps;

        emit IUsdnProtocolEvents.ImbalanceLimitsUpdated(
            newOpenLimitBps,
            newDepositLimitBps,
            newWithdrawalLimitBps,
            newCloseLimitBps,
            newRebalancerCloseLimitBps,
            newLongImbalanceTargetBps
        );
    }

    /// @inheritdoc IUsdnProtocolFallback
    function setMinLongPosition(uint256 newMinLongPosition) external onlyRole(Constants.SET_PROTOCOL_PARAMS_ROLE) {
        Types.Storage storage s = Utils._getMainStorage();

        if (newMinLongPosition > Constants.MAX_MIN_LONG_POSITION) {
            revert UsdnProtocolInvalidMinLongPosition();
        }
        s._minLongPosition = newMinLongPosition;
        emit IUsdnProtocolEvents.MinLongPositionUpdated(newMinLongPosition);

        IBaseRebalancer rebalancer = s._rebalancer;
        if (address(rebalancer) != address(0) && rebalancer.getMinAssetDeposit() < newMinLongPosition) {
            rebalancer.setMinAssetDeposit(newMinLongPosition);
        }
    }

    /* -------------------------------------------------------------------------- */
    /*                              SET_OPTIONS_ROLE                              */
    /* -------------------------------------------------------------------------- */

    /// @inheritdoc IUsdnProtocolFallback
    function setSafetyMarginBps(uint256 newSafetyMarginBps) external onlyRole(Constants.SET_OPTIONS_ROLE) {
        Types.Storage storage s = Utils._getMainStorage();

        // safetyMarginBps greater than 20%
        if (newSafetyMarginBps > Constants.MAX_SAFETY_MARGIN_BPS) {
            revert UsdnProtocolInvalidSafetyMarginBps();
        }

        s._safetyMarginBps = newSafetyMarginBps;
        emit IUsdnProtocolEvents.SafetyMarginBpsUpdated(newSafetyMarginBps);
    }

    /// @inheritdoc IUsdnProtocolFallback
    function setLiquidationIteration(uint16 newLiquidationIteration) external onlyRole(Constants.SET_OPTIONS_ROLE) {
        Types.Storage storage s = Utils._getMainStorage();

        if (newLiquidationIteration > Constants.MAX_LIQUIDATION_ITERATION) {
            revert UsdnProtocolInvalidLiquidationIteration();
        }

        s._liquidationIteration = newLiquidationIteration;
        emit IUsdnProtocolEvents.LiquidationIterationUpdated(newLiquidationIteration);
    }

    /// @inheritdoc IUsdnProtocolFallback
    function setFeeThreshold(uint256 newFeeThreshold) external onlyRole(Constants.SET_OPTIONS_ROLE) {
        Types.Storage storage s = Utils._getMainStorage();

        s._feeThreshold = newFeeThreshold;
        emit IUsdnProtocolEvents.FeeThresholdUpdated(newFeeThreshold);
    }

    /* -------------------------------------------------------------------------- */
    /*                            SET_USDN_PARAMS_ROLE                            */
    /* -------------------------------------------------------------------------- */

    /// @inheritdoc IUsdnProtocolFallback
    function setTargetUsdnPrice(uint128 newPrice) external onlyRole(Constants.SET_USDN_PARAMS_ROLE) {
        Types.Storage storage s = Utils._getMainStorage();

        if (newPrice > s._usdnRebaseThreshold) {
            revert UsdnProtocolInvalidTargetUsdnPrice();
        }
        if (newPrice < uint128(10 ** s._priceFeedDecimals)) {
            // values smaller than $1 are not allowed
            revert UsdnProtocolInvalidTargetUsdnPrice();
        }
        s._targetUsdnPrice = newPrice;
        emit IUsdnProtocolEvents.TargetUsdnPriceUpdated(newPrice);
    }

    /// @inheritdoc IUsdnProtocolFallback
    function setUsdnRebaseThreshold(uint128 newThreshold) external onlyRole(Constants.SET_USDN_PARAMS_ROLE) {
        Types.Storage storage s = Utils._getMainStorage();

        if (newThreshold < s._targetUsdnPrice) {
            revert UsdnProtocolInvalidUsdnRebaseThreshold();
        }
        if (newThreshold > uint128(2 * 10 ** s._priceFeedDecimals)) {
            // values greater than $2 are not allowed
            revert UsdnProtocolInvalidUsdnRebaseThreshold();
        }
        s._usdnRebaseThreshold = newThreshold;
        emit IUsdnProtocolEvents.UsdnRebaseThresholdUpdated(newThreshold);
    }

    /* -------------------------------------------------------------------------- */
    /*                            PAUSER_ROLE                                     */
    /* -------------------------------------------------------------------------- */

    /// @inheritdoc IUsdnProtocolFallback
    function pause() external onlyRole(Constants.PAUSER_ROLE) {
        _pause();
    }

    /* -------------------------------------------------------------------------- */
    /*                            UNPAUSER_ROLE                                     */
    /* -------------------------------------------------------------------------- */

    /// @inheritdoc IUsdnProtocolFallback
    function unpause() external onlyRole(Constants.UNPAUSER_ROLE) {
        _unpause();
    }
}<|MERGE_RESOLUTION|>--- conflicted
+++ resolved
@@ -505,13 +505,8 @@
     }
 
     /// @inheritdoc IUsdnProtocolFallback
-<<<<<<< HEAD
     function getInitiateCloseTypehash() external pure returns (bytes32) {
         return Constants.INITIATE_CLOSE_TYPEHASH;
-=======
-    function domainSeparatorV4() external view returns (bytes32) {
-        return _domainSeparatorV4();
->>>>>>> 7dae4f3d
     }
 
     /* -------------------------------------------------------------------------- */
