--- conflicted
+++ resolved
@@ -250,20 +250,6 @@
      * @param amount The initial deposit amount
      * @param price The current asset price
      */
-<<<<<<< HEAD
-    function _createInitialPosition(address user, uint128 amount, uint128 price, int24 tick) internal {
-        uint128 liquidationPrice = getEffectivePriceForTick(tick);
-        uint128 leverage = _getLeverage(price, liquidationPrice);
-        uint128 positionExpo = _calculatePositionExpo(amount, price, liquidationPrice);
-        // apply liquidation penalty to the deployer's position
-        tick = tick + int24(_liquidationPenalty) * _tickSpacing;
-        Position memory long =
-            Position({ user: user, amount: amount, expo: positionExpo, timestamp: uint40(block.timestamp) });
-        // Save the position and update the state
-        (uint256 tickVersion, uint256 index) = _saveNewPosition(tick, long);
-        emit InitiatedOpenPosition(user, long.timestamp, leverage, long.amount, price, tick, tickVersion, index);
-        emit ValidatedOpenPosition(user, leverage, price, tick, tickVersion, index);
-=======
     function _createInitialDeposit(uint128 amount, uint128 price) internal {
         _checkUninitialized(); // prevent using this function after initialization
 
@@ -314,6 +300,5 @@
         (uint256 tickVersion, uint256 index) = _saveNewPosition(tick, long);
         emit InitiatedOpenPosition(msg.sender, long.timestamp, leverage, long.amount, price, tick, tickVersion, index);
         emit ValidatedOpenPosition(msg.sender, leverage, price, tick, tickVersion, index);
->>>>>>> d15417ee
     }
 }