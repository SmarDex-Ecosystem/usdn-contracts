// SPDX-License-Identifier: BUSL-1.1
pragma solidity 0.8.20;

import { SafeERC20 } from "@openzeppelin/contracts/token/ERC20/utils/SafeERC20.sol";
import { Ownable } from "@openzeppelin/contracts/access/Ownable.sol";
import { IERC20Metadata } from "@openzeppelin/contracts/token/ERC20/extensions/IERC20Metadata.sol";
import { SafeCast } from "@openzeppelin/contracts/utils/math/SafeCast.sol";

import { IUsdnProtocol } from "src/interfaces/UsdnProtocol/IUsdnProtocol.sol";
import { ProtocolAction, Position } from "src/interfaces/UsdnProtocol/IUsdnProtocolTypes.sol";
import { UsdnProtocolStorage } from "src/UsdnProtocol/UsdnProtocolStorage.sol";
import { UsdnProtocolActions } from "src/UsdnProtocol/UsdnProtocolActions.sol";
import { IUsdn } from "src/interfaces/Usdn/IUsdn.sol";
import { ILiquidationRewardsManager } from "src/interfaces/OracleMiddleware/ILiquidationRewardsManager.sol";
import { IOracleMiddleware } from "src/interfaces/OracleMiddleware/IOracleMiddleware.sol";
import { PriceInfo } from "src/interfaces/OracleMiddleware/IOracleMiddlewareTypes.sol";

contract UsdnProtocol is IUsdnProtocol, UsdnProtocolActions, Ownable {
    using SafeERC20 for IERC20Metadata;
    using SafeCast for uint256;

    /// @inheritdoc IUsdnProtocol
    uint256 public constant MIN_INIT_DEPOSIT = 1 ether;

    /**
     * @notice Constructor.
     * @param usdn The USDN ERC20 contract.
     * @param asset The asset ERC20 contract (wstETH).
     * @param oracleMiddleware The oracle middleware contract.
     * @param liquidationRewardsManager The liquidation rewards manager contract.
     * @param tickSpacing The positions tick spacing.
     * @param feeCollector The address of the fee collector.
     */
    constructor(
        IUsdn usdn,
        IERC20Metadata asset,
        IOracleMiddleware oracleMiddleware,
        ILiquidationRewardsManager liquidationRewardsManager,
        int24 tickSpacing,
        address feeCollector
    )
        Ownable(msg.sender)
        UsdnProtocolStorage(usdn, asset, oracleMiddleware, liquidationRewardsManager, tickSpacing, feeCollector)
    { }

    /// @inheritdoc IUsdnProtocol
    function initialize(
        uint128 depositAmount,
        uint128 longAmount,
        uint128 desiredLiqPrice,
        bytes calldata currentPriceData
    ) external payable initializer {
        if (depositAmount < MIN_INIT_DEPOSIT) {
            revert UsdnProtocolMinInitAmount(MIN_INIT_DEPOSIT);
        }
        if (longAmount < MIN_INIT_DEPOSIT) {
            revert UsdnProtocolMinInitAmount(MIN_INIT_DEPOSIT);
        }
        // Since all USDN must be minted by the protocol, we check that the total supply is 0
        IUsdn usdn = _usdn;
        if (usdn.totalSupply() != 0) {
            revert UsdnProtocolInvalidUsdn(address(usdn));
        }

        PriceInfo memory currentPrice =
            _getOraclePrice(ProtocolAction.Initialize, uint40(block.timestamp), currentPriceData);

        // Create vault deposit
        _createInitialDeposit(depositAmount, currentPrice.price.toUint128());

        _lastUpdateTimestamp = uint40(block.timestamp);
        _lastPrice = currentPrice.price.toUint128();

        int24 tick = getEffectiveTickForPrice(desiredLiqPrice); // without penalty
        uint128 liquidationPriceWithoutPenalty = getEffectivePriceForTick(tick);
        uint128 leverage = _getLeverage(currentPrice.price.toUint128(), liquidationPriceWithoutPenalty);
        uint128 positionTotalExpo =
            _calculatePositionTotalExpo(longAmount, currentPrice.price.toUint128(), liquidationPriceWithoutPenalty);

        // verify expo is not imbalanced on long side
        _imbalanceLimitOpen(positionTotalExpo, longAmount);

        // Create long position
        _createInitialPosition(longAmount, currentPrice.price.toUint128(), tick, leverage, positionTotalExpo);

        _refundExcessEther();
    }

    /// @inheritdoc IUsdnProtocol
    function setOracleMiddleware(IOracleMiddleware newOracleMiddleware) external onlyOwner {
        // check address zero middleware
        if (address(newOracleMiddleware) == address(0)) {
            revert UsdnProtocolInvalidMiddlewareAddress();
        }
        _oracleMiddleware = newOracleMiddleware;
        emit OracleMiddlewareUpdated(address(newOracleMiddleware));
    }

    /// @inheritdoc IUsdnProtocol
    function setLiquidationRewardsManager(ILiquidationRewardsManager newLiquidationRewardsManager) external onlyOwner {
        if (address(newLiquidationRewardsManager) == address(0)) {
            revert UsdnProtocolInvalidLiquidationRewardsManagerAddress();
        }

        _liquidationRewardsManager = newLiquidationRewardsManager;

        emit LiquidationRewardsManagerUpdated(address(newLiquidationRewardsManager));
    }

    /// @inheritdoc IUsdnProtocol
    function setMinLeverage(uint256 newMinLeverage) external onlyOwner {
        // zero minLeverage
        if (newMinLeverage <= 10 ** LEVERAGE_DECIMALS) {
            revert UsdnProtocolInvalidMinLeverage();
        }

        // minLeverage greater or equal maxLeverage
        if (newMinLeverage >= _maxLeverage) {
            revert UsdnProtocolInvalidMinLeverage();
        }

        _minLeverage = newMinLeverage;
        emit MinLeverageUpdated(newMinLeverage);
    }

    /// @inheritdoc IUsdnProtocol
    function setMaxLeverage(uint256 newMaxLeverage) external onlyOwner {
        // maxLeverage lower or equal minLeverage
        if (newMaxLeverage <= _minLeverage) {
            revert UsdnProtocolInvalidMaxLeverage();
        }

        // maxLeverage greater than max 100
        if (newMaxLeverage > 100 * 10 ** LEVERAGE_DECIMALS) {
            revert UsdnProtocolInvalidMaxLeverage();
        }

        _maxLeverage = newMaxLeverage;
        emit MaxLeverageUpdated(newMaxLeverage);
    }

    /// @inheritdoc IUsdnProtocol
    function setValidationDeadline(uint256 newValidationDeadline) external onlyOwner {
        // validation deadline lower than min 1 minute
        if (newValidationDeadline < 60) {
            revert UsdnProtocolInvalidValidationDeadline();
        }

        // validation deadline greater than max 1 day
        if (newValidationDeadline > 1 days) {
            revert UsdnProtocolInvalidValidationDeadline();
        }

        _validationDeadline = newValidationDeadline;
        emit ValidationDeadlineUpdated(newValidationDeadline);
    }

    /// @inheritdoc IUsdnProtocol
    function setLiquidationPenalty(uint24 newLiquidationPenalty) external onlyOwner {
        // liquidationPenalty greater than max 15
        if (newLiquidationPenalty > 15) {
            revert UsdnProtocolInvalidLiquidationPenalty();
        }

        _liquidationPenalty = newLiquidationPenalty;
        emit LiquidationPenaltyUpdated(newLiquidationPenalty);
    }

    /// @inheritdoc IUsdnProtocol
    function setSafetyMarginBps(uint256 newSafetyMarginBps) external onlyOwner {
        // safetyMarginBps greater than max 2000: 20%
        if (newSafetyMarginBps > 2000) {
            revert UsdnProtocolInvalidSafetyMarginBps();
        }

        _safetyMarginBps = newSafetyMarginBps;
        emit SafetyMarginBpsUpdated(newSafetyMarginBps);
    }

    /// @inheritdoc IUsdnProtocol
    function setLiquidationIteration(uint16 newLiquidationIteration) external onlyOwner {
        // newLiquidationIteration greater than MAX_LIQUIDATION_ITERATION
        if (newLiquidationIteration > MAX_LIQUIDATION_ITERATION) {
            revert UsdnProtocolInvalidLiquidationIteration();
        }

        _liquidationIteration = newLiquidationIteration;
        emit LiquidationIterationUpdated(newLiquidationIteration);
    }

    /// @inheritdoc IUsdnProtocol
    function setEMAPeriod(uint128 newEMAPeriod) external onlyOwner {
        // EMAPeriod is greater than max 3 months
        if (newEMAPeriod > 90 days) {
            revert UsdnProtocolInvalidEMAPeriod();
        }

        _EMAPeriod = newEMAPeriod;
        emit EMAPeriodUpdated(newEMAPeriod);
    }

    /// @inheritdoc IUsdnProtocol
    function setFundingSF(uint256 newFundingSF) external onlyOwner {
        // newFundingSF is greater than max
        if (newFundingSF > 10 ** FUNDING_SF_DECIMALS) {
            revert UsdnProtocolInvalidFundingSF();
        }

        _fundingSF = newFundingSF;
        emit FundingSFUpdated(newFundingSF);
    }

    /// @inheritdoc IUsdnProtocol
    function setProtocolFeeBps(uint16 newProtocolFeeBps) external onlyOwner {
        if (newProtocolFeeBps > BPS_DIVISOR) {
            revert UsdnProtocolInvalidProtocolFeeBps();
        }
        _protocolFeeBps = newProtocolFeeBps;
        emit FeeBpsUpdated(newProtocolFeeBps);
    }

    /// @inheritdoc IUsdnProtocol
    function setPositionFeeBps(uint16 newPositionFee) external onlyOwner {
        // newPositionFee greater than max 2000: 20%
        if (newPositionFee > 2000) {
            revert UsdnProtocolInvalidPositionFee();
        }
        _positionFeeBps = newPositionFee;
        emit PositionFeeUpdated(newPositionFee);
    }

    /// @inheritdoc IUsdnProtocol
    function setFeeThreshold(uint256 newFeeThreshold) external onlyOwner {
        _feeThreshold = newFeeThreshold;
        emit FeeThresholdUpdated(newFeeThreshold);
    }

    /// @inheritdoc IUsdnProtocol
    function setFeeCollector(address newFeeCollector) external onlyOwner {
        if (newFeeCollector == address(0)) {
            revert UsdnProtocolInvalidFeeCollector();
        }
        _feeCollector = newFeeCollector;
        emit FeeCollectorUpdated(newFeeCollector);
    }

    /// @inheritdoc IUsdnProtocol
<<<<<<< HEAD
    function setSoftLongExpoImbalanceLimit(int256 newLimit) external onlyOwner {
        if (newLimit < 0) {
            revert UsdnProtocolInvalidExpoImbalanceLimit();
        }

        // TODO different lower limit
        _softLongExpoImbalanceLimit = newLimit;
    }

    /// @inheritdoc IUsdnProtocol
    function setHardLongExpoImbalanceLimit(int256 newLimit) external onlyOwner {
        if (newLimit < _softLongExpoImbalanceLimit) {
            revert UsdnProtocolInvalidExpoImbalanceLimit();
        }

        // TODO different lower limit
        _hardLongExpoImbalanceLimit = newLimit;
    }

    /// @inheritdoc IUsdnProtocol
    function setSoftVaultExpoImbalanceLimit(int256 newLimit) external onlyOwner {
        if (newLimit < 0) {
            revert UsdnProtocolInvalidExpoImbalanceLimit();
        }
        // TODO different lower limit
        _softVaultExpoImbalanceLimit = newLimit;
    }

    /// @inheritdoc IUsdnProtocol
    function setHardVaultExpoImbalanceLimit(int256 newLimit) external onlyOwner {
        if (newLimit < _softVaultExpoImbalanceLimit) {
            revert UsdnProtocolInvalidExpoImbalanceLimit();
        }
        // TODO different lower limit
        _hardVaultExpoImbalanceLimit = newLimit;
=======
    function setTargetUsdnPrice(uint128 newPrice) external onlyOwner {
        if (newPrice > _usdnRebaseThreshold) {
            revert UsdnProtocolInvalidTargetUsdnPrice();
        }
        if (newPrice < uint128(10 ** _priceFeedDecimals)) {
            // values smaller than $1 are not allowed
            revert UsdnProtocolInvalidTargetUsdnPrice();
        }
        _targetUsdnPrice = newPrice;
        emit TargetUsdnPriceUpdated(newPrice);
    }

    /// @inheritdoc IUsdnProtocol
    function setUsdnRebaseThreshold(uint128 newThreshold) external onlyOwner {
        if (newThreshold < _targetUsdnPrice) {
            revert UsdnProtocolInvalidUsdnRebaseThreshold();
        }
        _usdnRebaseThreshold = newThreshold;
        emit UsdnRebaseThresholdUpdated(newThreshold);
    }

    /// @inheritdoc IUsdnProtocol
    function setUsdnRebaseInterval(uint256 newInterval) external onlyOwner {
        _usdnRebaseInterval = newInterval;
        emit UsdnRebaseIntervalUpdated(newInterval);
>>>>>>> 4c323c92
    }

    /**
     * @notice Create initial deposit
     * @dev To be called from `initialize`
     * @param amount The initial deposit amount
     * @param price The current asset price
     */
    function _createInitialDeposit(uint128 amount, uint128 price) internal {
        _checkUninitialized(); // prevent using this function after initialization

        // Transfer the wstETH for the deposit
        _asset.safeTransferFrom(msg.sender, address(this), amount);
        _balanceVault += amount;
        emit InitiatedDeposit(msg.sender, amount);

        // Calculate the total minted amount of USDN (vault balance and total supply are zero for now, we assume the
        // USDN price to be $1)
        uint256 usdnToMint = _calcMintUsdn(amount, 0, 0, price);
        // Mint the min amount and send to dead address so it can never be removed from the total supply
        _usdn.mint(DEAD_ADDRESS, MIN_USDN_SUPPLY);
        // Mint the user's share
        uint256 mintToUser = usdnToMint - MIN_USDN_SUPPLY;
        _usdn.mint(msg.sender, mintToUser);

        // Emit events
        emit ValidatedDeposit(DEAD_ADDRESS, 0, MIN_USDN_SUPPLY);
        emit ValidatedDeposit(msg.sender, amount, mintToUser);
    }

    /**
     * @notice Create initial long position
     * @dev To be called from `initialize`
     * @param amount The initial position amount
     * @param price The current asset price
     * @param tick The tick corresponding to the liquidation price (without penalty)
     */
    function _createInitialPosition(
        uint128 amount,
        uint128 price,
        int24 tick,
        uint128 leverage,
        uint128 positionTotalExpo
    ) internal {
        _checkUninitialized(); // prevent using this function after initialization

        // Transfer the wstETH for the long
        _asset.safeTransferFrom(msg.sender, address(this), amount);

        // apply liquidation penalty to the deployer's liquidationPriceWithoutPenalty
        tick = tick + int24(_liquidationPenalty) * _tickSpacing;
        Position memory long = Position({
            user: msg.sender,
            amount: amount,
            totalExpo: positionTotalExpo,
            timestamp: uint40(block.timestamp)
        });
        // Save the position and update the state
        (uint256 tickVersion, uint256 index) = _saveNewPosition(tick, long);
        emit InitiatedOpenPosition(msg.sender, long.timestamp, leverage, long.amount, price, tick, tickVersion, index);
        emit ValidatedOpenPosition(msg.sender, leverage, price, tick, tickVersion, index);
    }
}<|MERGE_RESOLUTION|>--- conflicted
+++ resolved
@@ -245,7 +245,6 @@
     }
 
     /// @inheritdoc IUsdnProtocol
-<<<<<<< HEAD
     function setSoftLongExpoImbalanceLimit(int256 newLimit) external onlyOwner {
         if (newLimit < 0) {
             revert UsdnProtocolInvalidExpoImbalanceLimit();
@@ -261,7 +260,6 @@
             revert UsdnProtocolInvalidExpoImbalanceLimit();
         }
 
-        // TODO different lower limit
         _hardLongExpoImbalanceLimit = newLimit;
     }
 
@@ -270,6 +268,7 @@
         if (newLimit < 0) {
             revert UsdnProtocolInvalidExpoImbalanceLimit();
         }
+
         // TODO different lower limit
         _softVaultExpoImbalanceLimit = newLimit;
     }
@@ -279,9 +278,10 @@
         if (newLimit < _softVaultExpoImbalanceLimit) {
             revert UsdnProtocolInvalidExpoImbalanceLimit();
         }
-        // TODO different lower limit
+
         _hardVaultExpoImbalanceLimit = newLimit;
-=======
+    }
+
     function setTargetUsdnPrice(uint128 newPrice) external onlyOwner {
         if (newPrice > _usdnRebaseThreshold) {
             revert UsdnProtocolInvalidTargetUsdnPrice();
@@ -307,7 +307,6 @@
     function setUsdnRebaseInterval(uint256 newInterval) external onlyOwner {
         _usdnRebaseInterval = newInterval;
         emit UsdnRebaseIntervalUpdated(newInterval);
->>>>>>> 4c323c92
     }
 
     /**
