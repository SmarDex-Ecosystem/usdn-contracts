// SPDX-License-Identifier: BUSL-1.1
pragma solidity 0.8.20;

import { SafeERC20 } from "@openzeppelin/contracts/token/ERC20/utils/SafeERC20.sol";
import { Ownable } from "@openzeppelin/contracts/access/Ownable.sol";
import { IERC20Metadata } from "@openzeppelin/contracts/token/ERC20/extensions/IERC20Metadata.sol";
import { SafeCast } from "@openzeppelin/contracts/utils/math/SafeCast.sol";
import { FixedPointMathLib } from "solady/src/utils/FixedPointMathLib.sol";

import { IUsdnProtocol } from "src/interfaces/UsdnProtocol/IUsdnProtocol.sol";
import {
    PendingAction,
    VaultPendingAction,
    ProtocolAction,
    Position
} from "src/interfaces/UsdnProtocol/IUsdnProtocolTypes.sol";
import { UsdnProtocolStorage } from "src/UsdnProtocol/UsdnProtocolStorage.sol";
import { UsdnProtocolActions } from "src/UsdnProtocol/UsdnProtocolActions.sol";
import { IUsdn } from "src/interfaces/Usdn/IUsdn.sol";
import { ILiquidationRewardsManager } from "src/interfaces/OracleMiddleware/ILiquidationRewardsManager.sol";
import { IOracleMiddleware } from "src/interfaces/OracleMiddleware/IOracleMiddleware.sol";
import { PriceInfo } from "src/interfaces/OracleMiddleware/IOracleMiddlewareTypes.sol";

contract UsdnProtocol is IUsdnProtocol, UsdnProtocolActions, Ownable {
    using SafeERC20 for IERC20Metadata;
    using SafeCast for uint256;

    /// @inheritdoc IUsdnProtocol
    uint256 public constant MIN_INIT_DEPOSIT = 1 ether;

    /**
     * @notice Constructor.
     * @param usdn The USDN ERC20 contract.
     * @param asset The asset ERC20 contract (wstETH).
     * @param oracleMiddleware The oracle middleware contract.
     * @param liquidationRewardsManager The liquidation rewards manager contract.
     * @param tickSpacing The positions tick spacing.
     * @param feeCollector The address of the fee collector.
     */
    constructor(
        IUsdn usdn,
        IERC20Metadata asset,
        IOracleMiddleware oracleMiddleware,
        ILiquidationRewardsManager liquidationRewardsManager,
        int24 tickSpacing,
        address feeCollector
    )
        Ownable(msg.sender)
        UsdnProtocolStorage(usdn, asset, oracleMiddleware, liquidationRewardsManager, tickSpacing, feeCollector)
    { }

    /// @inheritdoc IUsdnProtocol
    function initialize(
        uint128 depositAmount,
        uint128 longAmount,
        uint128 desiredLiqPrice,
        bytes calldata currentPriceData
    ) external payable initializer {
        if (depositAmount < MIN_INIT_DEPOSIT) {
            revert UsdnProtocolMinInitAmount(MIN_INIT_DEPOSIT);
        }
        if (longAmount < MIN_INIT_DEPOSIT) {
            revert UsdnProtocolMinInitAmount(MIN_INIT_DEPOSIT);
        }
        // Since all USDN must be minted by the protocol, we check that the total supply is 0
        IUsdn usdn = _usdn;
        if (usdn.totalSupply() != 0) {
            revert UsdnProtocolInvalidUsdn(address(usdn));
        }

        PriceInfo memory currentPrice =
            _getOraclePrice(ProtocolAction.Initialize, uint40(block.timestamp), currentPriceData);

        // Create vault deposit
        _createInitialDeposit(depositAmount, currentPrice.price.toUint128());

        // effective liquidation tick without penalty
        int24 tickWithoutPenalty = getEffectiveTickForPrice(desiredLiqPrice); // without penalty
        // casted current price
        uint128 price = currentPrice.price.toUint128();
        // open position leverage
        uint128 leverage = _getLeverage(price, getEffectivePriceForTick(tickWithoutPenalty));
        // open position expo value
        uint256 addExpo = FixedPointMathLib.fullMulDiv(longAmount, leverage, 10 ** LEVERAGE_DECIMALS);

<<<<<<< HEAD
        {
            // verify expo is not imbalanced on long side
            _imbalanceLimitOpen(addExpo, longAmount);

            _lastUpdateTimestamp = uint40(block.timestamp);
            _lastPrice = price;

            // Transfer the wstETH for the long
            _asset.safeTransferFrom(msg.sender, address(this), longAmount);

            _createInitialPosition(msg.sender, longAmount, price, tickWithoutPenalty, leverage, addExpo);

            // // verify expo is not imbalanced on vault side
            // _imbalanceLimitDeposit(0);
        }
=======
        // Create long position
        _createInitialPosition(
            longAmount,
            currentPrice.price.toUint128(),
            getEffectiveTickForPrice(desiredLiqPrice) // without penalty
        );
>>>>>>> d15417ee

        _refundExcessEther();
    }

    /// @inheritdoc IUsdnProtocol
    function setOracleMiddleware(IOracleMiddleware newOracleMiddleware) external onlyOwner {
        // check address zero middleware
        if (address(newOracleMiddleware) == address(0)) {
            revert UsdnProtocolInvalidMiddlewareAddress();
        }
        _oracleMiddleware = newOracleMiddleware;
        emit OracleMiddlewareUpdated(address(newOracleMiddleware));
    }

    /// @inheritdoc IUsdnProtocol
    function setLiquidationRewardsManager(ILiquidationRewardsManager newLiquidationRewardsManager) external onlyOwner {
        if (address(newLiquidationRewardsManager) == address(0)) {
            revert UsdnProtocolInvalidLiquidationRewardsManagerAddress();
        }

        _liquidationRewardsManager = newLiquidationRewardsManager;

        emit LiquidationRewardsManagerUpdated(address(newLiquidationRewardsManager));
    }

    /// @inheritdoc IUsdnProtocol
    function setMinLeverage(uint256 newMinLeverage) external onlyOwner {
        // zero minLeverage
        if (newMinLeverage <= 10 ** LEVERAGE_DECIMALS) {
            revert UsdnProtocolInvalidMinLeverage();
        }

        // minLeverage greater or equal maxLeverage
        if (newMinLeverage >= _maxLeverage) {
            revert UsdnProtocolInvalidMinLeverage();
        }

        _minLeverage = newMinLeverage;
        emit MinLeverageUpdated(newMinLeverage);
    }

    /// @inheritdoc IUsdnProtocol
    function setMaxLeverage(uint256 newMaxLeverage) external onlyOwner {
        // maxLeverage lower or equal minLeverage
        if (newMaxLeverage <= _minLeverage) {
            revert UsdnProtocolInvalidMaxLeverage();
        }

        // maxLeverage greater than max 100
        if (newMaxLeverage > 100 * 10 ** LEVERAGE_DECIMALS) {
            revert UsdnProtocolInvalidMaxLeverage();
        }

        _maxLeverage = newMaxLeverage;
        emit MaxLeverageUpdated(newMaxLeverage);
    }

    /// @inheritdoc IUsdnProtocol
    function setValidationDeadline(uint256 newValidationDeadline) external onlyOwner {
        // validation deadline lower than min 1 minute
        if (newValidationDeadline < 60) {
            revert UsdnProtocolInvalidValidationDeadline();
        }

        // validation deadline greater than max 1 day
        if (newValidationDeadline > 1 days) {
            revert UsdnProtocolInvalidValidationDeadline();
        }

        _validationDeadline = newValidationDeadline;
        emit ValidationDeadlineUpdated(newValidationDeadline);
    }

    /// @inheritdoc IUsdnProtocol
    function setLiquidationPenalty(uint24 newLiquidationPenalty) external onlyOwner {
        // liquidationPenalty greater than max 15
        if (newLiquidationPenalty > 15) {
            revert UsdnProtocolInvalidLiquidationPenalty();
        }

        _liquidationPenalty = newLiquidationPenalty;
        emit LiquidationPenaltyUpdated(newLiquidationPenalty);
    }

    /// @inheritdoc IUsdnProtocol
    function setSafetyMarginBps(uint256 newSafetyMarginBps) external onlyOwner {
        // safetyMarginBps greater than max 2000: 20%
        if (newSafetyMarginBps > 2000) {
            revert UsdnProtocolInvalidSafetyMarginBps();
        }

        _safetyMarginBps = newSafetyMarginBps;
        emit SafetyMarginBpsUpdated(newSafetyMarginBps);
    }

    /// @inheritdoc IUsdnProtocol
    function setLiquidationIteration(uint16 newLiquidationIteration) external onlyOwner {
        // newLiquidationIteration greater than MAX_LIQUIDATION_ITERATION
        if (newLiquidationIteration > MAX_LIQUIDATION_ITERATION) {
            revert UsdnProtocolInvalidLiquidationIteration();
        }

        _liquidationIteration = newLiquidationIteration;
        emit LiquidationIterationUpdated(newLiquidationIteration);
    }

    /// @inheritdoc IUsdnProtocol
    function setEMAPeriod(uint128 newEMAPeriod) external onlyOwner {
        // EMAPeriod is greater than max 3 months
        if (newEMAPeriod > 90 days) {
            revert UsdnProtocolInvalidEMAPeriod();
        }

        _EMAPeriod = newEMAPeriod;
        emit EMAPeriodUpdated(newEMAPeriod);
    }

    /// @inheritdoc IUsdnProtocol
    function setFundingSF(uint256 newFundingSF) external onlyOwner {
        // newFundingSF is greater than max
        if (newFundingSF > 10 ** FUNDING_SF_DECIMALS) {
            revert UsdnProtocolInvalidFundingSF();
        }

        _fundingSF = newFundingSF;
        emit FundingSFUpdated(newFundingSF);
    }

    /// @inheritdoc IUsdnProtocol
    function setProtocolFeeBps(uint16 newProtocolFeeBps) external onlyOwner {
        if (newProtocolFeeBps > BPS_DIVISOR) {
            revert UsdnProtocolInvalidProtocolFeeBps();
        }
        _protocolFeeBps = newProtocolFeeBps;
        emit FeeBpsUpdated(newProtocolFeeBps);
    }

    /// @inheritdoc IUsdnProtocol
    function setPositionFeeBps(uint16 newPositionFee) external onlyOwner {
        // newPositionFee greater than max 2000: 20%
        if (newPositionFee > 2000) {
            revert UsdnProtocolInvalidPositionFee();
        }
        _positionFeeBps = newPositionFee;
        emit PositionFeeUpdated(newPositionFee);
    }

    /// @inheritdoc IUsdnProtocol
    function setFeeThreshold(uint256 newFeeThreshold) external onlyOwner {
        _feeThreshold = newFeeThreshold;
        emit FeeThresholdUpdated(newFeeThreshold);
    }

    /// @inheritdoc IUsdnProtocol
    function setFeeCollector(address newFeeCollector) external onlyOwner {
        if (newFeeCollector == address(0)) {
            revert UsdnProtocolInvalidFeeCollector();
        }
        _feeCollector = newFeeCollector;
        emit FeeCollectorUpdated(newFeeCollector);
    }

    /// @inheritdoc IUsdnProtocol
    function setSoftLongExpoImbalanceLimit(int256 newLimit) external onlyOwner {
        if (newLimit < 0) {
            revert UsdnProtocolInvalidExpoImbalanceLimit();
        } else if (newLimit > EXPO_IMBALANCE_LIMIT_DENOMINATOR) {
            revert UsdnProtocolInvalidExpoImbalanceLimit();
        }
        // TODO different lower limit
        _softLongExpoImbalanceLimit = newLimit;
    }

    /// @inheritdoc IUsdnProtocol
    function setHardLongExpoImbalanceLimit(int256 newLimit) external onlyOwner {
        if (newLimit < _softLongExpoImbalanceLimit) {
            revert UsdnProtocolInvalidExpoImbalanceLimit();
        } else if (newLimit > EXPO_IMBALANCE_LIMIT_DENOMINATOR) {
            revert UsdnProtocolInvalidExpoImbalanceLimit();
        }
        // TODO different lower limit
        _hardLongExpoImbalanceLimit = newLimit;
    }

    /// @inheritdoc IUsdnProtocol
    function setSoftVaultExpoImbalanceLimit(int256 newLimit) external onlyOwner {
        if (newLimit < 0) {
            revert UsdnProtocolInvalidExpoImbalanceLimit();
        } else if (newLimit > EXPO_IMBALANCE_LIMIT_DENOMINATOR) {
            revert UsdnProtocolInvalidExpoImbalanceLimit();
        }
        // TODO different lower limit
        _softVaultExpoImbalanceLimit = newLimit;
    }

    /// @inheritdoc IUsdnProtocol
    function setHardVaultExpoImbalanceLimit(int256 newLimit) external onlyOwner {
        if (newLimit < _softVaultExpoImbalanceLimit) {
            revert UsdnProtocolInvalidExpoImbalanceLimit();
        } else if (newLimit > EXPO_IMBALANCE_LIMIT_DENOMINATOR) {
            revert UsdnProtocolInvalidExpoImbalanceLimit();
        }
        // TODO different lower limit
        _hardVaultExpoImbalanceLimit = newLimit;
    }

    /**
     * @notice Create initial deposit
     * @dev To be called from `initialize`
     * @param amount The initial deposit amount
     * @param price The current asset price
     */
<<<<<<< HEAD
    function _createInitialPosition(
        address user,
        uint128 amount,
        uint128 price,
        int24 tick,
        uint128 leverage,
        uint256 addExpo
    ) internal {
        // apply liquidation penalty to the deployer's position
        tick = tick + int24(_liquidationPenalty) * _tickSpacing;
        Position memory long =
            Position({ user: user, amount: amount, leverage: leverage, timestamp: uint40(block.timestamp) });

        // Save the position and update the state
        (uint256 tickVersion, uint256 index) = _saveNewPosition(tick, long, addExpo);
        emit InitiatedOpenPosition(user, long.timestamp, long.leverage, long.amount, price, tick, tickVersion, index);
        emit ValidatedOpenPosition(user, long.leverage, price, tick, tickVersion, index);
=======
    function _createInitialDeposit(uint128 amount, uint128 price) internal {
        _checkUninitialized(); // prevent using this function after initialization

        // Transfer the wstETH for the deposit
        _asset.safeTransferFrom(msg.sender, address(this), amount);
        _balanceVault += amount;
        emit InitiatedDeposit(msg.sender, amount);

        // Calculate the total minted amount of USDN (vault balance and total supply are zero for now, we assume the
        // USDN price to be $1)
        uint256 usdnToMint = _calcMintUsdn(amount, 0, 0, price);
        // Mint the min amount and send to dead address so it can never be removed from the total supply
        _usdn.mint(DEAD_ADDRESS, MIN_USDN_SUPPLY);
        // Mint the user's share
        uint256 mintToUser = usdnToMint - MIN_USDN_SUPPLY;
        _usdn.mint(msg.sender, mintToUser);

        // Emit events
        emit ValidatedDeposit(DEAD_ADDRESS, 0, MIN_USDN_SUPPLY);
        emit ValidatedDeposit(msg.sender, amount, mintToUser);
    }

    /**
     * @notice Create initial long position
     * @dev To be called from `initialize`
     * @param amount The initial position amount
     * @param price The current asset price
     * @param tick The tick corresponding to the liquidation price (without penalty)
     */
    function _createInitialPosition(uint128 amount, uint128 price, int24 tick) internal {
        _checkUninitialized(); // prevent using this function after initialization

        // Transfer the wstETH for the long
        _asset.safeTransferFrom(msg.sender, address(this), amount);

        uint128 liquidationPriceWithoutPenalty = getEffectivePriceForTick(tick);
        uint128 leverage = _getLeverage(price, liquidationPriceWithoutPenalty);
        uint128 positionTotalExpo = _calculatePositionTotalExpo(amount, price, liquidationPriceWithoutPenalty);
        // apply liquidation penalty to the deployer's liquidationPriceWithoutPenalty
        tick = tick + int24(_liquidationPenalty) * _tickSpacing;
        Position memory long = Position({
            user: msg.sender,
            amount: amount,
            totalExpo: positionTotalExpo,
            timestamp: uint40(block.timestamp)
        });
        // Save the position and update the state
        (uint256 tickVersion, uint256 index) = _saveNewPosition(tick, long);
        emit InitiatedOpenPosition(msg.sender, long.timestamp, leverage, long.amount, price, tick, tickVersion, index);
        emit ValidatedOpenPosition(msg.sender, leverage, price, tick, tickVersion, index);
>>>>>>> d15417ee
    }
}<|MERGE_RESOLUTION|>--- conflicted
+++ resolved
@@ -74,39 +74,20 @@
         // Create vault deposit
         _createInitialDeposit(depositAmount, currentPrice.price.toUint128());
 
-        // effective liquidation tick without penalty
-        int24 tickWithoutPenalty = getEffectiveTickForPrice(desiredLiqPrice); // without penalty
-        // casted current price
-        uint128 price = currentPrice.price.toUint128();
-        // open position leverage
-        uint128 leverage = _getLeverage(price, getEffectivePriceForTick(tickWithoutPenalty));
-        // open position expo value
-        uint256 addExpo = FixedPointMathLib.fullMulDiv(longAmount, leverage, 10 ** LEVERAGE_DECIMALS);
-
-<<<<<<< HEAD
-        {
-            // verify expo is not imbalanced on long side
-            _imbalanceLimitOpen(addExpo, longAmount);
-
-            _lastUpdateTimestamp = uint40(block.timestamp);
-            _lastPrice = price;
-
-            // Transfer the wstETH for the long
-            _asset.safeTransferFrom(msg.sender, address(this), longAmount);
-
-            _createInitialPosition(msg.sender, longAmount, price, tickWithoutPenalty, leverage, addExpo);
-
-            // // verify expo is not imbalanced on vault side
-            // _imbalanceLimitDeposit(0);
-        }
-=======
+        _lastUpdateTimestamp = uint40(block.timestamp);
+        _lastPrice = currentPrice.price.toUint128();
+
+        int24 tick = getEffectiveTickForPrice(desiredLiqPrice); // without penalty
+        uint128 liquidationPriceWithoutPenalty = getEffectivePriceForTick(tick);
+        uint128 leverage = _getLeverage(currentPrice.price.toUint128(), liquidationPriceWithoutPenalty);
+        uint128 positionTotalExpo =
+            _calculatePositionTotalExpo(longAmount, currentPrice.price.toUint128(), liquidationPriceWithoutPenalty);
+
+        // verify expo is not imbalanced on long side
+        _imbalanceLimitOpen(positionTotalExpo, longAmount);
+
         // Create long position
-        _createInitialPosition(
-            longAmount,
-            currentPrice.price.toUint128(),
-            getEffectiveTickForPrice(desiredLiqPrice) // without penalty
-        );
->>>>>>> d15417ee
+        _createInitialPosition(longAmount, currentPrice.price.toUint128(), tick, leverage, positionTotalExpo);
 
         _refundExcessEther();
     }
@@ -273,9 +254,8 @@
     function setSoftLongExpoImbalanceLimit(int256 newLimit) external onlyOwner {
         if (newLimit < 0) {
             revert UsdnProtocolInvalidExpoImbalanceLimit();
-        } else if (newLimit > EXPO_IMBALANCE_LIMIT_DENOMINATOR) {
-            revert UsdnProtocolInvalidExpoImbalanceLimit();
-        }
+        }
+
         // TODO different lower limit
         _softLongExpoImbalanceLimit = newLimit;
     }
@@ -284,9 +264,8 @@
     function setHardLongExpoImbalanceLimit(int256 newLimit) external onlyOwner {
         if (newLimit < _softLongExpoImbalanceLimit) {
             revert UsdnProtocolInvalidExpoImbalanceLimit();
-        } else if (newLimit > EXPO_IMBALANCE_LIMIT_DENOMINATOR) {
-            revert UsdnProtocolInvalidExpoImbalanceLimit();
-        }
+        }
+
         // TODO different lower limit
         _hardLongExpoImbalanceLimit = newLimit;
     }
@@ -295,8 +274,6 @@
     function setSoftVaultExpoImbalanceLimit(int256 newLimit) external onlyOwner {
         if (newLimit < 0) {
             revert UsdnProtocolInvalidExpoImbalanceLimit();
-        } else if (newLimit > EXPO_IMBALANCE_LIMIT_DENOMINATOR) {
-            revert UsdnProtocolInvalidExpoImbalanceLimit();
         }
         // TODO different lower limit
         _softVaultExpoImbalanceLimit = newLimit;
@@ -305,8 +282,6 @@
     /// @inheritdoc IUsdnProtocol
     function setHardVaultExpoImbalanceLimit(int256 newLimit) external onlyOwner {
         if (newLimit < _softVaultExpoImbalanceLimit) {
-            revert UsdnProtocolInvalidExpoImbalanceLimit();
-        } else if (newLimit > EXPO_IMBALANCE_LIMIT_DENOMINATOR) {
             revert UsdnProtocolInvalidExpoImbalanceLimit();
         }
         // TODO different lower limit
@@ -319,25 +294,6 @@
      * @param amount The initial deposit amount
      * @param price The current asset price
      */
-<<<<<<< HEAD
-    function _createInitialPosition(
-        address user,
-        uint128 amount,
-        uint128 price,
-        int24 tick,
-        uint128 leverage,
-        uint256 addExpo
-    ) internal {
-        // apply liquidation penalty to the deployer's position
-        tick = tick + int24(_liquidationPenalty) * _tickSpacing;
-        Position memory long =
-            Position({ user: user, amount: amount, leverage: leverage, timestamp: uint40(block.timestamp) });
-
-        // Save the position and update the state
-        (uint256 tickVersion, uint256 index) = _saveNewPosition(tick, long, addExpo);
-        emit InitiatedOpenPosition(user, long.timestamp, long.leverage, long.amount, price, tick, tickVersion, index);
-        emit ValidatedOpenPosition(user, long.leverage, price, tick, tickVersion, index);
-=======
     function _createInitialDeposit(uint128 amount, uint128 price) internal {
         _checkUninitialized(); // prevent using this function after initialization
 
@@ -367,15 +323,18 @@
      * @param price The current asset price
      * @param tick The tick corresponding to the liquidation price (without penalty)
      */
-    function _createInitialPosition(uint128 amount, uint128 price, int24 tick) internal {
+    function _createInitialPosition(
+        uint128 amount,
+        uint128 price,
+        int24 tick,
+        uint128 leverage,
+        uint128 positionTotalExpo
+    ) internal {
         _checkUninitialized(); // prevent using this function after initialization
 
         // Transfer the wstETH for the long
         _asset.safeTransferFrom(msg.sender, address(this), amount);
 
-        uint128 liquidationPriceWithoutPenalty = getEffectivePriceForTick(tick);
-        uint128 leverage = _getLeverage(price, liquidationPriceWithoutPenalty);
-        uint128 positionTotalExpo = _calculatePositionTotalExpo(amount, price, liquidationPriceWithoutPenalty);
         // apply liquidation penalty to the deployer's liquidationPriceWithoutPenalty
         tick = tick + int24(_liquidationPenalty) * _tickSpacing;
         Position memory long = Position({
@@ -388,6 +347,5 @@
         (uint256 tickVersion, uint256 index) = _saveNewPosition(tick, long);
         emit InitiatedOpenPosition(msg.sender, long.timestamp, leverage, long.amount, price, tick, tickVersion, index);
         emit ValidatedOpenPosition(msg.sender, leverage, price, tick, tickVersion, index);
->>>>>>> d15417ee
     }
 }