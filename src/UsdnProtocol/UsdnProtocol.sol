--- conflicted
+++ resolved
@@ -67,40 +67,9 @@
         PriceInfo memory currentPrice = _getOraclePrice(ProtocolAction.Initialize, block.timestamp, currentPriceData);
 
         // Create vault deposit
-<<<<<<< HEAD
-        PriceInfo memory currentPrice;
-        {
-            PendingAction memory pendingAction = _convertVaultPendingAction(
-                VaultPendingAction({
-                    action: ProtocolAction.ValidateDeposit,
-                    timestamp: 0, // not needed since we have a special ProtocolAction for init
-                    user: msg.sender,
-                    to: msg.sender,
-                    _unused: 0, // unused
-                    amount: depositAmount,
-                    assetPrice: 0, // special case for init
-                    totalExpo: 0,
-                    balanceVault: 0,
-                    balanceLong: 0,
-                    usdnTotalSupply: 0
-                })
-            );
-
-            // Transfer the wstETH for the deposit
-            _asset.safeTransferFrom(msg.sender, address(this), depositAmount);
-
-            emit InitiatedDeposit(msg.sender, msg.sender, depositAmount);
-            // Mint USDN (a small amount is minted to the dead address)
-            // last parameter = initializing
-            currentPrice = _validateDepositWithAction(pendingAction, currentPriceData, true);
-        }
-
-        _lastUpdateTimestamp = uint40(block.timestamp);
-=======
         _createInitialDeposit(depositAmount, currentPrice.price.toUint128());
 
         _lastUpdateTimestamp = uint128(block.timestamp);
->>>>>>> e046e00e
         _lastPrice = currentPrice.price.toUint128();
 
         int24 tick = getEffectiveTickForPrice(desiredLiqPrice); // without penalty
@@ -125,19 +94,6 @@
         }
     }
 
-<<<<<<< HEAD
-    function _createInitialPosition(address user, uint128 amount, uint128 price, int24 tick) internal {
-        uint128 liquidationPrice = getEffectivePriceForTick(tick);
-        uint128 leverage = _getLeverage(price, liquidationPrice);
-        Position memory long =
-            Position({ user: user, amount: amount, leverage: leverage, timestamp: uint40(block.timestamp) });
-        // Save the position and update the state
-        (uint256 tickVersion, uint256 index) = _saveNewPosition(tick, long);
-        emit InitiatedOpenPosition(
-            user, user, long.timestamp, long.leverage, long.amount, price, tick, tickVersion, index
-        );
-        emit ValidatedOpenPosition(user, long.leverage, price, tick, tickVersion, index);
-=======
     /// @inheritdoc IUsdnProtocol
     function setOracleMiddleware(IOracleMiddleware newOracleMiddleware) external onlyOwner {
         // check address zero middleware
@@ -146,7 +102,6 @@
         }
         _oracleMiddleware = newOracleMiddleware;
         emit OracleMiddlewareUpdated(address(newOracleMiddleware));
->>>>>>> e046e00e
     }
 
     /// @inheritdoc IUsdnProtocol
@@ -385,7 +340,7 @@
         // Transfer the wstETH for the deposit
         _asset.safeTransferFrom(msg.sender, address(this), amount);
         _balanceVault += amount;
-        emit InitiatedDeposit(msg.sender, amount, block.timestamp);
+        emit InitiatedDeposit(msg.sender, msg.sender, amount, block.timestamp);
 
         // Calculate the total minted amount of USDN (vault balance and total supply are zero for now, we assume the
         // USDN price to be $1)
@@ -397,8 +352,8 @@
         _usdn.mint(msg.sender, mintToUser);
 
         // Emit events
-        emit ValidatedDeposit(DEAD_ADDRESS, 0, MIN_USDN_SUPPLY, block.timestamp);
-        emit ValidatedDeposit(msg.sender, amount, mintToUser, block.timestamp);
+        emit ValidatedDeposit(DEAD_ADDRESS, DEAD_ADDRESS, 0, MIN_USDN_SUPPLY, block.timestamp);
+        emit ValidatedDeposit(msg.sender, msg.sender, amount, mintToUser, block.timestamp);
     }
 
     /**
@@ -430,7 +385,9 @@
         });
         // Save the position and update the state
         (uint256 tickVersion, uint256 index) = _saveNewPosition(tick, long);
-        emit InitiatedOpenPosition(msg.sender, long.timestamp, leverage, long.amount, price, tick, tickVersion, index);
-        emit ValidatedOpenPosition(msg.sender, leverage, price, tick, tickVersion, index);
+        emit InitiatedOpenPosition(
+            msg.sender, msg.sender, long.timestamp, leverage, long.amount, price, tick, tickVersion, index
+        );
+        emit ValidatedOpenPosition(msg.sender, msg.sender, leverage, price, tick, tickVersion, index);
     }
 }