--- conflicted
+++ resolved
@@ -52,19 +52,11 @@
         if (longAmount < MIN_INIT_DEPOSIT) {
             revert UsdnProtocolMinInitAmount(MIN_INIT_DEPOSIT);
         }
-<<<<<<< HEAD
-
-        PriceInfo memory currentPrice =
-            _oracleMiddleware.parseAndValidatePrice{ value: msg.value }(0, ProtocolAction.Initialize, currentPriceData);
-        _lastPrice = currentPrice.price.toUint128();
-        _lastUpdateTimestamp = uint40(block.timestamp);
-=======
         // Since all USDN must be minted by the protocol, we check that the total supply is 0
         IUsdn usdn = _usdn;
         if (usdn.totalSupply() != 0) {
             revert UsdnProtocolInvalidUsdn(address(usdn));
         }
->>>>>>> 4bd98d12
 
         // Create vault deposit
         PriceInfo memory currentPrice;
@@ -87,7 +79,7 @@
         }
 
         _lastUpdateTimestamp = uint40(block.timestamp);
-        _lastPrice = currentPrice.price;
+        _lastPrice = currentPrice.price.toUint128();
 
         // Transfer the wstETH for the long
         _retrieveAssetsAndCheckBalance(msg.sender, longAmount);
