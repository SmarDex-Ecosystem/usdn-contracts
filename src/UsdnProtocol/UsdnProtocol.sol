--- conflicted
+++ resolved
@@ -67,14 +67,9 @@
             revert UsdnProtocolInvalidUsdn(address(usdn));
         }
 
-<<<<<<< HEAD
         uint256 balanceBefore = address(this).balance;
 
-        PriceInfo memory currentPrice =
-            _getOraclePrice(ProtocolAction.Initialize, uint40(block.timestamp), currentPriceData);
-=======
         PriceInfo memory currentPrice = _getOraclePrice(ProtocolAction.Initialize, block.timestamp, currentPriceData);
->>>>>>> cfae831b
 
         // Create vault deposit
         _createInitialDeposit(depositAmount, currentPrice.price.toUint128());
