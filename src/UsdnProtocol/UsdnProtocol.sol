// SPDX-License-Identifier: BUSL-1.1
pragma solidity 0.8.20;

import { SafeERC20 } from "@openzeppelin/contracts/token/ERC20/utils/SafeERC20.sol";
import { Ownable } from "@openzeppelin/contracts/access/Ownable.sol";
import { IERC20Metadata } from "@openzeppelin/contracts/token/ERC20/extensions/IERC20Metadata.sol";
import { SafeCast } from "@openzeppelin/contracts/utils/math/SafeCast.sol";

import { IUsdnProtocol } from "src/interfaces/UsdnProtocol/IUsdnProtocol.sol";
import { ProtocolAction, Position, PositionId } from "src/interfaces/UsdnProtocol/IUsdnProtocolTypes.sol";
import { UsdnProtocolStorage } from "src/UsdnProtocol/UsdnProtocolStorage.sol";
import { UsdnProtocolActions } from "src/UsdnProtocol/UsdnProtocolActions.sol";
import { IUsdn } from "src/interfaces/Usdn/IUsdn.sol";
import { ILiquidationRewardsManager } from "src/interfaces/OracleMiddleware/ILiquidationRewardsManager.sol";
import { IOracleMiddleware } from "src/interfaces/OracleMiddleware/IOracleMiddleware.sol";
import { IOrderManager } from "src/interfaces/OrderManager/IOrderManager.sol";
import { PriceInfo } from "src/interfaces/OracleMiddleware/IOracleMiddlewareTypes.sol";

contract UsdnProtocol is IUsdnProtocol, UsdnProtocolActions, Ownable {
    using SafeERC20 for IERC20Metadata;
    using SafeCast for uint256;

    /// @inheritdoc IUsdnProtocol
    uint256 public constant MIN_INIT_DEPOSIT = 1 ether;

    /**
     * @notice Constructor.
     * @param usdn The USDN ERC20 contract.
     * @param sdex The SDEX ERC20 contract.
     * @param asset The asset ERC20 contract (wstETH).
     * @param oracleMiddleware The oracle middleware contract.
     * @param liquidationRewardsManager The liquidation rewards manager contract.
     * @param tickSpacing The positions tick spacing.
     * @param feeCollector The address of the fee collector.
     */
    constructor(
        IUsdn usdn,
        IERC20Metadata sdex,
        IERC20Metadata asset,
        IOracleMiddleware oracleMiddleware,
        ILiquidationRewardsManager liquidationRewardsManager,
        int24 tickSpacing,
        address feeCollector
    )
        Ownable(msg.sender)
        UsdnProtocolStorage(usdn, sdex, asset, oracleMiddleware, liquidationRewardsManager, tickSpacing, feeCollector)
    { }

    /// @inheritdoc IUsdnProtocol
    function initialize(
        uint128 depositAmount,
        uint128 longAmount,
        uint128 desiredLiqPrice,
        bytes calldata currentPriceData
    ) external payable initializer {
        if (depositAmount < MIN_INIT_DEPOSIT) {
            revert UsdnProtocolMinInitAmount(MIN_INIT_DEPOSIT);
        }
        if (longAmount < MIN_INIT_DEPOSIT) {
            revert UsdnProtocolMinInitAmount(MIN_INIT_DEPOSIT);
        }
        // Since all USDN must be minted by the protocol, we check that the total supply is 0
        IUsdn usdn = _usdn;
        if (usdn.totalSupply() != 0) {
            revert UsdnProtocolInvalidUsdn(address(usdn));
        }

        PriceInfo memory currentPrice = _getOraclePrice(ProtocolAction.Initialize, block.timestamp, currentPriceData);

        // Create vault deposit
        _createInitialDeposit(depositAmount, currentPrice.price.toUint128());

        _lastUpdateTimestamp = uint128(block.timestamp);
        _lastPrice = currentPrice.price.toUint128();

        int24 tick = getEffectiveTickForPrice(desiredLiqPrice); // without penalty
        uint128 liquidationPriceWithoutPenalty = getEffectivePriceForTick(tick);
        uint128 positionTotalExpo =
            _calculatePositionTotalExpo(longAmount, currentPrice.price.toUint128(), liquidationPriceWithoutPenalty);

        // verify expo is not imbalanced on long side
        _checkImbalanceLimitOpen(positionTotalExpo, longAmount);

        // Create long position
        _createInitialPosition(longAmount, currentPrice.price.toUint128(), tick, positionTotalExpo);

        uint256 balance = address(this).balance;
        if (balance != 0) {
            // slither-disable-next-line arbitrary-send-eth
            (bool success,) = payable(msg.sender).call{ value: balance }("");
            if (!success) {
                revert UsdnProtocolEtherRefundFailed();
            }
        }
    }

    /// @inheritdoc IUsdnProtocol
    function setOracleMiddleware(IOracleMiddleware newOracleMiddleware) external onlyOwner {
        // check address zero middleware
        if (address(newOracleMiddleware) == address(0)) {
            revert UsdnProtocolInvalidMiddlewareAddress();
        }
        _oracleMiddleware = newOracleMiddleware;
        emit OracleMiddlewareUpdated(address(newOracleMiddleware));
    }

    /// @inheritdoc IUsdnProtocol
    function setLiquidationRewardsManager(ILiquidationRewardsManager newLiquidationRewardsManager) external onlyOwner {
        if (address(newLiquidationRewardsManager) == address(0)) {
            revert UsdnProtocolInvalidLiquidationRewardsManagerAddress();
        }

        _liquidationRewardsManager = newLiquidationRewardsManager;

        emit LiquidationRewardsManagerUpdated(address(newLiquidationRewardsManager));
    }

    /// @inheritdoc IUsdnProtocol
    function setOrderManager(IOrderManager newOrderManager) external onlyOwner {
        _orderManager = newOrderManager;

        emit OrderManagerUpdated(address(newOrderManager));
    }

    /// @inheritdoc IUsdnProtocol
    function setMinLeverage(uint256 newMinLeverage) external onlyOwner {
        // zero minLeverage
        if (newMinLeverage <= 10 ** LEVERAGE_DECIMALS) {
            revert UsdnProtocolInvalidMinLeverage();
        }

        // minLeverage greater or equal maxLeverage
        if (newMinLeverage >= _maxLeverage) {
            revert UsdnProtocolInvalidMinLeverage();
        }

        _minLeverage = newMinLeverage;
        emit MinLeverageUpdated(newMinLeverage);
    }

    /// @inheritdoc IUsdnProtocol
    function setMaxLeverage(uint256 newMaxLeverage) external onlyOwner {
        // maxLeverage lower or equal minLeverage
        if (newMaxLeverage <= _minLeverage) {
            revert UsdnProtocolInvalidMaxLeverage();
        }

        // maxLeverage greater than max 100
        if (newMaxLeverage > 100 * 10 ** LEVERAGE_DECIMALS) {
            revert UsdnProtocolInvalidMaxLeverage();
        }

        _maxLeverage = newMaxLeverage;
        emit MaxLeverageUpdated(newMaxLeverage);
    }

    /// @inheritdoc IUsdnProtocol
    function setValidationDeadline(uint256 newValidationDeadline) external onlyOwner {
        // validation deadline lower than min 1 minute
        if (newValidationDeadline < 60) {
            revert UsdnProtocolInvalidValidationDeadline();
        }

        // validation deadline greater than max 1 day
        if (newValidationDeadline > 1 days) {
            revert UsdnProtocolInvalidValidationDeadline();
        }

        _validationDeadline = newValidationDeadline;
        emit ValidationDeadlineUpdated(newValidationDeadline);
    }

    /// @inheritdoc IUsdnProtocol
    function setLiquidationPenalty(uint8 newLiquidationPenalty) external onlyOwner {
        // liquidationPenalty greater than max 15
        if (newLiquidationPenalty > 15) {
            revert UsdnProtocolInvalidLiquidationPenalty();
        }

        _liquidationPenalty = newLiquidationPenalty;
        emit LiquidationPenaltyUpdated(newLiquidationPenalty);
    }

    /// @inheritdoc IUsdnProtocol
    function setSafetyMarginBps(uint256 newSafetyMarginBps) external onlyOwner {
        // safetyMarginBps greater than max 2000: 20%
        if (newSafetyMarginBps > 2000) {
            revert UsdnProtocolInvalidSafetyMarginBps();
        }

        _safetyMarginBps = newSafetyMarginBps;
        emit SafetyMarginBpsUpdated(newSafetyMarginBps);
    }

    /// @inheritdoc IUsdnProtocol
    function setLiquidationIteration(uint16 newLiquidationIteration) external onlyOwner {
        // newLiquidationIteration greater than MAX_LIQUIDATION_ITERATION
        if (newLiquidationIteration > MAX_LIQUIDATION_ITERATION) {
            revert UsdnProtocolInvalidLiquidationIteration();
        }

        _liquidationIteration = newLiquidationIteration;
        emit LiquidationIterationUpdated(newLiquidationIteration);
    }

    /// @inheritdoc IUsdnProtocol
    function setEMAPeriod(uint128 newEMAPeriod) external onlyOwner {
        // EMAPeriod is greater than max 3 months
        if (newEMAPeriod > 90 days) {
            revert UsdnProtocolInvalidEMAPeriod();
        }

        _EMAPeriod = newEMAPeriod;
        emit EMAPeriodUpdated(newEMAPeriod);
    }

    /// @inheritdoc IUsdnProtocol
    function setFundingSF(uint256 newFundingSF) external onlyOwner {
        // newFundingSF is greater than max
        if (newFundingSF > 10 ** FUNDING_SF_DECIMALS) {
            revert UsdnProtocolInvalidFundingSF();
        }

        _fundingSF = newFundingSF;
        emit FundingSFUpdated(newFundingSF);
    }

    /// @inheritdoc IUsdnProtocol
    function setProtocolFeeBps(uint16 newProtocolFeeBps) external onlyOwner {
        if (newProtocolFeeBps > BPS_DIVISOR) {
            revert UsdnProtocolInvalidProtocolFeeBps();
        }
        _protocolFeeBps = newProtocolFeeBps;
        emit FeeBpsUpdated(newProtocolFeeBps);
    }

    /// @inheritdoc IUsdnProtocol
    function setPositionFeeBps(uint16 newPositionFee) external onlyOwner {
        // newPositionFee greater than max 2000: 20%
        if (newPositionFee > 2000) {
            revert UsdnProtocolInvalidPositionFee();
        }
        _positionFeeBps = newPositionFee;
        emit PositionFeeUpdated(newPositionFee);
    }

    /// @inheritdoc IUsdnProtocol
    function setSdexBurnOnDepositRatio(uint32 newRatio) external onlyOwner {
        // If newRatio is greater than 5%
        if (newRatio > SDEX_BURN_ON_DEPOSIT_DIVISOR / 20) {
            revert UsdnProtocolInvalidBurnSdexOnDepositRatio();
        }

        _sdexBurnOnDepositRatio = newRatio;

        emit BurnSdexOnDepositRatioUpdated(newRatio);
    }

    /// @inheritdoc IUsdnProtocol
    function setSecurityDepositValue(uint64 securityDepositValue) external onlyOwner {
        _securityDepositValue = securityDepositValue;
        emit SecurityDepositValueUpdated(securityDepositValue);
    }

    /// @inheritdoc IUsdnProtocol
    function setFeeThreshold(uint256 newFeeThreshold) external onlyOwner {
        _feeThreshold = newFeeThreshold;
        emit FeeThresholdUpdated(newFeeThreshold);
    }

    /// @inheritdoc IUsdnProtocol
    function setFeeCollector(address newFeeCollector) external onlyOwner {
        if (newFeeCollector == address(0)) {
            revert UsdnProtocolInvalidFeeCollector();
        }
        _feeCollector = newFeeCollector;
        emit FeeCollectorUpdated(newFeeCollector);
    }

    /// @inheritdoc IUsdnProtocol
    function setExpoImbalanceLimits(
        uint256 newOpenLimitBps,
        uint256 newDepositLimitBps,
        uint256 newWithdrawalLimitBps,
        uint256 newCloseLimitBps
    ) external onlyOwner {
        _openExpoImbalanceLimitBps = newOpenLimitBps.toInt256();
        _depositExpoImbalanceLimitBps = newDepositLimitBps.toInt256();

        if (newWithdrawalLimitBps != 0 && newWithdrawalLimitBps < newOpenLimitBps) {
            // withdrawal limit lower than open not permitted
            revert UsdnProtocolInvalidExpoImbalanceLimit();
        }
        _withdrawalExpoImbalanceLimitBps = newWithdrawalLimitBps.toInt256();

        if (newCloseLimitBps != 0 && newCloseLimitBps < newDepositLimitBps) {
            // close limit lower than deposit not permitted
            revert UsdnProtocolInvalidExpoImbalanceLimit();
        }
        _closeExpoImbalanceLimitBps = newCloseLimitBps.toInt256();

        emit ImbalanceLimitsUpdated(newOpenLimitBps, newDepositLimitBps, newWithdrawalLimitBps, newCloseLimitBps);
    }

    function setTargetUsdnPrice(uint128 newPrice) external onlyOwner {
        if (newPrice > _usdnRebaseThreshold) {
            revert UsdnProtocolInvalidTargetUsdnPrice();
        }
        if (newPrice < uint128(10 ** _priceFeedDecimals)) {
            // values smaller than $1 are not allowed
            revert UsdnProtocolInvalidTargetUsdnPrice();
        }
        _targetUsdnPrice = newPrice;
        emit TargetUsdnPriceUpdated(newPrice);
    }

    /// @inheritdoc IUsdnProtocol
    function setUsdnRebaseThreshold(uint128 newThreshold) external onlyOwner {
        if (newThreshold < _targetUsdnPrice) {
            revert UsdnProtocolInvalidUsdnRebaseThreshold();
        }
        _usdnRebaseThreshold = newThreshold;
        emit UsdnRebaseThresholdUpdated(newThreshold);
    }

    /// @inheritdoc IUsdnProtocol
    function setUsdnRebaseInterval(uint256 newInterval) external onlyOwner {
        _usdnRebaseInterval = newInterval;
        emit UsdnRebaseIntervalUpdated(newInterval);
    }

    /// @inheritdoc IUsdnProtocol
    function setMinLongPosition(uint256 newMinLongPosition) external onlyOwner {
        _minLongPosition = newMinLongPosition;
        emit MinLongPositionUpdated(newMinLongPosition);
    }

    /**
     * @notice Create initial deposit
     * @dev To be called from `initialize`
     * @param amount The initial deposit amount
     * @param price The current asset price
     */
    function _createInitialDeposit(uint128 amount, uint128 price) internal {
        _checkUninitialized(); // prevent using this function after initialization

        // Transfer the wstETH for the deposit
        _asset.safeTransferFrom(msg.sender, address(this), amount);
        _balanceVault += amount;
        emit InitiatedDeposit(msg.sender, msg.sender, amount, block.timestamp);

        // Calculate the total minted amount of USDN (vault balance and total supply are zero for now, we assume the
        // USDN price to be $1)
        uint256 usdnToMint = _calcMintUsdn(amount, 0, 0, price);
        // Mint the min amount and send to dead address so it can never be removed from the total supply
        _usdn.mint(DEAD_ADDRESS, MIN_USDN_SUPPLY);
        // Mint the user's share
        uint256 mintToUser = usdnToMint - MIN_USDN_SUPPLY;
        _usdn.mint(msg.sender, mintToUser);

        // Emit events
        emit ValidatedDeposit(DEAD_ADDRESS, DEAD_ADDRESS, 0, MIN_USDN_SUPPLY, block.timestamp);
        emit ValidatedDeposit(msg.sender, msg.sender, amount, mintToUser, block.timestamp);
    }

    /**
     * @notice Create initial long position
     * @dev To be called from `initialize`
     * @param amount The initial position amount
     * @param price The current asset price
     * @param tick The tick corresponding to the liquidation price (without penalty)
     * @param positionTotalExpo The total expo of the position
     */
    function _createInitialPosition(uint128 amount, uint128 price, int24 tick, uint128 positionTotalExpo) internal {
        _checkUninitialized(); // prevent using this function after initialization

        // Transfer the wstETH for the long
        _asset.safeTransferFrom(msg.sender, address(this), amount);

        // apply liquidation penalty to the deployer's liquidationPriceWithoutPenalty
        uint8 liquidationPenalty = _liquidationPenalty;
        PositionId memory posId;
        posId.tick = tick + int24(uint24(liquidationPenalty)) * _tickSpacing;
        Position memory long = Position({
            user: msg.sender,
            amount: amount,
            totalExpo: positionTotalExpo,
            timestamp: uint40(block.timestamp)
        });
        // Save the position and update the state
        (posId.tickVersion, posId.index) = _saveNewPosition(posId.tick, long, liquidationPenalty);
        _balanceLong += long.amount;
<<<<<<< HEAD
        emit InitiatedOpenPosition(
            msg.sender, msg.sender, long.timestamp, positionTotalExpo, long.amount, price, tick, tickVersion, index
        );
        emit ValidatedOpenPosition(msg.sender, msg.sender, positionTotalExpo, price, tick, tickVersion, index);
=======
        emit InitiatedOpenPosition(msg.sender, msg.sender, long.timestamp, leverage, long.amount, price, posId);
        emit ValidatedOpenPosition(msg.sender, msg.sender, leverage, price, posId);
>>>>>>> d0f7ee19
    }
}<|MERGE_RESOLUTION|>--- conflicted
+++ resolved
@@ -390,14 +390,7 @@
         // Save the position and update the state
         (posId.tickVersion, posId.index) = _saveNewPosition(posId.tick, long, liquidationPenalty);
         _balanceLong += long.amount;
-<<<<<<< HEAD
-        emit InitiatedOpenPosition(
-            msg.sender, msg.sender, long.timestamp, positionTotalExpo, long.amount, price, tick, tickVersion, index
-        );
-        emit ValidatedOpenPosition(msg.sender, msg.sender, positionTotalExpo, price, tick, tickVersion, index);
-=======
-        emit InitiatedOpenPosition(msg.sender, msg.sender, long.timestamp, leverage, long.amount, price, posId);
-        emit ValidatedOpenPosition(msg.sender, msg.sender, leverage, price, posId);
->>>>>>> d0f7ee19
+        emit InitiatedOpenPosition(msg.sender, msg.sender, long.timestamp, positionTotalExpo, long.amount, price, posId);
+        emit ValidatedOpenPosition(msg.sender, msg.sender, positionTotalExpo, price, posId);
     }
 }