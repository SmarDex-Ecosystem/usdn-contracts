// SPDX-License-Identifier: BUSL-1.1
pragma solidity 0.8.20;

import { SafeERC20 } from "@openzeppelin/contracts/token/ERC20/utils/SafeERC20.sol";
import { Ownable } from "@openzeppelin/contracts/access/Ownable.sol";
import { IERC20Metadata } from "@openzeppelin/contracts/token/ERC20/extensions/IERC20Metadata.sol";
import { SafeCast } from "@openzeppelin/contracts/utils/math/SafeCast.sol";

import { IUsdnProtocol } from "src/interfaces/UsdnProtocol/IUsdnProtocol.sol";
import {
    PendingAction,
    VaultPendingAction,
    ProtocolAction,
    Position
} from "src/interfaces/UsdnProtocol/IUsdnProtocolTypes.sol";
import { UsdnProtocolStorage } from "src/UsdnProtocol/UsdnProtocolStorage.sol";
import { UsdnProtocolActions } from "src/UsdnProtocol/UsdnProtocolActions.sol";
import { IUsdn } from "src/interfaces/Usdn/IUsdn.sol";
import { ILiquidationRewardsManager } from "src/interfaces/OracleMiddleware/ILiquidationRewardsManager.sol";
import { IOracleMiddleware } from "src/interfaces/OracleMiddleware/IOracleMiddleware.sol";
import { PriceInfo } from "src/interfaces/OracleMiddleware/IOracleMiddlewareTypes.sol";

contract UsdnProtocol is IUsdnProtocol, UsdnProtocolActions, Ownable {
    using SafeERC20 for IERC20Metadata;
    using SafeCast for uint256;

    /// @dev The minimum amount of wstETH for the initialization deposit and long.
    uint256 public constant MIN_INIT_DEPOSIT = 1 ether;

    /// @dev The amount of collateral for the first "dead" long position.
    uint128 public constant FIRST_LONG_AMOUNT = 1000;

    /**
     * @notice Constructor.
     * @param usdn The USDN ERC20 contract.
     * @param asset The asset ERC20 contract (wstETH).
     * @param oracleMiddleware The oracle middleware contract.
     * @param liquidationRewardsManager The liquidation rewards manager contract.
     * @param tickSpacing The positions tick spacing.
     * @param feeCollector The address of the fee collector.
     */
    constructor(
        IUsdn usdn,
        IERC20Metadata asset,
        IOracleMiddleware oracleMiddleware,
<<<<<<< HEAD
        ILiquidationRewardsManager liquidationRewardsManager,
        int24 tickSpacing
    ) Ownable(msg.sender) UsdnProtocolStorage(usdn, asset, oracleMiddleware, liquidationRewardsManager, tickSpacing) { }
=======
        int24 tickSpacing,
        address feeCollector
    ) Ownable(msg.sender) UsdnProtocolStorage(usdn, asset, oracleMiddleware, tickSpacing, feeCollector) { }
>>>>>>> 088810ca

    /**
     * @notice Initialize the protocol.
     * @dev This function can only be called once. Other external functions can only be called after the initialization.
     * @param depositAmount The amount of wstETH to deposit.
     * @param longAmount The amount of wstETH to use for the long.
     * @param desiredLiqPrice The desired liquidation price for the long.
     * @param currentPriceData The current price data.
     */
    function initialize(
        uint128 depositAmount,
        uint128 longAmount,
        uint128 desiredLiqPrice,
        bytes calldata currentPriceData
    ) external payable initializer {
        if (depositAmount < MIN_INIT_DEPOSIT) {
            revert UsdnProtocolMinInitAmount(MIN_INIT_DEPOSIT);
        }
        if (longAmount < MIN_INIT_DEPOSIT) {
            revert UsdnProtocolMinInitAmount(MIN_INIT_DEPOSIT);
        }
        // Since all USDN must be minted by the protocol, we check that the total supply is 0
        IUsdn usdn = _usdn;
        if (usdn.totalSupply() != 0) {
            revert UsdnProtocolInvalidUsdn(address(usdn));
        }

        // Create vault deposit
        PriceInfo memory currentPrice;
        {
            PendingAction memory pendingAction = _convertVaultPendingAction(
                VaultPendingAction({
                    action: ProtocolAction.ValidateDeposit,
                    timestamp: 0, // not needed since we have a special ProtocolAction for init
                    user: msg.sender,
                    _unused: 0, // unused
                    amount: depositAmount,
                    assetPrice: 0, // special case for init
                    totalExpo: 0,
                    balanceVault: 0,
                    balanceLong: 0,
                    usdnTotalSupply: 0
                })
            );

            // Transfer the wstETH for the deposit
            _asset.safeTransferFrom(msg.sender, address(this), depositAmount);

            emit InitiatedDeposit(msg.sender, depositAmount);
            // Mint USDN (a small amount is minted to the dead address)
            // last parameter = initializing
            currentPrice = _validateDepositWithAction(pendingAction, currentPriceData, true);
        }

        _lastUpdateTimestamp = uint40(block.timestamp);
        _lastPrice = currentPrice.price.toUint128();

        // Transfer the wstETH for the long
        _asset.safeTransferFrom(msg.sender, address(this), longAmount);

        // Create long positions with min leverage
        _createInitialPosition(DEAD_ADDRESS, FIRST_LONG_AMOUNT, currentPrice.price.toUint128(), minTick());
        _createInitialPosition(
            msg.sender,
            longAmount - FIRST_LONG_AMOUNT,
            currentPrice.price.toUint128(),
            getEffectiveTickForPrice(desiredLiqPrice) // no liquidation penalty
        );

        _refundExcessEther();
    }

    function _createInitialPosition(address user, uint128 amount, uint128 price, int24 tick) internal {
        uint128 liquidationPrice = getEffectivePriceForTick(tick);
        uint128 leverage = _getLeverage(price, liquidationPrice);
        Position memory long =
            Position({ user: user, amount: amount, leverage: leverage, timestamp: uint40(block.timestamp) });
        // Save the position and update the state
        (uint256 tickVersion, uint256 index) = _saveNewPosition(tick, long);
        emit InitiatedOpenPosition(user, long.timestamp, long.leverage, long.amount, price, tick, tickVersion, index);
        emit ValidatedOpenPosition(user, long.leverage, price, tick, tickVersion, index);
    }

<<<<<<< HEAD
    /**
     * @notice Replace the LiquidationRewardsManager contract with a new implementation.
     * @dev Cannot be the 0 address.
     * @param newLiquidationRewardsManager the address of the new contract.
     */
    function setLiquidationRewardsManager(address newLiquidationRewardsManager) external onlyOwner {
        if (newLiquidationRewardsManager == address(0)) {
            revert UsdnProtocolLiquidationRewardsManagerIsZeroAddress();
        }

        _liquidationRewardsManager = ILiquidationRewardsManager(newLiquidationRewardsManager);

        emit LiquidationRewardsManagerUpdated(newLiquidationRewardsManager);
=======
    /// @inheritdoc IUsdnProtocol
    function setFeeBps(uint16 protocolFeeBps) external onlyOwner {
        if (protocolFeeBps > BPS_DIVISOR) {
            revert UsdnProtocolInvalidProtocolFeeBps();
        }
        _protocolFeeBps = protocolFeeBps;
        emit FeeBpsUpdated(protocolFeeBps);
    }

    /// @inheritdoc IUsdnProtocol
    function setFeeCollector(address feeCollector) external onlyOwner {
        if (feeCollector == address(0)) {
            revert UsdnProtocolInvalidFeeCollector();
        }
        _feeCollector = feeCollector;
        emit FeeCollectorUpdated(feeCollector);
    }

    /// @inheritdoc IUsdnProtocol
    function setFeeThreshold(uint256 feeThreshold) external onlyOwner {
        _feeThreshold = feeThreshold;
        emit FeeThresholdUpdated(feeThreshold);
>>>>>>> 088810ca
    }
}<|MERGE_RESOLUTION|>--- conflicted
+++ resolved
@@ -43,15 +43,13 @@
         IUsdn usdn,
         IERC20Metadata asset,
         IOracleMiddleware oracleMiddleware,
-<<<<<<< HEAD
         ILiquidationRewardsManager liquidationRewardsManager,
-        int24 tickSpacing
-    ) Ownable(msg.sender) UsdnProtocolStorage(usdn, asset, oracleMiddleware, liquidationRewardsManager, tickSpacing) { }
-=======
         int24 tickSpacing,
         address feeCollector
-    ) Ownable(msg.sender) UsdnProtocolStorage(usdn, asset, oracleMiddleware, tickSpacing, feeCollector) { }
->>>>>>> 088810ca
+    )
+        Ownable(msg.sender)
+        UsdnProtocolStorage(usdn, asset, oracleMiddleware, liquidationRewardsManager, tickSpacing, feeCollector)
+    { }
 
     /**
      * @notice Initialize the protocol.
@@ -135,7 +133,6 @@
         emit ValidatedOpenPosition(user, long.leverage, price, tick, tickVersion, index);
     }
 
-<<<<<<< HEAD
     /**
      * @notice Replace the LiquidationRewardsManager contract with a new implementation.
      * @dev Cannot be the 0 address.
@@ -149,7 +146,8 @@
         _liquidationRewardsManager = ILiquidationRewardsManager(newLiquidationRewardsManager);
 
         emit LiquidationRewardsManagerUpdated(newLiquidationRewardsManager);
-=======
+    }
+
     /// @inheritdoc IUsdnProtocol
     function setFeeBps(uint16 protocolFeeBps) external onlyOwner {
         if (protocolFeeBps > BPS_DIVISOR) {
@@ -172,6 +170,5 @@
     function setFeeThreshold(uint256 feeThreshold) external onlyOwner {
         _feeThreshold = feeThreshold;
         emit FeeThresholdUpdated(feeThreshold);
->>>>>>> 088810ca
     }
 }