// SPDX-License-Identifier: BUSL-1.1
pragma solidity 0.8.20;

import { SafeERC20 } from "@openzeppelin/contracts/token/ERC20/utils/SafeERC20.sol";
import { Ownable } from "@openzeppelin/contracts/access/Ownable.sol";
import { IERC20Metadata } from "@openzeppelin/contracts/token/ERC20/extensions/IERC20Metadata.sol";
import { SafeCast } from "@openzeppelin/contracts/utils/math/SafeCast.sol";

import { IUsdnProtocol } from "src/interfaces/UsdnProtocol/IUsdnProtocol.sol";
import {
    PendingAction,
    VaultPendingAction,
    ProtocolAction,
    Position
} from "src/interfaces/UsdnProtocol/IUsdnProtocolTypes.sol";
import { UsdnProtocolStorage } from "src/UsdnProtocol/UsdnProtocolStorage.sol";
import { UsdnProtocolActions } from "src/UsdnProtocol/UsdnProtocolActions.sol";
import { IUsdn } from "src/interfaces/Usdn/IUsdn.sol";
import { ILiquidationRewardsManager } from "src/interfaces/OracleMiddleware/ILiquidationRewardsManager.sol";
import { IOracleMiddleware } from "src/interfaces/OracleMiddleware/IOracleMiddleware.sol";
import { PriceInfo } from "src/interfaces/OracleMiddleware/IOracleMiddlewareTypes.sol";

contract UsdnProtocol is IUsdnProtocol, UsdnProtocolActions, Ownable {
    using SafeERC20 for IERC20Metadata;
    using SafeCast for uint256;

    /// @inheritdoc IUsdnProtocol
    uint256 public constant MIN_INIT_DEPOSIT = 1 ether;

    /**
     * @notice Constructor.
     * @param usdn The USDN ERC20 contract.
     * @param asset The asset ERC20 contract (wstETH).
     * @param oracleMiddleware The oracle middleware contract.
     * @param liquidationRewardsManager The liquidation rewards manager contract.
     * @param tickSpacing The positions tick spacing.
     * @param feeCollector The address of the fee collector.
     */
    constructor(
        IUsdn usdn,
        IERC20Metadata asset,
        IOracleMiddleware oracleMiddleware,
        ILiquidationRewardsManager liquidationRewardsManager,
        int24 tickSpacing,
        address feeCollector
    )
        Ownable(msg.sender)
        UsdnProtocolStorage(usdn, asset, oracleMiddleware, liquidationRewardsManager, tickSpacing, feeCollector)
    { }

<<<<<<< HEAD
    // TODO needs #93
    function setOracleMiddleware(IOracleMiddleware newValue) external {
        _oracleMiddleware = newValue;
    }

    /**
     * @notice Initialize the protocol.
     * @dev This function can only be called once. Other external functions can only be called after the initialization.
     * @param depositAmount The amount of wstETH to deposit.
     * @param longAmount The amount of wstETH to use for the long.
     * @param desiredLiqPrice The desired liquidation price for the long.
     * @param currentPriceData The current price data.
     */
=======
    /// @inheritdoc IUsdnProtocol
>>>>>>> d3dfaf2f
    function initialize(
        uint128 depositAmount,
        uint128 longAmount,
        uint128 desiredLiqPrice,
        bytes calldata currentPriceData
    ) external payable initializer {
        if (depositAmount < MIN_INIT_DEPOSIT) {
            revert UsdnProtocolMinInitAmount(MIN_INIT_DEPOSIT);
        }
        if (longAmount < MIN_INIT_DEPOSIT) {
            revert UsdnProtocolMinInitAmount(MIN_INIT_DEPOSIT);
        }
        // Since all USDN must be minted by the protocol, we check that the total supply is 0
        IUsdn usdn = _usdn;
        if (usdn.totalSupply() != 0) {
            revert UsdnProtocolInvalidUsdn(address(usdn));
        }

        // Create vault deposit
        PriceInfo memory currentPrice;
        {
            PendingAction memory pendingAction = _convertVaultPendingAction(
                VaultPendingAction({
                    action: ProtocolAction.ValidateDeposit,
                    timestamp: 0, // not needed since we have a special ProtocolAction for init
                    user: msg.sender,
                    _unused: 0, // unused
                    amount: depositAmount,
                    assetPrice: 0, // special case for init
                    totalExpo: 0,
                    balanceVault: 0,
                    balanceLong: 0,
                    usdnTotalSupply: 0
                })
            );

            // Transfer the wstETH for the deposit
            _asset.safeTransferFrom(msg.sender, address(this), depositAmount);

            emit InitiatedDeposit(msg.sender, depositAmount);
            // Mint USDN (a small amount is minted to the dead address)
            // last parameter = initializing
            currentPrice = _validateDepositWithAction(pendingAction, currentPriceData, true);
        }

        _lastUpdateTimestamp = uint40(block.timestamp);
        _lastPrice = currentPrice.price.toUint128();

        // Transfer the wstETH for the long
        _asset.safeTransferFrom(msg.sender, address(this), longAmount);

        _createInitialPosition(
            msg.sender,
            longAmount,
            currentPrice.price.toUint128(),
            getEffectiveTickForPrice(desiredLiqPrice) // without penalty
        );

        _refundExcessEther();
    }

    /// @inheritdoc IUsdnProtocol
    function setOracleMiddleware(IOracleMiddleware newOracleMiddleware) external onlyOwner {
        // check address zero middleware
        if (address(newOracleMiddleware) == address(0)) {
            revert UsdnProtocolInvalidMiddlewareAddress();
        }
        _oracleMiddleware = newOracleMiddleware;
        emit OracleMiddlewareUpdated(address(newOracleMiddleware));
    }

    /// @inheritdoc IUsdnProtocol
    function setLiquidationRewardsManager(ILiquidationRewardsManager newLiquidationRewardsManager) external onlyOwner {
        if (address(newLiquidationRewardsManager) == address(0)) {
            revert UsdnProtocolInvalidLiquidationRewardsManagerAddress();
        }

        _liquidationRewardsManager = newLiquidationRewardsManager;

        emit LiquidationRewardsManagerUpdated(address(newLiquidationRewardsManager));
    }

    /// @inheritdoc IUsdnProtocol
    function setMinLeverage(uint256 newMinLeverage) external onlyOwner {
        // zero minLeverage
        if (newMinLeverage <= 10 ** LEVERAGE_DECIMALS) {
            revert UsdnProtocolInvalidMinLeverage();
        }

        // minLeverage greater or equal maxLeverage
        if (newMinLeverage >= _maxLeverage) {
            revert UsdnProtocolInvalidMinLeverage();
        }

        _minLeverage = newMinLeverage;
        emit MinLeverageUpdated(newMinLeverage);
    }

    /// @inheritdoc IUsdnProtocol
    function setMaxLeverage(uint256 newMaxLeverage) external onlyOwner {
        // maxLeverage lower or equal minLeverage
        if (newMaxLeverage <= _minLeverage) {
            revert UsdnProtocolInvalidMaxLeverage();
        }

        // maxLeverage greater than max 100
        if (newMaxLeverage > 100 * 10 ** LEVERAGE_DECIMALS) {
            revert UsdnProtocolInvalidMaxLeverage();
        }

        _maxLeverage = newMaxLeverage;
        emit MaxLeverageUpdated(newMaxLeverage);
    }

    /// @inheritdoc IUsdnProtocol
    function setValidationDeadline(uint256 newValidationDeadline) external onlyOwner {
        // validation deadline lower than min 1 minute
        if (newValidationDeadline < 60) {
            revert UsdnProtocolInvalidValidationDeadline();
        }

        // validation deadline greater than max 1 day
        if (newValidationDeadline > 1 days) {
            revert UsdnProtocolInvalidValidationDeadline();
        }

        _validationDeadline = newValidationDeadline;
        emit ValidationDeadlineUpdated(newValidationDeadline);
    }

    /// @inheritdoc IUsdnProtocol
    function setLiquidationPenalty(uint24 newLiquidationPenalty) external onlyOwner {
        // liquidationPenalty greater than max 15
        if (newLiquidationPenalty > 15) {
            revert UsdnProtocolInvalidLiquidationPenalty();
        }

        _liquidationPenalty = newLiquidationPenalty;
        emit LiquidationPenaltyUpdated(newLiquidationPenalty);
    }

    /// @inheritdoc IUsdnProtocol
    function setSafetyMarginBps(uint256 newSafetyMarginBps) external onlyOwner {
        // safetyMarginBps greater than max 2000: 20%
        if (newSafetyMarginBps > 2000) {
            revert UsdnProtocolInvalidSafetyMarginBps();
        }

        _safetyMarginBps = newSafetyMarginBps;
        emit SafetyMarginBpsUpdated(newSafetyMarginBps);
    }

    /// @inheritdoc IUsdnProtocol
    function setLiquidationIteration(uint16 newLiquidationIteration) external onlyOwner {
        // newLiquidationIteration greater than MAX_LIQUIDATION_ITERATION
        if (newLiquidationIteration > MAX_LIQUIDATION_ITERATION) {
            revert UsdnProtocolInvalidLiquidationIteration();
        }

        _liquidationIteration = newLiquidationIteration;
        emit LiquidationIterationUpdated(newLiquidationIteration);
    }

    /// @inheritdoc IUsdnProtocol
    function setEMAPeriod(uint128 newEMAPeriod) external onlyOwner {
        // EMAPeriod is greater than max 3 months
        if (newEMAPeriod > 90 days) {
            revert UsdnProtocolInvalidEMAPeriod();
        }

        _EMAPeriod = newEMAPeriod;
        emit EMAPeriodUpdated(newEMAPeriod);
    }

    /// @inheritdoc IUsdnProtocol
    function setFundingSF(uint256 newFundingSF) external onlyOwner {
        // newFundingSF is greater than max
        if (newFundingSF > 10 ** FUNDING_SF_DECIMALS) {
            revert UsdnProtocolInvalidFundingSF();
        }

        _fundingSF = newFundingSF;
        emit FundingSFUpdated(newFundingSF);
    }

    /// @inheritdoc IUsdnProtocol
    function setProtocolFeeBps(uint16 newProtocolFeeBps) external onlyOwner {
        if (newProtocolFeeBps > BPS_DIVISOR) {
            revert UsdnProtocolInvalidProtocolFeeBps();
        }
        _protocolFeeBps = newProtocolFeeBps;
        emit FeeBpsUpdated(newProtocolFeeBps);
    }

    /// @inheritdoc IUsdnProtocol
    function setFeeThreshold(uint256 newFeeThreshold) external onlyOwner {
        _feeThreshold = newFeeThreshold;
        emit FeeThresholdUpdated(newFeeThreshold);
    }

    /// @inheritdoc IUsdnProtocol
    function setFeeCollector(address newFeeCollector) external onlyOwner {
        if (newFeeCollector == address(0)) {
            revert UsdnProtocolInvalidFeeCollector();
        }
        _feeCollector = newFeeCollector;
        emit FeeCollectorUpdated(newFeeCollector);
    }

    /**
     * @notice Create initial open positions.
     * @param user The initial position user address.
     * @param amount The initial position amount.
     * @param price The initial position price.
     * @param tick The initial position tick.
     * @dev To be called in contract initialize.
     */
    function _createInitialPosition(address user, uint128 amount, uint128 price, int24 tick) internal {
        uint128 liquidationPriceWithoutPenalty = getEffectivePriceForTick(tick);
        uint128 leverage = _getLeverage(price, liquidationPriceWithoutPenalty);
        // apply liquidation penalty to the deployer's position
        tick = tick + int24(_liquidationPenalty) * _tickSpacing;
        Position memory long =
            Position({ user: user, amount: amount, leverage: leverage, timestamp: uint40(block.timestamp) });
        // Save the position and update the state
        (uint256 tickVersion, uint256 index) = _saveNewPosition(tick, long);
        emit InitiatedOpenPosition(user, long.timestamp, long.leverage, long.amount, price, tick, tickVersion, index);
        emit ValidatedOpenPosition(user, long.leverage, price, tick, tickVersion, index);
    }
}<|MERGE_RESOLUTION|>--- conflicted
+++ resolved
@@ -48,23 +48,7 @@
         UsdnProtocolStorage(usdn, asset, oracleMiddleware, liquidationRewardsManager, tickSpacing, feeCollector)
     { }
 
-<<<<<<< HEAD
-    // TODO needs #93
-    function setOracleMiddleware(IOracleMiddleware newValue) external {
-        _oracleMiddleware = newValue;
-    }
-
-    /**
-     * @notice Initialize the protocol.
-     * @dev This function can only be called once. Other external functions can only be called after the initialization.
-     * @param depositAmount The amount of wstETH to deposit.
-     * @param longAmount The amount of wstETH to use for the long.
-     * @param desiredLiqPrice The desired liquidation price for the long.
-     * @param currentPriceData The current price data.
-     */
-=======
-    /// @inheritdoc IUsdnProtocol
->>>>>>> d3dfaf2f
+    /// @inheritdoc IUsdnProtocol
     function initialize(
         uint128 depositAmount,
         uint128 longAmount,
