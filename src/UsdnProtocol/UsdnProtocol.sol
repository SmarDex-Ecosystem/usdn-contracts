// SPDX-License-Identifier: BUSL-1.1
pragma solidity 0.8.20;

import { SafeERC20 } from "@openzeppelin/contracts/token/ERC20/utils/SafeERC20.sol";
import { Ownable } from "@openzeppelin/contracts/access/Ownable.sol";
import { IERC20Metadata } from "@openzeppelin/contracts/token/ERC20/extensions/IERC20Metadata.sol";
import { SafeCast } from "@openzeppelin/contracts/utils/math/SafeCast.sol";

import { IUsdnProtocol } from "src/interfaces/UsdnProtocol/IUsdnProtocol.sol";
import {
    PendingAction,
    VaultPendingAction,
    ProtocolAction,
    Position
} from "src/interfaces/UsdnProtocol/IUsdnProtocolTypes.sol";
import { UsdnProtocolStorage } from "src/UsdnProtocol/UsdnProtocolStorage.sol";
import { UsdnProtocolActions } from "src/UsdnProtocol/UsdnProtocolActions.sol";
import { IUsdn } from "src/interfaces/Usdn/IUsdn.sol";
import { ILiquidationRewardsManager } from "src/interfaces/OracleMiddleware/ILiquidationRewardsManager.sol";
import { IOracleMiddleware } from "src/interfaces/OracleMiddleware/IOracleMiddleware.sol";
import { PriceInfo } from "src/interfaces/OracleMiddleware/IOracleMiddlewareTypes.sol";

contract UsdnProtocol is IUsdnProtocol, UsdnProtocolActions, Ownable {
    using SafeERC20 for IERC20Metadata;
    using SafeCast for uint256;

    /// @dev The minimum amount of wstETH for the initialization deposit and long.
    uint256 public constant MIN_INIT_DEPOSIT = 1 ether;

    /// @dev The amount of collateral for the first "dead" long position.
    uint128 public constant FIRST_LONG_AMOUNT = 1000;

    /**
     * @notice Constructor.
     * @param usdn The USDN ERC20 contract.
     * @param asset The asset ERC20 contract (wstETH).
     * @param oracleMiddleware The oracle middleware contract.
     * @param liquidationRewardsManager The liquidation rewards manager contract.
     * @param tickSpacing The positions tick spacing.
     * @param feeCollector The address of the fee collector.
     */
    constructor(
        IUsdn usdn,
        IERC20Metadata asset,
        IOracleMiddleware oracleMiddleware,
        ILiquidationRewardsManager liquidationRewardsManager,
        int24 tickSpacing,
        address feeCollector
    )
        Ownable(msg.sender)
        UsdnProtocolStorage(usdn, asset, oracleMiddleware, liquidationRewardsManager, tickSpacing, feeCollector)
    { }

    /**
     * @notice Initialize the protocol.
     * @dev This function can only be called once. Other external functions can only be called after the initialization.
     * @param depositAmount The amount of wstETH to deposit.
     * @param longAmount The amount of wstETH to use for the long.
     * @param desiredLiqPrice The desired liquidation price for the long.
     * @param currentPriceData The current price data.
     */
    function initialize(
        uint128 depositAmount,
        uint128 longAmount,
        uint128 desiredLiqPrice,
        bytes calldata currentPriceData
    ) external payable initializer {
        if (depositAmount < MIN_INIT_DEPOSIT) {
            revert UsdnProtocolMinInitAmount(MIN_INIT_DEPOSIT);
        }
        if (longAmount < MIN_INIT_DEPOSIT) {
            revert UsdnProtocolMinInitAmount(MIN_INIT_DEPOSIT);
        }
        // Since all USDN must be minted by the protocol, we check that the total supply is 0
        IUsdn usdn = _usdn;
        if (usdn.totalSupply() != 0) {
            revert UsdnProtocolInvalidUsdn(address(usdn));
        }

        // Create vault deposit
        PriceInfo memory currentPrice;
        {
            PendingAction memory pendingAction = _convertVaultPendingAction(
                VaultPendingAction({
                    action: ProtocolAction.ValidateDeposit,
                    timestamp: 0, // not needed since we have a special ProtocolAction for init
                    user: msg.sender,
                    to: msg.sender,
                    _unused: 0, // unused
                    amount: depositAmount,
                    assetPrice: 0, // special case for init
                    totalExpo: 0,
                    balanceVault: 0,
                    balanceLong: 0,
                    usdnTotalSupply: 0
                })
            );

            // Transfer the wstETH for the deposit
            _asset.safeTransferFrom(msg.sender, address(this), depositAmount);

            emit InitiatedDeposit(msg.sender, msg.sender, depositAmount);
            // Mint USDN (a small amount is minted to the dead address)
            // last parameter = initializing
            currentPrice = _validateDepositWithAction(pendingAction, currentPriceData, true);
        }

        _lastUpdateTimestamp = uint40(block.timestamp);
        _lastPrice = currentPrice.price.toUint128();

        // Transfer the wstETH for the long
        _asset.safeTransferFrom(msg.sender, address(this), longAmount);

        // Create long positions with min leverage
        _createInitialPosition(DEAD_ADDRESS, FIRST_LONG_AMOUNT, currentPrice.price.toUint128(), minTick());
        _createInitialPosition(
            msg.sender,
            longAmount - FIRST_LONG_AMOUNT,
            currentPrice.price.toUint128(),
            getEffectiveTickForPrice(desiredLiqPrice) // no liquidation penalty
        );

        _refundExcessEther();
    }

    function _createInitialPosition(address user, uint128 amount, uint128 price, int24 tick) internal {
        uint128 liquidationPrice = getEffectivePriceForTick(tick);
        uint128 leverage = _getLeverage(price, liquidationPrice);
        Position memory long =
            Position({ user: user, amount: amount, leverage: leverage, timestamp: uint40(block.timestamp) });
        // Save the position and update the state
        (uint256 tickVersion, uint256 index) = _saveNewPosition(tick, long);
<<<<<<< HEAD
        emit InitiatedOpenPosition(user, user, long, tick, tickVersion, index);
        emit ValidatedOpenPosition(user, long, tick, tickVersion, index, liquidationPrice);
=======
        emit InitiatedOpenPosition(user, long.timestamp, long.leverage, long.amount, price, tick, tickVersion, index);
        emit ValidatedOpenPosition(user, long.leverage, price, tick, tickVersion, index);
    }

    /**
     * @notice Replace the LiquidationRewardsManager contract with a new implementation.
     * @dev Cannot be the 0 address.
     * @param newLiquidationRewardsManager the address of the new contract.
     */
    function setLiquidationRewardsManager(address newLiquidationRewardsManager) external onlyOwner {
        if (newLiquidationRewardsManager == address(0)) {
            revert UsdnProtocolLiquidationRewardsManagerIsZeroAddress();
        }

        _liquidationRewardsManager = ILiquidationRewardsManager(newLiquidationRewardsManager);

        emit LiquidationRewardsManagerUpdated(newLiquidationRewardsManager);
    }

    /// @inheritdoc IUsdnProtocol
    function setFeeBps(uint16 protocolFeeBps) external onlyOwner {
        if (protocolFeeBps > BPS_DIVISOR) {
            revert UsdnProtocolInvalidProtocolFeeBps();
        }
        _protocolFeeBps = protocolFeeBps;
        emit FeeBpsUpdated(protocolFeeBps);
    }

    /// @inheritdoc IUsdnProtocol
    function setFeeCollector(address feeCollector) external onlyOwner {
        if (feeCollector == address(0)) {
            revert UsdnProtocolInvalidFeeCollector();
        }
        _feeCollector = feeCollector;
        emit FeeCollectorUpdated(feeCollector);
    }

    /// @inheritdoc IUsdnProtocol
    function setFeeThreshold(uint256 feeThreshold) external onlyOwner {
        _feeThreshold = feeThreshold;
        emit FeeThresholdUpdated(feeThreshold);
>>>>>>> 95cd761d
    }
}<|MERGE_RESOLUTION|>--- conflicted
+++ resolved
@@ -130,11 +130,9 @@
             Position({ user: user, amount: amount, leverage: leverage, timestamp: uint40(block.timestamp) });
         // Save the position and update the state
         (uint256 tickVersion, uint256 index) = _saveNewPosition(tick, long);
-<<<<<<< HEAD
-        emit InitiatedOpenPosition(user, user, long, tick, tickVersion, index);
-        emit ValidatedOpenPosition(user, long, tick, tickVersion, index, liquidationPrice);
-=======
-        emit InitiatedOpenPosition(user, long.timestamp, long.leverage, long.amount, price, tick, tickVersion, index);
+        emit InitiatedOpenPosition(
+            user, user, long.timestamp, long.leverage, long.amount, price, tick, tickVersion, index
+        );
         emit ValidatedOpenPosition(user, long.leverage, price, tick, tickVersion, index);
     }
 
@@ -175,6 +173,5 @@
     function setFeeThreshold(uint256 feeThreshold) external onlyOwner {
         _feeThreshold = feeThreshold;
         emit FeeThresholdUpdated(feeThreshold);
->>>>>>> 95cd761d
     }
 }