--- conflicted
+++ resolved
@@ -1,11 +1,7 @@
 // SPDX-License-Identifier: BUSL-1.1
 pragma solidity 0.8.20;
 
-<<<<<<< HEAD
-import { SafeERC20 } from "@openzeppelin/contracts/token/ERC20/utils/SafeERC20.sol";
 import { Ownable2Step } from "@openzeppelin/contracts/access/Ownable2Step.sol";
-=======
->>>>>>> 4d7949ee
 import { Ownable } from "@openzeppelin/contracts/access/Ownable.sol";
 import { IERC20Metadata } from "@openzeppelin/contracts/token/ERC20/extensions/IERC20Metadata.sol";
 import { SafeCast } from "@openzeppelin/contracts/utils/math/SafeCast.sol";
@@ -21,13 +17,8 @@
 import { PriceInfo } from "../interfaces/OracleMiddleware/IOracleMiddlewareTypes.sol";
 import { IRebalancer } from "../interfaces/Rebalancer/IRebalancer.sol";
 
-<<<<<<< HEAD
 contract UsdnProtocol is IUsdnProtocol, UsdnProtocolActions, Ownable2Step {
-    using SafeERC20 for IERC20Metadata;
-=======
-contract UsdnProtocol is IUsdnProtocol, UsdnProtocolActions, Ownable {
     using SafeTransferLib for address;
->>>>>>> 4d7949ee
     using SafeCast for uint256;
 
     /// @inheritdoc IUsdnProtocol
