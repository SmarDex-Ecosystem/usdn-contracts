--- conflicted
+++ resolved
@@ -7,13 +7,6 @@
 
 abstract contract UsdnProtocolVault is UsdnProtocolStorage, IUsdnProtocolVault {
     /// @inheritdoc IUsdnProtocolVault
-<<<<<<< HEAD
-    function usdnPrice(uint128 currentPrice, uint128 timestamp) external view returns (uint256 price_) {
-        return Vault.usdnPrice(s, currentPrice, timestamp);
-    }
-
-    /// @inheritdoc IUsdnProtocolVault
-=======
     function initiateDeposit(
         uint128 amount,
         uint256 sharesOutMin,
@@ -71,7 +64,6 @@
     }
 
     /// @inheritdoc IUsdnProtocolVault
->>>>>>> ef17cb87
     function usdnPrice(uint128 currentPrice) external view returns (uint256 price_) {
         return Vault.usdnPrice(s, currentPrice);
     }
