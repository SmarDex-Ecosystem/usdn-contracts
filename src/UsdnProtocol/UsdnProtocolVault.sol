--- conflicted
+++ resolved
@@ -23,11 +23,7 @@
 
     /**
      * @notice Calculates the amount of USDN to mint for a given amount of asset
-<<<<<<< HEAD
-     * @param amount The amount of asset to mint USDN for
-=======
      * @param amount The amount of asset to be converted into USDN
->>>>>>> f7a9d7b7
      * @param vaultBalance The balance of the vault (not used for initialization)
      * @param usdnTotalSupply The total supply of USDN (not used for initialization)
      * @param price The price of the asset (only used for initialization)
