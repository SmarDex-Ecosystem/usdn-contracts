// SPDX-License-Identifier: BUSL-1.1
pragma solidity 0.8.20;

import { SafeCast } from "@openzeppelin/contracts/utils/math/SafeCast.sol";
import { FixedPointMathLib } from "solady/src/utils/FixedPointMathLib.sol";

import { UsdnProtocolCore } from "src/UsdnProtocol/UsdnProtocolCore.sol";
import { IUsdnProtocolVault } from "src/interfaces/UsdnProtocol/IUsdnProtocolVault.sol";
import { IUsdn } from "src/interfaces/Usdn/IUsdn.sol";

abstract contract UsdnProtocolVault is IUsdnProtocolVault, UsdnProtocolCore {
    using SafeCast for int256;
    using SafeCast for uint256;

    /// @inheritdoc IUsdnProtocolVault
    function usdnPrice(uint128 currentPrice, uint128 timestamp) public view returns (uint256 price_) {
        price_ = _calcUsdnPrice(
            vaultAssetAvailableWithFunding(currentPrice, timestamp).toUint256(),
            currentPrice,
            _usdn.totalSupply(),
            _assetDecimals
        );
    }

    /// @inheritdoc IUsdnProtocolVault
    function usdnPrice(uint128 currentPrice) external view returns (uint256 price_) {
        price_ = usdnPrice(currentPrice, uint128(block.timestamp));
    }

    /// @inheritdoc IUsdnProtocolVault
    function previewWithdraw(uint256 usdnShares, uint256 price, uint128 timestamp)
        external
        view
        returns (uint256 assetExpected_)
    {
        // Apply fees on price
        uint128 withdrawalPriceWithFees = (price + price * _vaultFeeBps / BPS_DIVISOR).toUint128();
        int256 available = vaultAssetAvailableWithFunding(withdrawalPriceWithFees, timestamp);
        if (available < 0) {
            return 0;
        }
        assetExpected_ = _calcBurnUsdn(usdnShares, uint256(available), _usdn.totalShares());
    }

    /**
     * @notice Calculate the amount of assets received when burning USDN shares
     * @param usdnShares The amount of USDN shares
     * @param available The available asset in the vault
     * @param usdnTotalShares The total supply of USDN shares
     * @return assetExpected_ The expected amount of assets to be received
     */
    function _calcBurnUsdn(uint256 usdnShares, uint256 available, uint256 usdnTotalShares)
        internal
        pure
        returns (uint256 assetExpected_)
    {
        // assetExpected = amountUsdn * usdnPrice / assetPrice = amountUsdn * assetAvailable / totalSupply
        //                 = shares * assetAvailable / usdnTotalShares
        assetExpected_ = FixedPointMathLib.fullMulDiv(usdnShares, available, usdnTotalShares);
    }

    /**
     * @notice Calculate the price of the USDN token as a function of its total supply, the vault balance and the
     * underlying asset price
     * @param vaultBalance The vault balance
     * @param assetPrice The price of the asset
     * @param usdnTotalSupply The total supply of the USDN token
     * @param assetDecimals The number of decimals of the underlying asset
     * @return price_ The price of the USDN token
     */
    function _calcUsdnPrice(uint256 vaultBalance, uint128 assetPrice, uint256 usdnTotalSupply, uint8 assetDecimals)
        internal
        pure
        returns (uint256 price_)
    {
        price_ = FixedPointMathLib.fullMulDiv(
            vaultBalance, uint256(assetPrice) * 10 ** TOKENS_DECIMALS, usdnTotalSupply * 10 ** assetDecimals
        );
    }

    /**
     * @notice Calculate the amount of SDEX to burn when minting USDN tokens
     * @param usdnAmount The amount of USDN to be minted
     * @param sdexBurnRatio The ratio of SDEX to burn for each minted USDN
     * @return sdexToBurn_ The amount of SDEX to burn for the given USDN amount
     */
    function _calcSdexToBurn(uint256 usdnAmount, uint32 sdexBurnRatio) internal pure returns (uint256 sdexToBurn_) {
        sdexToBurn_ = FixedPointMathLib.fullMulDiv(usdnAmount, sdexBurnRatio, SDEX_BURN_ON_DEPOSIT_DIVISOR);
    }

    /**
     * @notice Calculate the required USDN total supply to reach `targetPrice`
     * @param vaultBalance The balance of the vault
     * @param assetPrice The price of the underlying asset
     * @param targetPrice The target USDN price to reach
     * @param assetDecimals The number of decimals of the asset
     * @return totalSupply_ The required total supply to achieve `targetPrice`
     */
    function _calcRebaseTotalSupply(uint256 vaultBalance, uint128 assetPrice, uint128 targetPrice, uint8 assetDecimals)
        internal
        pure
        returns (uint256 totalSupply_)
    {
        totalSupply_ = FixedPointMathLib.fullMulDiv(
            vaultBalance, uint256(assetPrice) * 10 ** TOKENS_DECIMALS, uint256(targetPrice) * 10 ** assetDecimals
        );
    }

    /**
     * @notice Check if a USDN rebase is required and adjust the divisor if needed
     * @dev Note: only call this function after `_applyPnlAndFunding` has been called to update the balances
     * @param assetPrice The current price of the underlying asset
     * @param ignoreInterval If true, then the price check will be performed regardless of when the last check happened
     * @return rebased_ Whether a rebase was performed
     * @return callbackResult_ The rebase callback result, if any
     */
    function _usdnRebase(uint128 assetPrice, bool ignoreInterval)
        internal
        returns (bool rebased_, bytes memory callbackResult_)
    {
        if (!ignoreInterval && block.timestamp - _lastRebaseCheck < _usdnRebaseInterval) {
            return (false, callbackResult_);
        }
        _lastRebaseCheck = block.timestamp;
        IUsdn usdn = _usdn;
        uint256 divisor = usdn.divisor();
        if (divisor <= _usdnMinDivisor) {
            // no need to rebase, the USDN divisor cannot go lower
            return (false, callbackResult_);
        }
        uint256 balanceVault = _balanceVault;
        uint8 assetDecimals = _assetDecimals;
        uint256 usdnTotalSupply = usdn.totalSupply();
        uint256 uPrice = _calcUsdnPrice(balanceVault, assetPrice, usdnTotalSupply, assetDecimals);
        if (uPrice <= _usdnRebaseThreshold) {
            return (false, callbackResult_);
        }
        uint256 targetTotalSupply = _calcRebaseTotalSupply(balanceVault, assetPrice, _targetUsdnPrice, assetDecimals);
        uint256 newDivisor = FixedPointMathLib.fullMulDiv(usdnTotalSupply, divisor, targetTotalSupply);
        // since the USDN token can call a handler after the rebase, we want to make sure we do not block the user
        // action in case the rebase fails
        try usdn.rebase(newDivisor) returns (bool rebased, uint256, bytes memory callbackResult) {
            rebased_ = rebased;
            callbackResult_ = callbackResult;
        } catch { }
    }

    /**
     * @notice Calculates the amount of USDN shares to mint for a given amount of asset
     * @param amount The amount of asset to be converted into USDN
     * @param vaultBalance The balance of the vault (not used for initialization)
     * @param usdnTotalShares The total supply of USDN (not used for initialization)
     * @param price The price of the asset (only used for initialization)
     * @return toMint_ The amount of USDN to mint
     * @dev The amount of USDN shares to mint is calculated as follows:
     * amountUsdn = amountAsset * priceAsset / priceUsdn,
     * but since priceUsdn = vaultBalance * priceAsset / totalSupply, we can simplify to
     * amountUsdn = amountAsset * totalSupply / vaultBalance, and
     * sharesUsdn = amountAsset * totalShares / vaultBalance
     */
    function _calcMintUsdnShares(uint256 amount, uint256 vaultBalance, uint256 usdnTotalShares, uint256 price)
        internal
        view
        returns (uint256 toMint_)
    {
        if (vaultBalance == 0) {
            // initialization, we consider the USDN price to be 1 USD
            // the conversion here is necessary since we calculate an amount in tokens and we want the corresponding
            // amount of shares
            return _usdn.convertToShares(
                FixedPointMathLib.fullMulDiv(
                    amount, price, 10 ** (_assetDecimals + _priceFeedDecimals - TOKENS_DECIMALS)
                )
            );
        }
        // for subsequent calculations, we can simply mint a proportional number of shares corresponding to the new
        // assets deposited into the vault
        toMint_ = FixedPointMathLib.fullMulDiv(amount, usdnTotalShares, vaultBalance);
    }

    /**
     * @notice Get the lower 24 bits of the withdrawal amount (USDN shares)
     * @param usdnShares The amount of USDN shares
     * @return sharesLSB_ The 24 least significant bits of the USDN shares
     */
    function _calcWithdrawalAmountLSB(uint152 usdnShares) internal pure returns (uint24 sharesLSB_) {
        sharesLSB_ = uint24(usdnShares);
    }

    /**
     * @notice Get the higher 128 bits of the withdrawal amount (USDN shares)
     * @param usdnShares The amount of USDN shares
     * @return sharesMSB_ The 128 most significant bits of the USDN shares
     */
    function _calcWithdrawalAmountMSB(uint152 usdnShares) internal pure returns (uint128 sharesMSB_) {
        sharesMSB_ = uint128(usdnShares >> 24);
    }
<<<<<<< HEAD

    /**
     * @notice Merge the two parts of the withdrawal amount (USDN shares) stored in the `WithdrawalPendingAction`
     * @param sharesLSB The lower 24 bits of the USDN shares
     * @param sharesMSB The higher bits of the USDN shares
     * @return usdnShares_ The amount of USDN shares
     */
    function _mergeWithdrawalAmountParts(uint24 sharesLSB, uint128 sharesMSB)
        internal
        pure
        returns (uint256 usdnShares_)
    {
        usdnShares_ = sharesLSB | uint256(sharesMSB) << 24;
    }
=======
>>>>>>> c8d354be
}<|MERGE_RESOLUTION|>--- conflicted
+++ resolved
@@ -195,21 +195,4 @@
     function _calcWithdrawalAmountMSB(uint152 usdnShares) internal pure returns (uint128 sharesMSB_) {
         sharesMSB_ = uint128(usdnShares >> 24);
     }
-<<<<<<< HEAD
-
-    /**
-     * @notice Merge the two parts of the withdrawal amount (USDN shares) stored in the `WithdrawalPendingAction`
-     * @param sharesLSB The lower 24 bits of the USDN shares
-     * @param sharesMSB The higher bits of the USDN shares
-     * @return usdnShares_ The amount of USDN shares
-     */
-    function _mergeWithdrawalAmountParts(uint24 sharesLSB, uint128 sharesMSB)
-        internal
-        pure
-        returns (uint256 usdnShares_)
-    {
-        usdnShares_ = sharesLSB | uint256(sharesMSB) << 24;
-    }
-=======
->>>>>>> c8d354be
 }