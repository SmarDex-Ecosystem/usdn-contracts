// SPDX-License-Identifier: BUSL-1.1
pragma solidity 0.8.26;

import { IUsdnProtocolVault } from "../interfaces/UsdnProtocol/IUsdnProtocolVault.sol";
import { UsdnProtocolStorage } from "./UsdnProtocolStorage.sol";
import { UsdnProtocolVaultLibrary as Vault } from "./libraries/UsdnProtocolVaultLibrary.sol";

abstract contract UsdnProtocolVault is UsdnProtocolStorage, IUsdnProtocolVault {
    /// @inheritdoc IUsdnProtocolVault
    function initiateDeposit(
        uint128 amount,
        uint256 sharesOutMin,
        address to,
        address payable validator,
        bytes calldata currentPriceData,
        PreviousActionsData calldata previousActionsData
<<<<<<< HEAD
    ) external payable whenNotPaused initializedAndNonReentrant returns (bool success_) {
        return Vault.initiateDeposit(
            s, amount, sharesOutMin, to, validator, permit2TokenBitfield, currentPriceData, previousActionsData
        );
=======
    ) external payable initializedAndNonReentrant returns (bool success_) {
        return Vault.initiateDeposit(s, amount, sharesOutMin, to, validator, currentPriceData, previousActionsData);
>>>>>>> 47e5701f
    }

    /// @inheritdoc IUsdnProtocolVault
    function validateDeposit(
        address payable validator,
        bytes calldata depositPriceData,
        PreviousActionsData calldata previousActionsData
    ) external payable whenNotPaused initializedAndNonReentrant returns (bool success_) {
        return Vault.validateDeposit(s, validator, depositPriceData, previousActionsData);
    }

    /// @inheritdoc IUsdnProtocolVault
    function initiateWithdrawal(
        uint152 usdnShares,
        uint256 amountOutMin,
        address to,
        address payable validator,
        bytes calldata currentPriceData,
        PreviousActionsData calldata previousActionsData
    ) external payable whenNotPaused initializedAndNonReentrant returns (bool success_) {
        return
            Vault.initiateWithdrawal(s, usdnShares, amountOutMin, to, validator, currentPriceData, previousActionsData);
    }

    /// @inheritdoc IUsdnProtocolVault
    function validateWithdrawal(
        address payable validator,
        bytes calldata withdrawalPriceData,
        PreviousActionsData calldata previousActionsData
    ) external payable whenNotPaused initializedAndNonReentrant returns (bool success_) {
        return Vault.validateWithdrawal(s, validator, withdrawalPriceData, previousActionsData);
    }

    /// @inheritdoc IUsdnProtocolVault
    function getActionablePendingActions(address currentUser)
        external
        view
        returns (PendingAction[] memory actions_, uint128[] memory rawIndices_)
    {
        return Vault.getActionablePendingActions(s, currentUser);
    }

    /// @inheritdoc IUsdnProtocolVault
    function usdnPrice(uint128 currentPrice, uint128 timestamp) external view returns (uint256 price_) {
        return Vault.usdnPrice(s, currentPrice, timestamp);
    }

    /// @inheritdoc IUsdnProtocolVault
    function usdnPrice(uint128 currentPrice) external view returns (uint256 price_) {
        return Vault.usdnPrice(s, currentPrice);
    }

    /// @inheritdoc IUsdnProtocolVault
    function vaultAssetAvailableWithFunding(uint128 currentPrice, uint128 timestamp)
        external
        view
        returns (int256 available_)
    {
        return Vault.vaultAssetAvailableWithFunding(s, currentPrice, timestamp);
    }
}<|MERGE_RESOLUTION|>--- conflicted
+++ resolved
@@ -14,15 +14,8 @@
         address payable validator,
         bytes calldata currentPriceData,
         PreviousActionsData calldata previousActionsData
-<<<<<<< HEAD
     ) external payable whenNotPaused initializedAndNonReentrant returns (bool success_) {
-        return Vault.initiateDeposit(
-            s, amount, sharesOutMin, to, validator, permit2TokenBitfield, currentPriceData, previousActionsData
-        );
-=======
-    ) external payable initializedAndNonReentrant returns (bool success_) {
         return Vault.initiateDeposit(s, amount, sharesOutMin, to, validator, currentPriceData, previousActionsData);
->>>>>>> 47e5701f
     }
 
     /// @inheritdoc IUsdnProtocolVault
