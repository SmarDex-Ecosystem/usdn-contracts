// SPDX-License-Identifier: BUSL-1.1
pragma solidity 0.8.20;

import { IERC20Metadata } from "@openzeppelin/contracts/token/ERC20/extensions/IERC20Metadata.sol";
import { SafeERC20 } from "@openzeppelin/contracts/token/ERC20/utils/SafeERC20.sol";
import { SafeCast } from "@openzeppelin/contracts/utils/math/SafeCast.sol";
import { FixedPointMathLib } from "solady/src/utils/FixedPointMathLib.sol";

import { UsdnProtocolStorage } from "src/UsdnProtocol/UsdnProtocolStorage.sol";
import {
    IUsdnProtocolErrors,
    IUsdnProtocolEvents,
    ProtocolAction,
    PendingAction
} from "src/interfaces/UsdnProtocol/IUsdnProtocol.sol";
import { SignedMath } from "src/libraries/SignedMath.sol";
import { DoubleEndedQueue } from "src/libraries/DoubleEndedQueue.sol";
import { PriceInfo } from "src/interfaces/IOracleMiddleware.sol";

abstract contract UsdnProtocolCore is IUsdnProtocolErrors, IUsdnProtocolEvents, UsdnProtocolStorage {
    using SafeERC20 for IERC20Metadata;
    using SafeCast for uint256;
    using SignedMath for int256;
    using DoubleEndedQueue for DoubleEndedQueue.Deque;

    /// @notice The address that holds the minimum supply of USDN and first minimum long position.
    address public constant DEAD_ADDRESS = address(0xdead);

    uint256 constant DEFAULT_QUEUE_MAX_ITER = 10;

    /* -------------------------- Public view functions ------------------------- */

    function funding(uint128 currentPrice, uint128 timestamp)
        public
        view
        returns (int256 fund_, int256 longExpo_, int256 vaultExpo_)
    {
        if (timestamp < _lastUpdateTimestamp) {
            revert UsdnProtocolTimestampTooOld();
            // slither-disable-next-line incorrect-equality
        } else if (timestamp == _lastUpdateTimestamp) {
            return (0, 0, 0);
        }

        int256 secondsElapsed = _toInt256(timestamp - _lastUpdateTimestamp);
        // we want the expo at the last update, since we are now calculating the funding since the last update
        vaultExpo_ = _vaultTradingExpo(currentPrice);
        longExpo_ = _longTradingExpo(currentPrice);
        int256 relative;
        if (vaultExpo_ > longExpo_) {
            relative = vaultExpo_;
        } else {
            relative = longExpo_;
        }
        // avoid division by zero
        if (relative == 0) {
            return (0, 0, 0);
        }
        fund_ = longExpo_.safeSub(vaultExpo_).safeMul(_fundingRatePerSecond * secondsElapsed * 100).safeDiv(relative);
    }

    function fundingAsset(uint128 currentPrice, uint128 timestamp)
        public
        view
        returns (int256 fund_, int256 longExpo_, int256 vaultExpo_)
    {
        (fund_, longExpo_, vaultExpo_) = funding(currentPrice, timestamp);
        fund_ = -fund_.safeMul(longExpo_) / int256(10) ** FUNDING_RATE_DECIMALS;
    }

    function longAssetAvailableWithFunding(uint128 currentPrice, uint128 timestamp)
        public
        view
        returns (int256 available_)
    {
        (int256 fund,,) = fundingAsset(currentPrice, timestamp);
        available_ = _longAssetAvailable(currentPrice).safeSub(fund);
    }

    function vaultAssetAvailableWithFunding(uint128 currentPrice, uint128 timestamp)
        public
        view
        returns (int256 available_)
    {
        (int256 fund,,) = fundingAsset(currentPrice, timestamp);
        available_ = _vaultAssetAvailable(currentPrice).safeAdd(fund);
    }

    function longTradingExpoWithFunding(uint128 currentPrice, uint128 timestamp) external view returns (int256 expo_) {
        expo_ = _totalExpo.toInt256().safeSub(longAssetAvailableWithFunding(currentPrice, timestamp));
    }

    function vaultTradingExpoWithFunding(uint128 currentPrice, uint128 timestamp)
        external
        view
        returns (int256 expo_)
    {
        expo_ = vaultAssetAvailableWithFunding(currentPrice, timestamp);
    }

    /* ---------------------------- Public functions ---------------------------- */

    function updateBalances(bytes calldata priceData) external payable initializedAndNonReentrant {
        PriceInfo memory currentPrice = _oracleMiddleware.parseAndValidatePrice{ value: msg.value }(
            uint128(block.timestamp), ProtocolAction.None, priceData
        );
        _applyPnlAndFunding(currentPrice.neutralPrice.toUint128(), currentPrice.timestamp.toUint128());
    }

    /* --------------------------  Internal functions --------------------------- */

    /**
     * @notice Calculate the PnL of the long side, considering the overall total expo and change in price.
     * @param newPrice The new price
     * @param oldPrice The old price
     * @param totalExpo The total exposure of the long side
     */
    function _pnlLong(uint128 newPrice, uint128 oldPrice, uint256 totalExpo) internal view returns (int256 pnl_) {
        int256 priceDiff = _toInt256(newPrice) - _toInt256(oldPrice);
        pnl_ = totalExpo.toInt256().safeMul(priceDiff) / int256(10 ** _assetDecimals); // same decimals as price feed
    }

    /**
     * @notice Calculate the long balance taking into account unreflected PnL (but not funding)
     * @param currentPrice The current price
     * @dev This function uses the latest total expo, balance and stored price as the reference values, and adds the PnL
     * due to the price change to `currentPrice`.
     */
    function _longAssetAvailable(uint128 currentPrice) internal view returns (int256 available_) {
        available_ = _longAssetAvailable(_totalExpo, _balanceLong, currentPrice, _lastPrice);
    }

    /**
     * @notice Calculate the long balance taking into account unreflected PnL (but not funding)
     * @param totalExpo The total exposure of the long side
     * @param balanceLong The (old) balance of the long side
     * @param newPrice The new price
     * @param oldPrice The old price when the old balance was updated
     */
    function _longAssetAvailable(uint256 totalExpo, uint256 balanceLong, uint128 newPrice, uint128 oldPrice)
        internal
        view
        returns (int256 available_)
    {
        // Avoid division by zero
        // slither-disable-next-line incorrect-equality
        if (totalExpo == 0) {
            return 0;
        }

        // Cast to int256 to check overflow and optimize gas usage
        int256 totalExpoInt = totalExpo.toInt256();
        int256 balanceLongInt = balanceLong.toInt256();

        // pnlAsset = ((totalExpo - balanceLong) * pnlLong * 10^assetDecimals) / (totalExpo * price)
        int256 pnlAsset = totalExpoInt.safeSub(balanceLongInt).safeMul(_pnlLong(newPrice, oldPrice, totalExpo)).safeMul(
            int256(10) ** _assetDecimals
        ).safeDiv(totalExpoInt.safeMul(_toInt256(newPrice)));

        available_ = balanceLongInt.safeAdd(pnlAsset);
    }

    /**
     * @notice Available balance in the vault side if the price moves to `currentPrice` (without taking funding into
     * account).
     * @param currentPrice Current price
     */
    function _vaultAssetAvailable(uint128 currentPrice) internal view returns (int256 available_) {
        available_ = _vaultAssetAvailable(_totalExpo, _balanceVault, _balanceLong, currentPrice, _lastPrice);
    }

    /**
     * @notice Available balance in the vault side if the price moves to `currentPrice` (without taking funding into
     * account).
     * @param totalExpo the total expo
     * @param balanceVault the (old) balance of the vault
     * @param balanceLong the (old) balance of the long side
     * @param newPrice the new price
     * @param oldPrice the old price when the old balances were updated
     */
    function _vaultAssetAvailable(
        uint256 totalExpo,
        uint256 balanceVault,
        uint256 balanceLong,
        uint128 newPrice,
        uint128 oldPrice
    ) internal view returns (int256 available_) {
        int256 totalBalance = balanceLong.toInt256().safeAdd(balanceVault.toInt256());
        int256 newLongBalance = _longAssetAvailable(totalExpo, balanceLong, newPrice, oldPrice);
        if (newLongBalance < 0) {
            newLongBalance = 0;
        }
        available_ = totalBalance.safeSub(newLongBalance);
        if (available_ < 0) {
            available_ = 0;
        }
    }

    /// @dev At the time of the last balances update (without taking funding into account)
    function _longTradingExpo(uint128 currentPrice) internal view returns (int256 expo_) {
        expo_ = _totalExpo.toInt256().safeSub(_longAssetAvailable(currentPrice));
    }

    /// @dev At the time of the last balances update (without taking funding into account)
    function _vaultTradingExpo(uint128 currentPrice) internal view returns (int256 expo_) {
        expo_ = _vaultAssetAvailable(currentPrice);
    }

    function _applyPnlAndFunding(uint128 currentPrice, uint128 timestamp) internal returns (bool priceUpdated_) {
        // If the price is not fresh, do nothing
        if (timestamp <= _lastUpdateTimestamp) {
            return false;
        }

        (int256 fund, int256 oldLongExpo, int256 oldVaultExpo) = funding(currentPrice, timestamp);

        int256 totalBalance = _balanceLong.toInt256().safeAdd(_balanceVault.toInt256());
        int256 newLongBalance = _longAssetAvailable(currentPrice).safeSub(fund);
        if (newLongBalance < 0) {
            newLongBalance = 0;
        }
        int256 newVaultBalance = totalBalance.safeSub(newLongBalance);
        if (newVaultBalance < 0) {
            newVaultBalance = 0;
        }
        _balanceLong = uint256(newLongBalance);
        _balanceVault = uint256(newVaultBalance);
        _lastPrice = currentPrice;
        _lastUpdateTimestamp = timestamp;

<<<<<<< HEAD
        if (oldLongExpo >= oldVaultExpo) {
            // newMultiplier = oldMultiplier * (1 + funding)
            if (fund > 0) {
                _liquidationMultiplier +=
                    FixedPointMathLib.fullMulDiv(_liquidationMultiplier, uint256(fund), 10 ** FUNDING_RATE_DECIMALS);
            } else {
                _liquidationMultiplier -=
                    FixedPointMathLib.fullMulDiv(_liquidationMultiplier, uint256(-fund), 10 ** FUNDING_RATE_DECIMALS);
            }
        } else {
            // newMultiplier = oldMultiplier * (1 + funding * (oldLongExpo / _balanceVault))
            if (fund > 0) {
                _liquidationMultiplier += FixedPointMathLib.fullMulDiv(
                    _liquidationMultiplier * uint256(fund),
                    uint256(oldLongExpo),
                    uint256(oldVaultExpo) * 10 ** FUNDING_RATE_DECIMALS
                );
            } else {
                _liquidationMultiplier -= FixedPointMathLib.fullMulDiv(
                    _liquidationMultiplier * uint256(-fund),
                    uint256(oldLongExpo),
                    uint256(oldVaultExpo) * 10 ** FUNDING_RATE_DECIMALS
                );
            }
        }
=======
        priceUpdated_ = true;
>>>>>>> b9da1b43
    }

    function _retrieveAssetsAndCheckBalance(address from, uint256 amount) internal {
        uint256 balanceBefore = _asset.balanceOf(address(this));
        _asset.safeTransferFrom(from, address(this), amount);
        uint256 expectedBalance = balanceBefore + amount;
        if (_asset.balanceOf(address(this)) != expectedBalance) {
            revert UsdnProtocolIncompleteTransfer(address(this), _asset.balanceOf(address(this)), expectedBalance);
        }
    }

    function _distributeAssetsAndCheckBalance(address to, uint256 amount) internal {
        if (amount == 0) {
            return;
        }
        uint256 balanceBefore = _asset.balanceOf(to);
        _asset.safeTransfer(to, amount);
        uint256 expectedBalance = balanceBefore + amount;
        if (_asset.balanceOf(to) != expectedBalance) {
            revert UsdnProtocolIncompleteTransfer(to, _asset.balanceOf(to), expectedBalance);
        }
    }

    function _toInt256(uint128 x) internal pure returns (int256) {
        return int256(uint256(x));
    }

    /* -------------------------- Pending actions queue ------------------------- */

    function getActionablePendingAction(uint256 maxIter) public returns (PendingAction memory action_) {
        if (_pendingActionsQueue.empty()) {
            return action_;
        }
        // default max iterations
        if (maxIter == 0) {
            maxIter = DEFAULT_QUEUE_MAX_ITER;
        }

        uint256 i = 0;
        do {
            PendingAction memory candidate = _pendingActionsQueue.front();
            if (candidate.timestamp == 0) {
                // remove the stale pending action
                // slither-disable-next-line unused-return
                _pendingActionsQueue.popFront();
                // if the queue is empty, return
                if (_pendingActionsQueue.empty()) {
                    return action_;
                }
                // otherwise, try the next one
                continue;
            } else if (candidate.timestamp + _validationDeadline < block.timestamp) {
                // we found an actionable pending action
                return candidate;
            } else {
                // the first pending action is not actionable
                return action_;
            }
        } while (++i < maxIter);
    }

    function _addPendingAction(address user, PendingAction memory action) internal {
        if (_pendingActions[user] > 0) {
            revert UsdnProtocolPendingAction();
        }
        // Add the action to the queue
        uint128 rawIndex = _pendingActionsQueue.pushBack(action);
        // Store the index shifted by one, so that zero means no pending action
        _pendingActions[user] = uint256(rawIndex) + 1;
    }

    function _getPendingAction(address user, bool clear) internal returns (PendingAction memory action_) {
        uint256 pendingActionIndex = _pendingActions[user];
        // slither-disable-next-line incorrect-equality
        if (pendingActionIndex == 0) {
            revert UsdnProtocolNoPendingAction();
        }

        uint128 rawIndex = uint128(pendingActionIndex - 1);
        action_ = _pendingActionsQueue.atRaw(rawIndex);

        if (clear) {
            // remove the pending action
            _pendingActionsQueue.clearAt(rawIndex);
            delete _pendingActions[user];
        }
    }
}<|MERGE_RESOLUTION|>--- conflicted
+++ resolved
@@ -228,7 +228,6 @@
         _lastPrice = currentPrice;
         _lastUpdateTimestamp = timestamp;
 
-<<<<<<< HEAD
         if (oldLongExpo >= oldVaultExpo) {
             // newMultiplier = oldMultiplier * (1 + funding)
             if (fund > 0) {
@@ -254,9 +253,8 @@
                 );
             }
         }
-=======
+
         priceUpdated_ = true;
->>>>>>> b9da1b43
     }
 
     function _retrieveAssetsAndCheckBalance(address from, uint256 amount) internal {
