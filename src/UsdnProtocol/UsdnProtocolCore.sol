--- conflicted
+++ resolved
@@ -12,11 +12,7 @@
         uint128 longAmount,
         uint128 desiredLiqPrice,
         bytes calldata currentPriceData
-<<<<<<< HEAD
-    ) external payable protocolInitializer {
-=======
     ) external payable protocolInitializer onlyRole(DEFAULT_ADMIN_ROLE) {
->>>>>>> ef17cb87
         return Core.initialize(s, depositAmount, longAmount, desiredLiqPrice, currentPriceData);
     }
 
@@ -27,14 +23,11 @@
         returns (int256 funding_, int256 fundingPerDay_, int256 oldLongExpo_)
     {
         return Core.funding(s, timestamp);
-<<<<<<< HEAD
-=======
     }
 
     /// @inheritdoc IUsdnProtocolCore
     function getUserPendingAction(address user) external view returns (PendingAction memory action_) {
         return Core.getUserPendingAction(s, user);
->>>>>>> ef17cb87
     }
 
     /// @inheritdoc IUsdnProtocolCore
@@ -52,15 +45,6 @@
         view
         returns (uint256 expo_)
     {
-<<<<<<< HEAD
-        return Core.getActionablePendingActions(s, currentUser);
-    }
-
-    /// @inheritdoc IUsdnProtocolCore
-    function getUserPendingAction(address user) external view returns (PendingAction memory action_) {
-        return Core.getUserPendingAction(s, user);
-=======
         return Core.longTradingExpoWithFunding(s, currentPrice, timestamp);
->>>>>>> ef17cb87
     }
 }