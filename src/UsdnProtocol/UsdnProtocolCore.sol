// SPDX-License-Identifier: BUSL-1.1
pragma solidity 0.8.20;

import { IERC20Metadata } from "@openzeppelin/contracts/token/ERC20/extensions/IERC20Metadata.sol";
import { SafeERC20 } from "@openzeppelin/contracts/token/ERC20/utils/SafeERC20.sol";
import { SafeCast } from "@openzeppelin/contracts/utils/math/SafeCast.sol";
import { FixedPointMathLib } from "solady/src/utils/FixedPointMathLib.sol";

import { UsdnProtocolStorage } from "src/UsdnProtocol/UsdnProtocolStorage.sol";
import { IUsdnProtocolCore } from "src/interfaces/UsdnProtocol/IUsdnProtocolCore.sol";
import {
    ProtocolAction,
    PendingAction,
    DepositPendingAction,
    WithdrawalPendingAction,
    LongPendingAction,
    PositionId
} from "src/interfaces/UsdnProtocol/IUsdnProtocolTypes.sol";
import { SignedMath } from "src/libraries/SignedMath.sol";
import { DoubleEndedQueue } from "src/libraries/DoubleEndedQueue.sol";

abstract contract UsdnProtocolCore is IUsdnProtocolCore, UsdnProtocolStorage {
    using SafeERC20 for IERC20Metadata;
    using SafeCast for uint256;
    using SafeCast for int256;
    using SignedMath for int256;
    using DoubleEndedQueue for DoubleEndedQueue.Deque;

    /// @inheritdoc IUsdnProtocolCore
    address public constant DEAD_ADDRESS = address(0xdead);

    /// @inheritdoc IUsdnProtocolCore
    uint256 public constant MAX_ACTIONABLE_PENDING_ACTIONS = 20;

    /* -------------------------- Public view functions ------------------------- */

    /// @inheritdoc IUsdnProtocolCore
    function funding(uint128 timestamp) public view returns (int256 fund_, int256 oldLongExpo_) {
        (fund_, oldLongExpo_) = _funding(timestamp, _EMA);
    }

    /// @inheritdoc IUsdnProtocolCore
    function longAssetAvailableWithFunding(uint128 currentPrice, uint128 timestamp)
        public
        view
        returns (int256 available_)
    {
        if (timestamp < _lastUpdateTimestamp) {
            revert UsdnProtocolTimestampTooOld();
        }

        int256 ema = calcEMA(_lastFunding, timestamp - _lastUpdateTimestamp, _EMAPeriod, _EMA);
        (int256 fundAsset,) = _fundingAsset(timestamp, ema);

        if (fundAsset > 0) {
            available_ = _longAssetAvailable(currentPrice).safeSub(fundAsset);
        } else {
            int256 fee = fundAsset * _toInt256(_protocolFeeBps) / int256(BPS_DIVISOR);
            // fees have the same sign as fundAsset (negative here), so we need to sub them
            available_ = _longAssetAvailable(currentPrice).safeSub(fundAsset - fee);
        }
    }

    /// @inheritdoc IUsdnProtocolCore
    function vaultAssetAvailableWithFunding(uint128 currentPrice, uint128 timestamp)
        public
        view
        returns (int256 available_)
    {
        if (timestamp < _lastUpdateTimestamp) {
            revert UsdnProtocolTimestampTooOld();
        }

        int256 ema = calcEMA(_lastFunding, timestamp - _lastUpdateTimestamp, _EMAPeriod, _EMA);
        (int256 fundAsset,) = _fundingAsset(timestamp, ema);

        if (fundAsset < 0) {
            available_ = _vaultAssetAvailable(currentPrice).safeAdd(fundAsset);
        } else {
            int256 fee = fundAsset * _toInt256(_protocolFeeBps) / int256(BPS_DIVISOR);
            available_ = _vaultAssetAvailable(currentPrice).safeAdd(fundAsset - fee);
        }
    }

    /// @inheritdoc IUsdnProtocolCore
    function longTradingExpoWithFunding(uint128 currentPrice, uint128 timestamp) public view returns (int256 expo_) {
        expo_ = _totalExpo.toInt256().safeSub(longAssetAvailableWithFunding(currentPrice, timestamp));
    }

    /// @inheritdoc IUsdnProtocolCore
    function vaultTradingExpoWithFunding(uint128 currentPrice, uint128 timestamp)
        external
        view
        returns (int256 expo_)
    {
        expo_ = vaultAssetAvailableWithFunding(currentPrice, timestamp);
    }

    /// @inheritdoc IUsdnProtocolCore
    function getActionablePendingActions(address currentUser)
        external
        view
        returns (PendingAction[] memory actions_, uint128[] memory rawIndices_)
    {
        uint256 queueLength = _pendingActionsQueue.length();
        if (queueLength == 0) {
            // empty queue, early return
            return (actions_, rawIndices_);
        }
        actions_ = new PendingAction[](MAX_ACTIONABLE_PENDING_ACTIONS);
        rawIndices_ = new uint128[](MAX_ACTIONABLE_PENDING_ACTIONS);
        uint256 maxIter = MAX_ACTIONABLE_PENDING_ACTIONS;
        if (queueLength < maxIter) {
            maxIter = queueLength;
        }

        uint256 i = 0;
        uint256 arrayLen = 0;
        do {
            // since `i` cannot be greater or equal to `queueLength`, there is no risk of reverting
            (PendingAction memory candidate, uint128 rawIndex) = _pendingActionsQueue.at(i);
<<<<<<< HEAD
            // If the msg.sender is equal to the user of the pending action, then the pending action is not actionable
            // by this user (it will get validated automatically by their action). And so we need to return the next
            // item in the queue so that they can validate a third-party pending action (if any).
            if (candidate.timestamp == 0 || candidate.validator == currentUser) {
=======

            // if the msg.sender is equal to the user of the pending action, then the pending action is not actionable
            // by this user (it will get validated automatically by their action)
            // and so we need to return the next item in the queue so that they can validate a third-party pending
            // action (if any)
            if (candidate.timestamp == 0 || candidate.user == currentUser) {
>>>>>>> cd8b312f
                rawIndices_[i] = rawIndex;
                // try the next one
                unchecked {
                    i++;
                }
            } else if (candidate.timestamp + _validationDeadline < block.timestamp) {
                // we found an actionable pending action
                actions_[i] = candidate;
                rawIndices_[i] = rawIndex;

                // continue looking
                unchecked {
                    i++;
                    arrayLen = i;
                }
            } else {
                // the pending action is not actionable (it is too recent),
                // following actions can't be actionable either so we return
                break;
            }
        } while (i < maxIter);
        assembly {
            // shrink the size of the arrays
            mstore(actions_, arrayLen)
            mstore(rawIndices_, arrayLen)
        }
    }

    /// @inheritdoc IUsdnProtocolCore
    function getUserPendingAction(address user) external view returns (PendingAction memory action_) {
        (action_,) = _getPendingAction(user);
    }

    /// @inheritdoc IUsdnProtocolCore
    function calcEMA(int256 lastFunding, uint128 secondsElapsed, uint128 emaPeriod, int256 previousEMA)
        public
        pure
        returns (int256)
    {
        if (secondsElapsed >= emaPeriod) {
            return lastFunding;
        }

        return (lastFunding + previousEMA * _toInt256(emaPeriod - secondsElapsed)) / _toInt256(emaPeriod);
    }

    /* --------------------------  Internal functions --------------------------- */

    /**
     * @notice Calculate the funding rate and the old long exposure
     * @param timestamp The current timestamp
     * @param ema The EMA of the funding rate
     * @return fund_ The funding rate
     * @return oldLongExpo_ The old long exposure
     */
    function _funding(uint128 timestamp, int256 ema) internal view returns (int256 fund_, int256 oldLongExpo_) {
        oldLongExpo_ = _totalExpo.toInt256().safeSub(_balanceLong.toInt256());

        if (timestamp < _lastUpdateTimestamp) {
            revert UsdnProtocolTimestampTooOld();
            // slither-disable-next-line incorrect-equality
        } else if (timestamp == _lastUpdateTimestamp) {
            return (0, oldLongExpo_);
        }

        int256 oldVaultExpo = _balanceVault.toInt256();

        // ImbalanceIndex = (longExpo - vaultExpo) / max(longExpo, vaultExpo)
        // fund = (sign(ImbalanceIndex) * ImbalanceIndex^2 * fundingSF) + _EMA
        // fund = (sign(ImbalanceIndex) * (longExpo - vaultExpo)^2 * fundingSF / denominator) + _EMA
        // with denominator = vaultExpo^2 if vaultExpo > longExpo, or longExpo^2 if longExpo > vaultExpo

        int256 numerator = oldLongExpo_ - oldVaultExpo;
        // optimization: if the numerator is zero, then return the EMA
        // slither-disable-next-line incorrect-equality
        if (numerator == 0) {
            return (ema, oldLongExpo_);
        }

        if (oldLongExpo_ <= 0) {
            // if oldLongExpo is negative, then we cap the imbalance index to -1
            // oldVaultExpo is always positive
            return (-int256(_fundingSF * 10 ** (FUNDING_RATE_DECIMALS - FUNDING_SF_DECIMALS)) + ema, oldLongExpo_);
        } else if (oldVaultExpo == 0) {
            // if oldVaultExpo is zero (can't be negative), then we cap the imbalance index to 1
            // oldLongExpo must be positive in this case
            return (int256(_fundingSF * 10 ** (FUNDING_RATE_DECIMALS - FUNDING_SF_DECIMALS)) + ema, oldLongExpo_);
        }

        // starting here, oldLongExpo and oldVaultExpo are always strictly positive

        uint256 elapsedSeconds = timestamp - _lastUpdateTimestamp;
        uint256 numerator_squared = uint256(numerator * numerator);

        uint256 denominator;
        if (oldVaultExpo > oldLongExpo_) {
            // we have to multiply by 1 day to get the correct units
            denominator = uint256(oldVaultExpo * oldVaultExpo) * 1 days;
            fund_ = -int256(
                FixedPointMathLib.fullMulDiv(
                    numerator_squared * elapsedSeconds,
                    _fundingSF * 10 ** (FUNDING_RATE_DECIMALS - FUNDING_SF_DECIMALS),
                    denominator
                )
            ) + ema;
        } else {
            // we have to multiply by 1 day to get the correct units
            denominator = uint256(oldLongExpo_ * oldLongExpo_) * 1 days;
            fund_ = int256(
                FixedPointMathLib.fullMulDiv(
                    numerator_squared * elapsedSeconds,
                    _fundingSF * 10 ** (FUNDING_RATE_DECIMALS - FUNDING_SF_DECIMALS),
                    denominator
                )
            ) + ema;
        }
    }

    /**
     * @notice Get the predicted value of the funding (in asset units) since the last state update for the given
     * timestamp
     * @dev If the provided timestamp is older than the last state update, the result will be zero
     * @param timestamp The current timestamp
     * @param ema The EMA of the funding rate
     * @return fundingAsset_ The number of asset tokens of funding (with asset decimals)
     * @return fund_ The magnitude of the funding (with `FUNDING_RATE_DECIMALS` decimals)
     */
    function _fundingAsset(uint128 timestamp, int256 ema) internal view returns (int256 fundingAsset_, int256 fund_) {
        int256 oldLongExpo;
        (fund_, oldLongExpo) = _funding(timestamp, ema);
        fundingAsset_ = fund_.safeMul(oldLongExpo) / int256(10) ** FUNDING_RATE_DECIMALS;
    }

    /**
     * @notice Calculate the new liquidation multiplier
     * @param fund The funding rate
     * @param liquidationMultiplier The current liquidation multiplier
     * @return multiplier_ The new liquidation multiplier
     */
    function _getLiquidationMultiplier(int256 fund, uint256 liquidationMultiplier)
        internal
        pure
        returns (uint256 multiplier_)
    {
        multiplier_ = liquidationMultiplier;

        // newMultiplier = oldMultiplier * (1 + funding)
        if (fund > 0) {
            multiplier_ += FixedPointMathLib.fullMulDiv(multiplier_, uint256(fund), 10 ** FUNDING_RATE_DECIMALS);
        } else {
            multiplier_ -= FixedPointMathLib.fullMulDiv(multiplier_, uint256(-fund), 10 ** FUNDING_RATE_DECIMALS);
        }
    }

    /**
     * @notice Calculate the PnL in asset units of the long side, considering the overall total expo and change in
     * price
     * @param totalExpo The total exposure of the long side
     * @param balanceLong The (old) balance of the long side
     * @param newPrice The new price
     * @param oldPrice The old price when the old balance was updated
     * @return pnl_ The PnL in asset units
     */
    function _pnlAsset(uint256 totalExpo, uint256 balanceLong, uint128 newPrice, uint128 oldPrice)
        internal
        pure
        returns (int256 pnl_)
    {
        // in case of a negative trading expo, we can't allow calculation of PnL because it would invert the sign of the
        // calculated amount. We thus disable any balance update due to PnL in such a case
        if (balanceLong >= totalExpo) {
            return 0;
        }
        int256 priceDiff = _toInt256(newPrice) - _toInt256(oldPrice);
        pnl_ = totalExpo.toInt256().safeSub(balanceLong.toInt256()).safeMul(priceDiff).safeDiv(_toInt256(newPrice));
    }

    /**
     * @notice Calculate the long balance taking into account unreflected PnL (but not funding)
     * @dev This function uses the latest total expo, balance and stored price as the reference values, and adds the PnL
     * due to the price change to `currentPrice`
     * @param currentPrice The current price
     * @return available_ The available balance on the long side
     */
    function _longAssetAvailable(uint128 currentPrice) internal view returns (int256 available_) {
        available_ = _longAssetAvailable(_totalExpo, _balanceLong, currentPrice, _lastPrice);
    }

    /**
     * @notice Calculate the long balance taking into account unreflected PnL (but not funding)
     * @param totalExpo The total exposure of the long side
     * @param balanceLong The (old) balance of the long side
     * @param newPrice The new price
     * @param oldPrice The old price when the old balance was updated
     * @return available_ The available balance on the long side
     */
    function _longAssetAvailable(uint256 totalExpo, uint256 balanceLong, uint128 newPrice, uint128 oldPrice)
        internal
        pure
        returns (int256 available_)
    {
        // Avoid division by zero
        // slither-disable-next-line incorrect-equality
        if (totalExpo == 0) {
            return 0;
        }

        available_ = balanceLong.toInt256().safeAdd(_pnlAsset(totalExpo, balanceLong, newPrice, oldPrice));
    }

    /**
     * @notice Available balance in the vault side if the price moves to `currentPrice` (without taking funding into
     * account)
     * @param currentPrice Current price
     * @return available_ The available balance in the vault side
     */
    function _vaultAssetAvailable(uint128 currentPrice) internal view returns (int256 available_) {
        available_ = _vaultAssetAvailable(_totalExpo, _balanceVault, _balanceLong, currentPrice, _lastPrice);
    }

    /**
     * @notice Available balance in the vault side if the price moves to `currentPrice` (without taking funding into
     * account)
     * @param totalExpo The total expo
     * @param balanceVault The (old) balance of the vault
     * @param balanceLong The (old) balance of the long side
     * @param newPrice The new price
     * @param oldPrice The old price when the old balances were updated
     * @return available_ The available balance in the vault side
     */
    function _vaultAssetAvailable(
        uint256 totalExpo,
        uint256 balanceVault,
        uint256 balanceLong,
        uint128 newPrice,
        uint128 oldPrice
    ) internal pure returns (int256 available_) {
        int256 totalBalance = balanceLong.toInt256().safeAdd(balanceVault.toInt256());
        int256 newLongBalance = _longAssetAvailable(totalExpo, balanceLong, newPrice, oldPrice);

        available_ = totalBalance.safeSub(newLongBalance);
    }

    /**
     * @notice Calculate the trading exposure of the long side at the time of the last balance update and currentPrice
     * @param currentPrice The current price
     * @return expo_ The trading exposure of the long side
     */
    function _longTradingExpo(uint128 currentPrice) internal view returns (int256 expo_) {
        expo_ = _totalExpo.toInt256().safeSub(_longAssetAvailable(currentPrice));
    }

    /**
     * @notice Calculate the trading exposure of the vault side at the time of the last balance update and currentPrice
     * @param currentPrice The current price
     * @return expo_ The trading exposure of the vault side
     */
    function _vaultTradingExpo(uint128 currentPrice) internal view returns (int256 expo_) {
        expo_ = _vaultAssetAvailable(currentPrice);
    }

    /**
     * @notice Calculate the profits and losses of the long side, calculate the funding and apply protocol fees,
     * calculate the new liquidation multiplier and the temporary new balances for each side
     * @dev This function updates the state of `_lastPrice`, `_lastUpdateTimestamp`, `_lastFunding`, but does not
     * update the balances. This is left to the caller
     * @param currentPrice The current price
     * @param timestamp The timestamp of the current price
     * @return priceUpdated_ Whether the price was updated
     * @return tempLongBalance_ The new balance of the long side, could be negative (temporarily)
     * @return tempVaultBalance_ The new balance of the vault side, could be negative (temporarily)
     */
    function _applyPnlAndFunding(uint128 currentPrice, uint128 timestamp)
        internal
        returns (bool priceUpdated_, int256 tempLongBalance_, int256 tempVaultBalance_)
    {
        // cache variable for optimization
        uint128 lastUpdateTimestamp = _lastUpdateTimestamp;
        // if the price is not fresh, do nothing
        if (timestamp <= lastUpdateTimestamp) {
            return (false, _balanceLong.toInt256(), _balanceVault.toInt256());
        }

        // update the funding EMA
        int256 ema = _updateEMA(timestamp - lastUpdateTimestamp);

        // calculate the funding
        (int256 fundAsset, int256 fund) = _fundingAsset(timestamp, ema);

        // take protocol fee on the funding value
        (int256 fee, int256 fundWithFee, int256 fundAssetWithFee) = _calculateFee(fund, fundAsset);

        // we subtract the fee from the total balance
        int256 totalBalance = _balanceLong.toInt256().safeAdd(_balanceVault.toInt256()).safeSub(fee);
        // calculate new balances (for now, any bad debt has not been repaid, balances could become negative)

        if (fund > 0) {
            // in case of positive funding, the vault balance must be decremented by the totality of the funding amount
            // however, since we deducted the fee amount from the total balance, the vault balance will be incremented
            // only by the funding amount minus the fee amount
            tempLongBalance_ = _longAssetAvailable(currentPrice).safeSub(fundAsset);
        } else {
            // in case of negative funding, the vault balance must be decremented by the totality of the funding amount
            // however, since we deducted the fee amount from the total balance, the long balance will be incremented
            // only by the funding amount minus the fee amount
            tempLongBalance_ = _longAssetAvailable(currentPrice).safeSub(fundAssetWithFee);
        }
        tempVaultBalance_ = totalBalance.safeSub(tempLongBalance_);

        // update state variables
        _lastPrice = currentPrice;
        _lastUpdateTimestamp = timestamp;
        _lastFunding = fundWithFee;

        priceUpdated_ = true;
    }

    /**
     * @notice Update the Exponential Moving Average (EMA) of the funding
     * @dev This function is called every time the protocol state is updated
     * @dev All required checks are done in the caller function (_applyPnlAndFunding)
     * @dev If the number of seconds elapsed is greater than or equal to the EMA period, the EMA is updated to the last
     * funding value
     * @param secondsElapsed The number of seconds elapsed since the last protocol action
     * @return The new EMA value
     */
    function _updateEMA(uint128 secondsElapsed) internal returns (int256) {
        return _EMA = calcEMA(_lastFunding, secondsElapsed, _EMAPeriod, _EMA);
    }

    /**
     * @notice Convert a uint128 to an int256
     * @param x The value to convert
     * @return The converted value
     */
    function _toInt256(uint128 x) internal pure returns (int256) {
        return int256(uint256(x));
    }

    /**
     * @notice Function to calculate the hash and version of a given tick
     * @param tick The tick
     * @return hash_ The hash of the tick
     * @return version_ The version of the tick
     */
    function _tickHash(int24 tick) internal view returns (bytes32 hash_, uint256 version_) {
        version_ = _tickVersion[tick];
        hash_ = tickHash(tick, version_);
    }

    /**
     * @notice Calculate the protocol fee and apply it to the funding asset amount
     * @dev The funding factor is only adjusted by the fee rate when the funding is negative (vault pays to the long
     * side)
     * @param fund The funding factor
     * @param fundAsset The funding asset amount to be used for the fee calculation
     * @return fee_ The absolute value of the calculated fee
     * @return fundWithFee_ The updated funding factor after applying the fee
     * @return fundAssetWithFee_ The updated funding asset amount after applying the fee
     */
    function _calculateFee(int256 fund, int256 fundAsset)
        internal
        returns (int256 fee_, int256 fundWithFee_, int256 fundAssetWithFee_)
    {
        int256 protocolFeeBps = _toInt256(_protocolFeeBps);
        fundWithFee_ = fund;
        fee_ = (fundAsset * protocolFeeBps) / int256(BPS_DIVISOR);
        // fundAsset and fee_ have the same sign, we can safely subtract them to reduce the absolute amount of asset
        fundAssetWithFee_ = fundAsset - fee_;

        if (fee_ < 0) {
            // when funding is negative, the part that is taken as fees does not contribute to the liquidation
            // multiplier adjustment, and so we should deduce it from the funding factor
            fundWithFee_ -= fund * protocolFeeBps / int256(BPS_DIVISOR);
            // we want to return the absolute value of the fee
            fee_ = -fee_;
        }

        _pendingProtocolFee += uint256(fee_);
    }

    /* -------------------------- Pending actions queue ------------------------- */

    /**
     * @notice Convert a `PendingAction` to a `DepositPendingAction`
     * @param action An untyped pending action
     * @return vaultAction_ The converted deposit pending action
     */
    function _toDepositPendingAction(PendingAction memory action)
        internal
        pure
        returns (DepositPendingAction memory vaultAction_)
    {
        assembly {
            vaultAction_ := action
        }
    }

    /**
     * @notice Convert a `PendingAction` to a `WithdrawalPendingAction`
     * @param action An untyped pending action
     * @return vaultAction_ The converted withdrawal pending action
     */
    function _toWithdrawalPendingAction(PendingAction memory action)
        internal
        pure
        returns (WithdrawalPendingAction memory vaultAction_)
    {
        assembly {
            vaultAction_ := action
        }
    }

    /**
     * @notice Convert a `PendingAction` to a `LongPendingAction`
     * @param action An untyped pending action
     * @return longAction_ The converted long pending action
     */
    function _toLongPendingAction(PendingAction memory action)
        internal
        pure
        returns (LongPendingAction memory longAction_)
    {
        assembly {
            longAction_ := action
        }
    }

    /**
     * @notice Convert a `DepositPendingAction` to a `PendingAction`
     * @param action A deposit pending action
     * @return pendingAction_ The converted untyped pending action
     */
    function _convertDepositPendingAction(DepositPendingAction memory action)
        internal
        pure
        returns (PendingAction memory pendingAction_)
    {
        assembly {
            pendingAction_ := action
        }
    }

    /**
     * @notice Convert a `WithdrawalPendingAction` to a `PendingAction`
     * @param action A withdrawal pending action
     * @return pendingAction_ The converted untyped pending action
     */
    function _convertWithdrawalPendingAction(WithdrawalPendingAction memory action)
        internal
        pure
        returns (PendingAction memory pendingAction_)
    {
        assembly {
            pendingAction_ := action
        }
    }

    /**
     * @notice Convert a `LongPendingAction` to a `PendingAction`
     * @param action A long pending action
     * @return pendingAction_ The converted untyped pending action
     */
    function _convertLongPendingAction(LongPendingAction memory action)
        internal
        pure
        returns (PendingAction memory pendingAction_)
    {
        assembly {
            pendingAction_ := action
        }
    }

    /**
     * @notice This is the mutating version of `getActionablePendingAction`, where empty items at the front of the list
     * are removed
     * @return action_ The first actionable pending action if any, otherwise a struct with all fields set to zero and
     * ProtocolAction.None
     * @return rawIndex_ The raw index in the queue for the returned pending action, or zero
     */
    function _getActionablePendingAction() internal returns (PendingAction memory action_, uint128 rawIndex_) {
        uint256 queueLength = _pendingActionsQueue.length();
        if (queueLength == 0) {
            // empty queue, early return
            return (action_, rawIndex_);
        }
        uint256 maxIter = MAX_ACTIONABLE_PENDING_ACTIONS;
        if (queueLength < maxIter) {
            maxIter = queueLength;
        }

        uint256 i = 0;
        do {
            // since we will never call `front` more than `queueLength` times, there is no risk of reverting
            (PendingAction memory candidate, uint128 rawIndex) = _pendingActionsQueue.front();
            // gas optimization
            unchecked {
                i++;
            }
            if (candidate.timestamp == 0) {
                // remove the stale pending action
                // slither-disable-next-line unused-return
                _pendingActionsQueue.popFront();
                // try the next one
                continue;
            } else if (candidate.timestamp + _validationDeadline < block.timestamp) {
                // we found an actionable pending action
                return (candidate, rawIndex);
            }
            // the first pending action is not actionable
            return (action_, rawIndex_);
        } while (i < maxIter);
    }

    /**
     * @notice Remove the pending action from the queue if its tick version doesn't match the current tick version
     * @dev This is only applicable to `ValidateOpenPosition` pending actions
     * @param user The user's address
     * @return securityDepositValue_ The security deposit value of the removed stale pending action
     */
    function _removeStalePendingAction(address user) internal returns (uint256 securityDepositValue_) {
        // slither-disable-next-line incorrect-equality
        if (_pendingActions[user] == 0) {
            return 0;
        }
        (PendingAction memory action, uint128 rawIndex) = _getPendingAction(user);
        // the position is only at risk of being liquidated while pending if it is an open position action
        // slither-disable-next-line incorrect-equality
        if (action.action == ProtocolAction.ValidateOpenPosition) {
            LongPendingAction memory openAction = _toLongPendingAction(action);
            (, uint256 version) = _tickHash(openAction.tick);
            if (version != openAction.tickVersion) {
                securityDepositValue_ = openAction.securityDepositValue;
                // the position was liquidated while pending
                // remove the stale pending action
                _pendingActionsQueue.clearAt(rawIndex);
                delete _pendingActions[user];
                emit StalePendingActionRemoved(
                    user,
                    PositionId({ tick: openAction.tick, tickVersion: openAction.tickVersion, index: openAction.index })
                );
            }
        }
    }

    /**
     * @notice Add a pending action to the queue
     * @dev This reverts if there is already a pending action for this user
     * @param user The user's address
     * @param action The pending action struct
     * @return securityDepositValue_ The security deposit value of the stale pending action
     */
    function _addPendingAction(address user, PendingAction memory action)
        internal
        returns (uint256 securityDepositValue_)
    {
        securityDepositValue_ = _removeStalePendingAction(user); // check if there is a pending action that was
            // liquidated and remove it
        if (_pendingActions[user] > 0) {
            revert UsdnProtocolPendingAction();
        }
        // Add the action to the queue
        uint128 rawIndex = _pendingActionsQueue.pushBack(action);
        // Store the index shifted by one, so that zero means no pending action
        _pendingActions[user] = uint256(rawIndex) + 1;
    }

    /**
     * @notice Get the pending action for a user
     * @dev To check for the presence of a pending action, compare `action_.action` to `ProtocolAction.None`. There is
     * a pending action only if the action is different from `ProtocolAction.None`
     * @param user The user's address
     * @return action_ The pending action struct if any, otherwise a zero-initialized struct
     * @return rawIndex_ The raw index of the pending action in the queue
     */
    function _getPendingAction(address user) internal view returns (PendingAction memory action_, uint128 rawIndex_) {
        uint256 pendingActionIndex = _pendingActions[user];
        // slither-disable-next-line incorrect-equality
        if (pendingActionIndex == 0) {
            // no pending action
            return (action_, rawIndex_);
        }

        rawIndex_ = uint128(pendingActionIndex - 1);
        action_ = _pendingActionsQueue.atRaw(rawIndex_);
    }

    /**
     * @notice Get the pending action for a user
     * @dev This function reverts if there is no pending action for the user
     * @param user The user's address
     * @return action_ The pending action struct
     * @return rawIndex_ The raw index of the pending action in the queue
     */
    function _getPendingActionOrRevert(address user)
        internal
        view
        returns (PendingAction memory action_, uint128 rawIndex_)
    {
        (action_, rawIndex_) = _getPendingAction(user);
        if (action_.action == ProtocolAction.None) {
            revert UsdnProtocolNoPendingAction();
        }
    }

    /**
     * @notice Clear the user pending action and return it
     * @param user The user's address
     * @return action_ The cleared pending action struct
     */
    function _getAndClearPendingAction(address user) internal returns (PendingAction memory action_) {
        uint128 rawIndex;
        (action_, rawIndex) = _getPendingActionOrRevert(user);
        _pendingActionsQueue.clearAt(rawIndex);
        delete _pendingActions[user];
    }

    /**
     * @notice Clear the pending action for a user
     * @param user The user's address
     */
    function _clearPendingAction(address user) internal {
        uint256 pendingActionIndex = _pendingActions[user];
        // slither-disable-next-line incorrect-equality
        if (pendingActionIndex == 0) {
            revert UsdnProtocolNoPendingAction();
        }
        uint128 rawIndex = uint128(pendingActionIndex - 1);
        _pendingActionsQueue.clearAt(rawIndex);
        delete _pendingActions[user];
    }
}<|MERGE_RESOLUTION|>--- conflicted
+++ resolved
@@ -119,19 +119,11 @@
         do {
             // since `i` cannot be greater or equal to `queueLength`, there is no risk of reverting
             (PendingAction memory candidate, uint128 rawIndex) = _pendingActionsQueue.at(i);
-<<<<<<< HEAD
-            // If the msg.sender is equal to the user of the pending action, then the pending action is not actionable
-            // by this user (it will get validated automatically by their action). And so we need to return the next
-            // item in the queue so that they can validate a third-party pending action (if any).
-            if (candidate.timestamp == 0 || candidate.validator == currentUser) {
-=======
-
             // if the msg.sender is equal to the user of the pending action, then the pending action is not actionable
             // by this user (it will get validated automatically by their action)
             // and so we need to return the next item in the queue so that they can validate a third-party pending
             // action (if any)
             if (candidate.timestamp == 0 || candidate.user == currentUser) {
->>>>>>> cd8b312f
                 rawIndices_[i] = rawIndex;
                 // try the next one
                 unchecked {
