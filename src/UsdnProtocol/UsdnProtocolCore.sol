--- conflicted
+++ resolved
@@ -352,45 +352,6 @@
     /* -------------------------- Pending actions queue ------------------------- */
 
     /**
-<<<<<<< HEAD
-=======
-     * @notice Retrieve a pending action that must be validated by the next user action in the protocol.
-     * @dev If this function returns a pending action, then the next user action MUST include the price update data
-     * for this pending action as the last parameter.
-     * @param maxIter The maximum number of iterations to find the first initialized item
-     * @return action_ The pending action if any, otherwise a struct with all fields set to zero and ProtocolAction.None
-     */
-    function getActionablePendingAction(uint256 maxIter) external view returns (PendingAction memory action_) {
-        uint256 queueLength = _pendingActionsQueue.length();
-        if (queueLength == 0) {
-            // empty queue, early return
-            return action_;
-        }
-        // default max iterations
-        if (maxIter == 0) {
-            maxIter = DEFAULT_QUEUE_MAX_ITER;
-        }
-        if (queueLength < maxIter) {
-            maxIter = queueLength;
-        }
-
-        uint256 i = 0;
-        do {
-            // Since `i` cannot be greater or equal to `queueLength`, there is no risk of reverting
-            PendingAction memory candidate = _pendingActionsQueue.at(i);
-            if (candidate.timestamp == 0) {
-                // try the next one
-                continue;
-            } else if (candidate.timestamp + _validationDeadline < block.timestamp) {
-                // we found an actionable pending action
-                return candidate;
-            }
-            // else, the first pending action is not actionable
-            return action_;
-        } while (++i < maxIter);
-    }
-
-    /**
      * @notice Convert a `PendingAction` to a `VaultPendingAction`
      * @param action An untyped pending action
      * @return vaultAction_ The converted vault pending action
@@ -451,7 +412,6 @@
     }
 
     /**
->>>>>>> a3f87c62
      * @notice This is the mutating version of `getActionablePendingAction`, where empty items at the front of the list
      * are removed.
      * @param maxIter The maximum number of iterations to find the first initialized item
