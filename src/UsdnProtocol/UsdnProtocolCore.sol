--- conflicted
+++ resolved
@@ -122,11 +122,7 @@
             // If the msg.sender is equal to the user of the pending action, then the pending action is not actionable
             // by this user (it will get validated automatically by their action). And so we need to return the next
             // item in the queue so that they can validate a third-party pending action (if any).
-<<<<<<< HEAD
-            if (candidate.common.timestamp == 0 || candidate.common.validator == currentUser) {
-=======
-            if (candidate.timestamp == 0 || candidate.user == currentUser) {
->>>>>>> d0f7ee19
+            if (candidate.timestamp == 0 || candidate.validator == currentUser) {
                 rawIndices_[i] = rawIndex;
                 // try the next one
                 unchecked {
