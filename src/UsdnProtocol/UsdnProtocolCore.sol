--- conflicted
+++ resolved
@@ -118,18 +118,12 @@
         do {
             // since `i` cannot be greater or equal to `queueLength`, there is no risk of reverting
             (PendingAction memory candidate, uint128 rawIndex) = _pendingActionsQueue.at(i);
-<<<<<<< HEAD
+
             // if the msg.sender is equal to the user of the pending action, then the pending action is not actionable
             // by this user (it will get validated automatically by their action)
             // and so we need to return the next item in the queue so that they can validate a third-party pending
             // action (if any)
-            if (candidate.common.timestamp == 0 || candidate.common.user == currentUser) {
-=======
-            // If the msg.sender is equal to the user of the pending action, then the pending action is not actionable
-            // by this user (it will get validated automatically by their action). And so we need to return the next
-            // item in the queue so that they can validate a third-party pending action (if any).
             if (candidate.timestamp == 0 || candidate.user == currentUser) {
->>>>>>> 78b21757
                 rawIndices_[i] = rawIndex;
                 // try the next one
                 unchecked {
