--- conflicted
+++ resolved
@@ -55,15 +55,11 @@
             return (0, oldLongExpo_);
         }
 
-<<<<<<< HEAD
         int256 oldVaultExpo = _balanceVault.toInt256();
 
-        // fund = (+-) ((longExpo - vaultExpo)^2 * fundingSF / denominator) + _EMA
-=======
         // ImbalanceIndex = (longExpo - vaultExpo) / max(longExpo, vaultExpo)
         // fund = (sign(ImbalanceIndex) * ImbalanceIndex^2 * fundingSF) + _EMA
         // fund = (sign(ImbalanceIndex) * (longExpo - vaultExpo)^2 * fundingSF / denominator) + _EMA
->>>>>>> 5907e66d
         // with denominator = vaultExpo^2 if vaultExpo > longExpo, or longExpo^2 if longExpo > vaultExpo
 
         int256 numerator = oldLongExpo_ - oldVaultExpo;
@@ -72,15 +68,15 @@
             return (_EMA, oldLongExpo_);
         }
 
-        if ((vaultExpo_ * longExpo_) <= 0 && (vaultExpo_ < 0 || longExpo_ < 0)) {
-            // if the product is negative, then vaultExpo_ or longExpo_ is negative
+        if ((oldVaultExpo * oldLongExpo_) <= 0 && (oldVaultExpo < 0 || oldLongExpo_ < 0)) {
+            // if the product is negative, then oldVaultExpo or oldLongExpo is negative
             // if it's zero, we check if one of the two is negative
-            if (vaultExpo_ < 0) {
-                // if vaultExpo_ is negative, then we cap the imbalance index to 1
-                return (int256(_fundingSF) + _EMA, longExpo_, vaultExpo_);
+            if (oldVaultExpo < 0) {
+                // if oldVaultExpo is negative, then we cap the imbalance index to 1
+                return (int256(_fundingSF) + _EMA, oldLongExpo_);
             } else {
-                // if longExpo_ is negative, then we cap the imbalance index to -1
-                return (-int256(_fundingSF) + _EMA, longExpo_, vaultExpo_);
+                // if oldLongExpo is negative, then we cap the imbalance index to -1
+                return (-int256(_fundingSF) + _EMA, oldLongExpo_);
             }
         }
 
