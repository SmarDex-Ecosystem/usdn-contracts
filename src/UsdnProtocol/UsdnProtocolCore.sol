--- conflicted
+++ resolved
@@ -316,11 +316,6 @@
 
     /* -------------------------- Pending actions queue ------------------------- */
 
-<<<<<<< HEAD
-    /// @inheritdoc IUsdnProtocolCore
-    function getActionablePendingAction(uint256 maxIter) public returns (PendingAction memory action_) {
-        if (_pendingActionsQueue.empty()) {
-=======
     /**
      * @notice Retrieve a pending action that must be validated by the next user action in the protocol.
      * @dev If this function returns a pending action, then the next user action MUST include the price update data
@@ -332,7 +327,6 @@
         uint256 queueLength = _pendingActionsQueue.length();
         if (queueLength == 0) {
             // empty queue, early return
->>>>>>> 146adf87
             return action_;
         }
         // default max iterations
