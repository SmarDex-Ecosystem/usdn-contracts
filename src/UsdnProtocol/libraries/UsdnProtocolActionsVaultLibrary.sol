// SPDX-License-Identifier: BUSL-1.1
pragma solidity 0.8.26;

import { ERC165Checker } from "@openzeppelin/contracts/utils/introspection/ERC165Checker.sol";
import { SafeCast } from "@openzeppelin/contracts/utils/math/SafeCast.sol";
import { LibBitmap } from "solady/src/utils/LibBitmap.sol";
import { SafeTransferLib } from "solady/src/utils/SafeTransferLib.sol";

import { PriceInfo } from "../../interfaces/OracleMiddleware/IOracleMiddlewareTypes.sol";
import { IUsdn } from "../../interfaces/Usdn/IUsdn.sol";
import { IFeeCollectorCallback } from "../../interfaces/UsdnProtocol/IFeeCollectorCallback.sol";
import { IUsdnProtocolActions } from "../../interfaces/UsdnProtocol/IUsdnProtocolActions.sol";
import { IUsdnProtocolErrors } from "../../interfaces/UsdnProtocol/IUsdnProtocolErrors.sol";
import { IUsdnProtocolEvents } from "../../interfaces/UsdnProtocol/IUsdnProtocolEvents.sol";
import { IUsdnProtocolTypes as Types } from "../../interfaces/UsdnProtocol/IUsdnProtocolTypes.sol";
import { HugeUint } from "../../libraries/HugeUint.sol";
import { Permit2TokenBitfield } from "../../libraries/Permit2TokenBitfield.sol";
import { SignedMath } from "../../libraries/SignedMath.sol";
import { UsdnProtocolActionsLongLibrary as ActionsLong } from "./UsdnProtocolActionsLongLibrary.sol";
import { UsdnProtocolActionsUtilsLibrary as ActionsUtils } from "./UsdnProtocolActionsUtilsLibrary.sol";
import { UsdnProtocolConstantsLibrary as Constants } from "./UsdnProtocolConstantsLibrary.sol";
import { UsdnProtocolCoreLibrary as Core } from "./UsdnProtocolCoreLibrary.sol";
import { UsdnProtocolLongLibrary as Long } from "./UsdnProtocolLongLibrary.sol";
import { UsdnProtocolUtils as Utils } from "./UsdnProtocolUtils.sol";
import { UsdnProtocolVaultLibrary as Vault } from "./UsdnProtocolVaultLibrary.sol";

library UsdnProtocolActionsVaultLibrary {
    using SafeTransferLib for address;
    using SafeCast for uint256;
    using SafeCast for int256;
    using LibBitmap for LibBitmap.Bitmap;
    using SignedMath for int256;
    using HugeUint for HugeUint.Uint512;
    using Permit2TokenBitfield for Permit2TokenBitfield.Bitfield;

    /**
     * @dev Structure to hold the transient data during `_initiateDeposit`
     * @param pendingActionPrice The adjusted price with position fees applied
     * @param isLiquidationPending Whether some liquidations still need to be performed
     * @param totalExpo The total expo of the long side
     * @param balanceLong The long side balance
     * @param balanceVault The vault side balance, calculated according to the pendingActionPrice
     * @param usdnTotalShares Total minted shares of USDN
     * @param sdexToBurn The amount of SDEX to burn for the deposit
     */
    struct InitiateDepositData {
        uint128 pendingActionPrice;
        bool isLiquidationPending;
        uint256 totalExpo;
        uint256 balanceLong;
        uint256 balanceVault;
        uint256 usdnTotalShares;
        uint256 sdexToBurn;
    }

    /**
     * @dev Structure to hold the transient data during `_initiateWithdrawal`
     * @param pendingActionPrice The adjusted price with position fees applied
     * @param usdnTotalShares The total shares supply of USDN
     * @param totalExpo The current total expo
     * @param balanceLong The current long balance
     * @param balanceVault The vault balance, adjusted according to the pendingActionPrice
     * @param withdrawalAmount The predicted amount of assets that will be withdrawn
     * @param isLiquidationPending Whether some ticks are still populated above the current price (left to liquidate)
     */
    struct WithdrawalData {
        uint128 pendingActionPrice;
        uint256 usdnTotalShares;
        uint256 totalExpo;
        uint256 balanceLong;
        uint256 balanceVault;
        uint256 withdrawalAmount;
        bool isLiquidationPending;
    }

    /* -------------------------------------------------------------------------- */
    /*                              Public functions                              */
    /* -------------------------------------------------------------------------- */

    /// @notice See {IUsdnProtocolActions}
    function initiateDeposit(
        Types.Storage storage s,
        uint128 amount,
        address to,
        address payable validator,
        Permit2TokenBitfield.Bitfield permit2TokenBitfield,
        bytes calldata currentPriceData,
        Types.PreviousActionsData calldata previousActionsData
    ) public returns (bool success_) {
        uint64 securityDepositValue = s._securityDepositValue;
        if (msg.value < securityDepositValue) {
            revert IUsdnProtocolErrors.UsdnProtocolSecurityDepositTooLow();
        }
        uint256 balanceBefore = address(this).balance;

        uint256 amountToRefund;
        (amountToRefund, success_) = _initiateDeposit(
            s, msg.sender, to, validator, amount, securityDepositValue, permit2TokenBitfield, currentPriceData
        );

        if (success_) {
            unchecked {
                amountToRefund += _executePendingActionOrRevert(s, previousActionsData);
            }
        }

        _refundExcessEther(securityDepositValue, amountToRefund, balanceBefore);
        _checkPendingFee(s);
    }

    /// @notice See {IUsdnProtocolActions}
    function validateDeposit(
        Types.Storage storage s,
        address payable validator,
        bytes calldata depositPriceData,
        Types.PreviousActionsData calldata previousActionsData
    ) public returns (bool success_) {
        uint256 balanceBefore = address(this).balance;

        uint256 amountToRefund;
        (amountToRefund, success_) = _validateDeposit(s, validator, depositPriceData);
        if (msg.sender != validator) {
            _refundEther(amountToRefund, validator);
            balanceBefore -= amountToRefund;
            amountToRefund = 0;
        }
        if (success_) {
            unchecked {
                amountToRefund += _executePendingActionOrRevert(s, previousActionsData);
            }
        }

        _refundExcessEther(0, amountToRefund, balanceBefore);
        _checkPendingFee(s);
    }

    /// @notice See {IUsdnProtocolActions}
    function initiateWithdrawal(
        Types.Storage storage s,
        uint152 usdnShares,
        address to,
        address payable validator,
        bytes calldata currentPriceData,
        Types.PreviousActionsData calldata previousActionsData
    ) public returns (bool success_) {
        uint64 securityDepositValue = s._securityDepositValue;
        if (msg.value < securityDepositValue) {
            revert IUsdnProtocolErrors.UsdnProtocolSecurityDepositTooLow();
        }

        uint256 balanceBefore = address(this).balance;

        uint256 amountToRefund;
        (amountToRefund, success_) =
            _initiateWithdrawal(s, msg.sender, to, validator, usdnShares, securityDepositValue, currentPriceData);

        if (success_) {
            unchecked {
                amountToRefund += _executePendingActionOrRevert(s, previousActionsData);
            }
        }

        _refundExcessEther(securityDepositValue, amountToRefund, balanceBefore);
        _checkPendingFee(s);
    }

    /// @notice See {IUsdnProtocolActions}
    function validateWithdrawal(
        Types.Storage storage s,
        address payable validator,
        bytes calldata withdrawalPriceData,
        Types.PreviousActionsData calldata previousActionsData
    ) public returns (bool success_) {
        uint256 balanceBefore = address(this).balance;

        uint256 amountToRefund;
        (amountToRefund, success_) = _validateWithdrawal(s, validator, withdrawalPriceData);
        if (msg.sender != validator) {
            _refundEther(amountToRefund, validator);
            balanceBefore -= amountToRefund;
            amountToRefund = 0;
        }
        if (success_) {
            unchecked {
                amountToRefund += _executePendingActionOrRevert(s, previousActionsData);
            }
        }

        _refundExcessEther(0, amountToRefund, balanceBefore);
        _checkPendingFee(s);
    }

    /* -------------------------------------------------------------------------- */
    /*                             Internal functions                             */
    /* -------------------------------------------------------------------------- */

    /**
     * @notice The deposit vault imbalance limit state verification
     * @dev To ensure that the protocol does not imbalance more than
     * the deposit limit on the vault side, otherwise revert
     * @param s The storage of the protocol
     * @param depositValue The deposit value in asset
     */
    function _checkImbalanceLimitDeposit(Types.Storage storage s, uint256 depositValue) public view {
        int256 depositExpoImbalanceLimitBps = s._depositExpoImbalanceLimitBps;

        // early return in case limit is disabled
        if (depositExpoImbalanceLimitBps == 0) {
            return;
        }

        int256 currentLongExpo = (s._totalExpo - s._balanceLong).toInt256();

        // cannot be calculated
        if (currentLongExpo == 0) {
            revert IUsdnProtocolErrors.UsdnProtocolInvalidLongExpo();
        }

        int256 newVaultExpo = s._balanceVault.toInt256().safeAdd(s._pendingBalanceVault).safeAdd(int256(depositValue));

        int256 imbalanceBps =
            newVaultExpo.safeSub(currentLongExpo).safeMul(int256(Constants.BPS_DIVISOR)).safeDiv(currentLongExpo);

        if (imbalanceBps >= depositExpoImbalanceLimitBps) {
            revert IUsdnProtocolErrors.UsdnProtocolImbalanceLimitReached(imbalanceBps);
        }
    }

    /**
     * @notice The withdrawal imbalance limit state verification
     * @dev To ensure that the protocol does not imbalance more than
     * the withdrawal limit on the long side, otherwise revert
     * @param s The storage of the protocol
     * @param withdrawalValue The withdrawal value in asset
     * @param totalExpo The current total expo
     */
    function _checkImbalanceLimitWithdrawal(Types.Storage storage s, uint256 withdrawalValue, uint256 totalExpo)
        public
        view
    {
        int256 withdrawalExpoImbalanceLimitBps = s._withdrawalExpoImbalanceLimitBps;

        // early return in case limit is disabled
        if (withdrawalExpoImbalanceLimitBps == 0) {
            return;
        }

        int256 newVaultExpo =
            s._balanceVault.toInt256().safeAdd(s._pendingBalanceVault).safeSub(withdrawalValue.toInt256());

        // cannot be calculated if equal to zero
        if (newVaultExpo == 0) {
            revert IUsdnProtocolErrors.UsdnProtocolInvalidVaultExpo();
        }

        int256 imbalanceBps = (totalExpo - s._balanceLong).toInt256().safeSub(newVaultExpo).safeMul(
            int256(Constants.BPS_DIVISOR)
        ).safeDiv(newVaultExpo);

        if (imbalanceBps >= withdrawalExpoImbalanceLimitBps) {
            revert IUsdnProtocolErrors.UsdnProtocolImbalanceLimitReached(imbalanceBps);
        }
    }

    /**
     * @notice Prepare the data for the `initiateDeposit` function
     * @param s The storage of the protocol
     * @param validator The validator address
     * @param amount The amount of asset to deposit
     * @param currentPriceData The price data for the initiate action
     * @return data_ The transient data for the `deposit` action
     */
    function _prepareInitiateDepositData(
        Types.Storage storage s,
        address validator,
        uint128 amount,
        bytes calldata currentPriceData
    ) public returns (InitiateDepositData memory data_) {
        PriceInfo memory currentPrice = _getOraclePrice(
            s,
            Types.ProtocolAction.InitiateDeposit,
            block.timestamp,
            ActionsUtils._calcActionId(validator, uint128(block.timestamp)),
            currentPriceData
        );

        (, data_.isLiquidationPending) = Long._applyPnlAndFundingAndLiquidate(
            s,
            currentPrice.neutralPrice,
            currentPrice.timestamp,
            s._liquidationIteration,
            false,
            Types.ProtocolAction.InitiateDeposit,
            currentPriceData
        );

        if (data_.isLiquidationPending) {
            return data_;
        }

        _checkImbalanceLimitDeposit(s, amount);

        // apply fees on price
        data_.pendingActionPrice =
            (currentPrice.price - currentPrice.price * s._vaultFeeBps / Constants.BPS_DIVISOR).toUint128();

        data_.totalExpo = s._totalExpo;
        data_.balanceLong = s._balanceLong;
        data_.balanceVault = Vault._vaultAssetAvailable(
            data_.totalExpo, s._balanceVault, data_.balanceLong, data_.pendingActionPrice, s._lastPrice
        ).toUint256();
        IUsdn usdn = s._usdn;
        data_.usdnTotalShares = usdn.totalShares();

        // calculate the amount of SDEX tokens to burn
        uint256 usdnSharesToMintEstimated = Vault._calcMintUsdnShares(amount, data_.balanceVault, data_.usdnTotalShares);
        uint256 usdnToMintEstimated = usdn.convertToTokens(usdnSharesToMintEstimated);
        // we want to at least mint 1 wei of USDN
        if (usdnToMintEstimated == 0) {
            revert IUsdnProtocolErrors.UsdnProtocolDepositTooSmall();
        }
        uint32 burnRatio = s._sdexBurnOnDepositRatio;
        data_.sdexToBurn = Vault._calcSdexToBurn(usdnToMintEstimated, burnRatio);
        // we want to at least burn 1 wei of SDEX if SDEX burning is enabled
        if (burnRatio != 0 && data_.sdexToBurn == 0) {
            revert IUsdnProtocolErrors.UsdnProtocolDepositTooSmall();
        }
    }

    /**
     * @notice Prepare the pending action struct for a deposit and add it to the queue
     * @param s The storage of the protocol
     * @param to The address that will receive the minted USDN
     * @param validator The address that will validate the deposit
     * @param securityDepositValue The value of the security deposit for the newly created pending action
     * @param amount The amount of assets to deposit
     * @param data The deposit action data
     * @return amountToRefund_ Refund The security deposit value of a stale pending action
     */
    function _createDepositPendingAction(
        Types.Storage storage s,
        address to,
        address validator,
        uint64 securityDepositValue,
        uint128 amount,
        InitiateDepositData memory data
    ) public returns (uint256 amountToRefund_) {
        Types.DepositPendingAction memory pendingAction = Types.DepositPendingAction({
            action: Types.ProtocolAction.ValidateDeposit,
            timestamp: uint40(block.timestamp),
            to: to,
            validator: validator,
            securityDepositValue: securityDepositValue,
            _unused: 0,
            amount: amount,
            assetPrice: data.pendingActionPrice,
            totalExpo: data.totalExpo,
            balanceVault: data.balanceVault,
            balanceLong: data.balanceLong,
            usdnTotalShares: data.usdnTotalShares
        });

        amountToRefund_ = Core._addPendingAction(s, validator, Core._convertDepositPendingAction(pendingAction));
    }

    /**
     * @notice Initiate a deposit of assets into the vault to mint USDN
     * @dev Consult the current oracle middleware implementation to know the expected format for the price data, using
     * the `Types.ProtocolAction.InitiateDeposit` action
     * The price validation might require payment according to the return value of the `getValidationCost` function
     * of the middleware
     * @param s The storage of the protocol
     * @param user The address of the user initiating the deposit
     * @param to The address to receive the USDN tokens
     * @param validator The address that will validate the deposit
     * @param amount The amount of wstETH to deposit
     * @param securityDepositValue The value of the security deposit for the newly created pending action
     * @param permit2TokenBitfield The permit2 bitfield
     * @param currentPriceData The current price data
     * @return amountToRefund_ If there are pending liquidations we'll refund the `securityDepositValue`,
     * else we'll only refund the security deposit value of the stale pending action
     * @return isInitiated_ Whether the action is initiated
     */
    function _initiateDeposit(
        Types.Storage storage s,
        address user,
        address to,
        address validator,
        uint128 amount,
        uint64 securityDepositValue,
        Permit2TokenBitfield.Bitfield permit2TokenBitfield,
        bytes calldata currentPriceData
    ) public returns (uint256 amountToRefund_, bool isInitiated_) {
        if (to == address(0)) {
            revert IUsdnProtocolErrors.UsdnProtocolInvalidAddressTo();
        }
        if (validator == address(0)) {
            revert IUsdnProtocolErrors.UsdnProtocolInvalidAddressValidator();
        }
        if (amount == 0) {
            revert IUsdnProtocolErrors.UsdnProtocolZeroAmount();
        }

        InitiateDepositData memory data = _prepareInitiateDepositData(s, validator, amount, currentPriceData);

        // early return in case there are still pending liquidations
        if (data.isLiquidationPending) {
            return (securityDepositValue, false);
        }

        amountToRefund_ = _createDepositPendingAction(s, to, validator, securityDepositValue, amount, data);

        if (data.sdexToBurn > 0) {
            // send SDEX to the dead address
            if (permit2TokenBitfield.useForSdex()) {
                address(s._sdex).permit2TransferFrom(user, Constants.DEAD_ADDRESS, data.sdexToBurn);
            } else {
                address(s._sdex).safeTransferFrom(user, Constants.DEAD_ADDRESS, data.sdexToBurn);
            }
        }

        // transfer assets
        if (permit2TokenBitfield.useForAsset()) {
            address(s._asset).permit2TransferFrom(user, address(this), amount);
        } else {
            address(s._asset).safeTransferFrom(user, address(this), amount);
        }
        s._pendingBalanceVault += Utils.toInt256(amount);

        isInitiated_ = true;

        emit IUsdnProtocolEvents.InitiatedDeposit(to, validator, amount, block.timestamp, data.sdexToBurn);
    }

    /**
     * @notice Get the pending action data of the owner, try to validate it and clear it if successful
     * @param s The storage of the protocol
     * @param validator The address of the validator
     * @param priceData The current price data
     * @return securityDepositValue_ The value of the security deposit
     * @return isValidated_ Whether the action is validated
     */
    function _validateDeposit(Types.Storage storage s, address validator, bytes calldata priceData)
        public
        returns (uint256 securityDepositValue_, bool isValidated_)
    {
        (Types.PendingAction memory pending, uint128 rawIndex) = Core._getPendingActionOrRevert(s, validator);

        // check type of action
        if (pending.action != Types.ProtocolAction.ValidateDeposit) {
            revert IUsdnProtocolErrors.UsdnProtocolInvalidPendingAction();
        }
        // sanity check
        if (pending.validator != validator) {
            revert IUsdnProtocolErrors.UsdnProtocolInvalidPendingAction();
        }

        isValidated_ = _validateDepositWithAction(s, pending, priceData);

        if (isValidated_) {
            Core._clearPendingAction(s, validator, rawIndex);
            securityDepositValue_ = pending.securityDepositValue;
        }
    }

    /**
     * @notice Update protocol balances, liquidate positions if necessary, then validate the `deposit` action
     * @param s The storage of the protocol
     * @param pending The pending action data
     * @param priceData The current price data
     * @return isValidated_ Whether the action is validated
     */
    function _validateDepositWithAction(
        Types.Storage storage s,
        Types.PendingAction memory pending,
        bytes calldata priceData
    ) public returns (bool isValidated_) {
        Types.DepositPendingAction memory deposit = Core._toDepositPendingAction(pending);

        PriceInfo memory currentPrice = _getOraclePrice(
            s,
            Types.ProtocolAction.ValidateDeposit,
            deposit.timestamp,
            ActionsUtils._calcActionId(deposit.validator, deposit.timestamp),
            priceData
        );

        {
            // adjust balances
            (, bool isLiquidationPending) = Long._applyPnlAndFundingAndLiquidate(
                s,
                currentPrice.neutralPrice,
                currentPrice.timestamp,
                s._liquidationIteration,
                false,
                Types.ProtocolAction.ValidateDeposit,
                priceData
            );

            // early return in case there are still pending liquidations
            if (isLiquidationPending) {
                return false;
            }
        }

        // we calculate the amount of USDN to mint, either considering the asset price at the time of the initiate
        // action, or the current price provided for validation. We will use the lower of the two to mint
        // apply fees on price
        uint128 priceWithFees =
            (currentPrice.price - currentPrice.price * s._vaultFeeBps / Constants.BPS_DIVISOR).toUint128();

<<<<<<< HEAD
        uint256 usdnSharesToMint1 =
            Vault._calcMintUsdnShares(deposit.amount, deposit.balanceVault, deposit.usdnTotalShares);

        uint256 usdnSharesToMint2 = Vault._calcMintUsdnShares(
            deposit.amount,
            // calculate the available balance in the vault side if the price moves to `priceWithFees`
            Vault._vaultAssetAvailable(
                deposit.totalExpo, deposit.balanceVault, deposit.balanceLong, priceWithFees, deposit.assetPrice
            ).toUint256(),
            deposit.usdnTotalShares
        );

=======
>>>>>>> 8b416534
        uint256 usdnSharesToMint;
        // we use the lower of the two prices to mint
        if (deposit.assetPrice <= priceWithFees) {
            usdnSharesToMint = Vault._calcMintUsdnShares(
                s, deposit.amount, deposit.balanceVault, deposit.usdnTotalShares, deposit.assetPrice
            );
        } else {
            usdnSharesToMint = Vault._calcMintUsdnShares(
                s,
                deposit.amount,
                Vault._vaultAssetAvailable(
                    deposit.totalExpo, deposit.balanceVault, deposit.balanceLong, priceWithFees, deposit.assetPrice
                ).toUint256(),
                deposit.usdnTotalShares,
                priceWithFees
            );
        }

        s._balanceVault += deposit.amount;
        s._pendingBalanceVault -= Utils.toInt256(deposit.amount);

        uint256 mintedTokens = s._usdn.mintShares(deposit.to, usdnSharesToMint);
        isValidated_ = true;
        emit IUsdnProtocolEvents.ValidatedDeposit(
            deposit.to, deposit.validator, deposit.amount, mintedTokens, deposit.timestamp
        );
    }

    /**
     * @notice Update protocol balances, then prepare the data for the withdrawal action
     * @dev Reverts if the imbalance limit is reached
     * @param s The storage of the protocol
     * @param validator The validator address
     * @param usdnShares The amount of USDN shares to burn
     * @param currentPriceData The current price data
     * @return data_ The withdrawal data struct
     */
    function _prepareWithdrawalData(
        Types.Storage storage s,
        address validator,
        uint152 usdnShares,
        bytes calldata currentPriceData
    ) public returns (WithdrawalData memory data_) {
        PriceInfo memory currentPrice = _getOraclePrice(
            s,
            Types.ProtocolAction.InitiateWithdrawal,
            block.timestamp,
            ActionsUtils._calcActionId(validator, uint128(block.timestamp)),
            currentPriceData
        );

        (, data_.isLiquidationPending) = Long._applyPnlAndFundingAndLiquidate(
            s,
            currentPrice.neutralPrice,
            currentPrice.timestamp,
            s._liquidationIteration,
            false,
            Types.ProtocolAction.InitiateWithdrawal,
            currentPriceData
        );

        // early return in case there are still pending liquidations
        if (data_.isLiquidationPending) {
            return data_;
        }

        // apply fees on price
        data_.pendingActionPrice =
            (currentPrice.price + currentPrice.price * s._vaultFeeBps / Constants.BPS_DIVISOR).toUint128();

        data_.totalExpo = s._totalExpo;
        data_.balanceLong = s._balanceLong;
        data_.balanceVault = Vault._vaultAssetAvailable(
            data_.totalExpo, s._balanceVault, data_.balanceLong, data_.pendingActionPrice, s._lastPrice
        ).toUint256();
        data_.usdnTotalShares = s._usdn.totalShares();
        data_.withdrawalAmount = Vault._calcBurnUsdn(usdnShares, data_.balanceVault, data_.usdnTotalShares);

        _checkImbalanceLimitWithdrawal(s, data_.withdrawalAmount, data_.totalExpo);
    }

    /**
     * @notice Prepare the pending action struct for a withdrawal and add it to the queue
     * @param s The storage of the protocol
     * @param to The address that will receive the assets
     * @param validator The address that will validate the withdrawal
     * @param usdnShares The amount of USDN shares to burn
     * @param securityDepositValue The value of the security deposit for the newly created pending action
     * @param data The withdrawal action data
     * @return amountToRefund_ Refund The security deposit value of a stale pending action
     */
    function _createWithdrawalPendingAction(
        Types.Storage storage s,
        address to,
        address validator,
        uint152 usdnShares,
        uint64 securityDepositValue,
        WithdrawalData memory data
    ) public returns (uint256 amountToRefund_) {
        Types.PendingAction memory action = Core._convertWithdrawalPendingAction(
            Types.WithdrawalPendingAction({
                action: Types.ProtocolAction.ValidateWithdrawal,
                timestamp: uint40(block.timestamp),
                to: to,
                validator: validator,
                securityDepositValue: securityDepositValue,
                sharesLSB: Vault._calcWithdrawalAmountLSB(usdnShares),
                sharesMSB: Vault._calcWithdrawalAmountMSB(usdnShares),
                assetPrice: data.pendingActionPrice,
                totalExpo: data.totalExpo,
                balanceVault: data.balanceVault,
                balanceLong: data.balanceLong,
                usdnTotalShares: data.usdnTotalShares
            })
        );
        amountToRefund_ = Core._addPendingAction(s, validator, action);
    }

    /**
     * @notice Get the oracle price for the given action and timestamp then validate it
     * @param s The storage of the protocol
     * @param action The type of action that is being performed by the user
     * @param timestamp The timestamp at which the wanted price was recorded
     * @param actionId The unique identifier of the action
     * @param priceData The price oracle data
     * @return price_ The validated price
     */
    function _getOraclePrice(
        Types.Storage storage s,
        Types.ProtocolAction action,
        uint256 timestamp,
        bytes32 actionId,
        bytes calldata priceData
    ) public returns (PriceInfo memory price_) {
        uint256 validationCost = s._oracleMiddleware.validationCost(priceData, action);
        if (address(this).balance < validationCost) {
            revert IUsdnProtocolErrors.UsdnProtocolInsufficientOracleFee();
        }
        // slither-disable-next-line arbitrary-send-eth
        price_ = s._oracleMiddleware.parseAndValidatePrice{ value: validationCost }(
            actionId, uint128(timestamp), action, priceData
        );
    }

    /**
     * @notice Initiate a withdrawal of assets from the vault by providing USDN tokens
     * @dev Consult the current oracle middleware implementation to know the expected format for the price data, using
     * the `Types.ProtocolAction.InitiateWithdrawal` action
     * The price validation might require payment according to the return value of the `getValidationCost` function
     * of the middleware
     * @param s The storage of the protocol
     * @param user The address of the user initiating the withdrawal
     * @param to The address that will receive the assets
     * @param validator The address that will validate the withdrawal
     * @param usdnShares The amount of USDN shares to burn
     * @param securityDepositValue The value of the security deposit for the newly created pending action
     * @param currentPriceData The current price data
     * @return amountToRefund_ If there are pending liquidations we'll refund the `securityDepositValue`,
     * else we'll only refund the security deposit value of the stale pending action
     * @return isInitiated_ Whether the action is initiated
     */
    function _initiateWithdrawal(
        Types.Storage storage s,
        address user,
        address to,
        address validator,
        uint152 usdnShares,
        uint64 securityDepositValue,
        bytes calldata currentPriceData
    ) public returns (uint256 amountToRefund_, bool isInitiated_) {
        if (to == address(0)) {
            revert IUsdnProtocolErrors.UsdnProtocolInvalidAddressTo();
        }
        if (validator == address(0)) {
            revert IUsdnProtocolErrors.UsdnProtocolInvalidAddressValidator();
        }
        if (usdnShares == 0) {
            revert IUsdnProtocolErrors.UsdnProtocolZeroAmount();
        }

        WithdrawalData memory data = _prepareWithdrawalData(s, validator, usdnShares, currentPriceData);

        if (data.isLiquidationPending) {
            return (securityDepositValue, false);
        }

        amountToRefund_ = _createWithdrawalPendingAction(s, to, validator, usdnShares, securityDepositValue, data);

        // retrieve the USDN tokens, check that the balance is sufficient
        IUsdn usdn = s._usdn;
        usdn.transferSharesFrom(user, address(this), usdnShares);
        s._pendingBalanceVault -= data.withdrawalAmount.toInt256();

        isInitiated_ = true;
        emit IUsdnProtocolEvents.InitiatedWithdrawal(to, validator, usdn.convertToTokens(usdnShares), block.timestamp);
    }

    /**
     * @notice Get the pending action data of the owner, try to validate it and clear it if successful
     * @param s The storage of the protocol
     * @param validator The address of the validator
     * @param priceData The current price data
     * @return securityDepositValue_ The value of the security deposit
     * @return isValidated_ Whether the action is validated
     */
    function _validateWithdrawal(Types.Storage storage s, address validator, bytes calldata priceData)
        public
        returns (uint256 securityDepositValue_, bool isValidated_)
    {
        (Types.PendingAction memory pending, uint128 rawIndex) = Core._getPendingActionOrRevert(s, validator);

        // check type of action
        if (pending.action != Types.ProtocolAction.ValidateWithdrawal) {
            revert IUsdnProtocolErrors.UsdnProtocolInvalidPendingAction();
        }
        // sanity check
        if (pending.validator != validator) {
            revert IUsdnProtocolErrors.UsdnProtocolInvalidPendingAction();
        }

        isValidated_ = _validateWithdrawalWithAction(s, pending, priceData);

        if (isValidated_) {
            Core._clearPendingAction(s, validator, rawIndex);
            securityDepositValue_ = pending.securityDepositValue;
        }
    }

    /**
     * @notice Update protocol balances, liquidate positions if necessary, then validate the `withdrawal` action
     * @param s The storage of the protocol
     * @param pending The pending action data
     * @param priceData The current price data
     * @return isValidated_ Whether the action is validated
     */
    function _validateWithdrawalWithAction(
        Types.Storage storage s,
        Types.PendingAction memory pending,
        bytes calldata priceData
    ) public returns (bool isValidated_) {
        Types.WithdrawalPendingAction memory withdrawal = Core._toWithdrawalPendingAction(pending);

        PriceInfo memory currentPrice = _getOraclePrice(
            s,
            Types.ProtocolAction.ValidateWithdrawal,
            withdrawal.timestamp,
            ActionsUtils._calcActionId(withdrawal.validator, withdrawal.timestamp),
            priceData
        );

        (, bool isLiquidationPending) = Long._applyPnlAndFundingAndLiquidate(
            s,
            currentPrice.neutralPrice,
            currentPrice.timestamp,
            s._liquidationIteration,
            false,
            Types.ProtocolAction.ValidateWithdrawal,
            priceData
        );

        // early return in case there are still pending liquidations
        if (isLiquidationPending) {
            return false;
        }

        uint256 available;
        {
            // apply fees on price
            uint128 withdrawalPriceWithFees =
                (currentPrice.price + currentPrice.price * s._vaultFeeBps / Constants.BPS_DIVISOR).toUint128();

            // we calculate the available balance of the vault side, either considering the asset price at the time of
            // the initiate action, or the current price provided for validation
            int256 vaultAssetAvailable = Vault._vaultAssetAvailable(
                withdrawal.totalExpo,
                withdrawal.balanceVault,
                withdrawal.balanceLong,
                withdrawalPriceWithFees,
                withdrawal.assetPrice
            );

            if (vaultAssetAvailable < 0) {
                vaultAssetAvailable = 0;
            }

            // we will use the lowest of the two amounts to redeem the underlying asset share
            // cast is safe because vaultAssetAvailable cannot be negative
            if (withdrawal.balanceVault <= uint256(vaultAssetAvailable)) {
                available = withdrawal.balanceVault;
            } else {
                available = uint256(vaultAssetAvailable);
            }
        }

        uint256 shares = Core._mergeWithdrawalAmountParts(withdrawal.sharesLSB, withdrawal.sharesMSB);

        // we can add back the _pendingBalanceVault we subtracted in the initiate action
        uint256 tempWithdrawal = Vault._calcBurnUsdn(shares, withdrawal.balanceVault, withdrawal.usdnTotalShares);
        s._pendingBalanceVault += tempWithdrawal.toInt256();

        IUsdn usdn = s._usdn;
        uint256 assetToTransfer = Vault._calcBurnUsdn(shares, available, usdn.totalShares());

        usdn.burnShares(shares);

        // send the asset to the user
        if (assetToTransfer > 0) {
            s._balanceVault -= assetToTransfer;
            address(s._asset).safeTransfer(withdrawal.to, assetToTransfer);
        }

        isValidated_ = true;

        emit IUsdnProtocolEvents.ValidatedWithdrawal(
            withdrawal.to, withdrawal.validator, assetToTransfer, usdn.convertToTokens(shares), withdrawal.timestamp
        );
    }

    /**
     * @notice Execute the first actionable pending action or revert if the price data was not provided
     * @param s The storage of the protocol
     * @param data The price data and raw indices
     * @return securityDepositValue_ The security deposit value of the executed action
     */
    function _executePendingActionOrRevert(Types.Storage storage s, Types.PreviousActionsData calldata data)
        public
        returns (uint256 securityDepositValue_)
    {
        bool success;
        (success,,, securityDepositValue_) = _executePendingAction(s, data);
        if (!success) {
            revert IUsdnProtocolErrors.UsdnProtocolInvalidPendingActionData();
        }
    }

    /**
     * @notice Execute the first actionable pending action and report the success
     * @param s The storage of the protocol
     * @param data The price data and raw indices
     * @return success_ Whether the price data is valid
     * @return executed_ Whether the pending action was executed (false if the queue has no actionable item)
     * @return liquidated_ Whether the position corresponding to the pending action was liquidated
     * @return securityDepositValue_ The security deposit value of the executed action
     */
    function _executePendingAction(Types.Storage storage s, Types.PreviousActionsData calldata data)
        public
        returns (bool success_, bool executed_, bool liquidated_, uint256 securityDepositValue_)
    {
        (Types.PendingAction memory pending, uint128 rawIndex) = Core._getActionablePendingAction(s);
        if (pending.action == Types.ProtocolAction.None) {
            // no pending action
            return (true, false, false, 0);
        }
        uint256 length = data.priceData.length;
        if (data.rawIndices.length != length || length < 1) {
            return (false, false, false, 0);
        }
        uint128 offset;
        unchecked {
            // underflow is desired here (wrap-around)
            offset = rawIndex - data.rawIndices[0];
        }
        if (offset >= length || data.rawIndices[offset] != rawIndex) {
            return (false, false, false, 0);
        }
        bytes calldata priceData = data.priceData[offset];
        // for safety we consider that no pending action was validated by default
        if (pending.action == Types.ProtocolAction.ValidateDeposit) {
            executed_ = _validateDepositWithAction(s, pending, priceData);
        } else if (pending.action == Types.ProtocolAction.ValidateWithdrawal) {
            executed_ = _validateWithdrawalWithAction(s, pending, priceData);
        } else if (pending.action == Types.ProtocolAction.ValidateOpenPosition) {
            (executed_, liquidated_) = ActionsLong._validateOpenPositionWithAction(s, pending, priceData);
        } else if (pending.action == Types.ProtocolAction.ValidateClosePosition) {
            (executed_, liquidated_) = ActionsLong._validateClosePositionWithAction(s, pending, priceData);
        }

        success_ = true;

        if (executed_ || liquidated_) {
            Core._clearPendingAction(s, pending.validator, rawIndex);
            securityDepositValue_ = pending.securityDepositValue;
            emit IUsdnProtocolEvents.SecurityDepositRefunded(pending.validator, msg.sender, securityDepositValue_);
        }
    }

    /**
     * @notice Refunds any excess ether to the user to prevent locking ETH in the contract
     * @param securityDepositValue The security deposit value of the action (zero for a validation action)
     * @param amountToRefund The amount to refund to the user:
     *      - the security deposit if executing an action for another user,
     *      - the initialization security deposit in case of a validation action
     * @param balanceBefore The balance of the contract before the action
     */
    function _refundExcessEther(uint256 securityDepositValue, uint256 amountToRefund, uint256 balanceBefore) public {
        uint256 positive = amountToRefund + address(this).balance + msg.value;
        uint256 negative = balanceBefore + securityDepositValue;

        if (negative > positive) {
            revert IUsdnProtocolErrors.UsdnProtocolUnexpectedBalance();
        }

        uint256 amount;
        unchecked {
            // we know that positive >= negative, so this subtraction is safe
            amount = positive - negative;
        }

        _refundEther(amount, payable(msg.sender));
    }

    /**
     * @notice Refunds an amount of ether to the given address
     * @param amount The amount of ether to refund
     * @param to The address that should receive the refund
     */
    function _refundEther(uint256 amount, address payable to) public {
        if (to == address(0)) {
            revert IUsdnProtocolErrors.UsdnProtocolInvalidAddressTo();
        }
        if (amount != 0) {
            // slither-disable-next-line arbitrary-send-eth
            (bool success,) = to.call{ value: amount }("");
            if (!success) {
                revert IUsdnProtocolErrors.UsdnProtocolEtherRefundFailed();
            }
        }
    }

    /**
     * @notice Distribute the protocol fee to the fee collector if it exceeds the threshold
     * @dev This function is called after every action that changes the protocol fee balance
     * Try to call the function `feeCollectorCallback` on the fee collector if it supports the interface (non reverting
     * if it fails)
     * @param s The storage of the protocol
     */
    function _checkPendingFee(Types.Storage storage s) public {
        uint256 pendingFee = s._pendingProtocolFee;
        if (pendingFee >= s._feeThreshold) {
            address feeCollector = s._feeCollector;

            emit IUsdnProtocolEvents.ProtocolFeeDistributed(feeCollector, pendingFee);
            s._pendingProtocolFee = 0;
            address(s._asset).safeTransfer(feeCollector, pendingFee);

            if (ERC165Checker.supportsInterface(feeCollector, type(IFeeCollectorCallback).interfaceId)) {
                IFeeCollectorCallback(feeCollector).feeCollectorCallback(pendingFee);
            }
        }
    }
}<|MERGE_RESOLUTION|>--- conflicted
+++ resolved
@@ -509,36 +509,17 @@
         uint128 priceWithFees =
             (currentPrice.price - currentPrice.price * s._vaultFeeBps / Constants.BPS_DIVISOR).toUint128();
 
-<<<<<<< HEAD
-        uint256 usdnSharesToMint1 =
-            Vault._calcMintUsdnShares(deposit.amount, deposit.balanceVault, deposit.usdnTotalShares);
-
-        uint256 usdnSharesToMint2 = Vault._calcMintUsdnShares(
-            deposit.amount,
-            // calculate the available balance in the vault side if the price moves to `priceWithFees`
-            Vault._vaultAssetAvailable(
-                deposit.totalExpo, deposit.balanceVault, deposit.balanceLong, priceWithFees, deposit.assetPrice
-            ).toUint256(),
-            deposit.usdnTotalShares
-        );
-
-=======
->>>>>>> 8b416534
         uint256 usdnSharesToMint;
         // we use the lower of the two prices to mint
         if (deposit.assetPrice <= priceWithFees) {
-            usdnSharesToMint = Vault._calcMintUsdnShares(
-                s, deposit.amount, deposit.balanceVault, deposit.usdnTotalShares, deposit.assetPrice
-            );
+            usdnSharesToMint = Vault._calcMintUsdnShares(deposit.amount, deposit.balanceVault, deposit.usdnTotalShares);
         } else {
             usdnSharesToMint = Vault._calcMintUsdnShares(
-                s,
                 deposit.amount,
                 Vault._vaultAssetAvailable(
                     deposit.totalExpo, deposit.balanceVault, deposit.balanceLong, priceWithFees, deposit.assetPrice
                 ).toUint256(),
-                deposit.usdnTotalShares,
-                priceWithFees
+                deposit.usdnTotalShares
             );
         }
 
