--- conflicted
+++ resolved
@@ -377,14 +377,10 @@
 
         // calculate the amount of SDEX tokens to burn
         uint256 usdnSharesToMintEstimated =
-<<<<<<< HEAD
-            Vault._calcMintUsdnShares(amountAfterFees, data_.balanceVault, data_.usdnTotalShares);
+            Utils._calcMintUsdnShares(amountAfterFees, data_.balanceVault, data_.usdnTotalShares);
         if (usdnSharesToMintEstimated < sharesOutMin) {
             revert IUsdnProtocolErrors.UsdnProtocolAmountReceivedTooSmall();
         }
-=======
-            Utils._calcMintUsdnShares(amountAfterFees, data_.balanceVault, data_.usdnTotalShares);
->>>>>>> 4bfe72b4
         uint256 usdnToMintEstimated = usdn.convertToTokens(usdnSharesToMintEstimated);
         // we want to at least mint 1 wei of USDN
         if (usdnToMintEstimated == 0) {
@@ -656,10 +652,6 @@
         data_.feeBps = s._vaultFeeBps;
         data_.withdrawalAmountAfterFees =
             Utils._calcBurnUsdn(usdnShares, data_.balanceVault, data_.usdnTotalShares, data_.feeBps);
-
-        if (data_.withdrawalAmountAfterFees < amountOutMin) {
-            revert IUsdnProtocolErrors.UsdnProtocolAmountReceivedTooSmall();
-        }
 
         _checkImbalanceLimitWithdrawal(s, data_.withdrawalAmountAfterFees, data_.totalExpo);
     }
