--- conflicted
+++ resolved
@@ -118,9 +118,8 @@
         }
         uint256 balanceBefore = address(this).balance;
 
-<<<<<<< HEAD
-        uint256 amountToRefund;
-        (amountToRefund, success_) = _initiateDeposit(
+        uint256 validatorAmount;
+        (validatorAmount, success_) = _initiateDeposit(
             s,
             InitiateDepositParams({
                 user: msg.sender,
@@ -132,11 +131,6 @@
                 permit2TokenBitfield: permit2TokenBitfield
             }),
             currentPriceData
-=======
-        uint256 validatorAmount;
-        (validatorAmount, success_) = _initiateDeposit(
-            s, msg.sender, to, validator, amount, securityDepositValue, permit2TokenBitfield, currentPriceData
->>>>>>> ac8fd0f1
         );
 
         uint256 amountToRefund;
@@ -203,16 +197,10 @@
 
         uint256 balanceBefore = address(this).balance;
 
-<<<<<<< HEAD
-        uint256 amountToRefund;
-        (amountToRefund, success_) = _initiateWithdrawal(
+        uint256 validatorAmount;
+        (validatorAmount, success_) = _initiateWithdrawal(
             s, msg.sender, to, validator, usdnShares, amountOutMin, securityDepositValue, currentPriceData
         );
-=======
-        uint256 validatorAmount;
-        (validatorAmount, success_) =
-            _initiateWithdrawal(s, msg.sender, to, validator, usdnShares, securityDepositValue, currentPriceData);
->>>>>>> ac8fd0f1
 
         uint256 amountToRefund;
         if (success_) {
@@ -389,17 +377,12 @@
         data_.usdnTotalShares = usdn.totalShares();
 
         // calculate the amount of SDEX tokens to burn
-<<<<<<< HEAD
-        uint256 estimatedUsdnShares = Vault._calcMintUsdnShares(amount, data_.balanceVault, data_.usdnTotalShares);
-        if (estimatedUsdnShares < sharesOutMin) {
-            revert IUsdnProtocolErrors.UsdnProtocolAmountReceivedTooSmall();
-        }
-        uint256 usdnToMintEstimated = usdn.convertToTokens(estimatedUsdnShares);
-=======
         uint256 usdnSharesToMintEstimated =
             Vault._calcMintUsdnShares(amountAfterFees, data_.balanceVault, data_.usdnTotalShares);
+        if (usdnSharesToMintEstimated < sharesOutMin) {
+            revert IUsdnProtocolErrors.UsdnProtocolAmountReceivedTooSmall();
+        }
         uint256 usdnToMintEstimated = usdn.convertToTokens(usdnSharesToMintEstimated);
->>>>>>> ac8fd0f1
         // we want to at least mint 1 wei of USDN
         if (usdnToMintEstimated == 0) {
             revert IUsdnProtocolErrors.UsdnProtocolDepositTooSmall();
@@ -490,12 +473,8 @@
             if (params.permit2TokenBitfield.useForSdex()) {
                 address(s._sdex).permit2TransferFrom(params.user, Constants.DEAD_ADDRESS, data.sdexToBurn);
             } else {
-<<<<<<< HEAD
+                // slither-disable-next-line arbitrary-send-erc20
                 address(s._sdex).safeTransferFrom(params.user, Constants.DEAD_ADDRESS, data.sdexToBurn);
-=======
-                // slither-disable-next-line arbitrary-send-erc20
-                address(s._sdex).safeTransferFrom(user, Constants.DEAD_ADDRESS, data.sdexToBurn);
->>>>>>> ac8fd0f1
             }
         }
 
@@ -503,24 +482,16 @@
         if (params.permit2TokenBitfield.useForAsset()) {
             address(s._asset).permit2TransferFrom(params.user, address(this), params.amount);
         } else {
-<<<<<<< HEAD
+            // slither-disable-next-line arbitrary-send-erc20
             address(s._asset).safeTransferFrom(params.user, address(this), params.amount);
-=======
-            // slither-disable-next-line arbitrary-send-erc20
-            address(s._asset).safeTransferFrom(user, address(this), amount);
->>>>>>> ac8fd0f1
         }
         s._pendingBalanceVault += Utils.toInt256(params.amount);
 
         isInitiated_ = true;
 
-<<<<<<< HEAD
         emit IUsdnProtocolEvents.InitiatedDeposit(
             params.to, params.validator, params.amount, block.timestamp, data.sdexToBurn
         );
-=======
-        emit IUsdnProtocolEvents.InitiatedDeposit(to, validator, amount, data.feeBps, block.timestamp, data.sdexToBurn);
->>>>>>> ac8fd0f1
     }
 
     /**
