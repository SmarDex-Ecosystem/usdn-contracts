--- conflicted
+++ resolved
@@ -108,23 +108,18 @@
             }
         }
 
-<<<<<<< HEAD
-        Utils._refundExcessEther(securityDepositValue, amountToRefund, balanceBefore);
-        Utils._checkPendingFee(s);
-=======
         // refund any securityDeposit from a stale pending action to the validator
         if (validatorAmount > 0) {
             if (validator != msg.sender) {
                 balanceBefore -= validatorAmount;
-                _refundEther(validatorAmount, validator);
+                Utils._refundEther(validatorAmount, validator);
             } else {
                 amountToRefund += validatorAmount;
             }
         }
 
-        _refundExcessEther(securityDepositValue, amountToRefund, balanceBefore);
-        _checkPendingFee(s);
->>>>>>> ac8fd0f1
+        Utils._refundExcessEther(securityDepositValue, amountToRefund, balanceBefore);
+        Utils._checkPendingFee(s);
     }
 
     /// @notice See {IUsdnProtocolActions}
@@ -180,22 +175,17 @@
             }
         }
 
-<<<<<<< HEAD
-        Utils._refundExcessEther(securityDepositValue, amountToRefund, balanceBefore);
-        Utils._checkPendingFee(s);
-=======
         // refund any securityDeposit from a stale pending action to the validator
         if (validatorAmount > 0) {
             if (validator != msg.sender) {
                 balanceBefore -= validatorAmount;
-                _refundEther(validatorAmount, validator);
+                Utils._refundEther(validatorAmount, validator);
             } else {
                 amountToRefund += validatorAmount;
             }
         }
-        _refundExcessEther(securityDepositValue, amountToRefund, balanceBefore);
-        _checkPendingFee(s);
->>>>>>> ac8fd0f1
+        Utils._refundExcessEther(securityDepositValue, amountToRefund, balanceBefore);
+        Utils._checkPendingFee(s);
     }
 
     /// @notice See {IUsdnProtocolActions}
