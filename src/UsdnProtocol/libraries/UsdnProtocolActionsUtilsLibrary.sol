--- conflicted
+++ resolved
@@ -159,7 +159,6 @@
 
         _checkInitiateClosePosition(s, data_.pos, params);
 
-<<<<<<< HEAD
         {
             PriceInfo memory currentPrice = Utils._getOraclePrice(
                 s,
@@ -179,70 +178,48 @@
                 params.currentPriceData
             );
 
+            uint256 version = s._tickVersion[params.posId.tick];
+            if (version != params.posId.tickVersion) {
+                // the current tick version doesn't match the version from the position,
+                // that means that the position has been liquidated in this transaction
+                return (data_, true);
+            }
+
+            if (data_.isLiquidationPending) {
+                return (data_, false);
+            }
+
             data_.lastPrice = s._lastPrice;
-            if (data_.lastPrice < params.userMinPrice) {
+            // add the position fee
+            uint256 adjustedPrice =
+                (data_.lastPrice - data_.lastPrice * s._positionFeeBps / Constants.BPS_DIVISOR).toUint128();
+            if (adjustedPrice < params.userMinPrice) {
                 revert IUsdnProtocolErrors.UsdnProtocolSlippageMinPriceExceeded();
             }
-=======
-        PriceInfo memory currentPrice = Utils._getOraclePrice(
-            s,
-            Types.ProtocolAction.InitiateClosePosition,
-            block.timestamp,
-            Utils._calcActionId(params.owner, uint128(block.timestamp)),
-            params.currentPriceData
-        );
->>>>>>> 430a7a64
-
-        (, data_.isLiquidationPending) = Long._applyPnlAndFundingAndLiquidate(
-            s,
-            currentPrice.neutralPrice,
-            currentPrice.timestamp,
-            s._liquidationIteration,
-            false,
-            Types.ProtocolAction.InitiateClosePosition,
-            params.currentPriceData
-        );
-
-        uint256 version = s._tickVersion[params.posId.tick];
-        if (version != params.posId.tickVersion) {
-            // the current tick version doesn't match the version from the position,
-            // that means that the position has been liquidated in this transaction
-            return (data_, true);
-        }
-
-        if (data_.isLiquidationPending) {
-            return (data_, false);
-        }
-
-        data_.lastPrice = s._lastPrice;
-        // add the position fee
-        uint256 adjustedPrice =
-            (data_.lastPrice - data_.lastPrice * s._positionFeeBps / Constants.BPS_DIVISOR).toUint128();
-        if (adjustedPrice < params.userMinPrice) {
-            revert IUsdnProtocolErrors.UsdnProtocolSlippageMinPriceExceeded();
-        }
-
-        data_.totalExpoToClose = (uint256(data_.pos.totalExpo) * params.amountToClose / data_.pos.amount).toUint128();
-        data_.longTradingExpo = Core.longTradingExpoWithFunding(s, data_.lastPrice, uint128(block.timestamp));
-        data_.liqMulAcc = s._liqMultiplierAccumulator;
-
-        // the approximate value position to remove is calculated with `_lastPrice`, so not taking into account
-        // any fees. This way, the removal of the position doesn't affect the liquidation multiplier calculations
-
-        // to have maximum precision, we do not pre-compute the liquidation multiplier with a fixed
-        // precision just now, we will store it in the pending action later, to be used in the validate action
-        int24 tick = Utils.calcTickWithoutPenalty(params.posId.tick, data_.liquidationPenalty);
-        uint128 liqPriceWithoutPenalty =
-            Utils.getEffectivePriceForTick(tick, data_.lastPrice, data_.longTradingExpo, data_.liqMulAcc);
-
-        uint256 balanceLong = s._balanceLong;
-
-        data_.tempPositionValue =
-            _assetToRemove(balanceLong, data_.lastPrice, liqPriceWithoutPenalty, data_.totalExpoToClose);
-
-        // we perform the imbalance check with the full position value subtracted from the long side, which is
-        // representative of the state of the balances after this initiate action
-        _checkImbalanceLimitClose(s, data_.totalExpoToClose, data_.tempPositionValue);
+
+            data_.totalExpoToClose =
+                (uint256(data_.pos.totalExpo) * params.amountToClose / data_.pos.amount).toUint128();
+            data_.longTradingExpo = Core.longTradingExpoWithFunding(s, data_.lastPrice, uint128(block.timestamp));
+            data_.liqMulAcc = s._liqMultiplierAccumulator;
+
+            // the approximate value position to remove is calculated with `_lastPrice`, so not taking into account
+            // any fees. This way, the removal of the position doesn't affect the liquidation multiplier calculations
+
+            // to have maximum precision, we do not pre-compute the liquidation multiplier with a fixed
+            // precision just now, we will store it in the pending action later, to be used in the validate action
+            int24 tick = Utils.calcTickWithoutPenalty(params.posId.tick, data_.liquidationPenalty);
+            uint128 liqPriceWithoutPenalty =
+                Utils.getEffectivePriceForTick(tick, data_.lastPrice, data_.longTradingExpo, data_.liqMulAcc);
+
+            uint256 balanceLong = s._balanceLong;
+
+            data_.tempPositionValue =
+                _assetToRemove(balanceLong, data_.lastPrice, liqPriceWithoutPenalty, data_.totalExpoToClose);
+
+            // we perform the imbalance check with the full position value subtracted from the long side, which is
+            // representative of the state of the balances after this initiate action
+            _checkImbalanceLimitClose(s, data_.totalExpoToClose, data_.tempPositionValue);
+        }
     }
 
     /**
