--- conflicted
+++ resolved
@@ -239,11 +239,7 @@
         Types.Storage storage s,
         Types.PrepareInitiateClosePositionParams calldata params
     ) public returns (Types.ClosePositionData memory data_, bool liquidated_) {
-<<<<<<< HEAD
-        (data_.pos, data_.liquidationPenalty) = ActionsLong.getLongPosition(s, params.posId);
-=======
-        (data_.pos, data_.liquidationPenalty) = getLongPosition(s, posId);
->>>>>>> 4bfe72b4
+        (data_.pos, data_.liquidationPenalty) = getLongPosition(s, params.posId);
 
         _checkInitiateClosePosition(s, params.owner, params.to, params.validator, params.amountToClose, data_.pos);
 
@@ -252,13 +248,8 @@
                 s,
                 Types.ProtocolAction.InitiateClosePosition,
                 block.timestamp,
-<<<<<<< HEAD
-                _calcActionId(params.owner, uint128(block.timestamp)),
+                Utils.calcActionId(params.owner, uint128(block.timestamp)),
                 params.currentPriceData
-=======
-                Utils._calcActionId(owner, uint128(block.timestamp)),
-                currentPriceData
->>>>>>> 4bfe72b4
             );
             if (currentPrice.price < params.userMinPrice) {
                 revert IUsdnProtocolErrors.UsdnProtocolSlippageMinPriceExceeded();
