--- conflicted
+++ resolved
@@ -17,6 +17,7 @@
 import { Permit2TokenBitfield } from "../../libraries/Permit2TokenBitfield.sol";
 import { SignedMath } from "../../libraries/SignedMath.sol";
 import { UsdnProtocolActionsVaultLibrary as ActionsVault } from "./UsdnProtocolActionsVaultLibrary.sol";
+import { UsdnProtocolConstantsLibrary as Constants } from "./UsdnProtocolConstantsLibrary.sol";
 import { UsdnProtocolLongLibrary as Long } from "./UsdnProtocolLongLibrary.sol";
 import { UsdnProtocolUtilsLibrary as Utils } from "./UsdnProtocolUtilsLibrary.sol";
 import { UsdnProtocolVaultLibrary as Vault } from "./UsdnProtocolVaultLibrary.sol";
@@ -252,24 +253,14 @@
 
         _checkInitiateClosePosition(s, owner, to, validator, amountToClose, data_.pos);
 
-<<<<<<< HEAD
-        PriceInfo memory currentPrice = Utils._getOraclePrice(
-            s,
-            Types.ProtocolAction.InitiateClosePosition,
-            block.timestamp,
-            Utils._calcActionId(owner, uint128(block.timestamp)),
-            currentPriceData
-        );
-=======
         {
-            PriceInfo memory currentPrice = ActionsVault._getOraclePrice(
+            PriceInfo memory currentPrice = Utils._getOraclePrice(
                 s,
                 Types.ProtocolAction.InitiateClosePosition,
                 block.timestamp,
-                _calcActionId(owner, uint128(block.timestamp)),
+                Utils._calcActionId(owner, uint128(block.timestamp)),
                 currentPriceData
             );
->>>>>>> 2e8555ad
 
             (, data_.isLiquidationPending) = Long._applyPnlAndFundingAndLiquidate(
                 s,
@@ -305,22 +296,13 @@
         // to have maximum precision, we do not pre-compute the liquidation multiplier with a fixed
         // precision just now, we will store it in the pending action later, to be used in the validate action
         int24 tick = Utils.calcTickWithoutPenalty(posId.tick, data_.liquidationPenalty);
-<<<<<<< HEAD
-        data_.tempPositionValue = _assetToRemove(
-            s,
-            data_.lastPrice,
-            Utils.getEffectivePriceForTick(tick, data_.lastPrice, data_.longTradingExpo, data_.liqMulAcc),
-            data_.totalExpoToClose
-        );
-=======
         uint128 liqPriceWithoutPenalty =
-            Long.getEffectivePriceForTick(tick, data_.lastPrice, data_.longTradingExpo, data_.liqMulAcc);
+            Utils.getEffectivePriceForTick(tick, data_.lastPrice, data_.longTradingExpo, data_.liqMulAcc);
 
         uint256 balanceLong = s._balanceLong;
 
         data_.tempPositionValue =
             _assetToRemove(balanceLong, data_.lastPrice, liqPriceWithoutPenalty, data_.totalExpoToClose);
->>>>>>> 2e8555ad
 
         uint128 priceAfterFees =
             (data_.lastPrice - data_.lastPrice * s._positionFeeBps / Constants.BPS_DIVISOR).toUint128();
@@ -345,27 +327,13 @@
      * @return boundedPosValue_ The amount of assets to remove from the long balance, bound by zero and the available
      * long balance
      */
-<<<<<<< HEAD
-    function _assetToRemove(
-        Types.Storage storage s,
-        uint128 priceWithFees,
-        uint128 liqPriceWithoutPenalty,
-        uint128 posExpo
-    ) internal view returns (uint256 boundedPosValue_) {
-        // the available amount of assets on the long side (with the current balance)
-        uint256 available = s._balanceLong;
-
-        // calculate position value
-        int256 positionValue = Utils._positionValue(priceWithFees, liqPriceWithoutPenalty, posExpo);
-=======
     function _assetToRemove(uint256 balanceLong, uint128 price, uint128 liqPriceWithoutPenalty, uint128 posExpo)
         public
         pure
         returns (uint256 boundedPosValue_)
     {
         // calculate position value
-        int256 positionValue = Long._positionValue(price, liqPriceWithoutPenalty, posExpo);
->>>>>>> 2e8555ad
+        int256 positionValue = Utils._positionValue(price, liqPriceWithoutPenalty, posExpo);
 
         if (positionValue <= 0) {
             // should not happen, unless we did not manage to liquidate all ticks that needed to be liquidated during
