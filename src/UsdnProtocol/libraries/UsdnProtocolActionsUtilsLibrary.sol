--- conflicted
+++ resolved
@@ -87,15 +87,10 @@
     }
 
     /// @notice See {IUsdnProtocolActions}
-<<<<<<< HEAD
-    function transferPositionOwnership(Storage storage s, PositionId calldata posId, address newOwner) public {
-        (bytes32 tickHash, uint256 version) = Core._tickHash(s, posId.tick);
-=======
     function transferPositionOwnership(Types.Storage storage s, Types.PositionId calldata posId, address newOwner)
         public
     {
-        (bytes32 tickHash, uint256 version) = Vault._tickHash(s, posId.tick);
->>>>>>> 41718f52
+        (bytes32 tickHash, uint256 version) = Core._tickHash(s, posId.tick);
         if (posId.tickVersion != version) {
             revert IUsdnProtocolErrors.UsdnProtocolOutdatedTick(version, posId.tickVersion);
         }
@@ -516,13 +511,8 @@
         uint128 amountToRemove,
         uint128 totalExpoToRemove
     ) public returns (HugeUint.Uint512 memory liqMultiplierAccumulator_) {
-<<<<<<< HEAD
         (bytes32 tickHash,) = Core._tickHash(s, tick);
-        TickData storage tickData = s._tickData[tickHash];
-=======
-        (bytes32 tickHash,) = Vault._tickHash(s, tick);
         Types.TickData storage tickData = s._tickData[tickHash];
->>>>>>> 41718f52
         uint256 unadjustedTickPrice =
             TickMath.getPriceAtTick(tick - int24(uint24(tickData.liquidationPenalty)) * s._tickSpacing);
         if (amountToRemove < pos.amount) {
