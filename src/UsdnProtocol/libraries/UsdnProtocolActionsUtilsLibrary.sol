// SPDX-License-Identifier: BUSL-1.1
pragma solidity 0.8.26;

import { ECDSA } from "@openzeppelin/contracts/utils/cryptography/ECDSA.sol";
import { MessageHashUtils } from "@openzeppelin/contracts/utils/cryptography/MessageHashUtils.sol";
import { ERC165Checker } from "@openzeppelin/contracts/utils/introspection/ERC165Checker.sol";
import { SafeCast } from "@openzeppelin/contracts/utils/math/SafeCast.sol";

import { PriceInfo } from "../../interfaces/OracleMiddleware/IOracleMiddlewareTypes.sol";
import { IOwnershipCallback } from "../../interfaces/UsdnProtocol/IOwnershipCallback.sol";
import { IUsdnProtocolActions } from "../../interfaces/UsdnProtocol/IUsdnProtocolActions.sol";
import { IUsdnProtocolErrors } from "../../interfaces/UsdnProtocol/IUsdnProtocolErrors.sol";
import { IUsdnProtocolEvents } from "../../interfaces/UsdnProtocol/IUsdnProtocolEvents.sol";
import { IUsdnProtocolTypes as Types } from "../../interfaces/UsdnProtocol/IUsdnProtocolTypes.sol";
import { DoubleEndedQueue } from "../../libraries/DoubleEndedQueue.sol";
import { SignedMath } from "../../libraries/SignedMath.sol";
import { UsdnProtocolActionsLongLibrary as ActionsLong } from "./UsdnProtocolActionsLongLibrary.sol";
import { UsdnProtocolConstantsLibrary as Constants } from "./UsdnProtocolConstantsLibrary.sol";
import { UsdnProtocolCoreLibrary as Core } from "./UsdnProtocolCoreLibrary.sol";
import { UsdnProtocolLongLibrary as Long } from "./UsdnProtocolLongLibrary.sol";
import { UsdnProtocolUtilsLibrary as Utils } from "./UsdnProtocolUtilsLibrary.sol";
import { UsdnProtocolVaultLibrary as Vault } from "./UsdnProtocolVaultLibrary.sol";

library UsdnProtocolActionsUtilsLibrary {
    using DoubleEndedQueue for DoubleEndedQueue.Deque;
    using SafeCast for uint256;
    using SignedMath for int256;

    /**
     * @notice Data structure for the transient state of the `_validateMultipleActionable` function
     * @param pending The candidate pending action to validate
     * @param frontRawIndex The raw index of the front of the queue
     * @param rawIndex The raw index of the candidate pending action
     * @param executed Whether the pending action was executed
     * @param liq Whether the pending action was liquidated
     */
    struct ValidateMultipleActionableData {
        Types.PendingAction pending;
        uint128 frontRawIndex;
        uint128 rawIndex;
        bool executed;
        bool liq;
    }

    /* -------------------------------------------------------------------------- */
    /*                             External functions                             */
    /* -------------------------------------------------------------------------- */

    /// @notice See {IUsdnProtocolActions}
    function liquidate(bytes calldata currentPriceData)
        external
        returns (Types.LiqTickInfo[] memory liquidatedTicks_)
    {
        uint256 balanceBefore = address(this).balance;
        PriceInfo memory currentPrice = Utils._getOraclePrice(Types.ProtocolAction.Liquidation, 0, "", currentPriceData);

        (liquidatedTicks_,) = Long._applyPnlAndFundingAndLiquidate(
            currentPrice.neutralPrice,
            currentPrice.timestamp,
            Constants.MAX_LIQUIDATION_ITERATION,
            Types.ProtocolAction.Liquidation,
            currentPriceData
        );

        Utils._refundExcessEther(0, 0, balanceBefore);
        Utils._checkPendingFee();
    }

    /// @notice See {IUsdnProtocolActions}
    function validateActionablePendingActions(
        Types.PreviousActionsData calldata previousActionsData,
        uint256 maxValidations
    ) external returns (uint256 validatedActions_) {
        uint256 balanceBefore = address(this).balance;

        uint256 amountToRefund;
        (validatedActions_, amountToRefund) = _validateMultipleActionable(previousActionsData, maxValidations);

        Utils._refundExcessEther(0, amountToRefund, balanceBefore);
        Utils._checkPendingFee();
    }

    /// @notice See {IUsdnProtocolActions}
<<<<<<< HEAD
    function transferPositionOwnership(
        Types.Storage storage s,
        Types.PositionId calldata posId,
        bytes calldata delegationSignature,
        bytes32 domainSeparatorV4,
        address newOwner
    ) external {
        (bytes32 tickHash, uint256 version) = Utils._tickHash(s, posId.tick);
=======
    function transferPositionOwnership(Types.PositionId calldata posId, address newOwner) external {
        Types.Storage storage s = Utils._getMainStorage();

        (bytes32 tickHash, uint256 version) = Utils._tickHash(posId.tick);
>>>>>>> 0373c023
        if (posId.tickVersion != version) {
            revert IUsdnProtocolErrors.UsdnProtocolOutdatedTick(version, posId.tickVersion);
        }
        Types.Position storage pos = s._longPositions[tickHash][posId.index];

        if (newOwner == address(0)) {
            revert IUsdnProtocolErrors.UsdnProtocolInvalidAddressTo();
        }

        if (msg.sender != pos.user) {
            if (delegationSignature.length == 0) {
                revert IUsdnProtocolErrors.UsdnProtocolUnauthorized();
            } else {
                _verifyTransferPositionOwnershipDelegation(
                    s, posId, delegationSignature, domainSeparatorV4, pos.user, newOwner
                );
            }
        }

        pos.user = newOwner;

        if (ERC165Checker.supportsInterface(newOwner, type(IOwnershipCallback).interfaceId)) {
            IOwnershipCallback(newOwner).ownershipCallback(msg.sender, posId);
        }

        emit IUsdnProtocolEvents.PositionOwnershipTransferred(posId, msg.sender, newOwner);
    }

    /* -------------------------------------------------------------------------- */
    /*                              Public functions                              */
    /* -------------------------------------------------------------------------- */

    /// @notice See {IUsdnProtocolActions}
    function getLongPosition(Types.PositionId memory posId)
        public
        view
        returns (Types.Position memory pos_, uint24 liquidationPenalty_)
    {
        Types.Storage storage s = Utils._getMainStorage();

        (bytes32 tickHash, uint256 version) = Utils._tickHash(posId.tick);
        if (posId.tickVersion != version) {
            revert IUsdnProtocolErrors.UsdnProtocolOutdatedTick(version, posId.tickVersion);
        }
        pos_ = s._longPositions[tickHash][posId.index];
        liquidationPenalty_ = s._tickData[tickHash].liquidationPenalty;
    }

    /* -------------------------------------------------------------------------- */
    /*                             Internal functions                             */
    /* -------------------------------------------------------------------------- */

    /**
     * @notice Update protocol balances, then prepare the data for the initiate close position action
     * @dev Reverts if the imbalance limit is reached, or if any of the checks in `_checkInitiateClosePosition` fail
     * Returns without creating a pending action if the position gets liquidated in this transaction
     * @param params The parameters for the _prepareClosePositionData function
     * @return data_ The close position data
     * @return liquidated_ Whether the position was liquidated and the caller should return early
     */
    function _prepareClosePositionData(Types.PrepareInitiateClosePositionParams calldata params)
        public
        returns (Types.ClosePositionData memory data_, bool liquidated_)
    {
        Types.Storage storage s = Utils._getMainStorage();

        (data_.pos, data_.liquidationPenalty) = getLongPosition(params.posId);

        _checkInitiateClosePosition(data_.pos, params);

        PriceInfo memory currentPrice = Utils._getOraclePrice(
            Types.ProtocolAction.InitiateClosePosition,
            block.timestamp,
            Utils._calcActionId(params.validator, uint128(block.timestamp)),
            params.currentPriceData
        );

        (, data_.isLiquidationPending) = Long._applyPnlAndFundingAndLiquidate(
            currentPrice.neutralPrice,
            currentPrice.timestamp,
            s._liquidationIteration,
            Types.ProtocolAction.InitiateClosePosition,
            params.currentPriceData
        );

        uint256 version = s._tickVersion[params.posId.tick];
        if (version != params.posId.tickVersion) {
            // the current tick version doesn't match the version from the position,
            // that means that the position has been liquidated in this transaction
            return (data_, true);
        }

        if (data_.isLiquidationPending) {
            return (data_, false);
        }

        data_.lastPrice = s._lastPrice;
        // add the position fee
        uint256 adjustedPrice =
            (data_.lastPrice - data_.lastPrice * s._positionFeeBps / Constants.BPS_DIVISOR).toUint128();
        if (adjustedPrice < params.userMinPrice) {
            revert IUsdnProtocolErrors.UsdnProtocolSlippageMinPriceExceeded();
        }

        data_.totalExpoToClose = (uint256(data_.pos.totalExpo) * params.amountToClose / data_.pos.amount).toUint128();
        data_.longTradingExpo = Core.longTradingExpoWithFunding(data_.lastPrice, uint128(block.timestamp));
        data_.liqMulAcc = s._liqMultiplierAccumulator;

        // the approximate value position to remove is calculated with `_lastPrice`, so not taking into account
        // any fees. This way, the removal of the position doesn't affect the liquidation multiplier calculations

        // to have maximum precision, we do not pre-compute the liquidation multiplier with a fixed
        // precision just now, we will store it in the pending action later, to be used in the validate action
        int24 tick = Utils.calcTickWithoutPenalty(params.posId.tick, data_.liquidationPenalty);
        uint128 liqPriceWithoutPenalty =
            Utils.getEffectivePriceForTick(tick, data_.lastPrice, data_.longTradingExpo, data_.liqMulAcc);

        uint256 balanceLong = s._balanceLong;

        data_.tempPositionValue =
            _assetToRemove(balanceLong, data_.lastPrice, liqPriceWithoutPenalty, data_.totalExpoToClose);

        // we perform the imbalance check with the full position value subtracted from the long side, which is
        // representative of the state of the balances after this initiate action
        _checkImbalanceLimitClose(data_.totalExpoToClose, data_.tempPositionValue);
    }

    /**
     * @notice Validate multiple actionable pending actions
     * @param previousActionsData The data for the actions to validate (price and raw indices)
     * @param maxValidations The maximum number of validations to perform
     * @return validatedActions_ The number of validated actions
     * @return amountToRefund_ The total amount of security deposits refunded
     */
    function _validateMultipleActionable(Types.PreviousActionsData calldata previousActionsData, uint256 maxValidations)
        internal
        returns (uint256 validatedActions_, uint256 amountToRefund_)
    {
        Types.Storage storage s = Utils._getMainStorage();

        uint256 length = previousActionsData.rawIndices.length;
        if (previousActionsData.priceData.length != length || length < 1) {
            return (0, 0);
        }
        if (maxValidations > length) {
            maxValidations = length;
        }
        uint128 lowLatencyDeadline = s._lowLatencyValidatorDeadline;
        uint16 middlewareLowLatencyDelay = s._oracleMiddleware.getLowLatencyDelay();
        uint128 onChainDeadline = s._onChainValidatorDeadline;
        uint256 i;
        do {
            if (s._pendingActionsQueue.empty()) {
                break;
            }
            ValidateMultipleActionableData memory data; // avoid stack too deep
            // perform cleanup on the queue if needed
            (data.pending, data.frontRawIndex) = s._pendingActionsQueue.front();
            if (data.pending.timestamp == 0) {
                s._pendingActionsQueue.popFront();
            }

            // check if the pending action is actionable and validate it
            data.rawIndex = previousActionsData.rawIndices[i];
            if (data.rawIndex != data.frontRawIndex) {
                // only get the pending action if we didn't already get it via `front` above
                if (!s._pendingActionsQueue.isValid(data.rawIndex)) {
                    // the raw index is not in the queue, let's keep looking
                    unchecked {
                        i++;
                    }
                    continue;
                }
                data.pending = s._pendingActionsQueue.atRaw(data.rawIndex);
            }
            if (_isActionable(data.pending.timestamp, lowLatencyDeadline, middlewareLowLatencyDelay, onChainDeadline)) {
                if (data.pending.action == Types.ProtocolAction.ValidateDeposit) {
                    data.executed = Vault._validateDepositWithAction(data.pending, previousActionsData.priceData[i]);
                } else if (data.pending.action == Types.ProtocolAction.ValidateWithdrawal) {
                    data.executed = Vault._validateWithdrawalWithAction(data.pending, previousActionsData.priceData[i]);
                } else if (data.pending.action == Types.ProtocolAction.ValidateOpenPosition) {
                    (data.executed, data.liq) =
                        ActionsLong._validateOpenPositionWithAction(data.pending, previousActionsData.priceData[i]);
                } else if (data.pending.action == Types.ProtocolAction.ValidateClosePosition) {
                    (data.executed, data.liq) =
                        ActionsLong._validateClosePositionWithAction(data.pending, previousActionsData.priceData[i]);
                }
            } else {
                // not actionable or empty pending action, let's keep looking
                unchecked {
                    i++;
                }
                continue;
            }
            if (data.executed || data.liq) {
                // validation was performed, let's update the return values and cleanup
                Utils._clearPendingAction(data.pending.validator, data.rawIndex);
                amountToRefund_ += data.pending.securityDepositValue;
                unchecked {
                    validatedActions_++;
                }
                emit IUsdnProtocolEvents.SecurityDepositRefunded(
                    data.pending.validator, msg.sender, data.pending.securityDepositValue
                );
            } else {
                // if we didn't perform a validation, this likely means that there are pending liquidations, we stop
                break;
            }
            unchecked {
                i++;
            }
        } while (i < maxValidations);
    }

    /**
     * @notice Check whether a pending action is actionable, i.e any user can validate it and retrieve the security
     * deposit
     * @dev Between `initiateTimestamp` and `initiateTimestamp + lowLatencyDeadline`,
     * the validator receives the security deposit
     * Between `initiateTimestamp + lowLatencyDelay` and `initiateTimestamp + lowLatencyDelay + onChainDeadline`,
     * the validator also receives the security deposit
     * Outside of those periods, the security deposit goes to the user validating the pending action
     * @param initiateTimestamp The timestamp at which the action was initiated
     * @param lowLatencyDeadline The deadline after which the action is actionable within a low latency oracle
     * @param lowLatencyDelay The amount of time the action can be validated with a low latency oracle
     * @param onChainDeadline The deadline after which the action is actionable with an on-chain oracle
     * @return actionable_ Whether the pending action is actionable
     */
    function _isActionable(
        uint256 initiateTimestamp,
        uint256 lowLatencyDeadline,
        uint256 lowLatencyDelay,
        uint256 onChainDeadline
    ) internal view returns (bool actionable_) {
        if (initiateTimestamp == 0) {
            return false;
        }
        if (block.timestamp <= initiateTimestamp + lowLatencyDelay) {
            // the validation must happen with a low-latency oracle
            actionable_ = block.timestamp > initiateTimestamp + lowLatencyDeadline;
        } else {
            // the validation must happen with an on-chain oracle
            actionable_ = block.timestamp > initiateTimestamp + lowLatencyDelay + onChainDeadline;
        }
    }

    /**
     * @notice The close vault imbalance limit state verification
     * @dev To ensure that the protocol does not imbalance more than
     * the close limit on the vault side, otherwise revert
     * @param posTotalExpoToClose The total expo to remove position
     * @param posValueToClose The value to remove from the position (and the long balance)
     */
    function _checkImbalanceLimitClose(uint256 posTotalExpoToClose, uint256 posValueToClose) internal view {
        Types.Storage storage s = Utils._getMainStorage();

        int256 closeExpoImbalanceLimitBps;
        if (msg.sender == address(s._rebalancer)) {
            closeExpoImbalanceLimitBps = s._rebalancerCloseExpoImbalanceLimitBps;
        } else {
            closeExpoImbalanceLimitBps = s._closeExpoImbalanceLimitBps;
        }

        // early return in case limit is disabled
        if (closeExpoImbalanceLimitBps == 0) {
            return;
        }

        int256 newLongBalance = s._balanceLong.toInt256().safeSub(posValueToClose.toInt256());
        uint256 newTotalExpo = s._totalExpo - posTotalExpoToClose;
        int256 currentVaultExpo = s._balanceVault.toInt256().safeAdd(s._pendingBalanceVault);

        int256 imbalanceBps = Utils._calcImbalanceCloseBps(currentVaultExpo, newLongBalance, newTotalExpo);

        if (imbalanceBps > closeExpoImbalanceLimitBps) {
            revert IUsdnProtocolErrors.UsdnProtocolImbalanceLimitReached(imbalanceBps);
        }
    }

    /**
     * @notice Perform checks for the initiate close position action
     * @dev Reverts if the to address is zero, the position was not validated yet, the position is not owned by the
     * user, the amount to close is higher than the position amount, or the amount to close is zero
     * @param pos The position to close
     * @param params The parameters for the {_prepareClosePositionData} function
     */
    function _checkInitiateClosePosition(
        Types.Position memory pos,
        Types.PrepareInitiateClosePositionParams calldata params
    ) internal {
        Types.Storage storage s = Utils._getMainStorage();

        if (params.to == address(0)) {
            revert IUsdnProtocolErrors.UsdnProtocolInvalidAddressTo();
        }
        if (params.validator == address(0)) {
            revert IUsdnProtocolErrors.UsdnProtocolInvalidAddressValidator();
        }
        if (!pos.validated) {
            revert IUsdnProtocolErrors.UsdnProtocolPositionNotValidated();
        }
        if (params.amountToClose == 0) {
            revert IUsdnProtocolErrors.UsdnProtocolZeroAmount();
        }
        if (params.amountToClose > pos.amount) {
            revert IUsdnProtocolErrors.UsdnProtocolAmountToCloseHigherThanPositionAmount(
                params.amountToClose, pos.amount
            );
        }

        if (msg.sender != pos.user) {
            if (params.delegationSignature.length == 0) {
                revert IUsdnProtocolErrors.UsdnProtocolUnauthorized();
            } else {
<<<<<<< HEAD
                _verifyInitiateCloseDelegation(s, params, pos.user);
=======
                _verifyInitiateCloseDelegation(pos.user, params);
>>>>>>> 0373c023
            }
        }

        // make sure the remaining position is higher than _minLongPosition
        // for the Rebalancer, we allow users to close their position fully in every case
        uint128 remainingAmount = pos.amount - params.amountToClose;
        if (remainingAmount > 0 && remainingAmount < s._minLongPosition && msg.sender != address(s._rebalancer)) {
            revert IUsdnProtocolErrors.UsdnProtocolLongPositionTooSmall();
        }
    }

    /**
     * @notice Calculate how much assets must be removed from the long balance due to a position closing
     * @dev The amount is bound by the amount of assets available on the long side
     * @param balanceLong The balance of long positions (with asset decimals)
     * @param price The price to use for the position value calculation
     * @param liqPriceWithoutPenalty The liquidation price without penalty
     * @param posExpo The total expo to remove from the position
     * @return boundedPosValue_ The amount of assets to remove from the long balance, bound by zero and the available
     * long balance
     */
    function _assetToRemove(uint256 balanceLong, uint128 price, uint128 liqPriceWithoutPenalty, uint128 posExpo)
        internal
        pure
        returns (uint256 boundedPosValue_)
    {
        // calculate position value
        int256 positionValue = Utils._positionValue(price, liqPriceWithoutPenalty, posExpo);

        if (positionValue <= 0) {
            // should not happen, unless we did not manage to liquidate all ticks that needed to be liquidated during
            // the initiateClosePosition
            boundedPosValue_ = 0;
        } else if (uint256(positionValue) > balanceLong) {
            boundedPosValue_ = balanceLong;
        } else {
            boundedPosValue_ = uint256(positionValue);
        }
    }

    /**
     * @notice Performs the {initiateClosePosition} EIP712 delegation signature verification
     * @dev Reverts if the function arguments don't match those included in the signature
     * and if the signer isn't the owner of the position
<<<<<<< HEAD
     * @param s The storage of the protocol
=======
     * @param positionOwner The position owner
>>>>>>> 0373c023
     * @param params The parameters for the {_prepareClosePositionData} function
     * @param positionOwner The position owner
     */
    function _verifyInitiateCloseDelegation(
<<<<<<< HEAD
        Types.Storage storage s,
        Types.PrepareInitiateClosePositionParams calldata params,
        address positionOwner
=======
        address positionOwner,
        Types.PrepareInitiateClosePositionParams calldata params
>>>>>>> 0373c023
    ) internal {
        Types.Storage storage s = Utils._getMainStorage();

        uint256 nonce = s._nonce[positionOwner];
        bytes32 digest = MessageHashUtils.toTypedDataHash(
            params.domainSeparatorV4,
            keccak256(
                abi.encode(
                    Constants.INITIATE_CLOSE_TYPEHASH,
                    keccak256(abi.encode(params.posId)),
                    params.amountToClose,
                    params.userMinPrice,
                    params.to,
                    params.deadline,
                    positionOwner,
                    msg.sender,
                    nonce
                )
            )
        );

        if (ECDSA.recover(digest, params.delegationSignature) != positionOwner) {
            revert IUsdnProtocolErrors.UsdnProtocolInvalidDelegationSignature();
        }

        s._nonce[positionOwner] = nonce + 1;
    }

    /**
     * @notice Performs the {transferPositionOwnership} EIP712 delegation signature verification
     * @dev Reverts if the function arguments don't match those included in the signature
     * and if the signer isn't the owner of the position
     * @param s The storage of the protocol
     * @param posId The unique identifier of the position
     * @param delegationSignature An EIP712 signature that proves the caller is authorized by the owner of the position
     * to transfer the ownership to a different address on his behalf
     * @param domainSeparatorV4 The domain separator v4
     * @param positionOwner The current position owner
     * @param newPositionOwner The new position owner
     */
    function _verifyTransferPositionOwnershipDelegation(
        Types.Storage storage s,
        Types.PositionId calldata posId,
        bytes calldata delegationSignature,
        bytes32 domainSeparatorV4,
        address positionOwner,
        address newPositionOwner
    ) internal {
        uint256 nonce = s._nonce[positionOwner];
        bytes32 digest = MessageHashUtils.toTypedDataHash(
            domainSeparatorV4,
            keccak256(
                abi.encode(
                    Constants.TRANSFER_POSITION_OWNERSHIP_TYPEHASH,
                    keccak256(abi.encode(posId)),
                    positionOwner,
                    newPositionOwner,
                    msg.sender,
                    nonce
                )
            )
        );

        if (ECDSA.recover(digest, delegationSignature) != positionOwner) {
            revert IUsdnProtocolErrors.UsdnProtocolInvalidDelegationSignature();
        }

        s._nonce[positionOwner] = nonce + 1;
    }
}<|MERGE_RESOLUTION|>--- conflicted
+++ resolved
@@ -81,21 +81,15 @@
     }
 
     /// @notice See {IUsdnProtocolActions}
-<<<<<<< HEAD
     function transferPositionOwnership(
-        Types.Storage storage s,
         Types.PositionId calldata posId,
         bytes calldata delegationSignature,
         bytes32 domainSeparatorV4,
         address newOwner
     ) external {
-        (bytes32 tickHash, uint256 version) = Utils._tickHash(s, posId.tick);
-=======
-    function transferPositionOwnership(Types.PositionId calldata posId, address newOwner) external {
         Types.Storage storage s = Utils._getMainStorage();
 
         (bytes32 tickHash, uint256 version) = Utils._tickHash(posId.tick);
->>>>>>> 0373c023
         if (posId.tickVersion != version) {
             revert IUsdnProtocolErrors.UsdnProtocolOutdatedTick(version, posId.tickVersion);
         }
@@ -110,7 +104,7 @@
                 revert IUsdnProtocolErrors.UsdnProtocolUnauthorized();
             } else {
                 _verifyTransferPositionOwnershipDelegation(
-                    s, posId, delegationSignature, domainSeparatorV4, pos.user, newOwner
+                    posId, delegationSignature, domainSeparatorV4, pos.user, newOwner
                 );
             }
         }
@@ -410,11 +404,7 @@
             if (params.delegationSignature.length == 0) {
                 revert IUsdnProtocolErrors.UsdnProtocolUnauthorized();
             } else {
-<<<<<<< HEAD
-                _verifyInitiateCloseDelegation(s, params, pos.user);
-=======
-                _verifyInitiateCloseDelegation(pos.user, params);
->>>>>>> 0373c023
+                _verifyInitiateCloseDelegation(params, pos.user);
             }
         }
 
@@ -459,23 +449,12 @@
      * @notice Performs the {initiateClosePosition} EIP712 delegation signature verification
      * @dev Reverts if the function arguments don't match those included in the signature
      * and if the signer isn't the owner of the position
-<<<<<<< HEAD
-     * @param s The storage of the protocol
-=======
-     * @param positionOwner The position owner
->>>>>>> 0373c023
      * @param params The parameters for the {_prepareClosePositionData} function
      * @param positionOwner The position owner
      */
     function _verifyInitiateCloseDelegation(
-<<<<<<< HEAD
-        Types.Storage storage s,
         Types.PrepareInitiateClosePositionParams calldata params,
         address positionOwner
-=======
-        address positionOwner,
-        Types.PrepareInitiateClosePositionParams calldata params
->>>>>>> 0373c023
     ) internal {
         Types.Storage storage s = Utils._getMainStorage();
 
@@ -508,7 +487,6 @@
      * @notice Performs the {transferPositionOwnership} EIP712 delegation signature verification
      * @dev Reverts if the function arguments don't match those included in the signature
      * and if the signer isn't the owner of the position
-     * @param s The storage of the protocol
      * @param posId The unique identifier of the position
      * @param delegationSignature An EIP712 signature that proves the caller is authorized by the owner of the position
      * to transfer the ownership to a different address on his behalf
@@ -517,13 +495,14 @@
      * @param newPositionOwner The new position owner
      */
     function _verifyTransferPositionOwnershipDelegation(
-        Types.Storage storage s,
         Types.PositionId calldata posId,
         bytes calldata delegationSignature,
         bytes32 domainSeparatorV4,
         address positionOwner,
         address newPositionOwner
     ) internal {
+        Types.Storage storage s = Utils._getMainStorage();
+
         uint256 nonce = s._nonce[positionOwner];
         bytes32 digest = MessageHashUtils.toTypedDataHash(
             domainSeparatorV4,
