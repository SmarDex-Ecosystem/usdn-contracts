--- conflicted
+++ resolved
@@ -15,11 +15,7 @@
 import { UsdnProtocolConstantsLibrary as Constants } from "./UsdnProtocolConstantsLibrary.sol";
 import { UsdnProtocolCoreLibrary as Core } from "./UsdnProtocolCoreLibrary.sol";
 import { UsdnProtocolLongLibrary as Long } from "./UsdnProtocolLongLibrary.sol";
-<<<<<<< HEAD
-import { UsdnProtocolUtils as Utils } from "./UsdnProtocolUtils.sol";
-=======
 import { UsdnProtocolUtilsLibrary as Utils } from "./UsdnProtocolUtilsLibrary.sol";
->>>>>>> ef17cb87
 import { UsdnProtocolVaultLibrary as Vault } from "./UsdnProtocolVaultLibrary.sol";
 
 library UsdnProtocolActionsUtilsLibrary {
@@ -211,48 +207,6 @@
      */
     function _checkImbalanceLimitClose(
         Types.Storage storage s,
-<<<<<<< HEAD
-        Types.PendingAction memory pending,
-        bytes calldata priceData
-    ) public returns (Types.ValidateOpenPositionData memory data_, bool liquidated_) {
-        data_.action = Core._toLongPendingAction(pending);
-        PriceInfo memory currentPrice = ActionsVault._getOraclePrice(
-            s,
-            Types.ProtocolAction.ValidateOpenPosition,
-            data_.action.timestamp,
-            _calcActionId(data_.action.validator, data_.action.timestamp),
-            priceData
-        );
-        data_.currentPrice = (currentPrice.price).toUint128();
-        // apply fees on price
-        data_.startPrice =
-            (currentPrice.price + currentPrice.price * s._positionFeeBps / Constants.BPS_DIVISOR).toUint128();
-
-        (, data_.isLiquidationPending) = Long._applyPnlAndFundingAndLiquidate(
-            s,
-            currentPrice.neutralPrice,
-            currentPrice.timestamp,
-            s._liquidationIteration,
-            false,
-            Types.ProtocolAction.ValidateOpenPosition,
-            priceData
-        );
-
-        uint256 version;
-        (data_.tickHash, version) = Core._tickHash(s, data_.action.tick);
-        if (version != data_.action.tickVersion) {
-            // the current tick version doesn't match the version from the pending action
-            // this means the position has been liquidated in the meantime
-            emit IUsdnProtocolEvents.StalePendingActionRemoved(
-                data_.action.validator,
-                Types.PositionId({
-                    tick: data_.action.tick,
-                    tickVersion: data_.action.tickVersion,
-                    index: data_.action.index
-                })
-            );
-            return (data_, true);
-=======
         uint256 posTotalExpoToClose,
         uint256 posValueToCloseAfterFees,
         uint256 fees
@@ -262,7 +216,6 @@
             closeExpoImbalanceLimitBps = s._rebalancerCloseExpoImbalanceLimitBps;
         } else {
             closeExpoImbalanceLimitBps = s._closeExpoImbalanceLimitBps;
->>>>>>> ef17cb87
         }
 
         // early return in case limit is disabled
@@ -270,24 +223,6 @@
             return;
         }
 
-<<<<<<< HEAD
-        // get the position
-        data_.pos = s._longPositions[data_.tickHash][data_.action.index];
-        // re-calculate leverage
-        data_.liquidationPenalty = s._tickData[data_.tickHash].liquidationPenalty;
-        data_.liqPriceWithoutPenalty = Long.getEffectivePriceForTick(
-            s, Long._calcTickWithoutPenalty(s, data_.action.tick, data_.liquidationPenalty)
-        );
-        // reverts if liqPriceWithoutPenalty >= startPrice
-        data_.leverage = Long._getLeverage(data_.startPrice, data_.liqPriceWithoutPenalty);
-        // calculate how much the position that was opened in the initiate is now worth (it might be too large or too
-        // small considering the new entry price). We will adjust the long and vault balances accordingly
-        uint128 lastPrice = s._lastPrice;
-        // multiplication cannot overflow because operands are uint128
-        // lastPrice is larger than liqPriceWithoutPenalty because we performed liquidations above and would early
-        // return in case of liquidation of this position
-        data_.oldPosValue = Utils.positionValue(data_.pos.totalExpo, lastPrice, data_.liqPriceWithoutPenalty);
-=======
         int256 newLongBalance = s._balanceLong.toInt256().safeSub(posValueToCloseAfterFees.toInt256());
         uint256 newTotalExpo = s._totalExpo - posTotalExpoToClose;
         int256 currentVaultExpo = s._balanceVault.toInt256().safeAdd(s._pendingBalanceVault + fees.toInt256());
@@ -297,7 +232,6 @@
         if (imbalanceBps > closeExpoImbalanceLimitBps) {
             revert IUsdnProtocolErrors.UsdnProtocolImbalanceLimitReached(imbalanceBps);
         }
->>>>>>> ef17cb87
     }
 
     /**
@@ -353,125 +287,6 @@
                 revert IUsdnProtocolErrors.UsdnProtocolLongPositionTooSmall();
             }
         }
-<<<<<<< HEAD
-    }
-
-    /**
-     * @notice Update protocol balances, then prepare the data for the initiate close position action
-     * @dev Reverts if the imbalance limit is reached, or if any of the checks in `_checkInitiateClosePosition` fail
-     * Returns without creating a pending action if the position gets liquidated in this transaction
-     * @param s The storage of the protocol
-     * @param owner The owner of the position
-     * @param to The address that will receive the assets
-     * @param validator The address of the pending action validator
-     * @param posId The unique identifier of the position
-     * @param amountToClose The amount of collateral to remove from the position's amount
-     * @param currentPriceData The current price data
-     * @return data_ The close position data
-     * @return liquidated_ Whether the position was liquidated and the caller should return early
-     */
-    function _prepareClosePositionData(
-        Types.Storage storage s,
-        address owner,
-        address to,
-        address validator,
-        Types.PositionId memory posId,
-        uint128 amountToClose,
-        bytes calldata currentPriceData
-    ) public returns (Types.ClosePositionData memory data_, bool liquidated_) {
-        (data_.pos, data_.liquidationPenalty) = Long.getLongPosition(s, posId);
-
-        _checkInitiateClosePosition(s, owner, to, validator, amountToClose, data_.pos);
-
-        PriceInfo memory currentPrice = ActionsVault._getOraclePrice(
-            s,
-            Types.ProtocolAction.InitiateClosePosition,
-            block.timestamp,
-            _calcActionId(owner, uint128(block.timestamp)),
-            currentPriceData
-        );
-
-        (, data_.isLiquidationPending) = Long._applyPnlAndFundingAndLiquidate(
-            s,
-            currentPrice.neutralPrice,
-            currentPrice.timestamp,
-            s._liquidationIteration,
-            false,
-            Types.ProtocolAction.InitiateClosePosition,
-            currentPriceData
-        );
-
-        uint256 version = s._tickVersion[posId.tick];
-        if (version != posId.tickVersion) {
-            // the current tick version doesn't match the version from the position,
-            // that means that the position has been liquidated in this transaction
-            return (data_, true);
-        }
-
-        if (data_.isLiquidationPending) {
-            return (data_, false);
-        }
-
-        data_.totalExpoToClose = (uint256(data_.pos.totalExpo) * amountToClose / data_.pos.amount).toUint128();
-
-        data_.longTradingExpo = s._totalExpo - s._balanceLong;
-        data_.liqMulAcc = s._liqMultiplierAccumulator;
-        data_.lastPrice = s._lastPrice;
-
-        // the approximate value position to remove is calculated with `_lastPrice`, so not taking into account
-        // any fees. This way, the removal of the position doesn't affect the liquidation multiplier calculations
-
-        // to have maximum precision, we do not pre-compute the liquidation multiplier with a fixed
-        // precision just now, we will store it in the pending action later, to be used in the validate action
-        int24 tick = Long._calcTickWithoutPenalty(s, posId.tick, data_.liquidationPenalty);
-        data_.tempPositionValue = _assetToRemove(
-            s,
-            data_.lastPrice,
-            Long.getEffectivePriceForTick(tick, data_.lastPrice, data_.longTradingExpo, data_.liqMulAcc),
-            data_.totalExpoToClose
-        );
-
-        // we perform the imbalance check based on the estimated balance change since that's the best we have right now
-        _checkImbalanceLimitClose(s, data_.totalExpoToClose, data_.tempPositionValue);
-    }
-
-    /**
-     * @notice Prepare the pending action struct for the close position action and add it to the queue
-     * @param s The storage of the protocol
-     * @param to The address that will receive the assets
-     * @param validator The validator for the pending action
-     * @param posId The unique identifier of the position
-     * @param amountToClose The amount of collateral to remove from the position's amount
-     * @param securityDepositValue The value of the security deposit for the newly created pending action
-     * @param data The close position data
-     * @return amountToRefund_ Refund The security deposit value of a stale pending action
-     */
-    function _createClosePendingAction(
-        Types.Storage storage s,
-        address to,
-        address validator,
-        Types.PositionId memory posId,
-        uint128 amountToClose,
-        uint64 securityDepositValue,
-        Types.ClosePositionData memory data
-    ) public returns (uint256 amountToRefund_) {
-        Types.LongPendingAction memory action = Types.LongPendingAction({
-            action: Types.ProtocolAction.ValidateClosePosition,
-            timestamp: uint40(block.timestamp),
-            to: to,
-            validator: validator,
-            securityDepositValue: securityDepositValue,
-            tick: posId.tick,
-            closeAmount: amountToClose,
-            closePosTotalExpo: data.totalExpoToClose,
-            tickVersion: posId.tickVersion,
-            index: posId.index,
-            closeLiqMultiplier: Long._calcFixedPrecisionMultiplier(data.lastPrice, data.longTradingExpo, data.liqMulAcc),
-            closeBoundedPositionValue: data.tempPositionValue
-        });
-        amountToRefund_ = Core._addPendingAction(s, validator, Core._convertLongPendingAction(action));
-=======
->>>>>>> ef17cb87
     }
 
     /**
@@ -502,127 +317,4 @@
             boundedPosValue_ = uint256(positionValue);
         }
     }
-<<<<<<< HEAD
-
-    /**
-     * @notice Remove the provided total amount from its position and update the tick data and position
-     * @dev Note: this method does not update the long balance
-     * If the amount to remove is greater than or equal to the position's total amount, the position is deleted instead
-     * @param s The storage of the protocol
-     * @param tick The tick to remove from
-     * @param index Index of the position in the tick array
-     * @param pos The position to remove the amount from
-     * @param amountToRemove The amount to remove from the position
-     * @param totalExpoToRemove The total expo to remove from the position
-     * @return liqMultiplierAccumulator_ The updated liquidation multiplier accumulator
-     */
-    function _removeAmountFromPosition(
-        Types.Storage storage s,
-        int24 tick,
-        uint256 index,
-        Types.Position memory pos,
-        uint128 amountToRemove,
-        uint128 totalExpoToRemove
-    ) public returns (HugeUint.Uint512 memory liqMultiplierAccumulator_) {
-        (bytes32 tickHash,) = Core._tickHash(s, tick);
-        Types.TickData storage tickData = s._tickData[tickHash];
-        uint256 unadjustedTickPrice =
-            TickMath.getPriceAtTick(tick - int24(uint24(tickData.liquidationPenalty)) * s._tickSpacing);
-        if (amountToRemove < pos.amount) {
-            Types.Position storage position = s._longPositions[tickHash][index];
-            position.totalExpo = pos.totalExpo - totalExpoToRemove;
-
-            unchecked {
-                position.amount = pos.amount - amountToRemove;
-            }
-        } else {
-            totalExpoToRemove = pos.totalExpo;
-            tickData.totalPos -= 1;
-            --s._totalLongPositions;
-
-            // remove from tick array (set to zero to avoid shifting indices)
-            delete s._longPositions[tickHash][index];
-            if (tickData.totalPos == 0) {
-                // we removed the last position in the tick
-                s._tickBitmap.unset(Core._calcBitmapIndexFromTick(s, tick));
-            }
-        }
-
-        s._totalExpo -= totalExpoToRemove;
-        tickData.totalExpo -= totalExpoToRemove;
-        liqMultiplierAccumulator_ =
-            s._liqMultiplierAccumulator.sub(HugeUint.wrap(unadjustedTickPrice * totalExpoToRemove));
-        s._liqMultiplierAccumulator = liqMultiplierAccumulator_;
-    }
-
-    /**
-     * @notice Save a new position in the protocol, adjusting the tick data and global variables
-     * @dev Note: this method does not update the long balance
-     * @param s The storage of the protocol
-     * @param tick The tick to hold the new position
-     * @param long The position to save
-     * @param liquidationPenalty The liquidation penalty for the tick
-     * @return tickVersion_ The version of the tick
-     * @return index_ The index of the position in the tick array
-     * @return liqMultiplierAccumulator_ The updated liquidation multiplier accumulator
-     */
-    function _saveNewPosition(Types.Storage storage s, int24 tick, Types.Position memory long, uint8 liquidationPenalty)
-        public
-        returns (uint256 tickVersion_, uint256 index_, HugeUint.Uint512 memory liqMultiplierAccumulator_)
-    {
-        bytes32 tickHash;
-        (tickHash, tickVersion_) = Core._tickHash(s, tick);
-
-        // add to tick array
-        Types.Position[] storage tickArray = s._longPositions[tickHash];
-        index_ = tickArray.length;
-        if (tick > s._highestPopulatedTick) {
-            // keep track of the highest populated tick
-            s._highestPopulatedTick = tick;
-
-            emit IUsdnProtocolEvents.HighestPopulatedTickUpdated(tick);
-        }
-        tickArray.push(long);
-
-        // adjust state
-        s._totalExpo += long.totalExpo;
-        ++s._totalLongPositions;
-
-        // update tick data
-        Types.TickData storage tickData = s._tickData[tickHash];
-        // the unadjusted tick price for the accumulator might be different depending
-        // if we already have positions in the tick or not
-        uint256 unadjustedTickPrice;
-        if (tickData.totalPos == 0) {
-            // first position in this tick, we need to reflect that it is populated
-            s._tickBitmap.set(Core._calcBitmapIndexFromTick(s, tick));
-            // we store the data for this tick
-            tickData.totalExpo = long.totalExpo;
-            tickData.totalPos = 1;
-            tickData.liquidationPenalty = liquidationPenalty;
-            unadjustedTickPrice = TickMath.getPriceAtTick(tick - int24(uint24(liquidationPenalty)) * s._tickSpacing);
-        } else {
-            tickData.totalExpo += long.totalExpo;
-            tickData.totalPos += 1;
-            // we do not need to adjust the tick's `liquidationPenalty` since it remains constant
-            unadjustedTickPrice =
-                TickMath.getPriceAtTick(tick - int24(uint24(tickData.liquidationPenalty)) * s._tickSpacing);
-        }
-        // update the accumulator with the correct tick price (depending on the liquidation penalty value)
-        liqMultiplierAccumulator_ = s._liqMultiplierAccumulator.add(HugeUint.wrap(unadjustedTickPrice * long.totalExpo));
-        s._liqMultiplierAccumulator = liqMultiplierAccumulator_;
-    }
-
-    /**
-     * @notice Calculate a unique identifier for a pending action, that can be used by the oracle middleware to link
-     * a `Initiate` call with the corresponding `Validate` call
-     * @param validator The address of the validator
-     * @param initiateTimestamp The timestamp of the initiate action
-     * @return actionId_ The unique action ID
-     */
-    function _calcActionId(address validator, uint128 initiateTimestamp) public pure returns (bytes32 actionId_) {
-        actionId_ = keccak256(abi.encodePacked(validator, initiateTimestamp));
-    }
-=======
->>>>>>> ef17cb87
 }