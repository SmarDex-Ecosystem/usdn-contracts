--- conflicted
+++ resolved
@@ -382,42 +382,17 @@
 
         _checkInitiateClosePosition(s, params.owner, params.to, params.validator, params.amountToClose, data_.pos);
 
-<<<<<<< HEAD
-        PriceInfo memory currentPrice = ActionsVault._getOraclePrice(
-            s,
-            Types.ProtocolAction.InitiateClosePosition,
-            block.timestamp,
-            _calcActionId(params.owner, uint128(block.timestamp)),
-            params.currentPriceData
-        );
-        if (currentPrice.price < params.userMinPrice) {
-            revert IUsdnProtocolErrors.UsdnProtocolSlippageMinPriceExceeded();
-        }
-
-        (, data_.isLiquidationPending) = Long._applyPnlAndFundingAndLiquidate(
-            s,
-            currentPrice.neutralPrice,
-            currentPrice.timestamp,
-            s._liquidationIteration,
-            false,
-            Types.ProtocolAction.InitiateClosePosition,
-            params.currentPriceData
-        );
-
-        uint256 version = s._tickVersion[params.posId.tick];
-        if (version != params.posId.tickVersion) {
-            // the current tick version doesn't match the version from the position,
-            // that means that the position has been liquidated in this transaction
-            return (data_, true);
-=======
         {
             PriceInfo memory currentPrice = ActionsVault._getOraclePrice(
                 s,
                 Types.ProtocolAction.InitiateClosePosition,
                 block.timestamp,
-                _calcActionId(owner, uint128(block.timestamp)),
-                currentPriceData
+                _calcActionId(params.owner, uint128(block.timestamp)),
+                params.currentPriceData
             );
+            if (currentPrice.price < params.userMinPrice) {
+                revert IUsdnProtocolErrors.UsdnProtocolSlippageMinPriceExceeded();
+            }
 
             (, data_.isLiquidationPending) = Long._applyPnlAndFundingAndLiquidate(
                 s,
@@ -426,16 +401,15 @@
                 s._liquidationIteration,
                 false,
                 Types.ProtocolAction.InitiateClosePosition,
-                currentPriceData
+                params.currentPriceData
             );
 
-            uint256 version = s._tickVersion[posId.tick];
-            if (version != posId.tickVersion) {
+            uint256 version = s._tickVersion[params.posId.tick];
+            if (version != params.posId.tickVersion) {
                 // the current tick version doesn't match the version from the position,
                 // that means that the position has been liquidated in this transaction
                 return (data_, true);
             }
->>>>>>> 2e8555ad
         }
 
         if (data_.isLiquidationPending) {
@@ -453,16 +427,7 @@
 
         // to have maximum precision, we do not pre-compute the liquidation multiplier with a fixed
         // precision just now, we will store it in the pending action later, to be used in the validate action
-<<<<<<< HEAD
         int24 tick = Utils.calcTickWithoutPenalty(params.posId.tick, data_.liquidationPenalty);
-        data_.tempPositionValue = _assetToRemove(
-            s,
-            data_.lastPrice,
-            Long.getEffectivePriceForTick(tick, data_.lastPrice, data_.longTradingExpo, data_.liqMulAcc),
-            data_.totalExpoToClose
-        );
-=======
-        int24 tick = Utils.calcTickWithoutPenalty(posId.tick, data_.liquidationPenalty);
         uint128 liqPriceWithoutPenalty =
             Long.getEffectivePriceForTick(tick, data_.lastPrice, data_.longTradingExpo, data_.liqMulAcc);
 
@@ -470,7 +435,6 @@
 
         data_.tempPositionValue =
             _assetToRemove(balanceLong, data_.lastPrice, liqPriceWithoutPenalty, data_.totalExpoToClose);
->>>>>>> 2e8555ad
 
         uint128 priceAfterFees =
             (data_.lastPrice - data_.lastPrice * s._positionFeeBps / Constants.BPS_DIVISOR).toUint128();
