// SPDX-License-Identifier: BUSL-1.1
pragma solidity 0.8.26;

import { ERC165Checker } from "@openzeppelin/contracts/utils/introspection/ERC165Checker.sol";
import { SafeCast } from "@openzeppelin/contracts/utils/math/SafeCast.sol";
import { LibBitmap } from "solady/src/utils/LibBitmap.sol";
import { SafeTransferLib } from "solady/src/utils/SafeTransferLib.sol";

import { PriceInfo } from "../../interfaces/OracleMiddleware/IOracleMiddlewareTypes.sol";
import { IBaseRebalancer } from "../../interfaces/Rebalancer/IBaseRebalancer.sol";
import { IOwnershipCallback } from "../../interfaces/UsdnProtocol/IOwnershipCallback.sol";
import { IUsdnProtocolActions } from "../../interfaces/UsdnProtocol/IUsdnProtocolActions.sol";
import { IUsdnProtocolErrors } from "../../interfaces/UsdnProtocol/IUsdnProtocolErrors.sol";
import { IUsdnProtocolEvents } from "../../interfaces/UsdnProtocol/IUsdnProtocolEvents.sol";
import { IUsdnProtocolTypes as Types } from "../../interfaces/UsdnProtocol/IUsdnProtocolTypes.sol";
import { HugeUint } from "../../libraries/HugeUint.sol";
import { Permit2TokenBitfield } from "../../libraries/Permit2TokenBitfield.sol";
import { SignedMath } from "../../libraries/SignedMath.sol";
import { UsdnProtocolActionsVaultLibrary as ActionsVault } from "./UsdnProtocolActionsVaultLibrary.sol";
import { UsdnProtocolConstantsLibrary as Constants } from "./UsdnProtocolConstantsLibrary.sol";
import { UsdnProtocolLongLibrary as Long } from "./UsdnProtocolLongLibrary.sol";
import { UsdnProtocolUtilsLibrary as Utils } from "./UsdnProtocolUtilsLibrary.sol";
import { UsdnProtocolVaultLibrary as Vault } from "./UsdnProtocolVaultLibrary.sol";

library UsdnProtocolActionsUtilsLibrary {
    using SafeTransferLib for address;
    using SafeCast for uint256;
    using SafeCast for int256;
    using LibBitmap for LibBitmap.Bitmap;
    using SignedMath for int256;
    using HugeUint for HugeUint.Uint512;
    using Permit2TokenBitfield for Permit2TokenBitfield.Bitfield;

    /* -------------------------------------------------------------------------- */
    /*                              Public functions                              */
    /* -------------------------------------------------------------------------- */

    /// @notice See {IUsdnProtocolActions}
    function getLongPosition(Types.Storage storage s, Types.PositionId memory posId)
        public
        view
        returns (Types.Position memory pos_, uint24 liquidationPenalty_)
    {
        (bytes32 tickHash, uint256 version) = Utils._tickHash(s, posId.tick);
        if (posId.tickVersion != version) {
            revert IUsdnProtocolErrors.UsdnProtocolOutdatedTick(version, posId.tickVersion);
        }
        pos_ = s._longPositions[tickHash][posId.index];
        liquidationPenalty_ = s._tickData[tickHash].liquidationPenalty;
    }

    /// @notice See {IUsdnProtocolActions}
    function liquidate(Types.Storage storage s, bytes calldata currentPriceData, uint16 iterations)
        public
        returns (uint256 liquidatedPositions_)
    {
        uint256 balanceBefore = address(this).balance;
        PriceInfo memory currentPrice =
            Utils._getOraclePrice(s, Types.ProtocolAction.Liquidation, 0, "", currentPriceData);

        (liquidatedPositions_,) = Long._applyPnlAndFundingAndLiquidate(
            s,
            currentPrice.neutralPrice,
            currentPrice.timestamp,
            iterations,
            true,
            Types.ProtocolAction.Liquidation,
            currentPriceData
        );

        Utils._refundExcessEther(0, 0, balanceBefore);
        Utils._checkPendingFee(s);
    }

    /**
     * @notice See {IUsdnProtocolActions}
     * @dev TODO: refactor to loop on the queue and then index into `previousActionsData` when an actionable pending
     * action has been found, to avoid loop multiple times over the unactionable items in the queue
     */
    function validateActionablePendingActions(
        Types.Storage storage s,
        Types.PreviousActionsData calldata previousActionsData,
        uint256 maxValidations
    ) public returns (uint256 validatedActions_) {
        uint256 balanceBefore = address(this).balance;
        uint256 amountToRefund;

        if (maxValidations > previousActionsData.rawIndices.length) {
            maxValidations = previousActionsData.rawIndices.length;
        }
        do {
            (, bool executed, bool liq, uint256 securityDepositValue) =
                ActionsVault._executePendingAction(s, previousActionsData);
            if (!executed && !liq) {
                break;
            }
            unchecked {
                validatedActions_++;
                amountToRefund += securityDepositValue;
            }
        } while (validatedActions_ < maxValidations);
        Utils._refundExcessEther(0, amountToRefund, balanceBefore);
        Utils._checkPendingFee(s);
    }

    /// @notice See {IUsdnProtocolActions}
    function transferPositionOwnership(Types.Storage storage s, Types.PositionId calldata posId, address newOwner)
        public
    {
        (bytes32 tickHash, uint256 version) = Utils._tickHash(s, posId.tick);
        if (posId.tickVersion != version) {
            revert IUsdnProtocolErrors.UsdnProtocolOutdatedTick(version, posId.tickVersion);
        }
        Types.Position storage pos = s._longPositions[tickHash][posId.index];

        if (msg.sender != pos.user) {
            revert IUsdnProtocolErrors.UsdnProtocolUnauthorized();
        }
        if (newOwner == address(0)) {
            revert IUsdnProtocolErrors.UsdnProtocolInvalidAddressTo();
        }

        pos.user = newOwner;

        if (ERC165Checker.supportsInterface(newOwner, type(IOwnershipCallback).interfaceId)) {
            IOwnershipCallback(newOwner).ownershipCallback(msg.sender, posId);
        }

        emit IUsdnProtocolEvents.PositionOwnershipTransferred(posId, msg.sender, newOwner);
    }

    /* -------------------------------------------------------------------------- */
    /*                             Internal functions                             */
    /* -------------------------------------------------------------------------- */

    /**
     * @notice The close vault imbalance limit state verification
     * @dev To ensure that the protocol does not imbalance more than
     * the close limit on the vault side, otherwise revert
     * @param s The storage of the protocol
     * @param posTotalExpoToClose The total expo to remove position
     * @param posValueToCloseAfterFees The value to remove from the position after the fees are applied
     * @param fees The fees applied to the position, going to the vault
     */
    function _checkImbalanceLimitClose(
        Types.Storage storage s,
        uint256 posTotalExpoToClose,
        uint256 posValueToCloseAfterFees,
        uint256 fees
    ) public view {
        int256 closeExpoImbalanceLimitBps;
        if (msg.sender == address(s._rebalancer)) {
            closeExpoImbalanceLimitBps = s._rebalancerCloseExpoImbalanceLimitBps;
        } else {
            closeExpoImbalanceLimitBps = s._closeExpoImbalanceLimitBps;
        }

        // early return in case limit is disabled
        if (closeExpoImbalanceLimitBps == 0) {
            return;
        }

        int256 newLongBalance = s._balanceLong.toInt256().safeSub(posValueToCloseAfterFees.toInt256());
        uint256 newTotalExpo = s._totalExpo - posTotalExpoToClose;
        int256 currentVaultExpo = s._balanceVault.toInt256().safeAdd(s._pendingBalanceVault + fees.toInt256());

        int256 imbalanceBps = Utils._calcImbalanceCloseBps(currentVaultExpo, newLongBalance, newTotalExpo);

        if (imbalanceBps > closeExpoImbalanceLimitBps) {
            revert IUsdnProtocolErrors.UsdnProtocolImbalanceLimitReached(imbalanceBps);
        }
    }

    /**
<<<<<<< HEAD
     * @notice Send rewards to the liquidator
     * @dev Should still emit an event if liquidationRewards = 0 to better keep track of those anomalies as rewards for
     * those will be managed off-chain
     * @param s The storage of the protocol
     * @param liquidatedTicks The number of ticks that were liquidated
     * @param remainingCollateral The amount of collateral remaining after liquidations
     * @param rebased Whether a USDN rebase was performed
     * @param action The protocol action that triggered liquidations
     * @param rebaseCallbackResult The rebase callback result, if any
     * @param priceData The price oracle update data
     */
    function _sendRewardsToLiquidator(
        Types.Storage storage s,
        uint16 liquidatedTicks,
        int256 remainingCollateral,
        bool rebased,
        Types.TriggerRebalancerChecks triggerRebalancerCheck,
        Types.ProtocolAction action,
        bytes memory rebaseCallbackResult,
        bytes memory priceData
    ) public {
        // get how much we should give to the liquidator as rewards
        uint256 liquidationRewards = s._liquidationRewardsManager.getLiquidationRewards(
            liquidatedTicks,
            remainingCollateral,
            rebased,
            triggerRebalancerCheck,
            action,
            rebaseCallbackResult,
            priceData
        );

        // avoid underflows in the situation of extreme bad debt
        if (s._balanceVault < liquidationRewards) {
            liquidationRewards = s._balanceVault;
        }

        // update the vault's balance
        unchecked {
            s._balanceVault -= liquidationRewards;
        }

        // transfer rewards (assets) to the liquidator
        address(s._asset).safeTransfer(msg.sender, liquidationRewards);

        emit IUsdnProtocolEvents.LiquidatorRewarded(msg.sender, liquidationRewards);
    }

    /**
     * @notice Prepare the pending action struct for an open position and add it to the queue
     * @param s The storage of the protocol
     * @param to The address that will be the owner of the position
     * @param validator The address that will validate the open position
     * @param securityDepositValue The value of the security deposit for the newly created pending action
     * @param data The open position action data
     * @return amountToRefund_ Refund The security deposit value of a stale pending action
     */
    function _createOpenPendingAction(
        Types.Storage storage s,
        address to,
        address validator,
        uint64 securityDepositValue,
        Types.InitiateOpenPositionData memory data
    ) public returns (uint256 amountToRefund_) {
        Types.LongPendingAction memory action = Types.LongPendingAction({
            action: Types.ProtocolAction.ValidateOpenPosition,
            timestamp: uint40(block.timestamp),
            closeLiqPenalty: 0,
            to: to,
            validator: validator,
            securityDepositValue: securityDepositValue,
            tick: data.posId.tick,
            closeAmount: 0,
            closePosTotalExpo: 0,
            tickVersion: data.posId.tickVersion,
            index: data.posId.index,
            liqMultiplier: data.liqMultiplier,
            closeBoundedPositionValue: 0
        });
        amountToRefund_ = Core._addPendingAction(s, validator, Core._convertLongPendingAction(action));
    }

    /**
     * @notice Update protocol balances, liquidate positions if necessary, then validate the open position action
     * @param s The storage of the protocol
     * @param pending The pending action data
     * @param priceData The current price data
     * @return data_ The {ValidateOpenPosition} data struct
     * @return liquidated_ Whether the position was liquidated
     */
    function _prepareValidateOpenPositionData(
        Types.Storage storage s,
        Types.PendingAction memory pending,
        bytes calldata priceData
    ) public returns (Types.ValidateOpenPositionData memory data_, bool liquidated_) {
        data_.action = Core._toLongPendingAction(pending);
        PriceInfo memory currentPrice = ActionsVault._getOraclePrice(
            s,
            Types.ProtocolAction.ValidateOpenPosition,
            data_.action.timestamp,
            _calcActionId(data_.action.validator, data_.action.timestamp),
            priceData
        );
        data_.currentPrice = (currentPrice.price).toUint128();
        // apply fees on price
        data_.startPrice =
            (currentPrice.price + currentPrice.price * s._positionFeeBps / Constants.BPS_DIVISOR).toUint128();

        (, data_.isLiquidationPending) = Long._applyPnlAndFundingAndLiquidate(
            s,
            currentPrice.neutralPrice,
            currentPrice.timestamp,
            s._liquidationIteration,
            false,
            Types.ProtocolAction.ValidateOpenPosition,
            priceData
        );

        uint256 version;
        (data_.tickHash, version) = Core._tickHash(s, data_.action.tick);
        if (version != data_.action.tickVersion) {
            // the current tick version doesn't match the version from the pending action
            // this means the position has been liquidated in the meantime
            emit IUsdnProtocolEvents.StalePendingActionRemoved(
                data_.action.validator,
                Types.PositionId({
                    tick: data_.action.tick,
                    tickVersion: data_.action.tickVersion,
                    index: data_.action.index
                })
            );
            return (data_, true);
        }

        if (data_.isLiquidationPending) {
            return (data_, false);
        }

        // get the position
        data_.pos = s._longPositions[data_.tickHash][data_.action.index];
        // re-calculate leverage
        data_.liquidationPenalty = s._tickData[data_.tickHash].liquidationPenalty;
        data_.liqPriceWithoutPenalty =
            Long.getEffectivePriceForTick(s, Utils.calcTickWithoutPenalty(data_.action.tick, data_.liquidationPenalty));
        // reverts if liqPriceWithoutPenalty >= startPrice
        data_.leverage = _getLeverage(data_.startPrice, data_.liqPriceWithoutPenalty);
        // calculate how much the position that was opened in the initiate is now worth (it might be too large or too
        // small considering the new entry price). We will adjust the long and vault balances accordingly
        uint128 lastPrice = s._lastPrice;
        // multiplication cannot overflow because operands are uint128
        // lastPrice is larger than liqPriceWithoutPenalty because we performed liquidations above and would early
        // return in case of liquidation of this position
        data_.oldPosValue = Utils.positionValue(data_.pos.totalExpo, lastPrice, data_.liqPriceWithoutPenalty);
    }

    /**
=======
>>>>>>> 4bfe72b4
     * @notice Perform checks for the initiate close position action
     * @dev Reverts if the to address is zero, the position was not validated yet, the position is not owned by the
     * user, the amount to close is higher than the position amount, or the amount to close is zero
     * @param s The storage of the protocol
     * @param owner The owner of the position
     * @param to The address that will receive the assets
     * @param validator The address of the validator
     * @param amountToClose The amount of collateral to remove from the position's amount
     * @param pos The position to close
     */
    function _checkInitiateClosePosition(
        Types.Storage storage s,
        address owner,
        address to,
        address validator,
        uint128 amountToClose,
        Types.Position memory pos
    ) public view {
        if (to == address(0)) {
            revert IUsdnProtocolErrors.UsdnProtocolInvalidAddressTo();
        }
        if (validator == address(0)) {
            revert IUsdnProtocolErrors.UsdnProtocolInvalidAddressValidator();
        }
        if (pos.user != owner) {
            revert IUsdnProtocolErrors.UsdnProtocolUnauthorized();
        }
        if (!pos.validated) {
            revert IUsdnProtocolErrors.UsdnProtocolPositionNotValidated();
        }
        if (amountToClose == 0) {
            revert IUsdnProtocolErrors.UsdnProtocolZeroAmount();
        }
        if (amountToClose > pos.amount) {
            revert IUsdnProtocolErrors.UsdnProtocolAmountToCloseHigherThanPositionAmount(amountToClose, pos.amount);
        }

        // make sure the remaining position is higher than _minLongPosition
        // for the Rebalancer, we allow users to close their position fully in every case
        uint128 remainingAmount = pos.amount - amountToClose;
        if (remainingAmount > 0 && remainingAmount < s._minLongPosition) {
            IBaseRebalancer rebalancer = s._rebalancer;
            if (owner == address(rebalancer)) {
                // note: the rebalancer always indicates the rebalancer user's address as validator
                uint128 userPosAmount = rebalancer.getUserDepositData(validator).amount;
                if (amountToClose != userPosAmount) {
                    revert IUsdnProtocolErrors.UsdnProtocolLongPositionTooSmall();
                }
            } else {
                revert IUsdnProtocolErrors.UsdnProtocolLongPositionTooSmall();
            }
        }
    }

    /**
     * @notice Update protocol balances, then prepare the data for the initiate close position action
     * @dev Reverts if the imbalance limit is reached, or if any of the checks in `_checkInitiateClosePosition` fail
     * Returns without creating a pending action if the position gets liquidated in this transaction
     * @param s The storage of the protocol
     * @param owner The owner of the position
     * @param to The address that will receive the assets
     * @param validator The address of the pending action validator
     * @param posId The unique identifier of the position
     * @param amountToClose The amount of collateral to remove from the position's amount
     * @param currentPriceData The current price data
     * @return data_ The close position data
     * @return liquidated_ Whether the position was liquidated and the caller should return early
     */
    function _prepareClosePositionData(
        Types.Storage storage s,
        address owner,
        address to,
        address validator,
        Types.PositionId memory posId,
        uint128 amountToClose,
        bytes calldata currentPriceData
    ) public returns (Types.ClosePositionData memory data_, bool liquidated_) {
        (data_.pos, data_.liquidationPenalty) = getLongPosition(s, posId);

        _checkInitiateClosePosition(s, owner, to, validator, amountToClose, data_.pos);

        {
            PriceInfo memory currentPrice = Utils._getOraclePrice(
                s,
                Types.ProtocolAction.InitiateClosePosition,
                block.timestamp,
                Utils._calcActionId(owner, uint128(block.timestamp)),
                currentPriceData
            );

            (, data_.isLiquidationPending) = Long._applyPnlAndFundingAndLiquidate(
                s,
                currentPrice.neutralPrice,
                currentPrice.timestamp,
                s._liquidationIteration,
                false,
                Types.ProtocolAction.InitiateClosePosition,
                currentPriceData
            );

            uint256 version = s._tickVersion[posId.tick];
            if (version != posId.tickVersion) {
                // the current tick version doesn't match the version from the position,
                // that means that the position has been liquidated in this transaction
                return (data_, true);
            }
        }

        if (data_.isLiquidationPending) {
            return (data_, false);
        }

        data_.totalExpoToClose = (uint256(data_.pos.totalExpo) * amountToClose / data_.pos.amount).toUint128();

        data_.longTradingExpo = s._totalExpo - s._balanceLong;
        data_.liqMulAcc = s._liqMultiplierAccumulator;
        data_.lastPrice = s._lastPrice;

        // the approximate value position to remove is calculated with `_lastPrice`, so not taking into account
        // any fees. This way, the removal of the position doesn't affect the liquidation multiplier calculations

        // to have maximum precision, we do not pre-compute the liquidation multiplier with a fixed
        // precision just now, we will store it in the pending action later, to be used in the validate action
        int24 tick = Utils.calcTickWithoutPenalty(posId.tick, data_.liquidationPenalty);
        uint128 liqPriceWithoutPenalty =
            Utils.getEffectivePriceForTick(tick, data_.lastPrice, data_.longTradingExpo, data_.liqMulAcc);

        uint256 balanceLong = s._balanceLong;

        data_.tempPositionValue =
            _assetToRemove(balanceLong, data_.lastPrice, liqPriceWithoutPenalty, data_.totalExpoToClose);

        uint128 priceAfterFees =
            (data_.lastPrice - data_.lastPrice * s._positionFeeBps / Constants.BPS_DIVISOR).toUint128();

        uint256 posValueAfterFees =
            _assetToRemove(balanceLong, priceAfterFees, liqPriceWithoutPenalty, data_.totalExpoToClose);

        // we perform the imbalance check with the position value after fees
        // the position value after fees is smaller than the position value before fees so the subtraction is safe
        _checkImbalanceLimitClose(
            s, data_.totalExpoToClose, posValueAfterFees, data_.tempPositionValue - posValueAfterFees
        );
    }

    /**
     * @notice Calculate how much wstETH must be removed from the long balance due to a position closing
     * @dev The amount is bound by the amount of wstETH available on the long side
     * @param balanceLong The balance of long positions (with asset decimals)
     * @param price The price to use for the position value calculation
     * @param liqPriceWithoutPenalty The liquidation price without penalty
     * @param posExpo The total expo of the position
     * @return boundedPosValue_ The amount of assets to remove from the long balance, bound by zero and the available
     * long balance
     */
    function _assetToRemove(uint256 balanceLong, uint128 price, uint128 liqPriceWithoutPenalty, uint128 posExpo)
        public
        pure
        returns (uint256 boundedPosValue_)
    {
        // calculate position value
        int256 positionValue = Utils._positionValue(price, liqPriceWithoutPenalty, posExpo);

        if (positionValue <= 0) {
            // should not happen, unless we did not manage to liquidate all ticks that needed to be liquidated during
            // the initiateClosePosition
            boundedPosValue_ = 0;
        } else if (uint256(positionValue) > balanceLong) {
            boundedPosValue_ = balanceLong;
        } else {
            boundedPosValue_ = uint256(positionValue);
        }
    }
}<|MERGE_RESOLUTION|>--- conflicted
+++ resolved
@@ -172,165 +172,6 @@
     }
 
     /**
-<<<<<<< HEAD
-     * @notice Send rewards to the liquidator
-     * @dev Should still emit an event if liquidationRewards = 0 to better keep track of those anomalies as rewards for
-     * those will be managed off-chain
-     * @param s The storage of the protocol
-     * @param liquidatedTicks The number of ticks that were liquidated
-     * @param remainingCollateral The amount of collateral remaining after liquidations
-     * @param rebased Whether a USDN rebase was performed
-     * @param action The protocol action that triggered liquidations
-     * @param rebaseCallbackResult The rebase callback result, if any
-     * @param priceData The price oracle update data
-     */
-    function _sendRewardsToLiquidator(
-        Types.Storage storage s,
-        uint16 liquidatedTicks,
-        int256 remainingCollateral,
-        bool rebased,
-        Types.TriggerRebalancerChecks triggerRebalancerCheck,
-        Types.ProtocolAction action,
-        bytes memory rebaseCallbackResult,
-        bytes memory priceData
-    ) public {
-        // get how much we should give to the liquidator as rewards
-        uint256 liquidationRewards = s._liquidationRewardsManager.getLiquidationRewards(
-            liquidatedTicks,
-            remainingCollateral,
-            rebased,
-            triggerRebalancerCheck,
-            action,
-            rebaseCallbackResult,
-            priceData
-        );
-
-        // avoid underflows in the situation of extreme bad debt
-        if (s._balanceVault < liquidationRewards) {
-            liquidationRewards = s._balanceVault;
-        }
-
-        // update the vault's balance
-        unchecked {
-            s._balanceVault -= liquidationRewards;
-        }
-
-        // transfer rewards (assets) to the liquidator
-        address(s._asset).safeTransfer(msg.sender, liquidationRewards);
-
-        emit IUsdnProtocolEvents.LiquidatorRewarded(msg.sender, liquidationRewards);
-    }
-
-    /**
-     * @notice Prepare the pending action struct for an open position and add it to the queue
-     * @param s The storage of the protocol
-     * @param to The address that will be the owner of the position
-     * @param validator The address that will validate the open position
-     * @param securityDepositValue The value of the security deposit for the newly created pending action
-     * @param data The open position action data
-     * @return amountToRefund_ Refund The security deposit value of a stale pending action
-     */
-    function _createOpenPendingAction(
-        Types.Storage storage s,
-        address to,
-        address validator,
-        uint64 securityDepositValue,
-        Types.InitiateOpenPositionData memory data
-    ) public returns (uint256 amountToRefund_) {
-        Types.LongPendingAction memory action = Types.LongPendingAction({
-            action: Types.ProtocolAction.ValidateOpenPosition,
-            timestamp: uint40(block.timestamp),
-            closeLiqPenalty: 0,
-            to: to,
-            validator: validator,
-            securityDepositValue: securityDepositValue,
-            tick: data.posId.tick,
-            closeAmount: 0,
-            closePosTotalExpo: 0,
-            tickVersion: data.posId.tickVersion,
-            index: data.posId.index,
-            liqMultiplier: data.liqMultiplier,
-            closeBoundedPositionValue: 0
-        });
-        amountToRefund_ = Core._addPendingAction(s, validator, Core._convertLongPendingAction(action));
-    }
-
-    /**
-     * @notice Update protocol balances, liquidate positions if necessary, then validate the open position action
-     * @param s The storage of the protocol
-     * @param pending The pending action data
-     * @param priceData The current price data
-     * @return data_ The {ValidateOpenPosition} data struct
-     * @return liquidated_ Whether the position was liquidated
-     */
-    function _prepareValidateOpenPositionData(
-        Types.Storage storage s,
-        Types.PendingAction memory pending,
-        bytes calldata priceData
-    ) public returns (Types.ValidateOpenPositionData memory data_, bool liquidated_) {
-        data_.action = Core._toLongPendingAction(pending);
-        PriceInfo memory currentPrice = ActionsVault._getOraclePrice(
-            s,
-            Types.ProtocolAction.ValidateOpenPosition,
-            data_.action.timestamp,
-            _calcActionId(data_.action.validator, data_.action.timestamp),
-            priceData
-        );
-        data_.currentPrice = (currentPrice.price).toUint128();
-        // apply fees on price
-        data_.startPrice =
-            (currentPrice.price + currentPrice.price * s._positionFeeBps / Constants.BPS_DIVISOR).toUint128();
-
-        (, data_.isLiquidationPending) = Long._applyPnlAndFundingAndLiquidate(
-            s,
-            currentPrice.neutralPrice,
-            currentPrice.timestamp,
-            s._liquidationIteration,
-            false,
-            Types.ProtocolAction.ValidateOpenPosition,
-            priceData
-        );
-
-        uint256 version;
-        (data_.tickHash, version) = Core._tickHash(s, data_.action.tick);
-        if (version != data_.action.tickVersion) {
-            // the current tick version doesn't match the version from the pending action
-            // this means the position has been liquidated in the meantime
-            emit IUsdnProtocolEvents.StalePendingActionRemoved(
-                data_.action.validator,
-                Types.PositionId({
-                    tick: data_.action.tick,
-                    tickVersion: data_.action.tickVersion,
-                    index: data_.action.index
-                })
-            );
-            return (data_, true);
-        }
-
-        if (data_.isLiquidationPending) {
-            return (data_, false);
-        }
-
-        // get the position
-        data_.pos = s._longPositions[data_.tickHash][data_.action.index];
-        // re-calculate leverage
-        data_.liquidationPenalty = s._tickData[data_.tickHash].liquidationPenalty;
-        data_.liqPriceWithoutPenalty =
-            Long.getEffectivePriceForTick(s, Utils.calcTickWithoutPenalty(data_.action.tick, data_.liquidationPenalty));
-        // reverts if liqPriceWithoutPenalty >= startPrice
-        data_.leverage = _getLeverage(data_.startPrice, data_.liqPriceWithoutPenalty);
-        // calculate how much the position that was opened in the initiate is now worth (it might be too large or too
-        // small considering the new entry price). We will adjust the long and vault balances accordingly
-        uint128 lastPrice = s._lastPrice;
-        // multiplication cannot overflow because operands are uint128
-        // lastPrice is larger than liqPriceWithoutPenalty because we performed liquidations above and would early
-        // return in case of liquidation of this position
-        data_.oldPosValue = Utils.positionValue(data_.pos.totalExpo, lastPrice, data_.liqPriceWithoutPenalty);
-    }
-
-    /**
-=======
->>>>>>> 4bfe72b4
      * @notice Perform checks for the initiate close position action
      * @dev Reverts if the to address is zero, the position was not validated yet, the position is not owned by the
      * user, the amount to close is higher than the position amount, or the amount to close is zero
