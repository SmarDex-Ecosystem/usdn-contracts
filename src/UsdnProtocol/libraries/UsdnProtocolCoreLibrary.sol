--- conflicted
+++ resolved
@@ -21,9 +21,6 @@
     TickData,
     WithdrawalPendingAction
 } from "../../interfaces/UsdnProtocol/IUsdnProtocolTypes.sol";
-<<<<<<< HEAD
-import { ApplyPnlAndFundingAndLiquidateParams } from "../../interfaces/UsdnProtocol/IUsdnProtocolTypes.sol";
-=======
 import { DoubleEndedQueue } from "../../libraries/DoubleEndedQueue.sol";
 import { HugeUint } from "../../libraries/HugeUint.sol";
 import { SignedMath } from "../../libraries/SignedMath.sol";
@@ -31,10 +28,19 @@
 import { Storage } from "../UsdnProtocolStorage.sol";
 import { UsdnProtocolActionsVaultLibrary as actionsVaultLib } from "./UsdnProtocolActionsVaultLibrary.sol";
 
+import {
+    DepositPendingAction,
+    LongPendingAction,
+    PendingAction,
+    Position,
+    PositionId,
+    ProtocolAction,
+    TickData,
+    WithdrawalPendingAction
+} from "../../interfaces/UsdnProtocol/IUsdnProtocolTypes.sol";
+import { ApplyPnlAndFundingAndLiquidateParams } from "../../interfaces/UsdnProtocol/IUsdnProtocolTypes.sol";
 import { UsdnProtocolConstantsLibrary as constantsLib } from "./UsdnProtocolConstantsLibrary.sol";
 import { UsdnProtocolLongLibrary as longLib } from "./UsdnProtocolLongLibrary.sol";
-import { UsdnProtocolVaultLibrary as vaultLib } from "./UsdnProtocolVaultLibrary.sol";
->>>>>>> 91fd3cc4
 
 library UsdnProtocolCoreLibrary {
     using SafeTransferLib for address;
