// SPDX-License-Identifier: BUSL-1.1
pragma solidity 0.8.26;

import { ERC165Checker } from "@openzeppelin/contracts/utils/introspection/ERC165Checker.sol";
import { SafeCast } from "@openzeppelin/contracts/utils/math/SafeCast.sol";
import { FixedPointMathLib } from "solady/src/utils/FixedPointMathLib.sol";
import { LibBitmap } from "solady/src/utils/LibBitmap.sol";
import { SafeTransferLib } from "solady/src/utils/SafeTransferLib.sol";

import { IPaymentCallback } from "../../interfaces/IPaymentCallback.sol";
import { PriceInfo } from "../../interfaces/OracleMiddleware/IOracleMiddlewareTypes.sol";
import { IUsdn } from "../../interfaces/Usdn/IUsdn.sol";
import { IUsdnProtocolCore } from "../../interfaces/UsdnProtocol/IUsdnProtocolCore.sol";
import { IUsdnProtocolErrors } from "../../interfaces/UsdnProtocol/IUsdnProtocolErrors.sol";
import { IUsdnProtocolEvents } from "../../interfaces/UsdnProtocol/IUsdnProtocolEvents.sol";
import { IUsdnProtocolTypes as Types } from "../../interfaces/UsdnProtocol/IUsdnProtocolTypes.sol";
import { DoubleEndedQueue } from "../../libraries/DoubleEndedQueue.sol";
import { HugeUint } from "../../libraries/HugeUint.sol";
import { SignedMath } from "../../libraries/SignedMath.sol";
import { TickMath } from "../../libraries/TickMath.sol";
import { UsdnProtocolActionsLongLibrary as ActionsLong } from "./UsdnProtocolActionsLongLibrary.sol";
import { UsdnProtocolConstantsLibrary as Constants } from "./UsdnProtocolConstantsLibrary.sol";
import { UsdnProtocolLongLibrary as Long } from "./UsdnProtocolLongLibrary.sol";
import { UsdnProtocolUtilsLibrary as Utils } from "./UsdnProtocolUtilsLibrary.sol";
import { UsdnProtocolVaultLibrary as Vault } from "./UsdnProtocolVaultLibrary.sol";

library UsdnProtocolCoreLibrary {
    using DoubleEndedQueue for DoubleEndedQueue.Deque;
    using HugeUint for HugeUint.Uint512;
    using LibBitmap for LibBitmap.Bitmap;
    using SafeCast for uint256;
    using SafeTransferLib for address;
    using SignedMath for int256;

    /**
     * @notice Data structure for the transient state of the `_validateMultipleActionable` function
     * @param pending The candidate pending action to validate
     * @param frontRawIndex The raw index of the front of the queue
     * @param rawIndex The raw index of the candidate pending action
     * @param executed Whether the pending action was executed
     * @param liq Whether the pending action was liquidated
     */
    struct ValidateMultipleActionableData {
        Types.PendingAction pending;
        uint128 frontRawIndex;
        uint128 rawIndex;
        bool executed;
        bool liq;
    }

    /* -------------------------------------------------------------------------- */
    /*                             External functions                             */
    /* -------------------------------------------------------------------------- */

    /// @notice See {IUsdnProtocolCore}
    function initialize(
        Types.Storage storage s,
        uint128 depositAmount,
        uint128 longAmount,
        uint128 desiredLiqPrice,
        bytes calldata currentPriceData
    ) external {
        // since all USDN must be minted by the protocol, we check that the total supply is 0
        IUsdn usdn = s._usdn;
        if (usdn.totalSupply() != 0) {
            revert IUsdnProtocolErrors.UsdnProtocolInvalidUsdn(address(usdn));
        }

        PriceInfo memory currentPrice =
            Utils._getOraclePrice(s, Types.ProtocolAction.Initialize, block.timestamp, "", currentPriceData);

        s._lastUpdateTimestamp = uint128(block.timestamp);
        s._lastPrice = currentPrice.price.toUint128();

<<<<<<< HEAD
        int24 tick = Long.getEffectiveTickForPrice(s, desiredLiqPrice); // without penalty
        uint128 liquidationPriceWithoutPenalty = Long.getEffectivePriceForTick(s, tick);
        uint128 positionTotalExpo =
            Long._calcPositionTotalExpo(longAmount, currentPrice.price.toUint128(), liquidationPriceWithoutPenalty);

        Vault._checkInitImbalance(s, positionTotalExpo, longAmount, depositAmount);

        Vault._createInitialDeposit(s, depositAmount, currentPrice.price.toUint128());

        Vault._createInitialPosition(s, longAmount, currentPrice.price.toUint128(), tick, positionTotalExpo);

        ActionsVault._refundEther(address(this).balance, payable(msg.sender));
    }

    /* -------------------------- public view functions ------------------------- */

    /// @notice See {IUsdnProtocolCore}
    function calcEMA(int256 lastFundingPerDay, uint128 secondsElapsed, uint128 emaPeriod, int256 previousEMA)
        public
        pure
        returns (int256)
    {
        if (secondsElapsed >= emaPeriod) {
            return lastFundingPerDay;
        }

        return (
            lastFundingPerDay * Utils.toInt256(secondsElapsed)
                + previousEMA * Utils.toInt256(emaPeriod - secondsElapsed)
        ) / Utils.toInt256(emaPeriod);
    }

    /* --------------------------  public functions --------------------------- */

    /// @notice See {IUsdnProtocolCore}
    function funding(Types.Storage storage s, uint128 timestamp)
        public
        view
        returns (int256 funding_, int256 fundingPerDay_, int256 oldLongExpo_)
    {
        (funding_, fundingPerDay_, oldLongExpo_) = _funding(s, timestamp, s._EMA);
    }
=======
        (int24 tickWithPenalty, uint128 liqPriceWithoutPenalty) =
            Long._getTickFromDesiredLiqPrice(s, desiredLiqPrice, s._liquidationPenalty);
>>>>>>> ef17cb87

        Long._checkOpenPositionLeverage(s, currentPrice.price.toUint128(), liqPriceWithoutPenalty, s._maxLeverage);

        uint128 positionTotalExpo =
            Utils._calcPositionTotalExpo(longAmount, currentPrice.price.toUint128(), liqPriceWithoutPenalty);

        _checkInitImbalance(s, positionTotalExpo, longAmount, depositAmount);

        _createInitialDeposit(s, depositAmount, currentPrice.price.toUint128());

        _createInitialPosition(s, longAmount, currentPrice.price.toUint128(), tickWithPenalty, positionTotalExpo);

        Utils._refundEther(address(this).balance, payable(msg.sender));
    }

    /// @notice See {IUsdnProtocolCore}
    function removeBlockedPendingAction(Types.Storage storage s, address validator, address payable to) external {
        uint256 pendingActionIndex = s._pendingActions[validator];
        if (pendingActionIndex == 0) {
            // no pending action
            // use the `rawIndex` variant below if for some reason the `_pendingActions` mapping is messed up
            revert IUsdnProtocolErrors.UsdnProtocolNoPendingAction();
        }
        uint128 rawIndex = uint128(pendingActionIndex - 1);
        _removeBlockedPendingAction(s, rawIndex, to, true);
    }

    /// @notice See {IUsdnProtocolCore}
    function removeBlockedPendingActionNoCleanup(Types.Storage storage s, address validator, address payable to)
        external
    {
        uint256 pendingActionIndex = s._pendingActions[validator];
        if (pendingActionIndex == 0) {
            // no pending action
            // use the `rawIndex` variant below if for some reason the `_pendingActions` mapping is messed up
            revert IUsdnProtocolErrors.UsdnProtocolNoPendingAction();
        }
        uint128 rawIndex = uint128(pendingActionIndex - 1);
        _removeBlockedPendingAction(s, rawIndex, to, false);
    }

    /// @notice See {IUsdnProtocolCore}
    function getUserPendingAction(Types.Storage storage s, address user)
        external
        view
        returns (Types.PendingAction memory action_)
    {
        (action_,) = _getPendingAction(s, user);
    }

    /* -------------------------------------------------------------------------- */
    /*                              Public functions                              */
    /* -------------------------------------------------------------------------- */

<<<<<<< HEAD
    /**
     * @notice Calculate the funding rate per day and the old long exposure
     * @param s The storage of the protocol
     * @param ema The EMA of the funding rate per day
     * @return fundingPerDay_ The funding rate (per day) with `FUNDING_RATE_DECIMALS` decimals
     * @return oldLongExpo_ The old long trading expo
     */
    function _fundingPerDay(Types.Storage storage s, int256 ema)
        public
        view
        returns (int256 fundingPerDay_, int256 oldLongExpo_)
    {
        // imbalanceIndex = (longExpo - vaultExpo) / max(longExpo, vaultExpo)
        // fundingPerDay = (sign(imbalanceIndex) * imbalanceIndex^2 * fundingSF) + _EMA
        // fundingPerDay = (sign(ImbalanceIndex) * (longExpo - vaultExpo)^2 * fundingSF / denominator) + _EMA
        // with denominator = vaultExpo^2 if vaultExpo > longExpo, or longExpo^2 if longExpo > vaultExpo

        oldLongExpo_ = s._totalExpo.toInt256().safeSub(s._balanceLong.toInt256());
        int256 oldVaultExpo = s._balanceVault.toInt256();
        int256 numerator = oldLongExpo_ - oldVaultExpo;
        // optimization: if the numerator is zero, then we simply return the EMA
        if (numerator == 0) {
            return (ema, oldLongExpo_);
        }

        if (oldLongExpo_ <= 0) {
            // if oldLongExpo is negative, then we cap the imbalance index to -1
            // this should never happen, but for safety we handle it anyway
            return (
                -int256(s._fundingSF * 10 ** (Constants.FUNDING_RATE_DECIMALS - Constants.FUNDING_SF_DECIMALS)) + ema,
                oldLongExpo_
            );
        } else if (oldVaultExpo == 0) {
            // if oldVaultExpo is zero (can't be negative), then we cap the imbalance index to 1
            return (
                int256(s._fundingSF * 10 ** (Constants.FUNDING_RATE_DECIMALS - Constants.FUNDING_SF_DECIMALS)) + ema,
                oldLongExpo_
            );
        }

        // starting here, oldLongExpo and oldVaultExpo are always strictly positive
        uint256 numeratorSquared = uint256(numerator * numerator);

        uint256 denominator;
        if (oldVaultExpo > oldLongExpo_) {
            denominator = uint256(oldVaultExpo * oldVaultExpo);
            fundingPerDay_ = -int256(
                FixedPointMathLib.fullMulDiv(
                    numeratorSquared,
                    s._fundingSF * 10 ** (Constants.FUNDING_RATE_DECIMALS - Constants.FUNDING_SF_DECIMALS),
                    denominator
                )
            ) + ema;
        } else {
            denominator = uint256(oldLongExpo_ * oldLongExpo_);
            fundingPerDay_ = int256(
                FixedPointMathLib.fullMulDiv(
                    numeratorSquared,
                    s._fundingSF * 10 ** (Constants.FUNDING_RATE_DECIMALS - Constants.FUNDING_SF_DECIMALS),
                    denominator
                )
            ) + ema;
        }
    }

    /**
     * @notice Calculate the funding value, funding rate value and the old long exposure
     * @dev Reverts if `timestamp` < `s._lastUpdateTimestamp`
     * @param s The storage of the protocol
     * @param timestamp The current timestamp
     * @param ema The EMA of the funding rate per day
     * @return funding_ The funding (proportion of long trading expo that needs to be transferred from one side to the
     * other) with `FUNDING_RATE_DECIMALS` decimals. If positive, long side pays to vault side, otherwise it's the
     * opposite
     * @return fundingPerDay_ The funding rate (per day) with `FUNDING_RATE_DECIMALS` decimals
     * @return oldLongExpo_ The old long trading expo
     */
    function _funding(Types.Storage storage s, uint128 timestamp, int256 ema)
        public
        view
        returns (int256 funding_, int256 fundingPerDay_, int256 oldLongExpo_)
    {
        (fundingPerDay_, oldLongExpo_) = _fundingPerDay(s, ema);

        uint128 lastUpdateTimestamp = s._lastUpdateTimestamp;
        if (timestamp < lastUpdateTimestamp) {
            revert IUsdnProtocolErrors.UsdnProtocolTimestampTooOld();
        }
        // subtraction can't underflow, checked above
        // conversion from uint128 to int256 is always safe
        int256 elapsedSeconds;
        unchecked {
            elapsedSeconds = Utils.toInt256(timestamp - lastUpdateTimestamp);
        }
        if (elapsedSeconds == 0) {
            return (0, fundingPerDay_, oldLongExpo_);
        }

        funding_ = fundingPerDay_.safeMul(elapsedSeconds).safeDiv(1 days);
    }

    /**
     * @notice Get the predicted value of the funding (in asset units) since the last state update for the given
     * timestamp
     * @dev If the provided timestamp is older than the last state update, the result will be zero
     * @param s The storage of the protocol
     * @param timestamp The current timestamp
     * @param ema The EMA of the funding rate
     * @return fundingAsset_ The number of asset tokens of funding (with asset decimals)
     * @return fundingPerDay_ The funding rate (per day) with `FUNDING_RATE_DECIMALS` decimals
     */
    function _fundingAsset(Types.Storage storage s, uint128 timestamp, int256 ema)
        public
        view
        returns (int256 fundingAsset_, int256 fundingPerDay_)
    {
        int256 oldLongExpo;
        int256 fund;
        (fund, fundingPerDay_, oldLongExpo) = _funding(s, timestamp, ema);
        fundingAsset_ = fund.safeMul(oldLongExpo) / int256(10) ** Constants.FUNDING_RATE_DECIMALS;
    }

    /**
     * @notice Calculate the long balance taking into account unreflected PnL (but not funding)
     * @dev This function uses the latest total expo, balance and stored price as the reference values, and adds the PnL
     * due to the price change to `currentPrice`
     * @param s The storage of the protocol
     * @param currentPrice The current price
     * @return available_ The available balance on the long side
     */
    function _longAssetAvailable(Types.Storage storage s, uint128 currentPrice)
        public
        view
        returns (int256 available_)
    {
        available_ = _longAssetAvailable(s._totalExpo, s._balanceLong, currentPrice, s._lastPrice);
    }
=======
    /// @notice See {IUsdnProtocolCore}
    function funding(Types.Storage storage s, uint128 timestamp)
        public
        view
        returns (int256 funding_, int256 fundingPerDay_, int256 oldLongExpo_)
    {
        (funding_, fundingPerDay_, oldLongExpo_) = _funding(s, timestamp, s._EMA);
    }

    /// @notice See {IUsdnProtocolCore}
    function longAssetAvailableWithFunding(Types.Storage storage s, uint128 currentPrice, uint128 timestamp)
        public
        view
        returns (uint256 available_)
    {
        if (timestamp < s._lastUpdateTimestamp) {
            revert IUsdnProtocolErrors.UsdnProtocolTimestampTooOld();
        }

        (int256 fundAsset,) = _fundingAsset(s, timestamp, s._EMA);

        int256 tempAvailable;
        if (fundAsset > 0) {
            tempAvailable = Utils._longAssetAvailable(s, currentPrice).safeSub(fundAsset);
        } else {
            int256 fee = fundAsset * Utils.toInt256(s._protocolFeeBps) / int256(Constants.BPS_DIVISOR);
            // fees have the same sign as fundAsset (negative here), so we need to sub them
            tempAvailable = Utils._longAssetAvailable(s, currentPrice).safeSub(fundAsset - fee);
        }

        // clamp the value to 0
        if (tempAvailable > 0) {
            // cast is safe as tempAvailable cannot be below 0
            available_ = uint256(tempAvailable);
        }

        uint256 maxLongBalance = _calcMaxLongBalance(s._totalExpo);
        if (available_ > maxLongBalance) {
            available_ = maxLongBalance;
        }
>>>>>>> ef17cb87

        uint256 totalBalance = s._balanceLong + s._balanceVault;
        if (available_ > totalBalance) {
            available_ = totalBalance;
        }
<<<<<<< HEAD
        int256 pnl = tradingExpo.toInt256().safeMul(priceDiff).safeDiv(Utils.toInt256(newPrice));

        available_ = balanceLong.toInt256().safeAdd(pnl);
    }

    /**
     * @notice Update the Exponential Moving Average (EMA) of the funding rate (per day)
     * @dev This function is called every time the protocol state is updated
     * @dev All required checks are done in the caller function (_applyPnlAndFunding)
     * @dev If the number of seconds elapsed is greater than or equal to the EMA period, the EMA is updated to the last
     * funding value
     * @param s The storage of the protocol
     * @param fundingPerDay The funding rate per day that was just calculated for the elapsed period
     * @param secondsElapsed The number of seconds elapsed since the last protocol action
     */
    function _updateEMA(Types.Storage storage s, int256 fundingPerDay, uint128 secondsElapsed) public {
        s._EMA = calcEMA(fundingPerDay, secondsElapsed, s._EMAPeriod, s._EMA);
    }

    /**
     * @notice Calculate the protocol fee and apply it to the funding asset amount
     * @dev The funding factor is only adjusted by the fee rate when the funding is negative (vault pays to the long
     * side)
     * @param s The storage of the protocol
     * @param fundAsset The funding asset amount to be used for the fee calculation
     * @return fee_ The absolute value of the calculated fee
     * @return fundAssetWithFee_ The updated funding asset amount after applying the fee
     */
    function _calculateFee(Types.Storage storage s, int256 fundAsset)
        public
        returns (int256 fee_, int256 fundAssetWithFee_)
    {
        int256 protocolFeeBps = Utils.toInt256(s._protocolFeeBps);
        fee_ = fundAsset * protocolFeeBps / int256(Constants.BPS_DIVISOR);
        // fundAsset and fee_ have the same sign, we can safely subtract them to reduce the absolute amount of asset
        fundAssetWithFee_ = fundAsset - fee_;

        if (fee_ < 0) {
            // we want to return the absolute value of the fee
            fee_ = -fee_;
        }

        s._pendingProtocolFee += uint256(fee_);
=======
    }

    /// @notice See {IUsdnProtocolCore}
    function longTradingExpoWithFunding(Types.Storage storage s, uint128 currentPrice, uint128 timestamp)
        public
        view
        returns (uint256 expo_)
    {
        expo_ = s._totalExpo - longAssetAvailableWithFunding(s, currentPrice, timestamp);
>>>>>>> ef17cb87
    }

    /* -------------------------------------------------------------------------- */
    /*                             Internal functions                             */
    /* -------------------------------------------------------------------------- */

    /**
     * @notice Prepare the pending action struct for an open position and add it to the queue
     * @param s The storage of the protocol
     * @param to The address that will be the owner of the position
     * @param validator The address that will validate the open position
     * @param securityDepositValue The value of the security deposit for the newly created pending action
     * @param data The open position action data
     * @return amountToRefund_ Refund The security deposit value of a stale pending action
     */
    function _createOpenPendingAction(
        Types.Storage storage s,
        address to,
        address validator,
        uint64 securityDepositValue,
        Types.InitiateOpenPositionData memory data
    ) public returns (uint256 amountToRefund_) {
        Types.LongPendingAction memory action = Types.LongPendingAction({
            action: Types.ProtocolAction.ValidateOpenPosition,
            timestamp: uint40(block.timestamp),
            closeLiqPenalty: 0,
            to: to,
            validator: validator,
            securityDepositValue: securityDepositValue,
            tick: data.posId.tick,
            closeAmount: 0,
            closePosTotalExpo: 0,
            tickVersion: data.posId.tickVersion,
            index: data.posId.index,
            liqMultiplier: data.liqMultiplier,
            closeBoundedPositionValue: 0
        });
        amountToRefund_ = _addPendingAction(s, validator, Utils._convertLongPendingAction(action));
    }

    /**
     * @notice Calculate the profits and losses of the long side, calculate the funding and apply protocol fees,
     * calculate the new liquidation multiplier and the temporary new balances for each side
     * @dev This function updates the state of `_lastPrice`, `_lastUpdateTimestamp`, `_lastFunding`, but does not
     * update the balances. This is left to the caller
     * @param s The storage of the protocol
     * @param currentPrice The current price
     * @param timestamp The timestamp of the current price
     * @return data_ The data containing the temporary long balance, the temporary vault
     * balance, the last price and a flag indicating if the price is recent
     */
    function _applyPnlAndFunding(Types.Storage storage s, uint128 currentPrice, uint128 timestamp)
        public
        returns (Types.ApplyPnlAndFundingData memory data_)
    {
        int256 fundAsset;
        {
            // cache variable for optimization
            uint128 lastUpdateTimestamp = s._lastUpdateTimestamp;
            // if the price is not fresh, do nothing
            if (timestamp <= lastUpdateTimestamp) {
                return Types.ApplyPnlAndFundingData({
                    isPriceRecent: timestamp == lastUpdateTimestamp,
                    tempLongBalance: s._balanceLong.toInt256(),
                    tempVaultBalance: s._balanceVault.toInt256(),
                    lastPrice: s._lastPrice
                });
            }

            // calculate the funding
            int256 fundingPerDay;
            (fundAsset, fundingPerDay) = _fundingAsset(s, timestamp, s._EMA);

            s._lastFundingPerDay = fundingPerDay;
            emit IUsdnProtocolEvents.LastFundingPerDayUpdated(fundingPerDay, timestamp);

            // update the funding EMA (mutates the storage)
            _updateEMA(s, fundingPerDay, timestamp - lastUpdateTimestamp);
        }

        // take protocol fee on the funding value
        (int256 fee, int256 fundAssetWithFee) = _calculateFee(s, fundAsset);

        // we subtract the fee from the total balance
        int256 totalBalance = (s._balanceLong + s._balanceVault).toInt256() - fee;

<<<<<<< HEAD
=======
        // calculate new balances (for now, any bad debt has not been repaid, balances could become negative)
>>>>>>> ef17cb87
        if (fundAsset > 0) {
            // in case of positive funding, the vault balance must be decremented by the totality of the funding amount
            // however, since we deducted the fee amount from the total balance, the vault balance will be incremented
            // only by the funding amount minus the fee amount
<<<<<<< HEAD
            data_.tempLongBalance = _longAssetAvailable(s, currentPrice).safeSub(fundAsset);
=======
            data_.tempLongBalance = Utils._longAssetAvailable(s, currentPrice).safeSub(fundAsset);
>>>>>>> ef17cb87
        } else {
            // in case of negative funding, the vault balance must be decremented by the totality of the funding amount
            // however, since we deducted the fee amount from the total balance, the long balance will be incremented
            // only by the funding amount minus the fee amount
<<<<<<< HEAD
            data_.tempLongBalance = _longAssetAvailable(s, currentPrice).safeSub(fundAssetWithFee);
        }
=======
            data_.tempLongBalance = Utils._longAssetAvailable(s, currentPrice).safeSub(fundAssetWithFee);
        }

        uint256 maxLongBalance = _calcMaxLongBalance(s._totalExpo);
        if (data_.tempLongBalance > 0 && uint256(data_.tempLongBalance) > maxLongBalance) {
            data_.tempLongBalance = maxLongBalance.toInt256();
        }

>>>>>>> ef17cb87
        data_.tempVaultBalance = totalBalance.safeSub(data_.tempLongBalance);

        // update state variables
        s._lastPrice = currentPrice;
        data_.lastPrice = currentPrice;
        s._lastUpdateTimestamp = timestamp;

        data_.isPriceRecent = true;
    }

    /**
     * @notice Remove the pending action from the queue if its tick version doesn't match the current tick version
     * @dev This is only applicable to `ValidateOpenPosition` pending actions
     * @param s The storage of the protocol
     * @param validator The validator's address
     * @return securityDepositValue_ The security deposit value of the removed stale pending action
     */
    function _removeStalePendingAction(Types.Storage storage s, address validator)
        public
        returns (uint256 securityDepositValue_)
    {
        if (s._pendingActions[validator] == 0) {
            return 0;
        }
        (Types.PendingAction memory action, uint128 rawIndex) = _getPendingAction(s, validator);
        // the position is only at risk of being liquidated while pending if it is an open position action
        if (action.action == Types.ProtocolAction.ValidateOpenPosition) {
            Types.LongPendingAction memory openAction = Utils._toLongPendingAction(action);
            uint256 version = s._tickVersion[openAction.tick];
            if (version != openAction.tickVersion) {
                securityDepositValue_ = openAction.securityDepositValue;
                // the position was liquidated while pending
                // remove the stale pending action
                s._pendingActionsQueue.clearAt(rawIndex);
                delete s._pendingActions[validator];
                emit IUsdnProtocolEvents.StalePendingActionRemoved(
                    validator,
                    Types.PositionId({
                        tick: openAction.tick,
                        tickVersion: openAction.tickVersion,
                        index: openAction.index
                    })
                );
            }
        }
    }

    /**
     * @notice Add a pending action to the queue
     * @dev This reverts if there is already a pending action for this user
     * @param s The storage of the protocol
     * @param user The user's address
     * @param action The pending action struct
     * @return amountToRefund_ The security deposit value of the stale pending action
     */
    function _addPendingAction(Types.Storage storage s, address user, Types.PendingAction memory action)
        public
        returns (uint256 amountToRefund_)
    {
        amountToRefund_ = _removeStalePendingAction(s, user); // check if there is a pending action that was
            // liquidated and remove it
        if (s._pendingActions[user] > 0) {
            revert IUsdnProtocolErrors.UsdnProtocolPendingAction();
        }
        // add the action to the queue
        uint128 rawIndex = s._pendingActionsQueue.pushBack(action);
        // store the index shifted by one, so that zero means no pending action
        s._pendingActions[user] = uint256(rawIndex) + 1;
    }

    /**
     * @notice Validate multiple actionable pending actions
     * @param s The storage of the protocol
     * @param previousActionsData The data for the actions to validate (price and raw indices)
     * @param maxValidations The maximum number of validations to perform
     * @return validatedActions_ The number of validated actions
     * @return amountToRefund_ The total amount of security deposits refunded
     */
    function _validateMultipleActionable(
        Types.Storage storage s,
        Types.PreviousActionsData calldata previousActionsData,
        uint256 maxValidations
    ) public returns (uint256 validatedActions_, uint256 amountToRefund_) {
        uint256 length = previousActionsData.rawIndices.length;
        if (previousActionsData.priceData.length != length || length < 1) {
            return (0, 0);
        }
        if (maxValidations > length) {
            maxValidations = length;
        }
        uint128 lowLatencyDeadline = s._lowLatencyValidatorDeadline;
        uint16 middlewareLowLatencyDelay = s._oracleMiddleware.getLowLatencyDelay();
        uint128 onChainDeadline = s._onChainValidatorDeadline;
        uint256 i;
        do {
            if (s._pendingActionsQueue.empty()) {
                break;
            }
            ValidateMultipleActionableData memory data; // avoid stack too deep
            // perform cleanup on the queue if needed
            (data.pending, data.frontRawIndex) = s._pendingActionsQueue.front();
            if (data.pending.timestamp == 0) {
                s._pendingActionsQueue.popFront();
            }

            // check if the pending action is actionable and validate it
            data.rawIndex = previousActionsData.rawIndices[i];
            if (data.rawIndex != data.frontRawIndex) {
                // only get the pending action if we didn't already get it via `front` above
                if (!s._pendingActionsQueue.isValid(data.rawIndex)) {
                    // the raw index is not in the queue, let's keep looking
                    unchecked {
                        i++;
                    }
                    continue;
                }
                data.pending = s._pendingActionsQueue.atRaw(data.rawIndex);
            }
            if (_isActionable(data.pending.timestamp, lowLatencyDeadline, middlewareLowLatencyDelay, onChainDeadline)) {
                if (data.pending.action == Types.ProtocolAction.ValidateDeposit) {
                    data.executed = Vault._validateDepositWithAction(s, data.pending, previousActionsData.priceData[i]);
                } else if (data.pending.action == Types.ProtocolAction.ValidateWithdrawal) {
                    data.executed =
                        Vault._validateWithdrawalWithAction(s, data.pending, previousActionsData.priceData[i]);
                } else if (data.pending.action == Types.ProtocolAction.ValidateOpenPosition) {
                    (data.executed, data.liq) =
                        ActionsLong._validateOpenPositionWithAction(s, data.pending, previousActionsData.priceData[i]);
                } else if (data.pending.action == Types.ProtocolAction.ValidateClosePosition) {
                    (data.executed, data.liq) =
                        ActionsLong._validateClosePositionWithAction(s, data.pending, previousActionsData.priceData[i]);
                }
            } else {
                // not actionable or empty pending action, let's keep looking
                unchecked {
                    i++;
                }
                continue;
            }
            if (data.executed || data.liq) {
                // validation was performed, let's update the return values and cleanup
                Utils._clearPendingAction(s, data.pending.validator, data.rawIndex);
                amountToRefund_ += data.pending.securityDepositValue;
                unchecked {
                    validatedActions_++;
                }
                emit IUsdnProtocolEvents.SecurityDepositRefunded(
                    data.pending.validator, msg.sender, data.pending.securityDepositValue
                );
            } else {
                // if we didn't perform a validation, this likely means that there are pending liquidations, we stop
                break;
            }
            unchecked {
                i++;
            }
        } while (i < maxValidations);
    }

    /**
     * @notice Remove a stuck pending action and perform the minimal amount of cleanup necessary
     * @dev This function should only be called by the owner of the protocol, it serves as an escape hatch if a
     * pending action ever gets stuck due to something reverting unexpectedly
     * The caller must wait at least 1 hour after the validation deadline to call this function. This is to give the
     * chance to normal users to validate the action if possible
     * @param s The storage of the protocol
     * @param rawIndex The raw index of the pending action in the queue
     * @param to Where the retrieved funds should be sent (security deposit, assets, usdn)
     * @param cleanup If `true`, will attempt to perform more cleanup at the risk of reverting. Always try `true` first
     */
    function _removeBlockedPendingAction(Types.Storage storage s, uint128 rawIndex, address payable to, bool cleanup)
        public
    {
        Types.PendingAction memory pending = s._pendingActionsQueue.atRaw(rawIndex);
        if (block.timestamp < pending.timestamp + s._lowLatencyValidatorDeadline + 1 hours) {
            revert IUsdnProtocolErrors.UsdnProtocolUnauthorized();
        }
        delete s._pendingActions[pending.validator];
        s._pendingActionsQueue.clearAt(rawIndex);
        if (pending.action == Types.ProtocolAction.ValidateDeposit && cleanup) {
            // for pending deposits, we send back the locked assets
            Types.DepositPendingAction memory deposit = Utils._toDepositPendingAction(pending);
            s._pendingBalanceVault -= Utils.toInt256(deposit.amount);
            address(s._asset).safeTransfer(to, deposit.amount);
        } else if (pending.action == Types.ProtocolAction.ValidateWithdrawal && cleanup) {
            // for pending withdrawals, we send the locked USDN
            Types.WithdrawalPendingAction memory withdrawal = Utils._toWithdrawalPendingAction(pending);
            uint256 shares = Utils._mergeWithdrawalAmountParts(withdrawal.sharesLSB, withdrawal.sharesMSB);
            uint256 pendingAmount =
                FixedPointMathLib.fullMulDiv(shares, withdrawal.balanceVault, withdrawal.usdnTotalShares);
            s._pendingBalanceVault += pendingAmount.toInt256();
            s._usdn.transferShares(to, shares);
        } else if (pending.action == Types.ProtocolAction.ValidateOpenPosition) {
            // for pending opens, we need to remove the position
            Types.LongPendingAction memory open = Utils._toLongPendingAction(pending);
            (bytes32 tHash, uint256 tickVersion) = Utils._tickHash(s, open.tick);
            if (tickVersion == open.tickVersion) {
                // we only need to modify storage if the pos was not liquidated already

                int256 posValue;
                if (cleanup) {
                    posValue = Long.getPositionValue(
                        s,
                        Types.PositionId(open.tick, open.tickVersion, open.index),
                        s._lastPrice,
                        s._lastUpdateTimestamp
                    );
                }

                // safe cleanup operations
                Types.Position[] storage tickArray = s._longPositions[tHash];
                Types.Position memory pos = tickArray[open.index];
                delete s._longPositions[tHash][open.index];

                // more cleanup operations
                if (cleanup) {
                    Types.TickData storage tickData = s._tickData[tHash];
                    --s._totalLongPositions;
                    tickData.totalPos -= 1;
                    if (tickData.totalPos == 0) {
                        // we removed the last position in the tick
                        s._tickBitmap.unset(Utils._calcBitmapIndexFromTick(s, open.tick));
                    }
                    uint256 unadjustedTickPrice =
                        TickMath.getPriceAtTick(Utils.calcTickWithoutPenalty(open.tick, tickData.liquidationPenalty));
                    s._totalExpo -= pos.totalExpo;
                    tickData.totalExpo -= pos.totalExpo;
                    s._liqMultiplierAccumulator =
                        s._liqMultiplierAccumulator.sub(HugeUint.wrap(unadjustedTickPrice * pos.totalExpo));
                    if (posValue > 0) {
                        s._balanceLong -= uint256(posValue);
                        address(s._asset).safeTransfer(to, uint256(posValue));
                    } else if (posValue < 0) {
                        s._balanceLong += uint256(-posValue);
                        s._balanceVault -= uint256(-posValue);
                    }
                }
            }
        } else if (pending.action == Types.ProtocolAction.ValidateClosePosition && cleanup) {
            // for pending closes, the position is already out of the protocol
            Types.LongPendingAction memory close = Utils._toLongPendingAction(pending);
            // credit the full amount to the vault to preserve the total balance invariant (like a liquidation)
            s._balanceVault += close.closeBoundedPositionValue;
        }

        // we retrieve the security deposit
        if (cleanup) {
            // slither-disable-next-line arbitrary-send-eth
            (bool success,) = to.call{ value: pending.securityDepositValue }("");
            if (!success) {
                revert IUsdnProtocolErrors.UsdnProtocolEtherRefundFailed();
            }
        }
    }

    /**
     * @notice Check whether a pending action is actionable, i.e any user can validate it and retrieve the security
     * deposit
     * @dev Between `initiateTimestamp` and `initiateTimestamp + lowLatencyDeadline`,
     * the validator receives the security deposit
     * Between `initiateTimestamp + lowLatencyDelay` and `initiateTimestamp + lowLatencyDelay + onChainDeadline`,
     * the validator also receives the security deposit
     * Outside of those periods, the security deposit goes to the user validating the pending action
     * @param initiateTimestamp The timestamp at which the action was initiated
     * @param lowLatencyDeadline The low latency deadline
     * @param lowLatencyDelay The low latency delay of the oracle middleware
     * @param onChainDeadline The on-chain deadline
     * @return actionable_ Whether the pending action is actionable
     */
    function _isActionable(
        uint256 initiateTimestamp,
        uint256 lowLatencyDeadline,
        uint256 lowLatencyDelay,
        uint256 onChainDeadline
    ) internal view returns (bool actionable_) {
        if (initiateTimestamp == 0) {
            return false;
        }
        if (block.timestamp <= initiateTimestamp + lowLatencyDelay) {
            // the validation must happen with a low-latency oracle
            actionable_ = block.timestamp > initiateTimestamp + lowLatencyDeadline;
        } else {
            // the validation must happen with an on-chain oracle
            actionable_ = block.timestamp > initiateTimestamp + lowLatencyDelay + onChainDeadline;
        }
    }

    /**
     * @notice Calculate the maximum value of the long balance for the provided total expo
     * @param totalExpo The total expo of the long side of the protocol
     * @return maxLongBalance_ The maximum value the long balance can reach
     */
    function _calcMaxLongBalance(uint256 totalExpo) internal pure returns (uint256 maxLongBalance_) {
        maxLongBalance_ = FixedPointMathLib.fullMulDiv(
            totalExpo, (Constants.BPS_DIVISOR - Constants.MIN_LONG_TRADING_EXPO_BPS), Constants.BPS_DIVISOR
        );
    }

    /**
     * @notice Get the predicted value of the funding (in asset units) since the last state update for the given
     * timestamp
     * @dev If the provided timestamp is older than the last state update, the result will be zero
     * @param s The storage of the protocol
     * @param timestamp The current timestamp
     * @param ema The EMA of the funding rate
     * @return fundingAsset_ The number of asset tokens of funding (with asset decimals)
     * @return fundingPerDay_ The funding rate (per day) with `FUNDING_RATE_DECIMALS` decimals
     */
    function _fundingAsset(Types.Storage storage s, uint128 timestamp, int256 ema)
        public
        view
        returns (int256 fundingAsset_, int256 fundingPerDay_)
    {
        int256 oldLongExpo;
        int256 fund;
        (fund, fundingPerDay_, oldLongExpo) = _funding(s, timestamp, ema);
        fundingAsset_ = fund.safeMul(oldLongExpo) / int256(10) ** Constants.FUNDING_RATE_DECIMALS;
    }

    /**
     * @notice Get the pending action for a user
     * @dev This function reverts if there is no pending action for the user
     * @param s The storage of the protocol
     * @param user The user's address
     * @return action_ The pending action struct
     * @return rawIndex_ The raw index of the pending action in the queue
     */
    function _getPendingActionOrRevert(Types.Storage storage s, address user)
        public
        view
        returns (Types.PendingAction memory action_, uint128 rawIndex_)
    {
        (action_, rawIndex_) = _getPendingAction(s, user);
        if (action_.action == Types.ProtocolAction.None) {
            revert IUsdnProtocolErrors.UsdnProtocolNoPendingAction();
        }
    }

    /**
     * @notice Update the Exponential Moving Average (EMA) of the funding rate (per day)
     * @dev This function is called every time the protocol state is updated
     * @dev All required checks are done in the caller function (_applyPnlAndFunding)
     * @dev If the number of seconds elapsed is greater than or equal to the EMA period, the EMA is updated to the last
     * funding value
     * @param s The storage of the protocol
     * @param fundingPerDay The funding rate per day that was just calculated for the elapsed period
     * @param secondsElapsed The number of seconds elapsed since the last protocol action
     */
    function _updateEMA(Types.Storage storage s, int256 fundingPerDay, uint128 secondsElapsed) internal {
        s._EMA = _calcEMA(fundingPerDay, secondsElapsed, s._EMAPeriod, s._EMA);
    }

    /**
     * @notice Calculate the protocol fee and apply it to the funding asset amount
     * @dev The funding factor is only adjusted by the fee rate when the funding is negative (vault pays to the long
     * side)
     * @param s The storage of the protocol
     * @param fundAsset The funding asset amount to be used for the fee calculation
     * @return fee_ The absolute value of the calculated fee
     * @return fundAssetWithFee_ The updated funding asset amount after applying the fee
     */
    function _calculateFee(Types.Storage storage s, int256 fundAsset)
        internal
        returns (int256 fee_, int256 fundAssetWithFee_)
    {
        int256 protocolFeeBps = Utils.toInt256(s._protocolFeeBps);
        fee_ = fundAsset * protocolFeeBps / int256(Constants.BPS_DIVISOR);
        // fundAsset and fee_ have the same sign, we can safely subtract them to reduce the absolute amount of asset
        fundAssetWithFee_ = fundAsset - fee_;

        if (fee_ < 0) {
            // we want to return the absolute value of the fee
            fee_ = -fee_;
        }

        s._pendingProtocolFee += uint256(fee_);
    }

    /**
     * @notice Create initial deposit
     * @dev To be called from `initialize`
     * @param s The storage of the protocol
     * @param amount The initial deposit amount
     * @param price The current asset price
     */
    function _createInitialDeposit(Types.Storage storage s, uint128 amount, uint128 price) internal {
        if (ERC165Checker.supportsInterface(msg.sender, type(IPaymentCallback).interfaceId)) {
            Utils.transferCallback(s._asset, amount, address(this));
        } else {
            // transfer the assets for the deposit
            address(s._asset).safeTransferFrom(msg.sender, address(this), amount);
        }
        s._balanceVault += amount;
        emit IUsdnProtocolEvents.InitiatedDeposit(msg.sender, msg.sender, amount, 0, block.timestamp, 0);

        // calculate the total minted amount of USDN shares (vault balance and total supply are zero for now, we assume
        // the USDN price to be $1 per token)
        // the decimals conversion here is necessary since we calculate an amount in tokens and we want the
        // corresponding amount of shares
        uint256 usdnSharesToMint = s._usdn.convertToShares(
            FixedPointMathLib.fullMulDiv(
                amount, price, 10 ** (s._assetDecimals + s._priceFeedDecimals - Constants.TOKENS_DECIMALS)
            )
        );
        IUsdn usdn = s._usdn;
        uint256 minUsdnSharesSupply = usdn.convertToShares(Constants.MIN_USDN_SUPPLY);
        // mint the minimum amount and send it to the dead address so it can never be removed from the total supply
        usdn.mintShares(Constants.DEAD_ADDRESS, minUsdnSharesSupply);
        // mint the user's share
        uint256 mintSharesToUser = usdnSharesToMint - minUsdnSharesSupply;
        uint256 mintedTokens = usdn.mintShares(msg.sender, mintSharesToUser);

        emit IUsdnProtocolEvents.ValidatedDeposit(
            Constants.DEAD_ADDRESS, Constants.DEAD_ADDRESS, 0, Constants.MIN_USDN_SUPPLY, block.timestamp
        );
        emit IUsdnProtocolEvents.ValidatedDeposit(msg.sender, msg.sender, amount, mintedTokens, block.timestamp);
    }

    /**
     * @notice Create initial long position
     * @dev To be called from `initialize`
     * @param s The storage of the protocol
     * @param amount The initial position amount
     * @param price The current asset price
     * @param tick The tick corresponding where the position should be stored
     * @param totalExpo The total expo of the position
     */
    function _createInitialPosition(
        Types.Storage storage s,
        uint128 amount,
        uint128 price,
        int24 tick,
        uint128 totalExpo
    ) internal {
        if (ERC165Checker.supportsInterface(msg.sender, type(IPaymentCallback).interfaceId)) {
            Utils.transferCallback(s._asset, amount, address(this));
        } else {
            // transfer the assets for the long
            address(s._asset).safeTransferFrom(msg.sender, address(this), amount);
        }

        Types.PositionId memory posId;
        posId.tick = tick;
        Types.Position memory long = Types.Position({
            validated: true,
            user: msg.sender,
            amount: amount,
            totalExpo: totalExpo,
            timestamp: uint40(block.timestamp)
        });
        // save the position and update the state
        (posId.tickVersion, posId.index,) = ActionsLong._saveNewPosition(s, posId.tick, long, s._liquidationPenalty);
        s._balanceLong += long.amount;
        emit IUsdnProtocolEvents.InitiatedOpenPosition(
            msg.sender, msg.sender, long.timestamp, totalExpo, long.amount, price, posId
        );
        emit IUsdnProtocolEvents.ValidatedOpenPosition(msg.sender, msg.sender, totalExpo, price, posId);
    }

    /**
     * @notice Get the pending action for a user
     * @dev To check for the presence of a pending action, compare `action_.action` to `Types.ProtocolAction.None`. There
     * is a pending action only if the action is different from `Types.ProtocolAction.None`
     * @param s The storage of the protocol
     * @param user The user's address
     * @return action_ The pending action struct if any, otherwise a zero-initialized struct
     * @return rawIndex_ The raw index of the pending action in the queue
     */
    function _getPendingAction(Types.Storage storage s, address user)
        internal
        view
        returns (Types.PendingAction memory action_, uint128 rawIndex_)
    {
        uint256 pendingActionIndex = s._pendingActions[user];
        if (pendingActionIndex == 0) {
            // no pending action
            return (action_, rawIndex_);
        }

        rawIndex_ = uint128(pendingActionIndex - 1);
        action_ = s._pendingActionsQueue.atRaw(rawIndex_);
    }

    /**
     * @notice Check if the initialize parameters lead to a balanced protocol
     * @param s The storage of the protocol
     * @dev This function reverts if the imbalance is exceeded for the deposit or open long action
     * @param positionTotalExpo The total expo of the deployer's long position
     * @param longAmount The amount (collateral) of the deployer's long position
     * @param depositAmount The amount of assets for the deployer's deposit
     */
    function _checkInitImbalance(
        Types.Storage storage s,
        uint128 positionTotalExpo,
        uint128 longAmount,
        uint128 depositAmount
    ) internal view {
        int256 longTradingExpo = Utils.toInt256(positionTotalExpo - longAmount);
        int256 depositLimit = s._depositExpoImbalanceLimitBps;
        // users should be able to open positions after initialization
        // with at least 2 times the minimum amount required for a position without exceeding imbalance limits
        int256 minAmount = int256(s._minLongPosition * 2);

        if (depositLimit != 0) {
            int256 imbalanceBps =
                (Utils.toInt256(depositAmount) - longTradingExpo) * int256(Constants.BPS_DIVISOR) / longTradingExpo;
            if (imbalanceBps > depositLimit) {
                revert IUsdnProtocolErrors.UsdnProtocolImbalanceLimitReached(imbalanceBps);
            }

            // make sure that the minAmount can be added as vault balance without imbalancing the protocol
            imbalanceBps = (Utils.toInt256(depositAmount) + minAmount - longTradingExpo) * int256(Constants.BPS_DIVISOR)
                / longTradingExpo;
            if (imbalanceBps > depositLimit) {
                revert IUsdnProtocolErrors.UsdnProtocolMinInitAmount();
            }
        }

        int256 openLimit = s._openExpoImbalanceLimitBps;
        if (openLimit != 0) {
            int256 imbalanceBps = (longTradingExpo - Utils.toInt256(depositAmount)) * int256(Constants.BPS_DIVISOR)
                / Utils.toInt256(depositAmount);
            if (imbalanceBps > openLimit) {
                revert IUsdnProtocolErrors.UsdnProtocolImbalanceLimitReached(imbalanceBps);
            }

            // make sure that the minAmount can be added as trading expo without imbalancing the protocol
            imbalanceBps = (longTradingExpo + minAmount - Utils.toInt256(depositAmount)) * int256(Constants.BPS_DIVISOR)
                / Utils.toInt256(depositAmount);
            if (imbalanceBps > openLimit) {
                revert IUsdnProtocolErrors.UsdnProtocolMinInitAmount();
            }
        }
    }

    /**
     * @notice Calculate the funding rate per day and the old long exposure
     * @param s The storage of the protocol
     * @param ema The EMA of the funding rate per day
     * @return fundingPerDay_ The funding rate (per day) with `FUNDING_RATE_DECIMALS` decimals
     * @return oldLongExpo_ The old long trading expo
     */
    function _fundingPerDay(Types.Storage storage s, int256 ema)
        internal
        view
        returns (int256 fundingPerDay_, int256 oldLongExpo_)
    {
        // imbalanceIndex = (longExpo - vaultExpo) / max(longExpo, vaultExpo)
        // fundingPerDay = (sign(imbalanceIndex) * imbalanceIndex^2 * fundingSF) + _EMA
        // fundingPerDay = (sign(ImbalanceIndex) * (longExpo - vaultExpo)^2 * fundingSF / denominator) + _EMA
        // with denominator = vaultExpo^2 if vaultExpo > longExpo, or longExpo^2 if longExpo > vaultExpo

        oldLongExpo_ = s._totalExpo.toInt256().safeSub(s._balanceLong.toInt256());
        int256 oldVaultExpo = s._balanceVault.toInt256();
        int256 numerator = oldLongExpo_ - oldVaultExpo;
        // optimization: if the numerator is zero, then we simply return the EMA
        if (numerator == 0) {
            return (ema, oldLongExpo_);
        }

        if (oldLongExpo_ <= 0) {
            // if oldLongExpo is negative, then we cap the imbalance index to -1
            // this should never happen, but for safety we handle it anyway
            return (
                -int256(s._fundingSF * 10 ** (Constants.FUNDING_RATE_DECIMALS - Constants.FUNDING_SF_DECIMALS)) + ema,
                oldLongExpo_
            );
        } else if (oldVaultExpo == 0) {
            // if oldVaultExpo is zero (can't be negative), then we cap the imbalance index to 1
            return (
                int256(s._fundingSF * 10 ** (Constants.FUNDING_RATE_DECIMALS - Constants.FUNDING_SF_DECIMALS)) + ema,
                oldLongExpo_
            );
        }

        // starting here, oldLongExpo and oldVaultExpo are always strictly positive
        uint256 numeratorSquared = uint256(numerator * numerator);

        uint256 denominator;
        if (oldVaultExpo > oldLongExpo_) {
            denominator = uint256(oldVaultExpo * oldVaultExpo);
            fundingPerDay_ = -int256(
                FixedPointMathLib.fullMulDiv(
                    numeratorSquared,
                    s._fundingSF * 10 ** (Constants.FUNDING_RATE_DECIMALS - Constants.FUNDING_SF_DECIMALS),
                    denominator
                )
            ) + ema;
        } else {
            denominator = uint256(oldLongExpo_ * oldLongExpo_);
            fundingPerDay_ = int256(
                FixedPointMathLib.fullMulDiv(
                    numeratorSquared,
                    s._fundingSF * 10 ** (Constants.FUNDING_RATE_DECIMALS - Constants.FUNDING_SF_DECIMALS),
                    denominator
                )
            ) + ema;
        }
    }

    /**
     * @notice Calculate the funding value, funding rate value and the old long exposure
     * @dev Reverts if `timestamp` < `s._lastUpdateTimestamp`
     * @param s The storage of the protocol
     * @param timestamp The current timestamp
     * @param ema The EMA of the funding rate per day
     * @return funding_ The funding (proportion of long trading expo that needs to be transferred from one side to the
     * other) with `FUNDING_RATE_DECIMALS` decimals. If positive, long side pays to vault side, otherwise it's the
     * opposite
     * @return fundingPerDay_ The funding rate (per day) with `FUNDING_RATE_DECIMALS` decimals
     * @return oldLongExpo_ The old long trading expo
     */
    function _funding(Types.Storage storage s, uint128 timestamp, int256 ema)
        internal
        view
        returns (int256 funding_, int256 fundingPerDay_, int256 oldLongExpo_)
    {
        (fundingPerDay_, oldLongExpo_) = _fundingPerDay(s, ema);

        uint128 lastUpdateTimestamp = s._lastUpdateTimestamp;
        if (timestamp < lastUpdateTimestamp) {
            revert IUsdnProtocolErrors.UsdnProtocolTimestampTooOld();
        }
        // subtraction can't underflow, checked above
        // conversion from uint128 to int256 is always safe
        int256 elapsedSeconds;
        unchecked {
            elapsedSeconds = Utils.toInt256(timestamp - lastUpdateTimestamp);
        }
        if (elapsedSeconds == 0) {
            return (0, fundingPerDay_, oldLongExpo_);
        }

        funding_ = fundingPerDay_.safeMul(elapsedSeconds).safeDiv(1 days);
    }

    /// @notice See {IUsdnProtocolCore}
    function _calcEMA(int256 lastFundingPerDay, uint128 secondsElapsed, uint128 emaPeriod, int256 previousEMA)
        internal
        pure
        returns (int256)
    {
        if (secondsElapsed >= emaPeriod) {
            return lastFundingPerDay;
        }

        return (
            lastFundingPerDay * Utils.toInt256(secondsElapsed)
                + previousEMA * Utils.toInt256(emaPeriod - secondsElapsed)
        ) / Utils.toInt256(emaPeriod);
    }
}<|MERGE_RESOLUTION|>--- conflicted
+++ resolved
@@ -72,53 +72,8 @@
         s._lastUpdateTimestamp = uint128(block.timestamp);
         s._lastPrice = currentPrice.price.toUint128();
 
-<<<<<<< HEAD
-        int24 tick = Long.getEffectiveTickForPrice(s, desiredLiqPrice); // without penalty
-        uint128 liquidationPriceWithoutPenalty = Long.getEffectivePriceForTick(s, tick);
-        uint128 positionTotalExpo =
-            Long._calcPositionTotalExpo(longAmount, currentPrice.price.toUint128(), liquidationPriceWithoutPenalty);
-
-        Vault._checkInitImbalance(s, positionTotalExpo, longAmount, depositAmount);
-
-        Vault._createInitialDeposit(s, depositAmount, currentPrice.price.toUint128());
-
-        Vault._createInitialPosition(s, longAmount, currentPrice.price.toUint128(), tick, positionTotalExpo);
-
-        ActionsVault._refundEther(address(this).balance, payable(msg.sender));
-    }
-
-    /* -------------------------- public view functions ------------------------- */
-
-    /// @notice See {IUsdnProtocolCore}
-    function calcEMA(int256 lastFundingPerDay, uint128 secondsElapsed, uint128 emaPeriod, int256 previousEMA)
-        public
-        pure
-        returns (int256)
-    {
-        if (secondsElapsed >= emaPeriod) {
-            return lastFundingPerDay;
-        }
-
-        return (
-            lastFundingPerDay * Utils.toInt256(secondsElapsed)
-                + previousEMA * Utils.toInt256(emaPeriod - secondsElapsed)
-        ) / Utils.toInt256(emaPeriod);
-    }
-
-    /* --------------------------  public functions --------------------------- */
-
-    /// @notice See {IUsdnProtocolCore}
-    function funding(Types.Storage storage s, uint128 timestamp)
-        public
-        view
-        returns (int256 funding_, int256 fundingPerDay_, int256 oldLongExpo_)
-    {
-        (funding_, fundingPerDay_, oldLongExpo_) = _funding(s, timestamp, s._EMA);
-    }
-=======
         (int24 tickWithPenalty, uint128 liqPriceWithoutPenalty) =
             Long._getTickFromDesiredLiqPrice(s, desiredLiqPrice, s._liquidationPenalty);
->>>>>>> ef17cb87
 
         Long._checkOpenPositionLeverage(s, currentPrice.price.toUint128(), liqPriceWithoutPenalty, s._maxLeverage);
 
@@ -173,145 +128,6 @@
     /*                              Public functions                              */
     /* -------------------------------------------------------------------------- */
 
-<<<<<<< HEAD
-    /**
-     * @notice Calculate the funding rate per day and the old long exposure
-     * @param s The storage of the protocol
-     * @param ema The EMA of the funding rate per day
-     * @return fundingPerDay_ The funding rate (per day) with `FUNDING_RATE_DECIMALS` decimals
-     * @return oldLongExpo_ The old long trading expo
-     */
-    function _fundingPerDay(Types.Storage storage s, int256 ema)
-        public
-        view
-        returns (int256 fundingPerDay_, int256 oldLongExpo_)
-    {
-        // imbalanceIndex = (longExpo - vaultExpo) / max(longExpo, vaultExpo)
-        // fundingPerDay = (sign(imbalanceIndex) * imbalanceIndex^2 * fundingSF) + _EMA
-        // fundingPerDay = (sign(ImbalanceIndex) * (longExpo - vaultExpo)^2 * fundingSF / denominator) + _EMA
-        // with denominator = vaultExpo^2 if vaultExpo > longExpo, or longExpo^2 if longExpo > vaultExpo
-
-        oldLongExpo_ = s._totalExpo.toInt256().safeSub(s._balanceLong.toInt256());
-        int256 oldVaultExpo = s._balanceVault.toInt256();
-        int256 numerator = oldLongExpo_ - oldVaultExpo;
-        // optimization: if the numerator is zero, then we simply return the EMA
-        if (numerator == 0) {
-            return (ema, oldLongExpo_);
-        }
-
-        if (oldLongExpo_ <= 0) {
-            // if oldLongExpo is negative, then we cap the imbalance index to -1
-            // this should never happen, but for safety we handle it anyway
-            return (
-                -int256(s._fundingSF * 10 ** (Constants.FUNDING_RATE_DECIMALS - Constants.FUNDING_SF_DECIMALS)) + ema,
-                oldLongExpo_
-            );
-        } else if (oldVaultExpo == 0) {
-            // if oldVaultExpo is zero (can't be negative), then we cap the imbalance index to 1
-            return (
-                int256(s._fundingSF * 10 ** (Constants.FUNDING_RATE_DECIMALS - Constants.FUNDING_SF_DECIMALS)) + ema,
-                oldLongExpo_
-            );
-        }
-
-        // starting here, oldLongExpo and oldVaultExpo are always strictly positive
-        uint256 numeratorSquared = uint256(numerator * numerator);
-
-        uint256 denominator;
-        if (oldVaultExpo > oldLongExpo_) {
-            denominator = uint256(oldVaultExpo * oldVaultExpo);
-            fundingPerDay_ = -int256(
-                FixedPointMathLib.fullMulDiv(
-                    numeratorSquared,
-                    s._fundingSF * 10 ** (Constants.FUNDING_RATE_DECIMALS - Constants.FUNDING_SF_DECIMALS),
-                    denominator
-                )
-            ) + ema;
-        } else {
-            denominator = uint256(oldLongExpo_ * oldLongExpo_);
-            fundingPerDay_ = int256(
-                FixedPointMathLib.fullMulDiv(
-                    numeratorSquared,
-                    s._fundingSF * 10 ** (Constants.FUNDING_RATE_DECIMALS - Constants.FUNDING_SF_DECIMALS),
-                    denominator
-                )
-            ) + ema;
-        }
-    }
-
-    /**
-     * @notice Calculate the funding value, funding rate value and the old long exposure
-     * @dev Reverts if `timestamp` < `s._lastUpdateTimestamp`
-     * @param s The storage of the protocol
-     * @param timestamp The current timestamp
-     * @param ema The EMA of the funding rate per day
-     * @return funding_ The funding (proportion of long trading expo that needs to be transferred from one side to the
-     * other) with `FUNDING_RATE_DECIMALS` decimals. If positive, long side pays to vault side, otherwise it's the
-     * opposite
-     * @return fundingPerDay_ The funding rate (per day) with `FUNDING_RATE_DECIMALS` decimals
-     * @return oldLongExpo_ The old long trading expo
-     */
-    function _funding(Types.Storage storage s, uint128 timestamp, int256 ema)
-        public
-        view
-        returns (int256 funding_, int256 fundingPerDay_, int256 oldLongExpo_)
-    {
-        (fundingPerDay_, oldLongExpo_) = _fundingPerDay(s, ema);
-
-        uint128 lastUpdateTimestamp = s._lastUpdateTimestamp;
-        if (timestamp < lastUpdateTimestamp) {
-            revert IUsdnProtocolErrors.UsdnProtocolTimestampTooOld();
-        }
-        // subtraction can't underflow, checked above
-        // conversion from uint128 to int256 is always safe
-        int256 elapsedSeconds;
-        unchecked {
-            elapsedSeconds = Utils.toInt256(timestamp - lastUpdateTimestamp);
-        }
-        if (elapsedSeconds == 0) {
-            return (0, fundingPerDay_, oldLongExpo_);
-        }
-
-        funding_ = fundingPerDay_.safeMul(elapsedSeconds).safeDiv(1 days);
-    }
-
-    /**
-     * @notice Get the predicted value of the funding (in asset units) since the last state update for the given
-     * timestamp
-     * @dev If the provided timestamp is older than the last state update, the result will be zero
-     * @param s The storage of the protocol
-     * @param timestamp The current timestamp
-     * @param ema The EMA of the funding rate
-     * @return fundingAsset_ The number of asset tokens of funding (with asset decimals)
-     * @return fundingPerDay_ The funding rate (per day) with `FUNDING_RATE_DECIMALS` decimals
-     */
-    function _fundingAsset(Types.Storage storage s, uint128 timestamp, int256 ema)
-        public
-        view
-        returns (int256 fundingAsset_, int256 fundingPerDay_)
-    {
-        int256 oldLongExpo;
-        int256 fund;
-        (fund, fundingPerDay_, oldLongExpo) = _funding(s, timestamp, ema);
-        fundingAsset_ = fund.safeMul(oldLongExpo) / int256(10) ** Constants.FUNDING_RATE_DECIMALS;
-    }
-
-    /**
-     * @notice Calculate the long balance taking into account unreflected PnL (but not funding)
-     * @dev This function uses the latest total expo, balance and stored price as the reference values, and adds the PnL
-     * due to the price change to `currentPrice`
-     * @param s The storage of the protocol
-     * @param currentPrice The current price
-     * @return available_ The available balance on the long side
-     */
-    function _longAssetAvailable(Types.Storage storage s, uint128 currentPrice)
-        public
-        view
-        returns (int256 available_)
-    {
-        available_ = _longAssetAvailable(s._totalExpo, s._balanceLong, currentPrice, s._lastPrice);
-    }
-=======
     /// @notice See {IUsdnProtocolCore}
     function funding(Types.Storage storage s, uint128 timestamp)
         public
@@ -352,57 +168,11 @@
         if (available_ > maxLongBalance) {
             available_ = maxLongBalance;
         }
->>>>>>> ef17cb87
 
         uint256 totalBalance = s._balanceLong + s._balanceVault;
         if (available_ > totalBalance) {
             available_ = totalBalance;
         }
-<<<<<<< HEAD
-        int256 pnl = tradingExpo.toInt256().safeMul(priceDiff).safeDiv(Utils.toInt256(newPrice));
-
-        available_ = balanceLong.toInt256().safeAdd(pnl);
-    }
-
-    /**
-     * @notice Update the Exponential Moving Average (EMA) of the funding rate (per day)
-     * @dev This function is called every time the protocol state is updated
-     * @dev All required checks are done in the caller function (_applyPnlAndFunding)
-     * @dev If the number of seconds elapsed is greater than or equal to the EMA period, the EMA is updated to the last
-     * funding value
-     * @param s The storage of the protocol
-     * @param fundingPerDay The funding rate per day that was just calculated for the elapsed period
-     * @param secondsElapsed The number of seconds elapsed since the last protocol action
-     */
-    function _updateEMA(Types.Storage storage s, int256 fundingPerDay, uint128 secondsElapsed) public {
-        s._EMA = calcEMA(fundingPerDay, secondsElapsed, s._EMAPeriod, s._EMA);
-    }
-
-    /**
-     * @notice Calculate the protocol fee and apply it to the funding asset amount
-     * @dev The funding factor is only adjusted by the fee rate when the funding is negative (vault pays to the long
-     * side)
-     * @param s The storage of the protocol
-     * @param fundAsset The funding asset amount to be used for the fee calculation
-     * @return fee_ The absolute value of the calculated fee
-     * @return fundAssetWithFee_ The updated funding asset amount after applying the fee
-     */
-    function _calculateFee(Types.Storage storage s, int256 fundAsset)
-        public
-        returns (int256 fee_, int256 fundAssetWithFee_)
-    {
-        int256 protocolFeeBps = Utils.toInt256(s._protocolFeeBps);
-        fee_ = fundAsset * protocolFeeBps / int256(Constants.BPS_DIVISOR);
-        // fundAsset and fee_ have the same sign, we can safely subtract them to reduce the absolute amount of asset
-        fundAssetWithFee_ = fundAsset - fee_;
-
-        if (fee_ < 0) {
-            // we want to return the absolute value of the fee
-            fee_ = -fee_;
-        }
-
-        s._pendingProtocolFee += uint256(fee_);
-=======
     }
 
     /// @notice See {IUsdnProtocolCore}
@@ -412,7 +182,6 @@
         returns (uint256 expo_)
     {
         expo_ = s._totalExpo - longAssetAvailableWithFunding(s, currentPrice, timestamp);
->>>>>>> ef17cb87
     }
 
     /* -------------------------------------------------------------------------- */
@@ -499,27 +268,16 @@
         // we subtract the fee from the total balance
         int256 totalBalance = (s._balanceLong + s._balanceVault).toInt256() - fee;
 
-<<<<<<< HEAD
-=======
         // calculate new balances (for now, any bad debt has not been repaid, balances could become negative)
->>>>>>> ef17cb87
         if (fundAsset > 0) {
             // in case of positive funding, the vault balance must be decremented by the totality of the funding amount
             // however, since we deducted the fee amount from the total balance, the vault balance will be incremented
             // only by the funding amount minus the fee amount
-<<<<<<< HEAD
-            data_.tempLongBalance = _longAssetAvailable(s, currentPrice).safeSub(fundAsset);
-=======
             data_.tempLongBalance = Utils._longAssetAvailable(s, currentPrice).safeSub(fundAsset);
->>>>>>> ef17cb87
         } else {
             // in case of negative funding, the vault balance must be decremented by the totality of the funding amount
             // however, since we deducted the fee amount from the total balance, the long balance will be incremented
             // only by the funding amount minus the fee amount
-<<<<<<< HEAD
-            data_.tempLongBalance = _longAssetAvailable(s, currentPrice).safeSub(fundAssetWithFee);
-        }
-=======
             data_.tempLongBalance = Utils._longAssetAvailable(s, currentPrice).safeSub(fundAssetWithFee);
         }
 
@@ -528,7 +286,6 @@
             data_.tempLongBalance = maxLongBalance.toInt256();
         }
 
->>>>>>> ef17cb87
         data_.tempVaultBalance = totalBalance.safeSub(data_.tempLongBalance);
 
         // update state variables
