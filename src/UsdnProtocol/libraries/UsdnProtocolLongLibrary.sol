// SPDX-License-Identifier: BUSL-1.1
pragma solidity 0.8.26;

import { SafeCast } from "@openzeppelin/contracts/utils/math/SafeCast.sol";
import { FixedPointMathLib } from "solady/src/utils/FixedPointMathLib.sol";
import { LibBitmap } from "solady/src/utils/LibBitmap.sol";
import { SafeTransferLib } from "solady/src/utils/SafeTransferLib.sol";

import { PriceInfo } from "../../interfaces/OracleMiddleware/IOracleMiddlewareTypes.sol";
import { IBaseRebalancer } from "../../interfaces/Rebalancer/IBaseRebalancer.sol";
import { IUsdnProtocolErrors } from "../../interfaces/UsdnProtocol/IUsdnProtocolErrors.sol";
import { IUsdnProtocolEvents } from "../../interfaces/UsdnProtocol/IUsdnProtocolEvents.sol";
import { IUsdnProtocolLong } from "../../interfaces/UsdnProtocol/IUsdnProtocolLong.sol";
import { IUsdnProtocolTypes as Types } from "../../interfaces/UsdnProtocol/IUsdnProtocolTypes.sol";
import { HugeUint } from "../../libraries/HugeUint.sol";
import { SignedMath } from "../../libraries/SignedMath.sol";
import { TickMath } from "../../libraries/TickMath.sol";
import { UsdnProtocolActionsLongLibrary as ActionsLong } from "./UsdnProtocolActionsLongLibrary.sol";
import { UsdnProtocolActionsUtilsLibrary as ActionsUtils } from "./UsdnProtocolActionsUtilsLibrary.sol";
import { UsdnProtocolActionsVaultLibrary as ActionsVault } from "./UsdnProtocolActionsVaultLibrary.sol";
import { UsdnProtocolConstantsLibrary as Constants } from "./UsdnProtocolConstantsLibrary.sol";
import { UsdnProtocolCoreLibrary as Core } from "./UsdnProtocolCoreLibrary.sol";
import { UsdnProtocolUtils as Utils } from "./UsdnProtocolUtils.sol";
import { UsdnProtocolVaultLibrary as Vault } from "./UsdnProtocolVaultLibrary.sol";

library UsdnProtocolLongLibrary {
    using LibBitmap for LibBitmap.Bitmap;
    using SafeCast for uint256;
    using SafeCast for int256;
    using SignedMath for int256;
    using HugeUint for HugeUint.Uint512;
    using SafeTransferLib for address;

    /**
     * @notice Structure to hold the temporary data during liquidation
     * @param tempLongBalance The temporary long balance
     * @param tempVaultBalance The temporary vault balance
     * @param currentTick The current tick (tick corresponding to the current asset price)
     * @param iTick Tick iterator index
     * @param totalExpoToRemove The total expo to remove due to the liquidation of some ticks
     * @param accumulatorValueToRemove The value to remove from the liquidation multiplier accumulator, due to the
     * liquidation of some ticks
     * @param longTradingExpo The long trading expo
     * @param currentPrice The current price of the asset
     * @param accumulator The liquidation multiplier accumulator before the liquidation
     * @param isLiquidationPending Whether some ticks are still populated above the current price (left to liquidate)
     */
    struct LiquidationData {
        int256 tempLongBalance;
        int256 tempVaultBalance;
        int24 currentTick;
        int24 iTick;
        uint256 totalExpoToRemove;
        uint256 accumulatorValueToRemove;
        uint256 longTradingExpo;
        uint256 currentPrice;
        HugeUint.Uint512 accumulator;
        bool isLiquidationPending;
    }

    /**
     * @notice Data structure for the `_applyPnlAndFundingAndLiquidate` function
     * @param isPriceRecent A boolean indicating if the price is recent
     * @param tempLongBalance The temporary long balance
     * @param tempVaultBalance The temporary vault balance
     * @param rebased A boolean indicating if the USDN token was rebased
     * @param rebalancerTriggered A boolean indicating if the rebalancer was triggered
     * @param callbackResult The result of the callback
     */
    struct ApplyPnlAndFundingAndLiquidateData {
        bool isPriceRecent;
        int256 tempLongBalance;
        int256 tempVaultBalance;
        uint128 lastPrice;
        bool rebased;
        bool rebalancerTriggered;
        bytes callbackResult;
    }

    /**
     * @notice Data structure for the `_triggerRebalancer` function
     * @param positionAmount The amount of assets in the rebalancer
     * @param rebalancerMaxLeverage The maximum leverage of the rebalancer
     * @param rebalancerPosId The ID of the rebalancer position
     * @param positionValue The value of the rebalancer position
     */
    struct TriggerRebalancerData {
        uint128 positionAmount;
        uint256 rebalancerMaxLeverage;
        Types.PositionId rebalancerPosId;
        uint128 positionValue;
    }

    /* -------------------------------------------------------------------------- */
    /*                              Public functions                              */
    /* -------------------------------------------------------------------------- */

    /// @notice See {IUsdnProtocolLong}
    function minTick(Types.Storage storage s) public view returns (int24 tick_) {
        tick_ = TickMath.minUsableTick(s._tickSpacing);
    }

    /// @notice See {IUsdnProtocolLong}
    function getPositionValue(
        Types.Storage storage s,
        Types.PositionId calldata posId,
        uint128 price,
        uint128 timestamp
    ) public view returns (int256 value_) {
        (Types.Position memory pos, uint24 liquidationPenalty) = ActionsLong.getLongPosition(s, posId);
        int256 longTradingExpo = Core.longTradingExpoWithFunding(s, price, timestamp);
        if (longTradingExpo < 0) {
            // in case the long balance is equal to the total expo (or exceeds it), the trading expo will become zero
            // in this case, the liquidation price will fall to zero, and the position value will be equal to its
            // total expo (initial collateral * initial leverage)
            longTradingExpo = 0;
        }
        uint128 liqPrice = getEffectivePriceForTick(
            Utils.calcTickWithoutPenalty(posId.tick, liquidationPenalty),
            price,
            uint256(longTradingExpo),
            s._liqMultiplierAccumulator
        );
        value_ = _positionValue(price, liqPrice, pos.totalExpo);
    }

    /// @notice See {IUsdnProtocolLong}
    function getEffectiveTickForPrice(Types.Storage storage s, uint128 price) public view returns (int24 tick_) {
        tick_ = getEffectiveTickForPrice(
            price, s._lastPrice, s._totalExpo - s._balanceLong, s._liqMultiplierAccumulator, s._tickSpacing
        );
    }

    /// @notice See {IUsdnProtocolLong}
    function getEffectiveTickForPrice(
        uint128 price,
        uint256 assetPrice,
        uint256 longTradingExpo,
        HugeUint.Uint512 memory accumulator,
        int24 tickSpacing
    ) public pure returns (int24 tick_) {
        tick_ = _getEffectiveTickForPriceNoRounding(price, assetPrice, longTradingExpo, accumulator);

        // round down to the next valid tick according to _tickSpacing (towards negative infinity)
        tick_ = _roundTickDown(tick_, tickSpacing);
    }

    /// @notice See {IUsdnProtocolLong}
    function getEffectivePriceForTick(Types.Storage storage s, int24 tick) public view returns (uint128 price_) {
        price_ =
            getEffectivePriceForTick(tick, s._lastPrice, s._totalExpo - s._balanceLong, s._liqMultiplierAccumulator);
    }

    /// @notice See {IUsdnProtocolLong}
    function getEffectivePriceForTick(
        int24 tick,
        uint256 assetPrice,
        uint256 longTradingExpo,
        HugeUint.Uint512 memory accumulator
    ) public pure returns (uint128 price_) {
        price_ = _adjustPrice(TickMath.getPriceAtTick(tick), assetPrice, longTradingExpo, accumulator);
    }

    /// @notice See {IUsdnProtocolLong}
    function getTickLiquidationPenalty(Types.Storage storage s, int24 tick)
        public
        view
        returns (uint24 liquidationPenalty_)
    {
        (bytes32 tickHash,) = Core._tickHash(s, tick);
        liquidationPenalty_ = _getTickLiquidationPenalty(s, tickHash);
    }

    /* -------------------------------------------------------------------------- */
    /*                             Internal functions                             */
    /* -------------------------------------------------------------------------- */

    /**
     * @notice Calculate the effective tick for a given price without rounding to the tick spacing
     * @param price The price to be adjusted
     * @param assetPrice The current asset price
     * @param longTradingExpo The long trading expo
     * @param accumulator The liquidation multiplier accumulator
     * @return tick_ The tick number
     */
    function _getEffectiveTickForPriceNoRounding(
        uint128 price,
        uint256 assetPrice,
        uint256 longTradingExpo,
        HugeUint.Uint512 memory accumulator
    ) public pure returns (int24 tick_) {
        // unadjust price with liquidation multiplier
        uint256 unadjustedPrice = _unadjustPrice(price, assetPrice, longTradingExpo, accumulator);
        tick_ = _unadjustedPriceToTick(unadjustedPrice);
    }

    /**
     * @notice Variant of `_getEffectiveTickForPriceNoRounding` when a fixed precision representation of the liquidation
     * multiplier is known
     * @param price The price to be adjusted
     * @param liqMultiplier The liquidation price multiplier, with LIQUIDATION_MULTIPLIER_DECIMALS decimals
     * @return tick_ The tick number
     */
    function _getEffectiveTickForPriceNoRounding(uint128 price, uint256 liqMultiplier)
        public
        pure
        returns (int24 tick_)
    {
        // unadjust price with liquidation multiplier
        uint256 unadjustedPrice = _unadjustPrice(price, liqMultiplier);
        tick_ = _unadjustedPriceToTick(unadjustedPrice);
    }

    /**
     * @notice For a desired liquidation price, get the tick number with penalty and liquidation price without penalty
     * @dev This function first calculates a tick for the desired liq price (no rounding), then adds the penalty to the
     * tick and rounds down to the nearest tick spacing. Then it subtracts the penalty from the final tick and
     * calculates the corresponding liquidation price
     * @param s The storage of the protocol
     * @param desiredLiqPriceWithoutPenalty The desired liquidation price without penalty
     * @param liquidationPenalty The liquidation penalty
     * @return tickWithPenalty_ The tick number with penalty
     * @return liqPriceWithoutPenalty_ The liquidation price without penalty
     */
    function _getTickFromDesiredLiqPrice(
        Types.Storage storage s,
        uint128 desiredLiqPriceWithoutPenalty,
        uint24 liquidationPenalty
    ) public view returns (int24 tickWithPenalty_, uint128 liqPriceWithoutPenalty_) {
        return _getTickFromDesiredLiqPrice(
            desiredLiqPriceWithoutPenalty,
            s._lastPrice,
            s._totalExpo - s._balanceLong,
            s._liqMultiplierAccumulator,
            s._tickSpacing,
            liquidationPenalty
        );
    }

    /**
     * @notice For a desired liquidation price, get the tick number with penalty and liquidation price without penalty
     * @dev This function first calculates a tick for the desired liq price (no rounding), then adds the penalty to the
     * tick and rounds down to the nearest tick spacing. Then it subtracts the penalty from the final tick and
     * calculates the corresponding liquidation price
     * @param desiredLiqPriceWithoutPenalty The desired liquidation price without penalty
     * @param assetPrice The current price of the asset
     * @param longTradingExpo The trading expo of the long side (total expo - balance long)
     * @param accumulator The liquidation multiplier accumulator
     * @param tickSpacing The tick spacing
     * @param liquidationPenalty The liquidation penalty
     * @return tickWithPenalty_ The tick number with penalty
     * @return liqPriceWithoutPenalty_ The liquidation price without penalty
     */
    function _getTickFromDesiredLiqPrice(
        uint128 desiredLiqPriceWithoutPenalty,
        uint256 assetPrice,
        uint256 longTradingExpo,
        HugeUint.Uint512 memory accumulator,
        int24 tickSpacing,
        uint24 liquidationPenalty
    ) public pure returns (int24 tickWithPenalty_, uint128 liqPriceWithoutPenalty_) {
        // get corresponding tick (not necessarily a multiple of tickSpacing)
        int24 tempTickWithoutPenalty =
            _getEffectiveTickForPriceNoRounding(desiredLiqPriceWithoutPenalty, assetPrice, longTradingExpo, accumulator);
        // add the penalty to the tick and round down to the nearest multiple of tickSpacing
        tickWithPenalty_ = tempTickWithoutPenalty + int24(liquidationPenalty);
        tickWithPenalty_ = _roundTickDownWithPenalty(tickWithPenalty_, tickSpacing, liquidationPenalty);
        liqPriceWithoutPenalty_ = getEffectivePriceForTick(
            Utils.calcTickWithoutPenalty(tickWithPenalty_, liquidationPenalty), assetPrice, longTradingExpo, accumulator
        );
    }

    /**
     * @notice For a desired liquidation price, get the tick number with penalty and liquidation price without penalty
     * @dev This function first calculates a tick for the desired liq price (no rounding), then adds the penalty to the
     * tick and rounds down to the nearest tick spacing. Then it subtracts the penalty from the final tick and
     * calculates the corresponding liquidation price
     * @param desiredLiqPriceWithoutPenalty The desired liquidation price without penalty
     * @param liqMultiplier The liquidation price multiplier, with LIQUIDATION_MULTIPLIER_DECIMALS decimals
     * @param tickSpacing The tick spacing
     * @param liquidationPenalty The liquidation penalty
     * @return tickWithPenalty_ The tick number with penalty
     * @return liqPriceWithoutPenalty_ The liquidation price without penalty
     */
    function _getTickFromDesiredLiqPrice(
        uint128 desiredLiqPriceWithoutPenalty,
        uint256 liqMultiplier,
        int24 tickSpacing,
        uint24 liquidationPenalty
    ) public pure returns (int24 tickWithPenalty_, uint128 liqPriceWithoutPenalty_) {
        // get corresponding tick (not necessarily a multiple of tickSpacing)
        int24 tempTickWithoutPenalty = _getEffectiveTickForPriceNoRounding(desiredLiqPriceWithoutPenalty, liqMultiplier);
        // add the penalty to the tick and round down to the nearest multiple of tickSpacing
        tickWithPenalty_ = tempTickWithoutPenalty + int24(liquidationPenalty);
        tickWithPenalty_ = _roundTickDownWithPenalty(tickWithPenalty_, tickSpacing, liquidationPenalty);
        liqPriceWithoutPenalty_ =
            _getEffectivePriceForTick(Utils.calcTickWithoutPenalty(tickWithPenalty_, liquidationPenalty), liqMultiplier);
    }

    /**
     * @notice Applies PnL, funding, and liquidates positions if necessary
     * @param s The storage of the protocol
     * @param neutralPrice The neutral price for the asset
     * @param timestamp The timestamp at which the operation is performed
     * @param iterations The number of iterations for the liquidation process
     * @param ignoreInterval A boolean indicating whether to ignore the interval for USDN rebase
     * @param action The type of action that is being performed by the user
     * @param priceData The price oracle update data
     * @return liquidatedPositions_ The number of positions that were liquidated
     * @return isLiquidationPending_ If there are pending positions to liquidate
     * @dev If there were any liquidated positions, it sends rewards to the msg.sender
     */
    function _applyPnlAndFundingAndLiquidate(
        Types.Storage storage s,
        uint256 neutralPrice,
        uint256 timestamp,
        uint16 iterations,
        bool ignoreInterval,
        Types.ProtocolAction action,
        bytes calldata priceData
    ) public returns (uint256 liquidatedPositions_, bool isLiquidationPending_) {
        ApplyPnlAndFundingAndLiquidateData memory data;
        {
            Types.ApplyPnlAndFundingData memory temporaryData =
                Core._applyPnlAndFunding(s, neutralPrice.toUint128(), timestamp.toUint128());
            assembly {
                mcopy(data, temporaryData, 128)
            }
        }

        // liquidate if the price was updated or was already the most recent
        if (data.isPriceRecent) {
            Types.LiquidationsEffects memory liquidationEffects =
                _liquidatePositions(s, data.lastPrice, iterations, data.tempLongBalance, data.tempVaultBalance);

            isLiquidationPending_ = liquidationEffects.isLiquidationPending;
            if (!isLiquidationPending_ && liquidationEffects.liquidatedTicks > 0) {
                if (s._closeExpoImbalanceLimitBps > 0) {
                    (liquidationEffects.newLongBalance, liquidationEffects.newVaultBalance, data.rebalancerTriggered) =
                    _triggerRebalancer(
                        s,
                        data.lastPrice,
                        liquidationEffects.newLongBalance,
                        liquidationEffects.newVaultBalance,
                        liquidationEffects.remainingCollateral
                    );
                }
            }

            s._balanceLong = liquidationEffects.newLongBalance;
            s._balanceVault = liquidationEffects.newVaultBalance;

            (data.rebased, data.callbackResult) = Vault._usdnRebase(s, data.lastPrice, ignoreInterval);

            if (liquidationEffects.liquidatedTicks > 0) {
                ActionsUtils._sendRewardsToLiquidator(
                    s,
                    liquidationEffects.liquidatedTicks,
                    liquidationEffects.remainingCollateral,
                    data.rebased,
                    data.rebalancerTriggered,
                    action,
                    data.callbackResult,
                    priceData
                );
            }

            liquidatedPositions_ = liquidationEffects.liquidatedPositions;
        }
    }

    /**
     * @notice Trigger the rebalancer if the imbalance on the long side is too high
     * It will close the rebalancer position (if there is one) and open a new one with
     * the pending assets, the value of the previous position and the liquidation bonus (if available)
     * and a leverage to fill enough trading expo to reach the desired imbalance, up to the max leverages
     * @dev Will return the provided long balance if no rebalancer is set or if the imbalance is not high enough
     * @param s The storage of the protocol
     * @param lastPrice The last price used to update the protocol
     * @param longBalance The balance of the long side
     * @param vaultBalance The balance of the vault side
     * @param remainingCollateral The collateral remaining after the liquidations
     * @return longBalance_ The temporary balance of the long side
     * @return vaultBalance_ The temporary balance of the vault side
     * @return isRebalancerTriggered_ Is the rebalancer triggered
     */
    function _triggerRebalancer(
        Types.Storage storage s,
        uint128 lastPrice,
        uint256 longBalance,
        uint256 vaultBalance,
        int256 remainingCollateral
    ) public returns (uint256 longBalance_, uint256 vaultBalance_, bool isRebalancerTriggered_) {
        longBalance_ = longBalance;
        vaultBalance_ = vaultBalance;
        IBaseRebalancer rebalancer = s._rebalancer;

        if (address(rebalancer) == address(0)) {
            return (longBalance_, vaultBalance_, false);
        }

        Types.CachedProtocolState memory cache = Types.CachedProtocolState({
            totalExpo: s._totalExpo,
            longBalance: longBalance,
            vaultBalance: (vaultBalance.toInt256() + s._pendingBalanceVault).toUint256(),
            tradingExpo: 0,
            liqMultiplierAccumulator: s._liqMultiplierAccumulator
        });

        if (cache.totalExpo < cache.longBalance) {
            revert IUsdnProtocolErrors.UsdnProtocolInvalidLongExpo();
        }

        cache.tradingExpo = cache.totalExpo - cache.longBalance;

        // calculate the bonus now and update the cache to make sure removing it from the vault doesn't push the
        // imbalance above the threshold
        uint128 bonus;
        if (remainingCollateral > 0) {
            bonus = (uint256(remainingCollateral) * s._rebalancerBonusBps / Constants.BPS_DIVISOR).toUint128();
            cache.vaultBalance -= bonus;
        }

        {
            int256 currentImbalance =
                _calcImbalanceCloseBps(cache.vaultBalance.toInt256(), cache.longBalance.toInt256(), cache.totalExpo);

            // if the imbalance is lower than the threshold, return
<<<<<<< HEAD
            if (currentImbalance < s._closeExpoImbalanceLimitBps) {
                return (longBalance_, vaultBalance_, false);
=======
            if (currentImbalance <= s._closeExpoImbalanceLimitBps) {
                return (longBalance_, vaultBalance_);
>>>>>>> 70047da9
            }
        }

        TriggerRebalancerData memory data;
        // the default value of `positionAmount` is the amount of pendingAssets in the rebalancer
        (data.positionAmount, data.rebalancerMaxLeverage, data.rebalancerPosId) = rebalancer.getCurrentStateData();

        // close the rebalancer position and get its value to open the next one
        if (data.rebalancerPosId.tick != Constants.NO_POSITION_TICK) {
            // cached values will be updated during this call
            int256 realPositionValue = _flashClosePosition(s, data.rebalancerPosId, lastPrice, cache);

            // if the position value is less than 0, it should have been liquidated but wasn't
            // interrupt the whole rebalancer process because there are pending liquidations
            if (realPositionValue < 0) {
                return (longBalance_, vaultBalance_, false);
            }

            // cast is safe as realPositionValue cannot be lower than 0
            data.positionValue = uint256(realPositionValue).toUint128();
            data.positionAmount += data.positionValue;
            longBalance_ -= data.positionValue;
        } else if (data.positionAmount == 0) {
            // avoid to update an empty rebalancer
            return (longBalance_, vaultBalance_, false);
        }

        // if the amount in the position we wanted to open is below a fraction of the _minLongPosition setting,
        // we are dealing with dust. So we should stop the process and gift the remaining value to the vault
        if (data.positionAmount <= s._minLongPosition / 10_000) {
            // make the rebalancer believe that the previous position was liquidated,
            // and inform it that no new position was open so it can start anew
            rebalancer.updatePosition(Types.PositionId(Constants.NO_POSITION_TICK, 0, 0), 0);
            vaultBalance_ += data.positionValue;
            return (longBalance_, vaultBalance_, true);
        }

        // transfer the pending assets from the rebalancer to this contract
        // slither-disable-next-line arbitrary-send-erc20
        address(s._asset).safeTransferFrom(address(rebalancer), address(this), data.positionAmount - data.positionValue);

        // add the bonus to the new rebalancer position and remove it from the vault
        if (bonus > 0) {
            vaultBalance_ -= bonus;
            data.positionAmount += bonus;
        }

        Types.RebalancerPositionData memory posData =
            _calcRebalancerPositionTick(s, lastPrice, data.positionAmount, data.rebalancerMaxLeverage, cache);

        // make sure that the rebalancer was not triggered without a sufficient imbalance
        // as we check the imbalance above, this should not happen
        if (posData.tick == Constants.NO_POSITION_TICK) {
            revert IUsdnProtocolErrors.UsdnProtocolInvalidRebalancerTick();
        }

        // open a new position for the rebalancer
        Types.PositionId memory posId = _flashOpenPosition(
            s,
            address(rebalancer),
            lastPrice,
            posData.tick,
            posData.totalExpo,
            posData.liquidationPenalty,
            data.positionAmount
        );

        longBalance_ += data.positionAmount;

        // call the rebalancer to update the public bookkeeping
        rebalancer.updatePosition(posId, data.positionValue);

        isRebalancerTriggered_ = true;
    }

    /**
     * @notice Immediately open a position with the given price
     * @dev Should only be used to open the rebalancer position
     * @param s The storage of the protocol
     * @param user The address of the user
     * @param lastPrice The last price used to update the protocol
     * @param tick The tick the position should be opened in
     * @param posTotalExpo The position total expo
     * @param liquidationPenalty The liquidation penalty of the tick
     * @param amount The amount of collateral in the position
     * @return posId_ The ID of the position that was created
     */
    function _flashOpenPosition(
        Types.Storage storage s,
        address user,
        uint128 lastPrice,
        int24 tick,
        uint128 posTotalExpo,
        uint24 liquidationPenalty,
        uint128 amount
    ) public returns (Types.PositionId memory posId_) {
        posId_.tick = tick;
        Types.Position memory long = Types.Position({
            validated: true,
            user: user,
            amount: amount,
            totalExpo: posTotalExpo,
            timestamp: uint40(block.timestamp)
        });

        // save the position on the provided tick
        (posId_.tickVersion, posId_.index,) = ActionsUtils._saveNewPosition(s, posId_.tick, long, liquidationPenalty);

        // emit both initiate and validate events
        // so the position is considered the same as other positions by event indexers
        emit IUsdnProtocolEvents.InitiatedOpenPosition(
            user, user, uint40(block.timestamp), posTotalExpo, long.amount, lastPrice, posId_
        );
        emit IUsdnProtocolEvents.ValidatedOpenPosition(user, user, posTotalExpo, lastPrice, posId_);
    }

    /**
     * @notice Immediately close a position with the given price
     * @dev Should only be used to close the rebalancer position
     * @param s The storage of the protocol
     * @param posId The ID of the position to close
     * @param lastPrice The last price used to update the protocol
     * @param cache The cached state of the protocol, will be updated during this call
     * @return positionValue_ The value of the closed position
     */
    function _flashClosePosition(
        Types.Storage storage s,
        Types.PositionId memory posId,
        uint128 lastPrice,
        Types.CachedProtocolState memory cache
    ) public returns (int256 positionValue_) {
        (bytes32 tickHash, uint256 version) = Core._tickHash(s, posId.tick);
        // if the tick version is outdated, the position was liquidated and its value is 0
        if (posId.tickVersion != version) {
            return positionValue_;
        }

        uint24 liquidationPenalty = s._tickData[tickHash].liquidationPenalty;
        Types.Position memory pos = s._longPositions[tickHash][posId.index];

        positionValue_ = _positionValue(
            lastPrice,
            getEffectivePriceForTick(
                Utils.calcTickWithoutPenalty(posId.tick, liquidationPenalty),
                lastPrice,
                cache.tradingExpo,
                cache.liqMultiplierAccumulator
            ),
            pos.totalExpo
        );

        // if positionValue is lower than 0, return
        if (positionValue_ < 0) {
            return positionValue_;
        }

        // fully close the position and update the cache
        cache.liqMultiplierAccumulator =
            ActionsUtils._removeAmountFromPosition(s, posId.tick, posId.index, pos, pos.amount, pos.totalExpo);

        // update the cache
        cache.totalExpo -= pos.totalExpo;
        // cast is safe as positionValue cannot be lower than 0
        cache.longBalance -= uint256(positionValue_);
        cache.tradingExpo = cache.totalExpo - cache.longBalance;

        // emit both initiate and validate events
        // so the position is considered the same as other positions by event indexers
        emit IUsdnProtocolEvents.InitiatedClosePosition(pos.user, pos.user, pos.user, posId, pos.amount, pos.amount, 0);
        emit IUsdnProtocolEvents.ValidatedClosePosition(
            pos.user, pos.user, posId, uint256(positionValue_), positionValue_ - Utils.toInt256(pos.amount)
        );
    }

    /**
     * @notice Update protocol balances, then prepare the data for the initiate open position action
     * @dev Reverts if the imbalance limit is reached, or if the safety margin is not respected
     * @param s The storage of the protocol
     * @param validator The address of the validator
     * @param amount The amount of wstETH to deposit
     * @param desiredLiqPrice The desired liquidation price, including the liquidation penalty
     * @param currentPriceData The current price data
     * @return data_ The temporary data for the open position action
     */
    function _prepareInitiateOpenPositionData(
        Types.Storage storage s,
        address validator,
        uint128 amount,
        uint128 desiredLiqPrice,
        bytes calldata currentPriceData
    ) public returns (Types.InitiateOpenPositionData memory data_) {
        PriceInfo memory currentPrice = ActionsVault._getOraclePrice(
            s,
            Types.ProtocolAction.InitiateOpenPosition,
            block.timestamp,
            ActionsUtils._calcActionId(validator, uint128(block.timestamp)),
            currentPriceData
        );
        data_.adjustedPrice =
            (currentPrice.price + currentPrice.price * s._positionFeeBps / Constants.BPS_DIVISOR).toUint128();

        uint128 neutralPrice = currentPrice.neutralPrice.toUint128();

        (, data_.isLiquidationPending) = _applyPnlAndFundingAndLiquidate(
            s,
            neutralPrice,
            currentPrice.timestamp,
            s._liquidationIteration,
            false,
            Types.ProtocolAction.InitiateOpenPosition,
            currentPriceData
        );

        // early return in case there are still pending liquidations
        if (data_.isLiquidationPending) {
            return data_;
        }

        uint128 lastPrice = s._lastPrice;

        // gas savings, we only load the data once and use it for all conversions below
        Types.TickPriceConversionData memory conversionData = Types.TickPriceConversionData({
            assetPrice: lastPrice,
            // we need to take into account the funding for the trading expo between the last price timestamp and now
            tradingExpo: Core.longTradingExpoWithFunding(s, lastPrice, uint128(block.timestamp)).toUint256(),
            accumulator: s._liqMultiplierAccumulator,
            tickSpacing: s._tickSpacing
        });

        // we calculate the closest valid tick down for the desired liq price with liquidation penalty
        data_.posId.tick = getEffectiveTickForPrice(
            desiredLiqPrice,
            conversionData.assetPrice,
            conversionData.tradingExpo,
            conversionData.accumulator,
            conversionData.tickSpacing
        );
        data_.liquidationPenalty = getTickLiquidationPenalty(s, data_.posId.tick);

        // calculate effective liquidation price
        uint128 liqPrice = getEffectivePriceForTick(
            data_.posId.tick, conversionData.assetPrice, conversionData.tradingExpo, conversionData.accumulator
        );

        // liquidation price must be at least x% below the current price
        _checkSafetyMargin(s, neutralPrice, liqPrice);

        // remove liquidation penalty for leverage and total expo calculations
        uint128 liqPriceWithoutPenalty = getEffectivePriceForTick(
            Utils.calcTickWithoutPenalty(data_.posId.tick, data_.liquidationPenalty),
            conversionData.assetPrice,
            conversionData.tradingExpo,
            conversionData.accumulator
        );
        _checkOpenPositionLeverage(s, data_.adjustedPrice, liqPriceWithoutPenalty);

        data_.positionTotalExpo = _calcPositionTotalExpo(amount, data_.adjustedPrice, liqPriceWithoutPenalty);
        // the current price is known to be above the liquidation price because we checked the safety margin
        // the `currentPrice.price` value can safely be cast to uint128 because we already did so above after the
        // `adjustedPrice` calculation
        data_.positionValue =
            Utils.positionValue(data_.positionTotalExpo, uint128(currentPrice.price), liqPriceWithoutPenalty);
        _checkImbalanceLimitOpen(s, data_.positionTotalExpo, amount);

        data_.liqMultiplier = _calcFixedPrecisionMultiplier(
            conversionData.assetPrice, conversionData.tradingExpo, conversionData.accumulator
        );
    }

    /**
     * @notice Reverts if the position's leverage is higher than max or lower than min
     * @param s The storage of the protocol
     * @param adjustedPrice The adjusted price of the asset
     * @param liqPriceWithoutPenalty The liquidation price of the position without the liquidation penalty
     */
    function _checkOpenPositionLeverage(Types.Storage storage s, uint128 adjustedPrice, uint128 liqPriceWithoutPenalty)
        public
        view
    {
        // calculate position leverage
        // reverts if liquidationPrice >= entryPrice
        uint256 leverage = ActionsUtils._getLeverage(adjustedPrice, liqPriceWithoutPenalty);
        if (leverage < s._minLeverage) {
            revert IUsdnProtocolErrors.UsdnProtocolLeverageTooLow();
        }
        if (leverage > s._maxLeverage) {
            revert IUsdnProtocolErrors.UsdnProtocolLeverageTooHigh();
        }
    }

    /**
     * @notice The open long imbalance limit state verification. Revert
     * @dev To ensure that the protocol does not imbalance more than
     * the open limit on the long side, otherwise revert
     * @param s The storage of the protocol
     * @param openTotalExpoValue The open position expo value
     * @param openCollatValue The open position collateral value
     */
    function _checkImbalanceLimitOpen(Types.Storage storage s, uint256 openTotalExpoValue, uint256 openCollatValue)
        public
        view
    {
        int256 openExpoImbalanceLimitBps = s._openExpoImbalanceLimitBps;

        // early return in case limit is disabled
        if (openExpoImbalanceLimitBps == 0) {
            return;
        }

        int256 currentVaultExpo = s._balanceVault.toInt256().safeAdd(s._pendingBalanceVault);
        int256 imbalanceBps = _calcImbalanceOpenBps(
            currentVaultExpo, (s._balanceLong + openCollatValue).toInt256(), s._totalExpo + openTotalExpoValue
        );

        if (imbalanceBps > openExpoImbalanceLimitBps) {
            revert IUsdnProtocolErrors.UsdnProtocolImbalanceLimitReached(imbalanceBps);
        }
    }

    /**
     * @notice Liquidate positions that have a liquidation price lower than the current price
     * @param s The storage of the protocol
     * @param currentPrice The current price of the asset
     * @param iteration The maximum number of ticks to liquidate (minimum is 1)
     * @param tempLongBalance The temporary long balance as calculated when applying the PnL and funding
     * @param tempVaultBalance The temporary vault balance as calculated when applying the PnL and funding
     * @return effects_ The effects of the liquidations on the protocol
     */
    function _liquidatePositions(
        Types.Storage storage s,
        uint256 currentPrice,
        uint16 iteration,
        int256 tempLongBalance,
        int256 tempVaultBalance
    ) public returns (Types.LiquidationsEffects memory effects_) {
        int256 longTradingExpo = s._totalExpo.toInt256() - tempLongBalance;
        if (longTradingExpo <= 0) {
            // in case the long balance is equal to the total expo (or exceeds it), the trading expo will become zero
            // in this case, it's not possible to calculate the current tick, so we can't perform any liquidations
            (effects_.newLongBalance, effects_.newVaultBalance) =
                _handleNegativeBalances(tempLongBalance, tempVaultBalance);
            return effects_;
        }

        LiquidationData memory data;
        data.tempLongBalance = tempLongBalance;
        data.tempVaultBalance = tempVaultBalance;
        data.longTradingExpo = uint256(longTradingExpo);
        data.currentPrice = currentPrice;
        data.accumulator = s._liqMultiplierAccumulator;

        // max iteration limit
        if (iteration > Constants.MAX_LIQUIDATION_ITERATION) {
            iteration = Constants.MAX_LIQUIDATION_ITERATION;
        }

        uint256 unadjustedPrice =
            _unadjustPrice(data.currentPrice, data.currentPrice, data.longTradingExpo, data.accumulator);
        data.currentTick = TickMath.getTickAtPrice(unadjustedPrice);
        data.iTick = s._highestPopulatedTick;

        do {
            uint256 index = s._tickBitmap.findLastSet(Core._calcBitmapIndexFromTick(s, data.iTick));
            if (index == LibBitmap.NOT_FOUND) {
                // no populated ticks left
                break;
            }

            data.iTick = _calcTickFromBitmapIndex(s, index);
            if (data.iTick < data.currentTick) {
                // all ticks that can be liquidated have been processed
                break;
            }

            // we have found a non-empty tick that needs to be liquidated
            (bytes32 tickHash,) = Core._tickHash(s, data.iTick);

            Types.TickData memory tickData = s._tickData[tickHash];
            // update transient data
            data.totalExpoToRemove += tickData.totalExpo;
            uint256 unadjustedTickPrice =
                TickMath.getPriceAtTick(Utils.calcTickWithoutPenalty(data.iTick, tickData.liquidationPenalty));
            data.accumulatorValueToRemove += unadjustedTickPrice * tickData.totalExpo;
            // update return values
            effects_.liquidatedPositions += tickData.totalPos;
            ++effects_.liquidatedTicks;
            int256 tickValue =
                _tickValue(data.iTick, data.currentPrice, data.longTradingExpo, data.accumulator, tickData);
            effects_.remainingCollateral += tickValue;

            // reset tick by incrementing the tick version
            ++s._tickVersion[data.iTick];
            // update bitmap to reflect that the tick is empty
            s._tickBitmap.unset(index);

            emit IUsdnProtocolEvents.LiquidatedTick(
                data.iTick,
                s._tickVersion[data.iTick] - 1,
                data.currentPrice,
                getEffectivePriceForTick(data.iTick, data.currentPrice, data.longTradingExpo, data.accumulator),
                tickValue
            );
        } while (effects_.liquidatedTicks < iteration);

        _updateStateAfterLiquidation(s, data, effects_); // mutates `data`
        effects_.isLiquidationPending = data.isLiquidationPending;
        (effects_.newLongBalance, effects_.newVaultBalance) =
            _handleNegativeBalances(data.tempLongBalance, data.tempVaultBalance);
    }

    /**
     * @notice Variant of `getEffectivePriceForTick` when a fixed precision representation of the liquidation multiplier
     * is known
     * @param tick The tick number
     * @param liqMultiplier The liquidation price multiplier, with LIQUIDATION_MULTIPLIER_DECIMALS decimals
     * @return price_ The adjusted price for the tick
     */
    function _getEffectivePriceForTick(int24 tick, uint256 liqMultiplier) public pure returns (uint128 price_) {
        price_ = _adjustPrice(TickMath.getPriceAtTick(tick), liqMultiplier);
    }

    /**
     * @notice Variant of `getEffectiveTickForPrice` when a fixed precision representation of the liquidation multiplier
     * is known
     * @param price The price
     * @param liqMultiplier The liquidation price multiplier, with LIQUIDATION_MULTIPLIER_DECIMALS decimals
     * @return tick_ The corresponding tick
     */
    function _getEffectiveTickForPrice(uint128 price, uint256 liqMultiplier, int24 tickSpacing)
        public
        pure
        returns (int24 tick_)
    {
        // unadjust price with liquidation multiplier
        uint256 unadjustedPrice = _unadjustPrice(price, liqMultiplier);

        if (unadjustedPrice < TickMath.MIN_PRICE) {
            return TickMath.minUsableTick(tickSpacing);
        }

        tick_ = TickMath.getTickAtPrice(unadjustedPrice);

        // round down to the next valid tick according to _tickSpacing (towards negative infinity)
        tick_ = _roundTickDown(tick_, tickSpacing);
    }

    /**
     * @notice Knowing the liquidation price of a position, get the corresponding unadjusted price, which can be used
     * to find the corresponding tick
     * @param price An adjusted liquidation price (taking into account the effects of funding)
     * @param assetPrice The current price of the asset
     * @param longTradingExpo The trading expo of the long side (total expo - balance long)
     * @param accumulator The liquidation multiplier accumulator
     * @return unadjustedPrice_ The unadjusted price for the liquidation price
     */
    function _unadjustPrice(
        uint256 price,
        uint256 assetPrice,
        uint256 longTradingExpo,
        HugeUint.Uint512 memory accumulator
    ) public pure returns (uint256 unadjustedPrice_) {
        if (accumulator.hi == 0 && accumulator.lo == 0) {
            // no position in long, we assume a liquidation multiplier of 1.0
            return price;
        }
        if (longTradingExpo == 0) {
            // it is not possible to calculate the unadjusted price when the trading expo is zero
            revert IUsdnProtocolErrors.UsdnProtocolZeroLongTradingExpo();
        }
        // M = assetPrice * (totalExpo - balanceLong) / accumulator
        // unadjustedPrice = price / M
        // unadjustedPrice = price * accumulator / (assetPrice * (totalExpo - balanceLong))
        HugeUint.Uint512 memory numerator = accumulator.mul(price);
        unadjustedPrice_ = numerator.div(assetPrice * longTradingExpo);
    }

    /**
     * @notice Variant of _unadjustPrice when a fixed precision representation of the liquidation multiplier is known
     * @param price An adjusted liquidation price (taking into account the effects of funding)
     * @param liqMultiplier The liquidation price multiplier, with LIQUIDATION_MULTIPLIER_DECIMALS decimals
     * @return unadjustedPrice_ The unadjusted price for the liquidation price
     */
    function _unadjustPrice(uint256 price, uint256 liqMultiplier) public pure returns (uint256 unadjustedPrice_) {
        // unadjustedPrice = price / M
        // unadjustedPrice = price * 10^LIQUIDATION_MULTIPLIER_DECIMALS / liqMultiplier
        unadjustedPrice_ =
            FixedPointMathLib.fullMulDiv(price, 10 ** Constants.LIQUIDATION_MULTIPLIER_DECIMALS, liqMultiplier);
    }

    /**
     * @notice Knowing the unadjusted price for a tick, get the adjusted price taking into account the effects of the
     * funding
     * @param unadjustedPrice The unadjusted price for the tick
     * @param assetPrice The current price of the asset
     * @param longTradingExpo The trading expo of the long side (total expo - balance long)
     * @param accumulator The liquidation multiplier accumulator
     * @return price_ The adjusted price for the tick
     */
    function _adjustPrice(
        uint256 unadjustedPrice,
        uint256 assetPrice,
        uint256 longTradingExpo,
        HugeUint.Uint512 memory accumulator
    ) public pure returns (uint128 price_) {
        if (accumulator.hi == 0 && accumulator.lo == 0) {
            // no position in long, we assume a liquidation multiplier of 1.0
            return unadjustedPrice.toUint128();
        }

        // M = assetPrice * (totalExpo - balanceLong) / accumulator
        // price = unadjustedPrice * M
        // price = unadjustedPrice * assetPrice * (totalExpo - balanceLong) / accumulator
        HugeUint.Uint512 memory numerator = HugeUint.mul(unadjustedPrice, assetPrice * longTradingExpo);
        price_ = numerator.div(accumulator).toUint128();
    }

    /**
     * @notice Variant of _adjustPrice when a fixed precision representation of the liquidation multiplier is known
     * @param unadjustedPrice The unadjusted price for the tick
     * @param liqMultiplier The liquidation price multiplier, with LIQUIDATION_MULTIPLIER_DECIMALS decimals
     * @return price_ The adjusted price for the tick
     */
    function _adjustPrice(uint256 unadjustedPrice, uint256 liqMultiplier) public pure returns (uint128 price_) {
        // price = unadjustedPrice * M
        price_ = FixedPointMathLib.fullMulDiv(
            unadjustedPrice, liqMultiplier, 10 ** Constants.LIQUIDATION_MULTIPLIER_DECIMALS
        ).toUint128();
    }

    /**
     * @notice Calculate a fixed-precision representation of the liquidation price multiplier
     * @param assetPrice The current price of the asset
     * @param longTradingExpo The trading expo of the long side (total expo - balance long)
     * @param accumulator The liquidation multiplier accumulator
     * @return multiplier_ The liquidation price multiplier, with LIQUIDATION_MULTIPLIER_DECIMALS decimals
     */
    function _calcFixedPrecisionMultiplier(
        uint256 assetPrice,
        uint256 longTradingExpo,
        HugeUint.Uint512 memory accumulator
    ) public pure returns (uint256 multiplier_) {
        if (accumulator.hi == 0 && accumulator.lo == 0) {
            // no position in long, we assume a liquidation multiplier of 1.0
            return 10 ** Constants.LIQUIDATION_MULTIPLIER_DECIMALS;
        }
        // M = assetPrice * (totalExpo - balanceLong) / accumulator
        HugeUint.Uint512 memory numerator =
            HugeUint.mul(10 ** Constants.LIQUIDATION_MULTIPLIER_DECIMALS, assetPrice * longTradingExpo);
        multiplier_ = numerator.div(accumulator);
    }

    /**
     * @notice Find the highest tick that contains at least one position
     * @dev If there are no ticks with a position left, returns minTick()
     * @param s The storage of the protocol
     * @param searchStart The tick from which to start searching
     * @return tick_ The next highest tick below `searchStart`
     */
    function _findHighestPopulatedTick(Types.Storage storage s, int24 searchStart) public view returns (int24 tick_) {
        uint256 index = s._tickBitmap.findLastSet(Core._calcBitmapIndexFromTick(s, searchStart));
        if (index == LibBitmap.NOT_FOUND) {
            tick_ = minTick(s);
        } else {
            tick_ = _calcTickFromBitmapIndex(s, index);
        }
    }

    /**
     * @notice Calculate the value of a position, knowing its liquidation price and the current asset price
     * @param currentPrice The current price of the asset
     * @param liqPriceWithoutPenalty The liquidation price of the position without the liquidation penalty
     * @param positionTotalExpo The total expo of the position
     * @return value_ The value of the position. If the current price is smaller than the liquidation price without
     * penalty, then the position value is negative (bad debt)
     */
    function _positionValue(uint128 currentPrice, uint128 liqPriceWithoutPenalty, uint128 positionTotalExpo)
        public
        pure
        returns (int256 value_)
    {
        if (currentPrice < liqPriceWithoutPenalty) {
            value_ = -FixedPointMathLib.fullMulDiv(positionTotalExpo, liqPriceWithoutPenalty - currentPrice, currentPrice)
                .toInt256();
        } else {
            value_ = FixedPointMathLib.fullMulDiv(
                positionTotalExpo, currentPrice - liqPriceWithoutPenalty, currentPrice
            ).toInt256();
        }
    }

    /**
     * @notice Calculate the value of a tick, knowing its contained total expo and the current asset price
     * @param tick The tick number
     * @param currentPrice The current price of the asset
     * @param longTradingExpo The trading expo of the long side
     * @param accumulator The liquidation multiplier accumulator
     * @param tickData The aggregate data for the tick
     * @return value_ The value of the tick (qty of asset tokens)
     */
    function _tickValue(
        int24 tick,
        uint256 currentPrice,
        uint256 longTradingExpo,
        HugeUint.Uint512 memory accumulator,
        Types.TickData memory tickData
    ) public pure returns (int256 value_) {
        uint128 liqPriceWithoutPenalty = getEffectivePriceForTick(
            Utils.calcTickWithoutPenalty(tick, tickData.liquidationPenalty), currentPrice, longTradingExpo, accumulator
        );

        // value = totalExpo * (currentPrice - liqPriceWithoutPenalty) / currentPrice
        // if the current price is lower than the liquidation price, we have effectively a negative value
        if (currentPrice <= liqPriceWithoutPenalty) {
            // we calculate the inverse and then change the sign
            value_ = -int256(
                FixedPointMathLib.fullMulDiv(tickData.totalExpo, liqPriceWithoutPenalty - currentPrice, currentPrice)
            );
        } else {
            value_ = int256(
                FixedPointMathLib.fullMulDiv(tickData.totalExpo, currentPrice - liqPriceWithoutPenalty, currentPrice)
            );
        }
    }

    /**
     * @notice Calculate the total exposure of a position
     * @dev Reverts when startPrice <= liquidationPrice
     * @param amount The amount of asset used as collateral
     * @param startPrice The price of the asset when the position was created
     * @param liquidationPrice The liquidation price of the position
     * @return totalExpo_ The total exposure of a position
     */
    function _calcPositionTotalExpo(uint128 amount, uint128 startPrice, uint128 liquidationPrice)
        public
        pure
        returns (uint128 totalExpo_)
    {
        if (startPrice <= liquidationPrice) {
            revert IUsdnProtocolErrors.UsdnProtocolInvalidLiquidationPrice(liquidationPrice, startPrice);
        }

        totalExpo_ = FixedPointMathLib.fullMulDiv(amount, startPrice, startPrice - liquidationPrice).toUint128();
    }

    /**
     * @notice Calculate the liquidation price without penalty of a position to reach a certain trading expo
     * @dev If the sum of `amount` and `tradingExpo` equals 0, reverts
     * @param currentPrice The price of the asset
     * @param amount The amount of asset
     * @param tradingExpo The trading expo
     * @return liqPrice_ The liquidation price without penalty
     */
    function _calcLiqPriceFromTradingExpo(uint128 currentPrice, uint128 amount, uint256 tradingExpo)
        public
        pure
        returns (uint128 liqPrice_)
    {
        uint256 totalExpo = amount + tradingExpo;
        if (totalExpo == 0) {
            revert IUsdnProtocolErrors.UsdnProtocolZeroTotalExpo();
        }

        liqPrice_ = FixedPointMathLib.fullMulDiv(currentPrice, tradingExpo, totalExpo).toUint128();
    }

    /**
     * @notice Check if the safety margin is respected
     * @dev Reverts if not respected
     * @param s The storage of the protocol
     * @param currentPrice The current price of the asset
     * @param liquidationPrice The liquidation price of the position
     */
    function _checkSafetyMargin(Types.Storage storage s, uint128 currentPrice, uint128 liquidationPrice) public view {
        uint128 maxLiquidationPrice =
            (currentPrice * (Constants.BPS_DIVISOR - s._safetyMarginBps) / Constants.BPS_DIVISOR).toUint128();
        if (liquidationPrice >= maxLiquidationPrice) {
            revert IUsdnProtocolErrors.UsdnProtocolLiquidationPriceSafetyMargin(liquidationPrice, maxLiquidationPrice);
        }
    }

    /**
     * @notice Retrieve the liquidation penalty assigned to the tick and version corresponding to `tickHash`, if there
     * are positions in it, otherwise retrieve the current setting value from storage
     * @dev This method allows to reuse a pre-computed tickHash if available
     * @param s The storage of the protocol
     * @param tickHash The tick hash
     * @return liquidationPenalty_ The liquidation penalty, in tick spacing units
     */
    function _getTickLiquidationPenalty(Types.Storage storage s, bytes32 tickHash)
        public
        view
        returns (uint24 liquidationPenalty_)
    {
        Types.TickData storage tickData = s._tickData[tickHash];
        liquidationPenalty_ = tickData.totalPos != 0 ? tickData.liquidationPenalty : s._liquidationPenalty;
    }

    /**
     * @dev Convert a Bitmap index to a signed tick using the tick spacing in storage
     * @param s The storage of the protocol
     * @param index The index into the Bitmap
     * @return tick_ The tick corresponding to the index, a multiple of the tick spacing
     */
    function _calcTickFromBitmapIndex(Types.Storage storage s, uint256 index) public view returns (int24 tick_) {
        tick_ = _calcTickFromBitmapIndex(index, s._tickSpacing);
    }

    /**
     * @dev Convert a Bitmap index to a signed tick using the provided tick spacing
     * @param index The index into the Bitmap
     * @param tickSpacing The tick spacing to use
     * @return tick_ The tick corresponding to the index, a multiple of `tickSpacing`
     */
    function _calcTickFromBitmapIndex(uint256 index, int24 tickSpacing) public pure returns (int24 tick_) {
        tick_ = int24( // cast to int24 is safe as index + TickMath.MIN_TICK cannot be above or below int24 limits
            (
                int256(index) // cast to int256 is safe as the index is lower than type(int24).max
                    + TickMath.MIN_TICK // shift into negative
                        / tickSpacing
            ) * tickSpacing
        );
    }

    /**
     * @notice Update the state of the contract according to the liquidation effects
     * @param s The storage of the protocol
     * @param data The liquidation data, which gets mutated by the function
     * @param effects The effects of the liquidations
     */
    function _updateStateAfterLiquidation(
        Types.Storage storage s,
        LiquidationData memory data,
        Types.LiquidationsEffects memory effects
    ) public {
        // update the state
        s._totalLongPositions -= effects.liquidatedPositions;
        s._totalExpo -= data.totalExpoToRemove;
        s._liqMultiplierAccumulator = s._liqMultiplierAccumulator.sub(HugeUint.wrap(data.accumulatorValueToRemove));

        // keep track of the highest populated tick
        if (effects.liquidatedPositions != 0) {
            int24 highestPopulatedTick;
            if (data.iTick < data.currentTick) {
                // all ticks above the current tick were liquidated
                highestPopulatedTick = _findHighestPopulatedTick(s, data.currentTick);
            } else {
                // unsure if all ticks above the current tick were liquidated, but some were
                highestPopulatedTick = _findHighestPopulatedTick(s, data.iTick);
                data.isLiquidationPending = data.currentTick <= highestPopulatedTick;
            }

            s._highestPopulatedTick = highestPopulatedTick;
            emit IUsdnProtocolEvents.HighestPopulatedTickUpdated(highestPopulatedTick);
        }

        // transfer remaining collateral to vault or pay bad debt
        data.tempLongBalance -= effects.remainingCollateral;
        data.tempVaultBalance += effects.remainingCollateral;
    }

    /**
     * @notice Handle negative balances by transferring assets from one side to the other
     * @dev Balances are unsigned integers and can't be negative
     * In theory, this can not happen anymore because we have more precise calculations with the
     * `liqMultiplierAccumulator` compared to the old `liquidationMultiplier`
     * TODO: check if can be removed
     * @param tempLongBalance The temporary long balance after liquidations
     * @param tempVaultBalance The temporary vault balance after liquidations
     * @return longBalance_ The new long balance after rebalancing
     * @return vaultBalance_ The new vault balance after rebalancing
     */
    function _handleNegativeBalances(int256 tempLongBalance, int256 tempVaultBalance)
        public
        pure
        returns (uint256 longBalance_, uint256 vaultBalance_)
    {
        // this can happen if the funding is larger than the remaining balance in the long side after applying PnL
        // test case: test_assetToTransferZeroBalance()
        if (tempLongBalance < 0) {
            tempVaultBalance += tempLongBalance;
            tempLongBalance = 0;
        }

        // this can happen if there is not enough balance in the vault to pay the bad debt in the long side, for
        // example if the protocol fees reduce the vault balance
        // test case: test_funding_NegLong_ZeroVault()
        if (tempVaultBalance < 0) {
            tempLongBalance += tempVaultBalance;
            tempVaultBalance = 0;
        }

        // TODO: remove safe cast once we're sure we can never have negative balances
        longBalance_ = tempLongBalance.toUint256();
        vaultBalance_ = tempVaultBalance.toUint256();
    }

    /**
     * @notice Calculates the current imbalance between the vault and long sides
     * @dev If the value is positive, the long trading expo is smaller than the vault trading expo
     * If the trading expo is equal to 0, the imbalance is infinite and int256.max is returned
     * @param vaultBalance The balance of the vault
     * @param longBalance The balance of the long side
     * @param totalExpo The total expo of the long side
     * @return imbalanceBps_ The imbalance in basis points
     */
    function _calcImbalanceCloseBps(int256 vaultBalance, int256 longBalance, uint256 totalExpo)
        public
        pure
        returns (int256 imbalanceBps_)
    {
        int256 tradingExpo = totalExpo.toInt256().safeSub(longBalance);
        if (tradingExpo == 0) {
            return type(int256).max;
        }

        // imbalanceBps_ = (vaultBalance - (totalExpo - longBalance)) *s. (totalExpo - longBalance);
        imbalanceBps_ = (vaultBalance.safeSub(tradingExpo)).safeMul(int256(Constants.BPS_DIVISOR)).safeDiv(tradingExpo);
    }

    /**
     * @notice Calculates the current imbalance for the open action checks
     * @dev If the value is positive, the long trading expo is larger than the vault trading expo
     * In case of zero vault balance, the function returns `int256.max` since the resulting imbalance would be infinity
     * @param vaultBalance The balance of the vault
     * @param longBalance The balance of the long side (including the long position to open)
     * @param totalExpo The total expo of the long side (including the long position to open)
     * @return imbalanceBps_ The imbalance in basis points
     */
    function _calcImbalanceOpenBps(int256 vaultBalance, int256 longBalance, uint256 totalExpo)
        public
        pure
        returns (int256 imbalanceBps_)
    {
        // avoid division by zero
        if (vaultBalance == 0) {
            return type(int256).max;
        }
        // imbalanceBps_ = ((totalExpo - longBalance) - vaultBalance) *s. vaultBalance;
        int256 longTradingExpo = totalExpo.toInt256() - longBalance;
        imbalanceBps_ =
            longTradingExpo.safeSub(vaultBalance).safeMul(int256(Constants.BPS_DIVISOR)).safeDiv(vaultBalance);
    }

    /**
     * @notice Calculates the tick of the rebalancer position to open
     * @dev The returned tick must give a leverage higher than or equal to the minimum leverage of the protocol
     * and lower than or equal to the rebalancer and USDN protocol leverages (lower of the 2)
     * @param s The storage of the protocol
     * @param lastPrice The last price used to update the protocol
     * @param positionAmount The amount of assets in the position
     * @param rebalancerMaxLeverage The max leverage supported by the rebalancer
     * @param cache The cached protocol state values
     * @return posData_ The tick, total expo and liquidation penalty for the rebalancer position
     */
    function _calcRebalancerPositionTick(
        Types.Storage storage s,
        uint128 lastPrice,
        uint128 positionAmount,
        uint256 rebalancerMaxLeverage,
        Types.CachedProtocolState memory cache
    ) public view returns (Types.RebalancerPositionData memory posData_) {
        Types.CalcRebalancerPositionTickData memory data;
        // use the lowest max leverage above the min leverage
        data.protocolMinLeverage = s._minLeverage;
        {
            data.protocolMaxLeverage = s._maxLeverage;
            if (rebalancerMaxLeverage > data.protocolMaxLeverage) {
                rebalancerMaxLeverage = data.protocolMaxLeverage;
            }
            if (rebalancerMaxLeverage < data.protocolMinLeverage) {
                rebalancerMaxLeverage = data.protocolMinLeverage;
            }
        }

        data.longImbalanceTargetBps = s._longImbalanceTargetBps;
        // calculate the trading expo missing to reach the imbalance target
        uint256 targetTradingExpo = (
            cache.vaultBalance * Constants.BPS_DIVISOR
                / (int256(Constants.BPS_DIVISOR) + data.longImbalanceTargetBps).toUint256()
        );

        // check that the target is not already exceeded
        if (cache.tradingExpo >= targetTradingExpo) {
            posData_.tick = Constants.NO_POSITION_TICK;
            return posData_;
        }

        uint256 tradingExpoToFill = targetTradingExpo - cache.tradingExpo;

        // check that the trading expo filled by the position would not exceed the max leverage
        data.highestUsableTradingExpo =
            positionAmount * rebalancerMaxLeverage / 10 ** Constants.LEVERAGE_DECIMALS - positionAmount;
        if (data.highestUsableTradingExpo < tradingExpoToFill) {
            tradingExpoToFill = data.highestUsableTradingExpo;
        }

        // check that the trading expo filled by the position would not be below the min leverage
        data.lowestUsableTradingExpo =
            positionAmount * data.protocolMinLeverage / 10 ** Constants.LEVERAGE_DECIMALS - positionAmount;
        if (data.lowestUsableTradingExpo > tradingExpoToFill) {
            tradingExpoToFill = data.lowestUsableTradingExpo;
        }

        data.currentLiqPenalty = s._liquidationPenalty;
        uint128 idealLiqPrice = _calcLiqPriceFromTradingExpo(lastPrice, positionAmount, tradingExpoToFill);

        (posData_.tick, data.liqPriceWithoutPenalty) = _getTickFromDesiredLiqPrice(
            idealLiqPrice,
            lastPrice,
            cache.tradingExpo,
            cache.liqMultiplierAccumulator,
            s._tickSpacing,
            data.currentLiqPenalty
        );

        posData_.liquidationPenalty = getTickLiquidationPenalty(s, posData_.tick);
        if (posData_.liquidationPenalty != data.currentLiqPenalty) {
            data.liqPriceWithoutPenalty = getEffectivePriceForTick(
                Utils.calcTickWithoutPenalty(posData_.tick, posData_.liquidationPenalty),
                lastPrice,
                cache.tradingExpo,
                cache.liqMultiplierAccumulator
            );
        }
        posData_.totalExpo = _calcPositionTotalExpo(positionAmount, lastPrice, data.liqPriceWithoutPenalty);

        // due to the rounding down, if the imbalance is still greater than the desired imbalance
        // and the position is not at the max leverage, add one tick
        if (
            data.highestUsableTradingExpo != tradingExpoToFill
                && _calcImbalanceCloseBps(
                    cache.vaultBalance.toInt256(),
                    (cache.longBalance + positionAmount).toInt256(),
                    cache.totalExpo + posData_.totalExpo
                ) > data.longImbalanceTargetBps
        ) {
            posData_.tick += s._tickSpacing;
            posData_.liquidationPenalty = getTickLiquidationPenalty(s, posData_.tick);
            data.liqPriceWithoutPenalty = getEffectivePriceForTick(
                Utils.calcTickWithoutPenalty(posData_.tick, posData_.liquidationPenalty),
                lastPrice,
                cache.tradingExpo,
                cache.liqMultiplierAccumulator
            );
            posData_.totalExpo = _calcPositionTotalExpo(positionAmount, lastPrice, data.liqPriceWithoutPenalty);
        }
    }

    /* -------------------------------------------------------------------------- */
    /*                              Private functions                             */
    /* -------------------------------------------------------------------------- */

    /**
     * @notice Calculate the tick corresponding to an unadjusted price, without rounding to the tick spacing
     * @param unadjustedPrice The unadjusted price
     * @return tick_ The tick number, bound by MIN_TICK
     */
    function _unadjustedPriceToTick(uint256 unadjustedPrice) internal pure returns (int24 tick_) {
        if (unadjustedPrice < TickMath.MIN_PRICE) {
            return TickMath.MIN_TICK;
        }

        tick_ = TickMath.getTickAtPrice(unadjustedPrice);
    }

    /**
     * @notice Round a tick down to a multiple of the tick spacing
     * @dev The function is bound by the minimum usable tick, so the first tick which is a multiple of the tick spacing
     * and greater than or equal to MIN_TICK
     * @param tick The tick number
     * @param tickSpacing The tick spacing
     * @return roundedTick_ The rounded tick number
     */
    function _roundTickDown(int24 tick, int24 tickSpacing) internal pure returns (int24 roundedTick_) {
        // round down to the next valid tick according to _tickSpacing (towards negative infinity)
        if (tick < 0) {
            // we round up the inverse number (positive) then invert it -> round towards negative infinity
            roundedTick_ = -int24(int256(FixedPointMathLib.divUp(uint256(int256(-tick)), uint256(int256(tickSpacing)))))
                * tickSpacing;
            // avoid invalid ticks
            int24 minUsableTick = TickMath.minUsableTick(tickSpacing);
            if (roundedTick_ < minUsableTick) {
                roundedTick_ = minUsableTick;
            }
        } else {
            // rounding is desirable here
            // slither-disable-next-line divide-before-multiply
            roundedTick_ = (tick / tickSpacing) * tickSpacing;
        }
    }

    /**
     * @notice Round a tick down to a multiple of the tick spacing while remaining above MIN_TICK + liquidationPenalty
     * @param tickWithPenalty The tick number with the liquidation penalty
     * @param tickSpacing The tick spacing
     * @param liqPenalty The liquidation penalty
     * @return roundedTick_ The rounded tick number
     */
    function _roundTickDownWithPenalty(int24 tickWithPenalty, int24 tickSpacing, uint24 liqPenalty)
        internal
        pure
        returns (int24 roundedTick_)
    {
        if (tickWithPenalty < 0) {
            // we round up the inverse number (positive) then invert it -> round towards negative infinity
            roundedTick_ = -int24(int256(FixedPointMathLib.divUp(uint256(int256(-tickWithPenalty)), uint256(int256(tickSpacing)))))
                * tickSpacing;
            // avoid invalid ticks: we should be able to get the price for `tickWithPenalty_ - liquidationPenalty`
            int24 minTickWithPenalty = TickMath.MIN_TICK + int24(liqPenalty);
            if (roundedTick_ < minTickWithPenalty) {
                roundedTick_ = minTickWithPenalty - (minTickWithPenalty % tickSpacing);
            }
        } else {
            // rounding is desirable here
            // slither-disable-next-line divide-before-multiply
            roundedTick_ = (tickWithPenalty / tickSpacing) * tickSpacing;
        }
    }
}<|MERGE_RESOLUTION|>--- conflicted
+++ resolved
@@ -426,13 +426,8 @@
                 _calcImbalanceCloseBps(cache.vaultBalance.toInt256(), cache.longBalance.toInt256(), cache.totalExpo);
 
             // if the imbalance is lower than the threshold, return
-<<<<<<< HEAD
-            if (currentImbalance < s._closeExpoImbalanceLimitBps) {
+            if (currentImbalance <= s._closeExpoImbalanceLimitBps) {
                 return (longBalance_, vaultBalance_, false);
-=======
-            if (currentImbalance <= s._closeExpoImbalanceLimitBps) {
-                return (longBalance_, vaultBalance_);
->>>>>>> 70047da9
             }
         }
 
