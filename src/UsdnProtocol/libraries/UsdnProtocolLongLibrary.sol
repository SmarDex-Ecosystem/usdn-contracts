--- conflicted
+++ resolved
@@ -642,13 +642,8 @@
             s,
             Types.ProtocolAction.InitiateOpenPosition,
             block.timestamp,
-<<<<<<< HEAD
-            Utils._calcActionId(validator, uint128(block.timestamp)),
-            currentPriceData
-=======
-            ActionsUtils._calcActionId(params.validator, uint128(block.timestamp)),
+            Utils._calcActionId(params.validator, uint128(block.timestamp)),
             params.currentPriceData
->>>>>>> 1a958c1c
         );
         data_.adjustedPrice =
             (currentPrice.price + currentPrice.price * s._positionFeeBps / Constants.BPS_DIVISOR).toUint128();
@@ -708,11 +703,8 @@
         );
         _checkOpenPositionLeverage(s, data_.adjustedPrice, liqPriceWithoutPenalty, params.userMaxLeverage);
 
-<<<<<<< HEAD
-        data_.positionTotalExpo = Utils._calcPositionTotalExpo(amount, data_.adjustedPrice, liqPriceWithoutPenalty);
-=======
-        data_.positionTotalExpo = _calcPositionTotalExpo(params.amount, data_.adjustedPrice, liqPriceWithoutPenalty);
->>>>>>> 1a958c1c
+        data_.positionTotalExpo =
+            Utils._calcPositionTotalExpo(params.amount, data_.adjustedPrice, liqPriceWithoutPenalty);
         // the current price is known to be above the liquidation price because we checked the safety margin
         // the `currentPrice.price` value can safely be cast to uint128 because we already did so above after the
         // `adjustedPrice` calculation
