// SPDX-License-Identifier: BUSL-1.1
pragma solidity 0.8.26;

import { SafeCast } from "@openzeppelin/contracts/utils/math/SafeCast.sol";
import { LibBitmap } from "solady/src/utils/LibBitmap.sol";
import { SafeTransferLib } from "solady/src/utils/SafeTransferLib.sol";

import { PriceInfo } from "../../interfaces/OracleMiddleware/IOracleMiddlewareTypes.sol";
import { IUsdnProtocolActions } from "../../interfaces/UsdnProtocol/IUsdnProtocolActions.sol";
import { IUsdnProtocolErrors } from "../../interfaces/UsdnProtocol/IUsdnProtocolErrors.sol";
import { IUsdnProtocolEvents } from "../../interfaces/UsdnProtocol/IUsdnProtocolEvents.sol";
import { IUsdnProtocolTypes as Types } from "../../interfaces/UsdnProtocol/IUsdnProtocolTypes.sol";
import { HugeUint } from "../../libraries/HugeUint.sol";
import { Permit2TokenBitfield } from "../../libraries/Permit2TokenBitfield.sol";
import { TickMath } from "../../libraries/TickMath.sol";
import { UsdnProtocolActionsUtilsLibrary as ActionsUtils } from "./UsdnProtocolActionsUtilsLibrary.sol";
import { UsdnProtocolConstantsLibrary as Constants } from "./UsdnProtocolConstantsLibrary.sol";
import { UsdnProtocolCoreLibrary as Core } from "./UsdnProtocolCoreLibrary.sol";
import { UsdnProtocolLongLibrary as Long } from "./UsdnProtocolLongLibrary.sol";
import { UsdnProtocolUtilsLibrary as Utils } from "./UsdnProtocolUtilsLibrary.sol";
import { UsdnProtocolVaultLibrary as Vault } from "./UsdnProtocolVaultLibrary.sol";

library UsdnProtocolActionsLongLibrary {
    using HugeUint for HugeUint.Uint512;
    using LibBitmap for LibBitmap.Bitmap;
    using Permit2TokenBitfield for Permit2TokenBitfield.Bitfield;
    using SafeCast for uint256;
    using SafeTransferLib for address;

    /**
     * @notice Data structure for the `_validateClosePositionWithAction` function
     * @param isLiquidationPending Whether a liquidation is pending
     * @param priceWithFees The price of the position with fees
     * @param liquidationPrice The liquidation price of the position
     * @param positionValue The value of the position. The amount the user will receive when closing the position
     */
    struct ValidateClosePositionWithActionData {
        bool isLiquidationPending;
        uint128 priceWithFees;
        uint128 liquidationPrice;
        int256 positionValue;
    }

    /**
     * @notice Data structure for the `_validateOpenPositionWithAction` function
     * @param currentLiqPenalty The current liquidation penalty parameter value
     * @param newPosId The new position id
     * @param liquidationPenalty The liquidation penalty of the tick we are considering
     */
    struct MaxLeverageData {
        uint24 currentLiqPenalty;
        Types.PositionId newPosId;
        uint24 liquidationPenalty;
    }

    /* -------------------------------------------------------------------------- */
    /*                             External functions                             */
    /* -------------------------------------------------------------------------- */

    /// @notice See {IUsdnProtocolActions}
    function initiateOpenPosition(
        Types.Storage storage s,
        Types.InitiateOpenPositionParams memory params,
        bytes calldata currentPriceData,
        Types.PreviousActionsData calldata previousActionsData
    ) external returns (bool success_, Types.PositionId memory posId_) {
        uint64 securityDepositValue = s._securityDepositValue;
        if (msg.value < securityDepositValue) {
            revert IUsdnProtocolErrors.UsdnProtocolSecurityDepositTooLow();
        }

        uint256 balanceBefore = address(this).balance;
        params.securityDepositValue = securityDepositValue;
        uint256 validatorAmount;
        (posId_, validatorAmount, success_) = _initiateOpenPosition(s, params, currentPriceData);

        uint256 amountToRefund;
        if (success_) {
            unchecked {
                amountToRefund += Vault._executePendingActionOrRevert(s, previousActionsData);
            }
        }

        // refund any securityDeposit from a stale pending action to the validator
        if (validatorAmount > 0) {
            if (params.validator != msg.sender) {
                balanceBefore -= validatorAmount;
                Utils._refundEther(validatorAmount, payable(params.validator));
            } else {
                amountToRefund += validatorAmount;
            }
        }

        Utils._refundExcessEther(securityDepositValue, amountToRefund, balanceBefore);
        Utils._checkPendingFee(s);
    }

    /// @notice See {IUsdnProtocolActions}
    function validateOpenPosition(
        Types.Storage storage s,
        address payable validator,
        bytes calldata openPriceData,
        Types.PreviousActionsData calldata previousActionsData
    ) external returns (bool success_) {
        uint256 balanceBefore = address(this).balance;

        uint256 amountToRefund;
        bool liquidated;
        (amountToRefund, success_, liquidated) = _validateOpenPosition(s, validator, openPriceData);
        if (msg.sender != validator) {
            Utils._refundEther(amountToRefund, validator);
            balanceBefore -= amountToRefund;
            amountToRefund = 0;
        }
        if (success_ || liquidated) {
            unchecked {
                amountToRefund += Vault._executePendingActionOrRevert(s, previousActionsData);
            }
        }

        Utils._refundExcessEther(0, amountToRefund, balanceBefore);
        Utils._checkPendingFee(s);
    }

    /// @notice See {IUsdnProtocolActions}
    function initiateClosePosition(
        Types.Storage storage s,
        Types.InitiateClosePositionParams memory params,
        bytes calldata currentPriceData,
        Types.PreviousActionsData calldata previousActionsData
    ) external returns (bool success_) {
        uint64 securityDepositValue = s._securityDepositValue;
        if (msg.value < securityDepositValue) {
            revert IUsdnProtocolErrors.UsdnProtocolSecurityDepositTooLow();
        }

        uint256 balanceBefore = address(this).balance;
        bool liq;
        uint256 validatorAmount;

        (validatorAmount, success_, liq) = _initiateClosePosition(
            s,
            Types.InititateClosePositionParams({
                owner: msg.sender,
                to: params.to,
                validator: params.validator,
                posId: params.posId,
                amountToClose: params.amountToClose,
                userMinPrice: params.userMinPrice,
                securityDepositValue: securityDepositValue
            }),
            currentPriceData
        );

        uint256 amountToRefund;
        if (success_ || liq) {
            unchecked {
                amountToRefund += Vault._executePendingActionOrRevert(s, previousActionsData);
            }
        }

        // refund any securityDeposit from a stale pending action to the validator
        if (validatorAmount > 0) {
            if (params.validator != msg.sender) {
                balanceBefore -= validatorAmount;
                Utils._refundEther(validatorAmount, payable(params.validator));
            } else {
                amountToRefund += validatorAmount;
            }
        }

        Utils._refundExcessEther(securityDepositValue, amountToRefund, balanceBefore);
        Utils._checkPendingFee(s);
    }

    /// @notice See {IUsdnProtocolActions}
    function validateClosePosition(
        Types.Storage storage s,
        address payable validator,
        bytes calldata closePriceData,
        Types.PreviousActionsData calldata previousActionsData
    ) external returns (bool success_) {
        uint256 balanceBefore = address(this).balance;

        uint256 amountToRefund;
        bool liq;
        (amountToRefund, success_, liq) = _validateClosePosition(s, validator, closePriceData);
        if (msg.sender != validator) {
            Utils._refundEther(amountToRefund, validator);
            balanceBefore -= amountToRefund;
            amountToRefund = 0;
        }
        if (success_ || liq) {
            unchecked {
                amountToRefund += Vault._executePendingActionOrRevert(s, previousActionsData);
            }
        }

        Utils._refundExcessEther(0, amountToRefund, balanceBefore);
        Utils._checkPendingFee(s);
    }

    /* -------------------------------------------------------------------------- */
    /*                             Internal functions                             */
    /* -------------------------------------------------------------------------- */

    /**
     *
     * @notice Validate an open position action
     * @param s The storage of the protocol
     * @param pending The pending action data
     * @param priceData The current price data
     * @return isValidated_ Whether the action is validated
     * @return liquidated_ Whether the pending action has been liquidated
     */
    function _validateOpenPositionWithAction(
        Types.Storage storage s,
        Types.PendingAction memory pending,
        bytes calldata priceData
    ) public returns (bool isValidated_, bool liquidated_) {
        (Types.ValidateOpenPositionData memory data, bool liquidated) =
            _prepareValidateOpenPositionData(s, pending, priceData);

        if (liquidated) {
            return (!data.isLiquidationPending, true);
        }

        if (data.isLiquidationPending) {
            return (false, false);
        }

        // leverage is always greater than one (`liquidationPrice` is positive)
        // even if it drops below _minLeverage between the initiate and validate actions, we still allow it
        // however, if the leverage exceeds max leverage, then we adjust the liquidation price (tick) to have a leverage
        // of _maxLeverage
        uint128 maxLeverage = uint128(s._maxLeverage);
        if (data.leverage > maxLeverage) {
            MaxLeverageData memory maxLeverageData;
            // theoretical liquidation price for _maxLeverage
            data.liqPriceWithoutPenalty = Utils._getLiquidationPrice(data.startPrice, maxLeverage);
            // find corresponding tick and actual liq price with current penalty setting
            maxLeverageData.currentLiqPenalty = s._liquidationPenalty;
            (maxLeverageData.newPosId.tick, data.liqPriceWithoutPenalty) = Long._getTickFromDesiredLiqPrice(
                data.liqPriceWithoutPenalty,
                data.action.liqMultiplier,
                s._tickSpacing,
                maxLeverageData.currentLiqPenalty
            );

            // retrieve the actual penalty for this tick we want to use
            maxLeverageData.liquidationPenalty = Long.getTickLiquidationPenalty(s, maxLeverageData.newPosId.tick);
            // check if the penalty for that tick is different from the current setting
            // if the penalty is the same, then the `data.liqPriceWithoutPenalty` is the correct liquidation price
            // already
            if (maxLeverageData.liquidationPenalty != maxLeverageData.currentLiqPenalty) {
                // the tick's imposed penalty is different from the current setting, so the `liqPriceWithoutPenalty` we
                // got above can't be used to calculate the leverage
                // we must instead use the tick's penalty to find the new `liqPriceWithoutPenalty` and calculate the
                // total expo

                // note: In case the tick liquidation penalty is lower than the current setting, it might lead to a
                // leverage that exceeds the max leverage slightly. We allow this behavior in this rare occurrence

                // retrieve exact liquidation price without penalty
                // we consider the liquidation multiplier as it was during the initiation, to account for any funding
                // that was due between the initiation and the validation
                data.liqPriceWithoutPenalty = Utils._getEffectivePriceForTick(
                    Utils.calcTickWithoutPenalty(maxLeverageData.newPosId.tick, maxLeverageData.liquidationPenalty),
                    data.action.liqMultiplier
                );
            }

            // move the position to its new tick, update its total expo, and return the new tickVersion and index
            // remove position from old tick completely
            _removeAmountFromPosition(
                s, data.action.tick, data.action.index, data.pos, data.pos.amount, data.pos.totalExpo
            );
            // update position total expo (because of new leverage / liq price)
            data.pos.totalExpo =
                Utils._calcPositionTotalExpo(data.pos.amount, data.startPrice, data.liqPriceWithoutPenalty);
            // mark the position as validated
            data.pos.validated = true;
            // insert position into new tick
            (maxLeverageData.newPosId.tickVersion, maxLeverageData.newPosId.index,) =
                _saveNewPosition(s, maxLeverageData.newPosId.tick, data.pos, maxLeverageData.liquidationPenalty);

            // adjust the balances to reflect the new value of the position
            uint256 updatedPosValue =
                Utils.positionValue(data.pos.totalExpo, data.currentPrice, data.liqPriceWithoutPenalty);
            _validateOpenPositionUpdateBalances(s, updatedPosValue, data.oldPosValue);

            emit IUsdnProtocolEvents.LiquidationPriceUpdated(
                Types.PositionId({
                    tick: data.action.tick,
                    tickVersion: data.action.tickVersion,
                    index: data.action.index
                }),
                maxLeverageData.newPosId
            );
            emit IUsdnProtocolEvents.ValidatedOpenPosition(
                data.action.to, data.action.validator, data.pos.totalExpo, data.startPrice, maxLeverageData.newPosId
            );

            return (true, false);
        }
        // calculate the new total expo
        uint128 expoBefore = data.pos.totalExpo;
        uint128 expoAfter = Utils._calcPositionTotalExpo(data.pos.amount, data.startPrice, data.liqPriceWithoutPenalty);

        // update the total expo of the position
        data.pos.totalExpo = expoAfter;
        // mark the position as validated
        data.pos.validated = true;
        // SSTORE
        s._longPositions[data.tickHash][data.action.index] = data.pos;
        // update the total expo by adding the position's new expo and removing the old one
        // do not use += or it will underflow
        s._totalExpo = s._totalExpo + expoAfter - expoBefore;

        // update the tick data and the liqMultiplierAccumulator
        {
            Types.TickData storage tickData = s._tickData[data.tickHash];
            uint256 unadjustedTickPrice =
                TickMath.getPriceAtTick(Utils.calcTickWithoutPenalty(data.action.tick, data.liquidationPenalty));
            tickData.totalExpo = tickData.totalExpo + expoAfter - expoBefore;
            s._liqMultiplierAccumulator = s._liqMultiplierAccumulator.add(
                HugeUint.wrap(expoAfter * unadjustedTickPrice)
            ).sub(HugeUint.wrap(expoBefore * unadjustedTickPrice));
        }

        // adjust the balances to reflect the new value of the position
        uint256 newPosValue = Utils.positionValue(expoAfter, data.currentPrice, data.liqPriceWithoutPenalty);
        _validateOpenPositionUpdateBalances(s, newPosValue, data.oldPosValue);

        isValidated_ = true;
        emit IUsdnProtocolEvents.ValidatedOpenPosition(
            data.action.to,
            data.action.validator,
            expoAfter,
            data.startPrice,
            Types.PositionId({ tick: data.action.tick, tickVersion: data.action.tickVersion, index: data.action.index })
        );
    }

    /**
     * @notice Save a new position in the protocol, adjusting the tick data and global variables
     * @dev Note: this method does not update the long balance
     * @param s The storage of the protocol
<<<<<<< HEAD
     * @param params The parameters for the close position initiation
     * @param currentPriceData The current price data
     * @return amountToRefund_ If there are pending liquidations we'll refund the `securityDepositValue`,
     * else we'll only refund the security deposit value of the stale pending action
     * @return isInitiated_ Whether the action is initiated
     * @return liquidated_ Whether the position was liquidated
=======
     * @param tick The tick to hold the new position
     * @param long The position to save
     * @param liquidationPenalty The liquidation penalty for the tick
     * @return tickVersion_ The version of the tick
     * @return index_ The index of the position in the tick array
     * @return liqMultiplierAccumulator_ The updated liquidation multiplier accumulator
>>>>>>> 611d1626
     */
    function _saveNewPosition(
        Types.Storage storage s,
<<<<<<< HEAD
        Types.InititateClosePositionParams memory params,
        bytes calldata currentPriceData
    ) public returns (uint256 amountToRefund_, bool isInitiated_, bool liquidated_) {
        Types.ClosePositionData memory data;
        (data, liquidated_) = ActionsUtils._prepareClosePositionData(
            s,
            Types.PrepareInitiateClosePositionParams({
                owner: params.owner,
                to: params.to,
                validator: params.validator,
                posId: params.posId,
                amountToClose: params.amountToClose,
                userMinPrice: params.userMinPrice,
                currentPriceData: currentPriceData
            })
        );

        if (liquidated_ || data.isLiquidationPending) {
            // position was liquidated in this transaction or liquidations are pending
            return (params.securityDepositValue, !data.isLiquidationPending, liquidated_);
=======
        int24 tick,
        Types.Position memory long,
        uint24 liquidationPenalty
    ) public returns (uint256 tickVersion_, uint256 index_, HugeUint.Uint512 memory liqMultiplierAccumulator_) {
        bytes32 tickHash;
        (tickHash, tickVersion_) = Utils._tickHash(s, tick);

        // add to tick array
        Types.Position[] storage tickArray = s._longPositions[tickHash];
        index_ = tickArray.length;
        if (tick > s._highestPopulatedTick) {
            // keep track of the highest populated tick
            s._highestPopulatedTick = tick;

            emit IUsdnProtocolEvents.HighestPopulatedTickUpdated(tick);
        }
        tickArray.push(long);

        // adjust state
        s._totalExpo += long.totalExpo;
        ++s._totalLongPositions;

        // update tick data
        Types.TickData storage tickData = s._tickData[tickHash];
        // the unadjusted tick price for the accumulator might be different depending
        // if we already have positions in the tick or not
        uint256 unadjustedTickPrice;
        if (tickData.totalPos == 0) {
            // first position in this tick, we need to reflect that it is populated
            s._tickBitmap.set(Utils._calcBitmapIndexFromTick(s, tick));
            // we store the data for this tick
            tickData.totalExpo = long.totalExpo;
            tickData.totalPos = 1;
            tickData.liquidationPenalty = liquidationPenalty;
            unadjustedTickPrice = TickMath.getPriceAtTick(Utils.calcTickWithoutPenalty(tick, liquidationPenalty));
        } else {
            tickData.totalExpo += long.totalExpo;
            tickData.totalPos += 1;
            // we do not need to adjust the tick's `liquidationPenalty` since it remains constant
            unadjustedTickPrice =
                TickMath.getPriceAtTick(Utils.calcTickWithoutPenalty(tick, tickData.liquidationPenalty));
        }
        // update the accumulator with the correct tick price (depending on the liquidation penalty value)
        liqMultiplierAccumulator_ = s._liqMultiplierAccumulator.add(HugeUint.wrap(unadjustedTickPrice * long.totalExpo));
        s._liqMultiplierAccumulator = liqMultiplierAccumulator_;
    }

    /**
     * @notice Remove the provided total amount from its position and update the tick data and position
     * @dev Note: this method does not update the long balance
     * If the amount to remove is greater than or equal to the position's total amount, the position is deleted instead
     * @param s The storage of the protocol
     * @param tick The tick to remove from
     * @param index Index of the position in the tick array
     * @param pos The position to remove the amount from
     * @param amountToRemove The amount to remove from the position
     * @param totalExpoToRemove The total expo to remove from the position
     * @return liqMultiplierAccumulator_ The updated liquidation multiplier accumulator
     */
    function _removeAmountFromPosition(
        Types.Storage storage s,
        int24 tick,
        uint256 index,
        Types.Position memory pos,
        uint128 amountToRemove,
        uint128 totalExpoToRemove
    ) public returns (HugeUint.Uint512 memory liqMultiplierAccumulator_) {
        (bytes32 tickHash,) = Utils._tickHash(s, tick);
        Types.TickData storage tickData = s._tickData[tickHash];
        uint256 unadjustedTickPrice =
            TickMath.getPriceAtTick(Utils.calcTickWithoutPenalty(tick, tickData.liquidationPenalty));
        if (amountToRemove < pos.amount) {
            Types.Position storage position = s._longPositions[tickHash][index];
            position.totalExpo = pos.totalExpo - totalExpoToRemove;

            unchecked {
                position.amount = pos.amount - amountToRemove;
            }
        } else {
            totalExpoToRemove = pos.totalExpo;
            tickData.totalPos -= 1;
            --s._totalLongPositions;

            // remove from tick array (set to zero to avoid shifting indices)
            delete s._longPositions[tickHash][index];
            if (tickData.totalPos == 0) {
                // we removed the last position in the tick
                s._tickBitmap.unset(Utils._calcBitmapIndexFromTick(s, tick));
            }
        }

        s._totalExpo -= totalExpoToRemove;
        tickData.totalExpo -= totalExpoToRemove;
        liqMultiplierAccumulator_ =
            s._liqMultiplierAccumulator.sub(HugeUint.wrap(unadjustedTickPrice * totalExpoToRemove));
        s._liqMultiplierAccumulator = liqMultiplierAccumulator_;
    }

    /**
     * @notice Initiate an open position action
     * @dev Consult the current oracle middleware implementation to know the expected format for the price data, using
     * the `Types.ProtocolAction.InitiateOpenPosition` action
     * The price validation might require payment according to the return value of the `getValidationCost` function
     * of the middleware
     * The position is immediately included in the protocol calculations with a temporary entry price (and thus
     * leverage). The validation operation then updates the entry price and leverage with fresher data
     * @param s The storage of the protocol
     * @param params The parameters for the open position initiation
     * @param currentPriceData  The current price data (used to calculate the temporary leverage and entry price,
     * pending validation)
     * @return posId_ The unique index of the opened position
     * @return amountToRefund_ If there are pending liquidations we'll refund the `securityDepositValue`,
     * else we'll only refund the security deposit value of the stale pending action
     * @return isInitiated_ Whether the action is initiated
     */
    function _initiateOpenPosition(
        Types.Storage storage s,
        Types.InitiateOpenPositionParams memory params,
        bytes calldata currentPriceData
    ) internal returns (Types.PositionId memory posId_, uint256 amountToRefund_, bool isInitiated_) {
        if (params.to == address(0)) {
            revert IUsdnProtocolErrors.UsdnProtocolInvalidAddressTo();
        }
        if (params.validator == address(0)) {
            revert IUsdnProtocolErrors.UsdnProtocolInvalidAddressValidator();
        }
        if (params.amount == 0) {
            revert IUsdnProtocolErrors.UsdnProtocolZeroAmount();
        }
        if (params.amount < s._minLongPosition) {
            revert IUsdnProtocolErrors.UsdnProtocolLongPositionTooSmall();
        }

        Types.InitiateOpenPositionData memory data = Long._prepareInitiateOpenPositionData(
            s,
            Types.PrepareInitiateOpenPositionParams({
                validator: params.validator,
                amount: params.amount,
                desiredLiqPrice: params.desiredLiqPrice,
                userMaxLeverage: params.userMaxLeverage,
                currentPriceData: currentPriceData
            })
        );

        if (data.isLiquidationPending) {
            // value to indicate the position was not created
            posId_.tick = Constants.NO_POSITION_TICK;
            return (posId_, params.securityDepositValue, false);
        }

        // register position and adjust contract state
        Types.Position memory long = Types.Position({
            validated: false,
            user: params.to,
            amount: params.amount,
            totalExpo: data.positionTotalExpo,
            timestamp: uint40(block.timestamp)
        });
        (data.posId.tickVersion, data.posId.index,) =
            _saveNewPosition(s, data.posId.tick, long, data.liquidationPenalty);
        // because of the position fee, the position value is smaller than the amount
        s._balanceLong += data.positionValue;
        // positionValue must be smaller than or equal to amount, because the adjustedPrice (with fee) is larger than
        // or equal to the current price
        s._balanceVault += long.amount - data.positionValue;
        posId_ = data.posId;

        amountToRefund_ =
            Core._createOpenPendingAction(s, params.to, params.validator, params.securityDepositValue, data);

        if (params.permit2TokenBitfield.useForAsset()) {
            address(s._asset).permit2TransferFrom(params.user, address(this), params.amount);
        } else {
            // slither-disable-next-line arbitrary-send-erc20
            address(s._asset).safeTransferFrom(params.user, address(this), params.amount);
        }

        isInitiated_ = true;
        emit IUsdnProtocolEvents.InitiatedOpenPosition(
            params.to,
            params.validator,
            uint40(block.timestamp),
            data.positionTotalExpo,
            params.amount,
            data.adjustedPrice,
            posId_
        );
    }

    /**
     * @notice Get the pending action data of the owner, try to validate it and clear it if successful
     * @param s The storage of the protocol
     * @param validator The address of the validator
     * @param priceData The current price data
     * @return securityDepositValue_ The value of the security deposit
     * @return isValidated_ Whether the action is validated
     * @return liquidated_ Whether the pending action has been liquidated
     */
    function _validateOpenPosition(Types.Storage storage s, address validator, bytes calldata priceData)
        internal
        returns (uint256 securityDepositValue_, bool isValidated_, bool liquidated_)
    {
        (Types.PendingAction memory pending, uint128 rawIndex) = Core._getPendingActionOrRevert(s, validator);

        // check type of action
        if (pending.action != Types.ProtocolAction.ValidateOpenPosition) {
            revert IUsdnProtocolErrors.UsdnProtocolInvalidPendingAction();
        }
        // sanity check
        if (pending.validator != validator) {
            revert IUsdnProtocolErrors.UsdnProtocolInvalidPendingAction();
        }
        (isValidated_, liquidated_) = _validateOpenPositionWithAction(s, pending, priceData);

        if (isValidated_ || liquidated_) {
            Utils._clearPendingAction(s, validator, rawIndex);
            securityDepositValue_ = pending.securityDepositValue;
        }
    }

    /**
     * @notice Update the protocol balances during `validateOpenPosition` to reflect the new entry price of the
     * position
     * @dev We need to adjust the balances because the position that was created during the `initiateOpenPosition` might
     * have gained or lost some value, and we need to reflect that the position value is now `newPosValue`
     * Any potential PnL on that temporary position must be "cancelled" so that it doesn't affect the other positions
     * and the vault
     * @param s The storage of the protocol
     * @param newPosValue The new value of the position
     * @param oldPosValue The value of the position at the current price, using its old parameters
     */
    function _validateOpenPositionUpdateBalances(Types.Storage storage s, uint256 newPosValue, uint256 oldPosValue)
        internal
    {
        if (newPosValue > oldPosValue) {
            // the long side is missing some value, we need to take it from the vault
            uint256 diff = newPosValue - oldPosValue;
            s._balanceVault -= diff;
            s._balanceLong += diff;
        } else if (newPosValue < oldPosValue) {
            // the long side has too much value, we need to give it to the vault side
            uint256 diff = oldPosValue - newPosValue;
            s._balanceVault += diff;
            s._balanceLong -= diff;
        }
        // if both are equal, no action is needed
    }

    /**
     * @notice Update protocol balances, liquidate positions if necessary, then validate the open position action
     * @param s The storage of the protocol
     * @param pending The pending action data
     * @param priceData The current price data
     * @return data_ The {ValidateOpenPosition} data struct
     * @return liquidated_ Whether the position was liquidated
     */
    function _prepareValidateOpenPositionData(
        Types.Storage storage s,
        Types.PendingAction memory pending,
        bytes calldata priceData
    ) internal returns (Types.ValidateOpenPositionData memory data_, bool liquidated_) {
        data_.action = Utils._toLongPendingAction(pending);
        PriceInfo memory currentPrice = Utils._getOraclePrice(
            s,
            Types.ProtocolAction.ValidateOpenPosition,
            data_.action.timestamp,
            Utils._calcActionId(data_.action.validator, data_.action.timestamp),
            priceData
        );
        data_.currentPrice = (currentPrice.price).toUint128();
        // apply fees on price
        data_.startPrice =
            (currentPrice.price + currentPrice.price * s._positionFeeBps / Constants.BPS_DIVISOR).toUint128();

        (, data_.isLiquidationPending) = Long._applyPnlAndFundingAndLiquidate(
            s,
            currentPrice.neutralPrice,
            currentPrice.timestamp,
            s._liquidationIteration,
            false,
            Types.ProtocolAction.ValidateOpenPosition,
            priceData
        );

        uint256 version;
        (data_.tickHash, version) = Utils._tickHash(s, data_.action.tick);
        if (version != data_.action.tickVersion) {
            // the current tick version doesn't match the version from the pending action
            // this means the position has been liquidated in the meantime
            emit IUsdnProtocolEvents.StalePendingActionRemoved(
                data_.action.validator,
                Types.PositionId({
                    tick: data_.action.tick,
                    tickVersion: data_.action.tickVersion,
                    index: data_.action.index
                })
            );
            return (data_, true);
        }

        if (data_.isLiquidationPending) {
            return (data_, false);
        }

        // get the position
        data_.pos = s._longPositions[data_.tickHash][data_.action.index];
        // re-calculate leverage
        data_.liquidationPenalty = s._tickData[data_.tickHash].liquidationPenalty;
        data_.liqPriceWithoutPenalty =
            Utils.getEffectivePriceForTick(s, Utils.calcTickWithoutPenalty(data_.action.tick, data_.liquidationPenalty));
        // reverts if liqPriceWithoutPenalty >= startPrice
        data_.leverage = Utils._getLeverage(data_.startPrice, data_.liqPriceWithoutPenalty);
        // calculate how much the position that was opened in the initiate is now worth (it might be too large or too
        // small considering the new entry price). We will adjust the long and vault balances accordingly
        uint128 lastPrice = s._lastPrice;
        // multiplication cannot overflow because operands are uint128
        // lastPrice is larger than liqPriceWithoutPenalty because we performed liquidations above and would early
        // return in case of liquidation of this position
        data_.oldPosValue = Utils.positionValue(data_.pos.totalExpo, lastPrice, data_.liqPriceWithoutPenalty);
    }

    /**
     * @notice Initiate a close position action
     * @dev Consult the current oracle middleware implementation to know the expected format for the price data, using
     * the `Types.ProtocolAction.InitiateClosePosition` action
     * The price validation might require payment according to the return value of the `getValidationCost` function
     * of the middleware
     * If the current tick version is greater than the tick version of the position (when it was opened), then the
     * position has been liquidated and this function will return 0
     * The position is taken out of the tick and put in a pending state during this operation. Thus, calculations don't
     * consider this position anymore. The exit price (and thus profit) is not yet set definitively and will be done
     * during the `validate` action
     * @param s The storage of the protocol
     * @param owner The owner of the position
     * @param to The address that will receive the assets
     * @param validator The address that will validate the close action
     * @param posId The unique identifier of the position
     * @param amountToClose The amount of collateral to remove from the position's amount
     * @param securityDepositValue The value of the security deposit for the newly created pending action
     * @param currentPriceData The current price data
     * @return amountToRefund_ If there are pending liquidations we'll refund the `securityDepositValue`,
     * else we'll only refund the security deposit value of the stale pending action
     * @return isInitiated_ Whether the action is initiated
     * @return liquidated_ Whether the position was liquidated
     */
    function _initiateClosePosition(
        Types.Storage storage s,
        address owner,
        address to,
        address validator,
        Types.PositionId memory posId,
        uint128 amountToClose,
        uint64 securityDepositValue,
        bytes calldata currentPriceData
    ) internal returns (uint256 amountToRefund_, bool isInitiated_, bool liquidated_) {
        Types.ClosePositionData memory data;
        (data, liquidated_) =
            ActionsUtils._prepareClosePositionData(s, owner, to, validator, posId, amountToClose, currentPriceData);

        if (liquidated_ || data.isLiquidationPending) {
            // position was liquidated in this transaction or liquidations are pending
            return (securityDepositValue, !data.isLiquidationPending, liquidated_);
>>>>>>> 611d1626
        }

        amountToRefund_ = _createClosePendingAction(
            s, params.to, params.validator, params.posId, params.amountToClose, params.securityDepositValue, data
        );

        s._balanceLong -= data.tempPositionValue;

        _removeAmountFromPosition(
            s, params.posId.tick, params.posId.index, data.pos, params.amountToClose, data.totalExpoToClose
        );

        isInitiated_ = true;
        emit IUsdnProtocolEvents.InitiatedClosePosition(
            data.pos.user,
            params.validator,
            params.to,
            params.posId,
            data.pos.amount,
            params.amountToClose,
            data.pos.totalExpo - data.totalExpoToClose
        );
    }

    /**
     * @notice Get the pending action data of the validator, try to validate it and clear it if successful
     * @param s The storage of the protocol
     * @param validator The validator of the pending action
     * @param priceData The current price data
     * @return securityDepositValue_ The value of the security deposit of the pending action
     * @return isValidated_ Whether the action is validated
     * @return liquidated_ Whether the pending action has been liquidated
     */
    function _validateClosePosition(Types.Storage storage s, address validator, bytes calldata priceData)
        internal
        returns (uint256 securityDepositValue_, bool isValidated_, bool liquidated_)
    {
        (Types.PendingAction memory pending, uint128 rawIndex) = Core._getPendingActionOrRevert(s, validator);

        // check type of action
        if (pending.action != Types.ProtocolAction.ValidateClosePosition) {
            revert IUsdnProtocolErrors.UsdnProtocolInvalidPendingAction();
        }
        // sanity check
        if (pending.validator != validator) {
            revert IUsdnProtocolErrors.UsdnProtocolInvalidPendingAction();
        }

        (isValidated_, liquidated_) = _validateClosePositionWithAction(s, pending, priceData);

        if (isValidated_ || liquidated_) {
            Utils._clearPendingAction(s, validator, rawIndex);
            securityDepositValue_ = pending.securityDepositValue;
        }
    }

    /**
     * @notice Prepare the pending action struct for the close position action and add it to the queue
     * @param s The storage of the protocol
     * @param to The address that will receive the assets
     * @param validator The validator for the pending action
     * @param posId The unique identifier of the position
     * @param amountToClose The amount of collateral to remove from the position's amount
     * @param securityDepositValue The value of the security deposit for the newly created pending action
     * @param data The close position data
     * @return amountToRefund_ Refund The security deposit value of a stale pending action
     */
    function _createClosePendingAction(
        Types.Storage storage s,
        address to,
        address validator,
        Types.PositionId memory posId,
        uint128 amountToClose,
        uint64 securityDepositValue,
        Types.ClosePositionData memory data
    ) internal returns (uint256 amountToRefund_) {
        Types.LongPendingAction memory action = Types.LongPendingAction({
            action: Types.ProtocolAction.ValidateClosePosition,
            timestamp: uint40(block.timestamp),
            closeLiqPenalty: data.liquidationPenalty,
            to: to,
            validator: validator,
            securityDepositValue: securityDepositValue,
            tick: posId.tick,
            closeAmount: amountToClose,
            closePosTotalExpo: data.totalExpoToClose,
            tickVersion: posId.tickVersion,
            index: posId.index,
            liqMultiplier: Utils._calcFixedPrecisionMultiplier(data.lastPrice, data.longTradingExpo, data.liqMulAcc),
            closeBoundedPositionValue: data.tempPositionValue
        });
        amountToRefund_ = Core._addPendingAction(s, validator, Utils._convertLongPendingAction(action));
    }

    /**
     * @notice Update protocol balances, liquidate positions if necessary, then validate the close position action
     * @param s The storage of the protocol
     * @param pending The pending action data
     * @param priceData The current price data
     * @return isValidated_ Whether the action is validated
     * @return liquidated_ Whether the pending action has been liquidated
     */
    function _validateClosePositionWithAction(
        Types.Storage storage s,
        Types.PendingAction memory pending,
        bytes calldata priceData
    ) internal returns (bool isValidated_, bool liquidated_) {
        ValidateClosePositionWithActionData memory data;
        Types.LongPendingAction memory long = Utils._toLongPendingAction(pending);

        PriceInfo memory currentPrice = Utils._getOraclePrice(
            s,
            Types.ProtocolAction.ValidateClosePosition,
            long.timestamp,
            Utils._calcActionId(long.validator, long.timestamp),
            priceData
        );

        (, data.isLiquidationPending) = Long._applyPnlAndFundingAndLiquidate(
            s,
            currentPrice.neutralPrice,
            currentPrice.timestamp,
            s._liquidationIteration,
            false,
            Types.ProtocolAction.ValidateClosePosition,
            priceData
        );

        // apply fees on price
        data.priceWithFees =
            (currentPrice.price - currentPrice.price * s._positionFeeBps / Constants.BPS_DIVISOR).toUint128();

        // get liquidation price (with liq penalty) to check if the position was valid at `timestamp + validationDelay`
        data.liquidationPrice = Utils._getEffectivePriceForTick(long.tick, long.liqMultiplier);

        if (currentPrice.neutralPrice <= data.liquidationPrice) {
            // position should be liquidated, we don't transfer assets to the user
            // position was already removed from tick so no additional bookkeeping is necessary
            // credit the full amount to the vault to preserve the total balance invariant
            s._balanceVault += long.closeBoundedPositionValue;
            emit IUsdnProtocolEvents.LiquidatedPosition(
                long.validator, // not necessarily the position owner
                Types.PositionId({ tick: long.tick, tickVersion: long.tickVersion, index: long.index }),
                currentPrice.neutralPrice,
                data.liquidationPrice
            );
            return (!data.isLiquidationPending, true);
        }

        if (data.isLiquidationPending) {
            return (false, false);
        }

        int24 tickWithoutPenalty = Utils.calcTickWithoutPenalty(long.tick, long.closeLiqPenalty);
        data.positionValue = Utils._positionValue(
            data.priceWithFees,
            Utils._getEffectivePriceForTick(tickWithoutPenalty, long.liqMultiplier),
            long.closePosTotalExpo
        );

        uint256 assetToTransfer;
        if (data.positionValue > 0) {
            assetToTransfer = uint256(data.positionValue);
            // normally, the position value should be smaller than `long.closeBoundedPositionValue` (due to the position
            // fee)
            // we can send the difference (any remaining collateral) to the vault
            // if the price increased since the initiation, it's possible that the position value is higher than the
            // `long.closeBoundedPositionValue`. In that case, we need to take the missing assets from the vault
            if (assetToTransfer < long.closeBoundedPositionValue) {
                uint256 remainingCollateral;
                unchecked {
                    // since assetToTransfer is strictly smaller than closeBoundedPositionValue, this operation can't
                    // underflow
                    remainingCollateral = long.closeBoundedPositionValue - assetToTransfer;
                }
                s._balanceVault += remainingCollateral;
            } else if (assetToTransfer > long.closeBoundedPositionValue) {
                uint256 missingValue;
                unchecked {
                    // since assetToTransfer is strictly larger than closeBoundedPositionValue, this operation can't
                    // underflow
                    missingValue = assetToTransfer - long.closeBoundedPositionValue;
                }
                uint256 balanceVault = s._balanceVault;
                // if the vault does not have enough balance left to pay out the missing value, we take what we can
                if (missingValue > balanceVault) {
                    s._balanceVault = 0;
                    unchecked {
                        // since `missingValue` is strictly larger than `balanceVault`, their subtraction can't
                        // underflow
                        // moreover, since (missingValue - balanceVault) is smaller than or equal to `missingValue`,
                        // and since `missingValue` is smaller than or equal to `assetToTransfer`,
                        // (missingValue - balanceVault) is smaller than or equal to `assetToTransfer`, and their
                        // subtraction can't underflow
                        assetToTransfer -= missingValue - balanceVault;
                    }
                } else {
                    unchecked {
                        // as `missingValue` is smaller than or equal to `balanceVault`, this operation can't underflow
                        s._balanceVault = balanceVault - missingValue;
                    }
                }
            }
        }
        // in case the position value is zero or negative, we don't transfer any asset to the user

        // send the asset to the user
        if (assetToTransfer > 0) {
            address(s._asset).safeTransfer(long.to, assetToTransfer);
        }

        isValidated_ = true;

        emit IUsdnProtocolEvents.ValidatedClosePosition(
            long.validator, // not necessarily the position owner
            long.to,
            Types.PositionId({ tick: long.tick, tickVersion: long.tickVersion, index: long.index }),
            assetToTransfer,
            assetToTransfer.toInt256() - Utils.toInt256(long.closeAmount)
        );
    }
}<|MERGE_RESOLUTION|>--- conflicted
+++ resolved
@@ -346,46 +346,15 @@
      * @notice Save a new position in the protocol, adjusting the tick data and global variables
      * @dev Note: this method does not update the long balance
      * @param s The storage of the protocol
-<<<<<<< HEAD
-     * @param params The parameters for the close position initiation
-     * @param currentPriceData The current price data
-     * @return amountToRefund_ If there are pending liquidations we'll refund the `securityDepositValue`,
-     * else we'll only refund the security deposit value of the stale pending action
-     * @return isInitiated_ Whether the action is initiated
-     * @return liquidated_ Whether the position was liquidated
-=======
      * @param tick The tick to hold the new position
      * @param long The position to save
      * @param liquidationPenalty The liquidation penalty for the tick
      * @return tickVersion_ The version of the tick
      * @return index_ The index of the position in the tick array
      * @return liqMultiplierAccumulator_ The updated liquidation multiplier accumulator
->>>>>>> 611d1626
      */
     function _saveNewPosition(
         Types.Storage storage s,
-<<<<<<< HEAD
-        Types.InititateClosePositionParams memory params,
-        bytes calldata currentPriceData
-    ) public returns (uint256 amountToRefund_, bool isInitiated_, bool liquidated_) {
-        Types.ClosePositionData memory data;
-        (data, liquidated_) = ActionsUtils._prepareClosePositionData(
-            s,
-            Types.PrepareInitiateClosePositionParams({
-                owner: params.owner,
-                to: params.to,
-                validator: params.validator,
-                posId: params.posId,
-                amountToClose: params.amountToClose,
-                userMinPrice: params.userMinPrice,
-                currentPriceData: currentPriceData
-            })
-        );
-
-        if (liquidated_ || data.isLiquidationPending) {
-            // position was liquidated in this transaction or liquidations are pending
-            return (params.securityDepositValue, !data.isLiquidationPending, liquidated_);
-=======
         int24 tick,
         Types.Position memory long,
         uint24 liquidationPenalty
@@ -719,12 +688,7 @@
      * consider this position anymore. The exit price (and thus profit) is not yet set definitively and will be done
      * during the `validate` action
      * @param s The storage of the protocol
-     * @param owner The owner of the position
-     * @param to The address that will receive the assets
-     * @param validator The address that will validate the close action
-     * @param posId The unique identifier of the position
-     * @param amountToClose The amount of collateral to remove from the position's amount
-     * @param securityDepositValue The value of the security deposit for the newly created pending action
+     * @param params The parameters for the close position initiation
      * @param currentPriceData The current price data
      * @return amountToRefund_ If there are pending liquidations we'll refund the `securityDepositValue`,
      * else we'll only refund the security deposit value of the stale pending action
@@ -733,22 +697,26 @@
      */
     function _initiateClosePosition(
         Types.Storage storage s,
-        address owner,
-        address to,
-        address validator,
-        Types.PositionId memory posId,
-        uint128 amountToClose,
-        uint64 securityDepositValue,
+        Types.InititateClosePositionParams memory params,
         bytes calldata currentPriceData
     ) internal returns (uint256 amountToRefund_, bool isInitiated_, bool liquidated_) {
         Types.ClosePositionData memory data;
-        (data, liquidated_) =
-            ActionsUtils._prepareClosePositionData(s, owner, to, validator, posId, amountToClose, currentPriceData);
+        (data, liquidated_) = ActionsUtils._prepareClosePositionData(
+            s,
+            Types.PrepareInitiateClosePositionParams({
+                owner: params.owner,
+                to: params.to,
+                validator: params.validator,
+                posId: params.posId,
+                amountToClose: params.amountToClose,
+                userMinPrice: params.userMinPrice,
+                currentPriceData: currentPriceData
+            })
+        );
 
         if (liquidated_ || data.isLiquidationPending) {
             // position was liquidated in this transaction or liquidations are pending
-            return (securityDepositValue, !data.isLiquidationPending, liquidated_);
->>>>>>> 611d1626
+            return (params.securityDepositValue, !data.isLiquidationPending, liquidated_);
         }
 
         amountToRefund_ = _createClosePendingAction(
