--- conflicted
+++ resolved
@@ -231,11 +231,8 @@
                 validator: params.validator,
                 amount: params.amount,
                 desiredLiqPrice: params.desiredLiqPrice,
-<<<<<<< HEAD
                 userMaxPrice: params.userMaxPrice,
-=======
                 userMaxLeverage: params.userMaxLeverage,
->>>>>>> 9e132cd8
                 currentPriceData: currentPriceData
             })
         );
