--- conflicted
+++ resolved
@@ -132,15 +132,10 @@
         bytes calldata currentPriceData,
         Types.PreviousActionsData calldata previousActionsData
     ) external returns (bool success_) {
-<<<<<<< HEAD
         if (block.timestamp > params.deadline) {
             revert IUsdnProtocolErrors.UsdnProtocolDeadlineExceeded();
         }
-        uint64 securityDepositValue = s._securityDepositValue;
-        if (msg.value < securityDepositValue) {
-=======
         if (msg.value < params.securityDepositValue) {
->>>>>>> 47e5701f
             revert IUsdnProtocolErrors.UsdnProtocolSecurityDepositTooLow();
         }
 
