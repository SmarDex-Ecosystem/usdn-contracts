// SPDX-License-Identifier: BUSL-1.1
pragma solidity 0.8.26;

import { SafeCast } from "@openzeppelin/contracts/utils/math/SafeCast.sol";
import { SafeTransferLib } from "solady/src/utils/SafeTransferLib.sol";

import { PriceInfo } from "../../interfaces/OracleMiddleware/IOracleMiddlewareTypes.sol";
import { IUsdnProtocolActions } from "../../interfaces/UsdnProtocol/IUsdnProtocolActions.sol";
import { IUsdnProtocolErrors } from "../../interfaces/UsdnProtocol/IUsdnProtocolErrors.sol";
import { IUsdnProtocolEvents } from "../../interfaces/UsdnProtocol/IUsdnProtocolEvents.sol";
import { IUsdnProtocolTypes as Types } from "../../interfaces/UsdnProtocol/IUsdnProtocolTypes.sol";
import { HugeUint } from "../../libraries/HugeUint.sol";
import { Permit2TokenBitfield } from "../../libraries/Permit2TokenBitfield.sol";
import { TickMath } from "../../libraries/TickMath.sol";
import { UsdnProtocolActionsUtilsLibrary as ActionsUtils } from "./UsdnProtocolActionsUtilsLibrary.sol";
import { UsdnProtocolActionsVaultLibrary as ActionsVault } from "./UsdnProtocolActionsVaultLibrary.sol";
import { UsdnProtocolConstantsLibrary as Constants } from "./UsdnProtocolConstantsLibrary.sol";
import { UsdnProtocolCoreLibrary as Core } from "./UsdnProtocolCoreLibrary.sol";
import { UsdnProtocolLongLibrary as Long } from "./UsdnProtocolLongLibrary.sol";
import { UsdnProtocolUtils as Utils } from "./UsdnProtocolUtils.sol";

library UsdnProtocolActionsLongLibrary {
    using SafeTransferLib for address;
    using SafeCast for uint256;
    using HugeUint for HugeUint.Uint512;
    using Permit2TokenBitfield for Permit2TokenBitfield.Bitfield;

    /**
     * @notice Data structure for the `_validateClosePositionWithAction` function
     * @param isLiquidationPending Whether a liquidation is pending
     * @param priceWithFees The price of the position with fees
     * @param liquidationPrice The liquidation price of the position
     * @param positionValue The value of the position. The amount the user will receive when closing the position
     */
    struct ValidateClosePositionWithActionData {
        bool isLiquidationPending;
        uint128 priceWithFees;
        uint128 liquidationPrice;
        int256 positionValue;
    }

    /**
     * @notice Data structure for the `_validateOpenPositionWithAction` function
     * @param currentLiqPenalty The current liquidation penalty parameter value
     * @param newPosId The new position id
<<<<<<< HEAD
     * @param liquidationPenalty The liquidation penalty
     * @param tickSpacing The tick spacing
=======
     * @param liquidationPenalty The liquidation penalty of the tick we are considering
>>>>>>> 5957adf0
     */
    struct MaxLeverageData {
        uint24 currentLiqPenalty;
        Types.PositionId newPosId;
<<<<<<< HEAD
        uint8 liquidationPenalty;
        int24 tickSpacing;
=======
        uint24 liquidationPenalty;
>>>>>>> 5957adf0
    }

    /* -------------------------------------------------------------------------- */
    /*                              Public functions                              */
    /* -------------------------------------------------------------------------- */

    /// @notice See {IUsdnProtocolActions}
    function initiateOpenPosition(
        Types.Storage storage s,
        Types.InitiateOpenPositionParams memory params,
        bytes calldata currentPriceData,
        Types.PreviousActionsData calldata previousActionsData
    ) public returns (bool success_, Types.PositionId memory posId_) {
        uint64 securityDepositValue = s._securityDepositValue;
        if (msg.value < securityDepositValue) {
            revert IUsdnProtocolErrors.UsdnProtocolSecurityDepositTooLow();
        }

        uint256 balanceBefore = address(this).balance;
        params.securityDepositValue = securityDepositValue;
        uint256 amountToRefund;
        (posId_, amountToRefund, success_) = _initiateOpenPosition(s, params, currentPriceData);

        if (success_) {
            unchecked {
                amountToRefund += ActionsVault._executePendingActionOrRevert(s, previousActionsData);
            }
        }
        ActionsVault._refundExcessEther(securityDepositValue, amountToRefund, balanceBefore);
        ActionsVault._checkPendingFee(s);
    }

    /// @notice See {IUsdnProtocolActions}
    function validateOpenPosition(
        Types.Storage storage s,
        address payable validator,
        bytes calldata openPriceData,
        Types.PreviousActionsData calldata previousActionsData
    ) public returns (bool success_) {
        uint256 balanceBefore = address(this).balance;

        uint256 amountToRefund;
        bool liquidated;
        (amountToRefund, success_, liquidated) = _validateOpenPosition(s, validator, openPriceData);
        if (msg.sender != validator) {
            ActionsVault._refundEther(amountToRefund, validator);
            balanceBefore -= amountToRefund;
            amountToRefund = 0;
        }
        if (success_ || liquidated) {
            unchecked {
                amountToRefund += ActionsVault._executePendingActionOrRevert(s, previousActionsData);
            }
        }

        ActionsVault._refundExcessEther(0, amountToRefund, balanceBefore);
        ActionsVault._checkPendingFee(s);
    }

    /// @notice See {IUsdnProtocolActions}
    function initiateClosePosition(
        Types.Storage storage s,
        Types.InitiateClosePositionParams memory params,
        bytes calldata currentPriceData,
        Types.PreviousActionsData calldata previousActionsData
    ) public returns (bool success_) {
        uint64 securityDepositValue = s._securityDepositValue;
        if (msg.value < securityDepositValue) {
            revert IUsdnProtocolErrors.UsdnProtocolSecurityDepositTooLow();
        }

        uint256 balanceBefore = address(this).balance;

        uint256 amountToRefund;
        bool liq;
        (amountToRefund, success_, liq) = _initiateClosePosition(
            s,
            msg.sender,
            params.to,
            params.validator,
            params.posId,
            params.amountToClose,
            securityDepositValue,
            currentPriceData
        );

        if (success_ || liq) {
            unchecked {
                amountToRefund += ActionsVault._executePendingActionOrRevert(s, previousActionsData);
            }
        }

        ActionsVault._refundExcessEther(securityDepositValue, amountToRefund, balanceBefore);
        ActionsVault._checkPendingFee(s);
    }

    /// @notice See {IUsdnProtocolActions}
    function validateClosePosition(
        Types.Storage storage s,
        address payable validator,
        bytes calldata closePriceData,
        Types.PreviousActionsData calldata previousActionsData
    ) public returns (bool success_) {
        uint256 balanceBefore = address(this).balance;

        uint256 amountToRefund;
        bool liq;
        (amountToRefund, success_, liq) = _validateClosePosition(s, validator, closePriceData);
        if (msg.sender != validator) {
            ActionsVault._refundEther(amountToRefund, validator);
            balanceBefore -= amountToRefund;
            amountToRefund = 0;
        }
        if (success_ || liq) {
            unchecked {
                amountToRefund += ActionsVault._executePendingActionOrRevert(s, previousActionsData);
            }
        }

        ActionsVault._refundExcessEther(0, amountToRefund, balanceBefore);
        ActionsVault._checkPendingFee(s);
    }

    /* -------------------------------------------------------------------------- */
    /*                             Internal functions                             */
    /* -------------------------------------------------------------------------- */

    /**
     * @notice Initiate an open position action
     * @dev Consult the current oracle middleware implementation to know the expected format for the price data, using
     * the `Types.ProtocolAction.InitiateOpenPosition` action
     * The price validation might require payment according to the return value of the `getValidationCost` function
     * of the middleware
     * The position is immediately included in the protocol calculations with a temporary entry price (and thus
     * leverage). The validation operation then updates the entry price and leverage with fresher data
     * @param s The storage of the protocol
     * @param params The parameters for the open position initiation
     * @param currentPriceData  The current price data (used to calculate the temporary leverage and entry price,
     * pending validation)
     * @return posId_ The unique index of the opened position
     * @return amountToRefund_ If there are pending liquidations we'll refund the `securityDepositValue`,
     * else we'll only refund the security deposit value of the stale pending action
     * @return isInitiated_ Whether the action is initiated
     */
    function _initiateOpenPosition(
        Types.Storage storage s,
        Types.InitiateOpenPositionParams memory params,
        bytes calldata currentPriceData
    ) public returns (Types.PositionId memory posId_, uint256 amountToRefund_, bool isInitiated_) {
        if (params.to == address(0)) {
            revert IUsdnProtocolErrors.UsdnProtocolInvalidAddressTo();
        }
        if (params.validator == address(0)) {
            revert IUsdnProtocolErrors.UsdnProtocolInvalidAddressValidator();
        }
        if (params.amount == 0) {
            revert IUsdnProtocolErrors.UsdnProtocolZeroAmount();
        }
        if (params.amount < s._minLongPosition) {
            revert IUsdnProtocolErrors.UsdnProtocolLongPositionTooSmall();
        }

        Types.InitiateOpenPositionData memory data = Long._prepareInitiateOpenPositionData(
            s, params.validator, params.amount, params.desiredLiqPrice, currentPriceData
        );

        if (data.isLiquidationPending) {
            // value to indicate the position was not created
            posId_.tick = Constants.NO_POSITION_TICK;
            return (posId_, params.securityDepositValue, false);
        }

        // register position and adjust contract state
        Types.Position memory long = Types.Position({
            validated: false,
            user: params.to,
            amount: params.amount,
            totalExpo: data.positionTotalExpo,
            timestamp: uint40(block.timestamp)
        });
        (data.posId.tickVersion, data.posId.index,) =
            ActionsUtils._saveNewPosition(s, data.posId.tick, long, data.liquidationPenalty);
        // because of the position fee, the position value is smaller than the amount
        s._balanceLong += data.positionValue;
        // positionValue must be smaller than or equal to amount, because the adjustedPrice (with fee) is larger than
        // or equal to the current price
        s._balanceVault += long.amount - data.positionValue;
        posId_ = data.posId;

        amountToRefund_ =
            ActionsUtils._createOpenPendingAction(s, params.to, params.validator, params.securityDepositValue, data);

        if (params.permit2TokenBitfield.useForAsset()) {
            address(s._asset).permit2TransferFrom(params.user, address(this), params.amount);
        } else {
            // slither-disable-next-line arbitrary-send-erc20
            address(s._asset).safeTransferFrom(params.user, address(this), params.amount);
        }

        isInitiated_ = true;
        emit IUsdnProtocolEvents.InitiatedOpenPosition(
            params.to,
            params.validator,
            uint40(block.timestamp),
            data.positionTotalExpo,
            params.amount,
            data.adjustedPrice,
            posId_
        );
    }

    /**
     * @notice Get the pending action data of the owner, try to validate it and clear it if successful
     * @param s The storage of the protocol
     * @param validator The address of the validator
     * @param priceData The current price data
     * @return securityDepositValue_ The value of the security deposit
     * @return isValidated_ Whether the action is validated
     * @return liquidated_ Whether the pending action has been liquidated
     */
    function _validateOpenPosition(Types.Storage storage s, address validator, bytes calldata priceData)
        public
        returns (uint256 securityDepositValue_, bool isValidated_, bool liquidated_)
    {
        (Types.PendingAction memory pending, uint128 rawIndex) = Core._getPendingActionOrRevert(s, validator);

        // check type of action
        if (pending.action != Types.ProtocolAction.ValidateOpenPosition) {
            revert IUsdnProtocolErrors.UsdnProtocolInvalidPendingAction();
        }
        // sanity check
        if (pending.validator != validator) {
            revert IUsdnProtocolErrors.UsdnProtocolInvalidPendingAction();
        }
        (isValidated_, liquidated_) = _validateOpenPositionWithAction(s, pending, priceData);

        if (isValidated_ || liquidated_) {
            Core._clearPendingAction(s, validator, rawIndex);
            securityDepositValue_ = pending.securityDepositValue;
        }
    }

    /**
     * @notice Validate an open position action
     * @param s The storage of the protocol
     * @param pending The pending action data
     * @param priceData The current price data
     * @return isValidated_ Whether the action is validated
     * @return liquidated_ Whether the pending action has been liquidated
     */
    function _validateOpenPositionWithAction(
        Types.Storage storage s,
        Types.PendingAction memory pending,
        bytes calldata priceData
    ) public returns (bool isValidated_, bool liquidated_) {
        (Types.ValidateOpenPositionData memory data, bool liquidated) =
            ActionsUtils._prepareValidateOpenPositionData(s, pending, priceData);

        if (liquidated) {
            return (!data.isLiquidationPending, true);
        }

        if (data.isLiquidationPending) {
            return (false, false);
        }

        // leverage is always greater than one (`liquidationPrice` is positive)
        // even if it drops below _minLeverage between the initiate and validate actions, we still allow it
        // however, if the leverage exceeds max leverage, then we adjust the liquidation price (tick) to have a leverage
        // of _maxLeverage
        uint128 maxLeverage = uint128(s._maxLeverage);
        if (data.leverage > maxLeverage) {
            MaxLeverageData memory maxLeverageData;
            maxLeverageData.tickSpacing = s._tickSpacing;
            // theoretical liquidation price for _maxLeverage
            data.liqPriceWithoutPenalty = Long._getLiquidationPrice(data.startPrice, maxLeverage);
<<<<<<< HEAD
            // adjust to the closest valid tick down
            // we consider the liquidation multiplier as it was during the initiation, to account for any funding that
            // was due between the initiation and the validation
            maxLeverageData.tickWithoutPenalty = Long._getEffectiveTickForPrice(
                data.liqPriceWithoutPenalty, data.action.liqMultiplier, maxLeverageData.tickSpacing
            );

            // apply liquidation penalty with the current penalty setting
            maxLeverageData.currentLiqPenalty = s._liquidationPenalty;
            maxLeverageData.newPosId;
            maxLeverageData.newPosId.tick = maxLeverageData.tickWithoutPenalty
                + int24(uint24(maxLeverageData.currentLiqPenalty)) * maxLeverageData.tickSpacing;
            // retrieve the actual penalty for this tick we want to use
            maxLeverageData.liquidationPenalty = Long.getTickLiquidationPenalty(s, maxLeverageData.newPosId.tick);
            // check if the penalty for that tick is different from the current setting
            if (maxLeverageData.liquidationPenalty == maxLeverageData.currentLiqPenalty) {
                // since the tick's penalty is the same as what we assumed, we can use the `tickWithoutPenalty` from
                // above
                // retrieve the exact liquidation price without penalty
                // we consider the liquidation multiplier as it was during the initiation, to account for any funding
                // that was due between the initiation and the validation
                data.liqPriceWithoutPenalty =
                    Long._getEffectivePriceForTick(maxLeverageData.tickWithoutPenalty, data.action.liqMultiplier);
            } else {
                // the tick's imposed penalty is different from the current setting, so the `tickWithoutPenalty` we
                // calculated above can't be used to calculate the leverage
=======
            // find corresponding tick and actual liq price with current penalty setting
            maxLeverageData.currentLiqPenalty = s._liquidationPenalty;
            (maxLeverageData.newPosId.tick, data.liqPriceWithoutPenalty) =
                Long._getTickFromDesiredLiqPrice(s, data.liqPriceWithoutPenalty, maxLeverageData.currentLiqPenalty);

            // retrieve the actual penalty for this tick we want to use
            maxLeverageData.liquidationPenalty = Long.getTickLiquidationPenalty(s, maxLeverageData.newPosId.tick);
            // check if the penalty for that tick is different from the current setting
            // if the penalty is the same, then the `data.liqPriceWithoutPenalty` is the correct liquidation price
            // already
            if (maxLeverageData.liquidationPenalty != maxLeverageData.currentLiqPenalty) {
                // the tick's imposed penalty is different from the current setting, so the `liqPriceWithoutPenalty` we
                // got above can't be used to calculate the leverage
>>>>>>> 5957adf0
                // we must instead use the tick's penalty to find the new `liqPriceWithoutPenalty` and calculate the
                // total expo

                // note: In case the tick liquidation penalty is lower than the current setting, it might lead to a
                // leverage that exceeds the max leverage slightly. We allow this behavior in this rare occurrence

                // retrieve exact liquidation price without penalty
<<<<<<< HEAD
                // we consider the liquidation multiplier as it was during the initiation, to account for any funding
                // that was due between the initiation and the validation
                data.liqPriceWithoutPenalty = Long._getEffectivePriceForTick(
                    Long._calcTickWithoutPenalty(s, maxLeverageData.newPosId.tick, maxLeverageData.liquidationPenalty),
                    data.action.liqMultiplier
=======
                data.liqPriceWithoutPenalty = Long.getEffectivePriceForTick(
                    s, Utils.calcTickWithoutPenalty(maxLeverageData.newPosId.tick, maxLeverageData.liquidationPenalty)
>>>>>>> 5957adf0
                );
            }

            // move the position to its new tick, update its total expo, and return the new tickVersion and index
            // remove position from old tick completely
            ActionsUtils._removeAmountFromPosition(
                s, data.action.tick, data.action.index, data.pos, data.pos.amount, data.pos.totalExpo
            );
            // update position total expo (because of new leverage / liq price)
            data.pos.totalExpo =
                Long._calcPositionTotalExpo(data.pos.amount, data.startPrice, data.liqPriceWithoutPenalty);
            // mark the position as validated
            data.pos.validated = true;
            // insert position into new tick
            (maxLeverageData.newPosId.tickVersion, maxLeverageData.newPosId.index,) = ActionsUtils._saveNewPosition(
                s, maxLeverageData.newPosId.tick, data.pos, maxLeverageData.liquidationPenalty
            );

            // adjust the balances to reflect the new value of the position
            uint256 updatedPosValue =
                Utils.positionValue(data.pos.totalExpo, data.currentPrice, data.liqPriceWithoutPenalty);
            _validateOpenPositionUpdateBalances(s, updatedPosValue, data.oldPosValue);

            emit IUsdnProtocolEvents.LiquidationPriceUpdated(
                Types.PositionId({
                    tick: data.action.tick,
                    tickVersion: data.action.tickVersion,
                    index: data.action.index
                }),
                maxLeverageData.newPosId
            );
            emit IUsdnProtocolEvents.ValidatedOpenPosition(
                data.action.to, data.action.validator, data.pos.totalExpo, data.startPrice, maxLeverageData.newPosId
            );

            return (true, false);
        }
        // calculate the new total expo
        uint128 expoBefore = data.pos.totalExpo;
        uint128 expoAfter = Long._calcPositionTotalExpo(data.pos.amount, data.startPrice, data.liqPriceWithoutPenalty);

        // update the total expo of the position
        data.pos.totalExpo = expoAfter;
        // mark the position as validated
        data.pos.validated = true;
        // SSTORE
        s._longPositions[data.tickHash][data.action.index] = data.pos;
        // update the total expo by adding the position's new expo and removing the old one
        // do not use += or it will underflow
        s._totalExpo = s._totalExpo + expoAfter - expoBefore;

        // update the tick data and the liqMultiplierAccumulator
        {
            Types.TickData storage tickData = s._tickData[data.tickHash];
            uint256 unadjustedTickPrice =
                TickMath.getPriceAtTick(Utils.calcTickWithoutPenalty(data.action.tick, data.liquidationPenalty));
            tickData.totalExpo = tickData.totalExpo + expoAfter - expoBefore;
            s._liqMultiplierAccumulator = s._liqMultiplierAccumulator.add(
                HugeUint.wrap(expoAfter * unadjustedTickPrice)
            ).sub(HugeUint.wrap(expoBefore * unadjustedTickPrice));
        }

        // adjust the balances to reflect the new value of the position
        uint256 newPosValue = Utils.positionValue(expoAfter, data.currentPrice, data.liqPriceWithoutPenalty);
        _validateOpenPositionUpdateBalances(s, newPosValue, data.oldPosValue);

        isValidated_ = true;
        emit IUsdnProtocolEvents.ValidatedOpenPosition(
            data.action.to,
            data.action.validator,
            expoAfter,
            data.startPrice,
            Types.PositionId({ tick: data.action.tick, tickVersion: data.action.tickVersion, index: data.action.index })
        );
    }

    /**
     * @notice Initiate a close position action
     * @dev Consult the current oracle middleware implementation to know the expected format for the price data, using
     * the `Types.ProtocolAction.InitiateClosePosition` action
     * The price validation might require payment according to the return value of the `getValidationCost` function
     * of the middleware
     * If the current tick version is greater than the tick version of the position (when it was opened), then the
     * position has been liquidated and this function will return 0
     * The position is taken out of the tick and put in a pending state during this operation. Thus, calculations don't
     * consider this position anymore. The exit price (and thus profit) is not yet set definitively and will be done
     * during the `validate` action
     * @param s The storage of the protocol
     * @param owner The owner of the position
     * @param to The address that will receive the assets
     * @param validator The address that will validate the close action
     * @param posId The unique identifier of the position
     * @param amountToClose The amount of collateral to remove from the position's amount
     * @param securityDepositValue The value of the security deposit for the newly created pending action
     * @param currentPriceData The current price data
     * @return amountToRefund_ If there are pending liquidations we'll refund the `securityDepositValue`,
     * else we'll only refund the security deposit value of the stale pending action
     * @return isInitiated_ Whether the action is initiated
     * @return liquidated_ Whether the position was liquidated
     */
    function _initiateClosePosition(
        Types.Storage storage s,
        address owner,
        address to,
        address validator,
        Types.PositionId memory posId,
        uint128 amountToClose,
        uint64 securityDepositValue,
        bytes calldata currentPriceData
    ) public returns (uint256 amountToRefund_, bool isInitiated_, bool liquidated_) {
        Types.ClosePositionData memory data;
        (data, liquidated_) =
            ActionsUtils._prepareClosePositionData(s, owner, to, validator, posId, amountToClose, currentPriceData);

        if (liquidated_ || data.isLiquidationPending) {
            // position was liquidated in this transaction or liquidations are pending
            return (securityDepositValue, !data.isLiquidationPending, liquidated_);
        }

        amountToRefund_ =
            ActionsUtils._createClosePendingAction(s, to, validator, posId, amountToClose, securityDepositValue, data);

        s._balanceLong -= data.tempPositionValue;

        ActionsUtils._removeAmountFromPosition(
            s, posId.tick, posId.index, data.pos, amountToClose, data.totalExpoToClose
        );

        isInitiated_ = true;
        emit IUsdnProtocolEvents.InitiatedClosePosition(
            data.pos.user,
            validator,
            to,
            posId,
            data.pos.amount,
            amountToClose,
            data.pos.totalExpo - data.totalExpoToClose
        );
    }

    /**
     * @notice Get the pending action data of the validator, try to validate it and clear it if successful
     * @param s The storage of the protocol
     * @param validator The validator of the pending action
     * @param priceData The current price data
     * @return securityDepositValue_ The value of the security deposit of the pending action
     * @return isValidated_ Whether the action is validated
     * @return liquidated_ Whether the pending action has been liquidated
     */
    function _validateClosePosition(Types.Storage storage s, address validator, bytes calldata priceData)
        public
        returns (uint256 securityDepositValue_, bool isValidated_, bool liquidated_)
    {
        (Types.PendingAction memory pending, uint128 rawIndex) = Core._getPendingActionOrRevert(s, validator);

        // check type of action
        if (pending.action != Types.ProtocolAction.ValidateClosePosition) {
            revert IUsdnProtocolErrors.UsdnProtocolInvalidPendingAction();
        }
        // sanity check
        if (pending.validator != validator) {
            revert IUsdnProtocolErrors.UsdnProtocolInvalidPendingAction();
        }

        (isValidated_, liquidated_) = _validateClosePositionWithAction(s, pending, priceData);

        if (isValidated_ || liquidated_) {
            Core._clearPendingAction(s, validator, rawIndex);
            securityDepositValue_ = pending.securityDepositValue;
        }
    }

    /**
     * @notice Update protocol balances, liquidate positions if necessary, then validate the close position action
     * @param s The storage of the protocol
     * @param pending The pending action data
     * @param priceData The current price data
     * @return isValidated_ Whether the action is validated
     * @return liquidated_ Whether the pending action has been liquidated
     */
    function _validateClosePositionWithAction(
        Types.Storage storage s,
        Types.PendingAction memory pending,
        bytes calldata priceData
    ) public returns (bool isValidated_, bool liquidated_) {
        ValidateClosePositionWithActionData memory data;
        Types.LongPendingAction memory long = Core._toLongPendingAction(pending);

        PriceInfo memory currentPrice = ActionsVault._getOraclePrice(
            s,
            Types.ProtocolAction.ValidateClosePosition,
            long.timestamp,
            ActionsUtils._calcActionId(long.validator, long.timestamp),
            priceData
        );

        (, data.isLiquidationPending) = Long._applyPnlAndFundingAndLiquidate(
            s,
            currentPrice.neutralPrice,
            currentPrice.timestamp,
            s._liquidationIteration,
            false,
            Types.ProtocolAction.ValidateClosePosition,
            priceData
        );

        // apply fees on price
        data.priceWithFees =
            (currentPrice.price - currentPrice.price * s._positionFeeBps / Constants.BPS_DIVISOR).toUint128();

        // get liquidation price (with liq penalty) to check if the position was valid at `timestamp + validationDelay`
        data.liquidationPrice = Long._getEffectivePriceForTick(long.tick, long.liqMultiplier);

        if (currentPrice.neutralPrice <= data.liquidationPrice) {
            // position should be liquidated, we don't transfer assets to the user
            // position was already removed from tick so no additional bookkeeping is necessary
            // credit the full amount to the vault to preserve the total balance invariant
            s._balanceVault += long.closeBoundedPositionValue;
            emit IUsdnProtocolEvents.LiquidatedPosition(
                long.validator, // not necessarily the position owner
                Types.PositionId({ tick: long.tick, tickVersion: long.tickVersion, index: long.index }),
                currentPrice.neutralPrice,
                data.liquidationPrice
            );
            return (!data.isLiquidationPending, true);
        }

        if (data.isLiquidationPending) {
            return (false, false);
        }

        int24 tick = Utils.calcTickWithoutPenalty(long.tick, Long.getTickLiquidationPenalty(s, long.tick));
        data.positionValue = Long._positionValue(
            data.priceWithFees, Long._getEffectivePriceForTick(tick, long.liqMultiplier), long.closePosTotalExpo
        );

        uint256 assetToTransfer;
        if (data.positionValue > 0) {
            assetToTransfer = uint256(data.positionValue);
            // normally, the position value should be smaller than `long.closeBoundedPositionValue` (due to the position
            // fee)
            // we can send the difference (any remaining collateral) to the vault
            // if the price increased since the initiation, it's possible that the position value is higher than the
            // `long.closeBoundedPositionValue`. In that case, we need to take the missing assets from the vault
            if (assetToTransfer < long.closeBoundedPositionValue) {
                uint256 remainingCollateral;
                unchecked {
                    // since assetToTransfer is strictly smaller than closeBoundedPositionValue, this operation can't
                    // underflow
                    remainingCollateral = long.closeBoundedPositionValue - assetToTransfer;
                }
                s._balanceVault += remainingCollateral;
            } else if (assetToTransfer > long.closeBoundedPositionValue) {
                uint256 missingValue;
                unchecked {
                    // since assetToTransfer is strictly larger than closeBoundedPositionValue, this operation can't
                    // underflow
                    missingValue = assetToTransfer - long.closeBoundedPositionValue;
                }
                uint256 balanceVault = s._balanceVault;
                // if the vault does not have enough balance left to pay out the missing value, we take what we can
                if (missingValue > balanceVault) {
                    s._balanceVault = 0;
                    unchecked {
                        // since `missingValue` is strictly larger than `balanceVault`, their subtraction can't
                        // underflow
                        // moreover, since (missingValue - balanceVault) is smaller than or equal to `missingValue`,
                        // and since `missingValue` is smaller than or equal to `assetToTransfer`,
                        // (missingValue - balanceVault) is smaller than or equal to `assetToTransfer`, and their
                        // subtraction can't underflow
                        assetToTransfer -= missingValue - balanceVault;
                    }
                } else {
                    unchecked {
                        // as `missingValue` is smaller than or equal to `balanceVault`, this operation can't underflow
                        s._balanceVault = balanceVault - missingValue;
                    }
                }
            }
        }
        // in case the position value is zero or negative, we don't transfer any asset to the user

        // send the asset to the user
        if (assetToTransfer > 0) {
            address(s._asset).safeTransfer(long.to, assetToTransfer);
        }

        isValidated_ = true;

        emit IUsdnProtocolEvents.ValidatedClosePosition(
            long.validator, // not necessarily the position owner
            long.to,
            Types.PositionId({ tick: long.tick, tickVersion: long.tickVersion, index: long.index }),
            assetToTransfer,
            assetToTransfer.toInt256() - Utils.toInt256(long.closeAmount)
        );
    }

    /**
     * @notice Update the protocol balances during `validateOpenPosition` to reflect the new entry price of the
     * position
     * @dev We need to adjust the balances because the position that was created during the `initiateOpenPosition` might
     * have gained or lost some value, and we need to reflect that the position value is now `newPosValue`
     * Any potential PnL on that temporary position must be "cancelled" so that it doesn't affect the other positions
     * and the vault
     * @param s The storage of the protocol
     * @param newPosValue The new value of the position
     * @param oldPosValue The value of the position at the current price, using its old parameters
     */
    function _validateOpenPositionUpdateBalances(Types.Storage storage s, uint256 newPosValue, uint256 oldPosValue)
        private
    {
        if (newPosValue > oldPosValue) {
            // the long side is missing some value, we need to take it from the vault
            uint256 diff = newPosValue - oldPosValue;
            s._balanceVault -= diff;
            s._balanceLong += diff;
        } else if (newPosValue < oldPosValue) {
            // the long side has too much value, we need to give it to the vault side
            uint256 diff = oldPosValue - newPosValue;
            s._balanceVault += diff;
            s._balanceLong -= diff;
        }
        // if both are equal, no action is needed
    }
}<|MERGE_RESOLUTION|>--- conflicted
+++ resolved
@@ -43,22 +43,14 @@
      * @notice Data structure for the `_validateOpenPositionWithAction` function
      * @param currentLiqPenalty The current liquidation penalty parameter value
      * @param newPosId The new position id
-<<<<<<< HEAD
-     * @param liquidationPenalty The liquidation penalty
+     * @param liquidationPenalty The liquidation penalty of the tick we are considering
      * @param tickSpacing The tick spacing
-=======
-     * @param liquidationPenalty The liquidation penalty of the tick we are considering
->>>>>>> 5957adf0
      */
     struct MaxLeverageData {
         uint24 currentLiqPenalty;
         Types.PositionId newPosId;
-<<<<<<< HEAD
-        uint8 liquidationPenalty;
+        uint24 liquidationPenalty;
         int24 tickSpacing;
-=======
-        uint24 liquidationPenalty;
->>>>>>> 5957adf0
     }
 
     /* -------------------------------------------------------------------------- */
@@ -335,38 +327,14 @@
             maxLeverageData.tickSpacing = s._tickSpacing;
             // theoretical liquidation price for _maxLeverage
             data.liqPriceWithoutPenalty = Long._getLiquidationPrice(data.startPrice, maxLeverage);
-<<<<<<< HEAD
-            // adjust to the closest valid tick down
-            // we consider the liquidation multiplier as it was during the initiation, to account for any funding that
-            // was due between the initiation and the validation
-            maxLeverageData.tickWithoutPenalty = Long._getEffectiveTickForPrice(
-                data.liqPriceWithoutPenalty, data.action.liqMultiplier, maxLeverageData.tickSpacing
-            );
-
-            // apply liquidation penalty with the current penalty setting
-            maxLeverageData.currentLiqPenalty = s._liquidationPenalty;
-            maxLeverageData.newPosId;
-            maxLeverageData.newPosId.tick = maxLeverageData.tickWithoutPenalty
-                + int24(uint24(maxLeverageData.currentLiqPenalty)) * maxLeverageData.tickSpacing;
-            // retrieve the actual penalty for this tick we want to use
-            maxLeverageData.liquidationPenalty = Long.getTickLiquidationPenalty(s, maxLeverageData.newPosId.tick);
-            // check if the penalty for that tick is different from the current setting
-            if (maxLeverageData.liquidationPenalty == maxLeverageData.currentLiqPenalty) {
-                // since the tick's penalty is the same as what we assumed, we can use the `tickWithoutPenalty` from
-                // above
-                // retrieve the exact liquidation price without penalty
-                // we consider the liquidation multiplier as it was during the initiation, to account for any funding
-                // that was due between the initiation and the validation
-                data.liqPriceWithoutPenalty =
-                    Long._getEffectivePriceForTick(maxLeverageData.tickWithoutPenalty, data.action.liqMultiplier);
-            } else {
-                // the tick's imposed penalty is different from the current setting, so the `tickWithoutPenalty` we
-                // calculated above can't be used to calculate the leverage
-=======
             // find corresponding tick and actual liq price with current penalty setting
             maxLeverageData.currentLiqPenalty = s._liquidationPenalty;
-            (maxLeverageData.newPosId.tick, data.liqPriceWithoutPenalty) =
-                Long._getTickFromDesiredLiqPrice(s, data.liqPriceWithoutPenalty, maxLeverageData.currentLiqPenalty);
+            (maxLeverageData.newPosId.tick, data.liqPriceWithoutPenalty) = Long._getTickFromDesiredLiqPrice(
+                data.liqPriceWithoutPenalty,
+                data.action.liqMultiplier,
+                maxLeverageData.tickSpacing,
+                maxLeverageData.currentLiqPenalty
+            );
 
             // retrieve the actual penalty for this tick we want to use
             maxLeverageData.liquidationPenalty = Long.getTickLiquidationPenalty(s, maxLeverageData.newPosId.tick);
@@ -376,7 +344,6 @@
             if (maxLeverageData.liquidationPenalty != maxLeverageData.currentLiqPenalty) {
                 // the tick's imposed penalty is different from the current setting, so the `liqPriceWithoutPenalty` we
                 // got above can't be used to calculate the leverage
->>>>>>> 5957adf0
                 // we must instead use the tick's penalty to find the new `liqPriceWithoutPenalty` and calculate the
                 // total expo
 
@@ -384,16 +351,11 @@
                 // leverage that exceeds the max leverage slightly. We allow this behavior in this rare occurrence
 
                 // retrieve exact liquidation price without penalty
-<<<<<<< HEAD
                 // we consider the liquidation multiplier as it was during the initiation, to account for any funding
                 // that was due between the initiation and the validation
                 data.liqPriceWithoutPenalty = Long._getEffectivePriceForTick(
-                    Long._calcTickWithoutPenalty(s, maxLeverageData.newPosId.tick, maxLeverageData.liquidationPenalty),
+                    Utils.calcTickWithoutPenalty(maxLeverageData.newPosId.tick, maxLeverageData.liquidationPenalty),
                     data.action.liqMultiplier
-=======
-                data.liqPriceWithoutPenalty = Long.getEffectivePriceForTick(
-                    s, Utils.calcTickWithoutPenalty(maxLeverageData.newPosId.tick, maxLeverageData.liquidationPenalty)
->>>>>>> 5957adf0
                 );
             }
 
