--- conflicted
+++ resolved
@@ -40,7 +40,15 @@
         "InitiateClosePositionDelegation(bytes32 posIdHash,uint128 amountToClose,uint256 userMinPrice,address to,uint256 deadline,address positionOwner,address positionCloser,uint256 nonce)"
     );
 
-<<<<<<< HEAD
+    /**
+     * @notice The EIP712 {transferPositionOwnership} typehash
+     * @dev By including this hash into the EIP712 message for this domain, this can be used together with
+     * {ECDSA-recover} to obtain the signer of a message
+     */
+    bytes32 internal constant TRANSFER_POSITION_OWNERSHIP_TYPEHASH = keccak256(
+        "TransferPositionOwnershipDelegation(bytes32 posIdHash,address positionOwner,address newPositionOwner,address delegatedAddress,uint256 nonce)"
+    );
+
     // / @inheritdoc IUsdnProtocolStorage
     bytes32 public constant SET_EXTERNAL_ROLE = keccak256("SET_EXTERNAL_ROLE");
 
@@ -88,14 +96,4 @@
 
     // / @inheritdoc IUsdnProtocolStorage
     bytes32 public constant ADMIN_UNPAUSER_ROLE = keccak256("ADMIN_UNPAUSER_ROLE");
-=======
-    /**
-     * @notice The EIP712 {transferPositionOwnership} typehash
-     * @dev By including this hash into the EIP712 message for this domain, this can be used together with
-     * {ECDSA-recover} to obtain the signer of a message
-     */
-    bytes32 internal constant TRANSFER_POSITION_OWNERSHIP_TYPEHASH = keccak256(
-        "TransferPositionOwnershipDelegation(bytes32 posIdHash,address positionOwner,address newPositionOwner,address delegatedAddress,uint256 nonce)"
-    );
->>>>>>> 7dae4f3d
 }