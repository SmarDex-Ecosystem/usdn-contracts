// SPDX-License-Identifier: BUSL-1.1
pragma solidity 0.8.26;

import { ERC165Checker } from "@openzeppelin/contracts/utils/introspection/ERC165Checker.sol";
import { SafeCast } from "@openzeppelin/contracts/utils/math/SafeCast.sol";
import { FixedPointMathLib } from "solady/src/utils/FixedPointMathLib.sol";
import { SafeTransferLib } from "solady/src/utils/SafeTransferLib.sol";

import { PriceInfo } from "../../interfaces/OracleMiddleware/IOracleMiddlewareTypes.sol";
import { IUsdn } from "../../interfaces/Usdn/IUsdn.sol";
import { IPaymentCallback } from "../../interfaces/UsdnProtocol/IPaymentCallback.sol";
import { IUsdnProtocolErrors } from "../../interfaces/UsdnProtocol/IUsdnProtocolErrors.sol";
import { IUsdnProtocolEvents } from "../../interfaces/UsdnProtocol/IUsdnProtocolEvents.sol";
import { IUsdnProtocolTypes as Types } from "../../interfaces/UsdnProtocol/IUsdnProtocolTypes.sol";
import { IUsdnProtocolVault } from "../../interfaces/UsdnProtocol/IUsdnProtocolVault.sol";
import { DoubleEndedQueue } from "../../libraries/DoubleEndedQueue.sol";
import { SignedMath } from "../../libraries/SignedMath.sol";
import { UsdnProtocolActionsLongLibrary as ActionsLong } from "./UsdnProtocolActionsLongLibrary.sol";
import { UsdnProtocolConstantsLibrary as Constants } from "./UsdnProtocolConstantsLibrary.sol";
import { UsdnProtocolCoreLibrary as Core } from "./UsdnProtocolCoreLibrary.sol";
import { UsdnProtocolLongLibrary as Long } from "./UsdnProtocolLongLibrary.sol";
import { UsdnProtocolUtilsLibrary as Utils } from "./UsdnProtocolUtilsLibrary.sol";

library UsdnProtocolVaultLibrary {
    using DoubleEndedQueue for DoubleEndedQueue.Deque;
    using SafeCast for int256;
    using SafeCast for uint256;
    using SafeTransferLib for address;
    using SignedMath for int256;
    using SignedMath for int256;

    /**
     * @notice Parameters for the internal `_initiateDeposit` function
     * @param user The address of the user initiating the deposit
     * @param to The address to receive the USDN tokens
     * @param validator The address that will validate the deposit
     * @param amount The amount of assets to deposit
     * @param sharesOutMin The minimum amount of USDN shares to receive
     * @param securityDepositValue The value of the security deposit for the newly created deposit
     */
    struct InitiateDepositParams {
        address user;
        address to;
        address validator;
        uint128 amount;
        uint256 sharesOutMin;
        uint64 securityDepositValue;
    }

    /**
     * @dev Structure to hold the transient data during `_initiateDeposit`
     * @param lastPrice The last price of the asset
     * @param isLiquidationPending Whether some liquidations still need to be performed
     * @param feeBps The vault deposit fee in basis points
     * @param totalExpo The total expo of the long side
     * @param balanceLong The long side balance
     * @param balanceVault The vault side balance, calculated according to the pendingActionPrice
     * @param usdnTotalShares Total minted shares of USDN
     * @param sdexToBurn The amount of SDEX to burn for the deposit
     */
    struct InitiateDepositData {
        uint128 lastPrice;
        bool isLiquidationPending;
        uint16 feeBps;
        uint256 totalExpo;
        uint256 balanceLong;
        uint256 balanceVault;
        uint256 usdnTotalShares;
        uint256 sdexToBurn;
    }

    /**
     * @notice Parameters for the internal `_initiateWithdrawal` function
     * @param user The address of the user initiating the withdrawal
     * @param to The address to receive the USDN tokens
     * @param validator The address that will validate the withdrawal
     * @param usdnShares The amount of USDN shares to withdraw
     * @param sharesOutMin The minimum amount of assets to receive
     * @param securityDepositValue The value of the security deposit for the newly created withdrawal
     */
    struct WithdrawalParams {
        address user;
        address to;
        address validator;
        uint152 usdnShares;
        uint256 amountOutMin;
        uint64 securityDepositValue;
    }

    /**
     * @dev Structure to hold the transient data during `_initiateWithdrawal`
     * @param usdnTotalShares The total shares supply of USDN
     * @param totalExpo The current total expo
     * @param balanceLong The current long balance
     * @param balanceVault The vault balance, adjusted according to the pendingActionPrice
     * @param withdrawalAmountAfterFees The predicted amount of assets that will be withdrawn after fees
     * @param lastPrice The last price of the asset
     * @param feeBps The vault deposit fee in basis points
     * @param isLiquidationPending Whether some ticks are still populated above the current price (left to liquidate)
     */
    struct WithdrawalData {
        uint256 usdnTotalShares;
        uint256 totalExpo;
        uint256 balanceLong;
        uint256 balanceVault;
        uint256 withdrawalAmountAfterFees;
        uint128 lastPrice;
        uint16 feeBps;
        bool isLiquidationPending;
    }

    /* -------------------------------------------------------------------------- */
    /*                             External functions                             */
    /* -------------------------------------------------------------------------- */

    /// @notice See {IUsdnProtocolVault}
    function initiateDeposit(
        Types.Storage storage s,
        uint128 amount,
        uint256 sharesOutMin,
        address to,
        address payable validator,
        uint256 deadline,
        bytes calldata currentPriceData,
        Types.PreviousActionsData calldata previousActionsData
    ) external returns (bool success_) {
        if (deadline < block.timestamp) {
            revert IUsdnProtocolErrors.UsdnProtocolDeadlineExceeded();
        }
        uint64 securityDepositValue = s._securityDepositValue;
        if (msg.value < securityDepositValue) {
            revert IUsdnProtocolErrors.UsdnProtocolSecurityDepositTooLow();
        }
        uint256 balanceBefore = address(this).balance;

        uint256 validatorAmount;
        (validatorAmount, success_) = _initiateDeposit(
            s,
            InitiateDepositParams({
                user: msg.sender,
                to: to,
                validator: validator,
                amount: amount,
                sharesOutMin: sharesOutMin,
                securityDepositValue: securityDepositValue
            }),
            currentPriceData
        );

        uint256 amountToRefund;
        if (success_) {
            unchecked {
                amountToRefund += _executePendingActionOrRevert(s, previousActionsData);
            }
        }

        // refund any securityDeposit from a stale pending action to the validator
        if (validatorAmount > 0) {
            if (validator != msg.sender) {
                balanceBefore -= validatorAmount;
                Utils._refundEther(validatorAmount, validator);
            } else {
                amountToRefund += validatorAmount;
            }
        }

        Utils._refundExcessEther(securityDepositValue, amountToRefund, balanceBefore);
        Utils._checkPendingFee(s);
    }

    /// @notice See {IUsdnProtocolVault}
    function validateDeposit(
        Types.Storage storage s,
        address payable validator,
        bytes calldata depositPriceData,
        Types.PreviousActionsData calldata previousActionsData
    ) external returns (bool success_) {
        uint256 balanceBefore = address(this).balance;

        uint256 amountToRefund;
        (amountToRefund, success_) = _validateDeposit(s, validator, depositPriceData);
        if (msg.sender != validator) {
            Utils._refundEther(amountToRefund, validator);
            balanceBefore -= amountToRefund;
            amountToRefund = 0;
        }
        if (success_) {
            unchecked {
                amountToRefund += _executePendingActionOrRevert(s, previousActionsData);
            }
        }

        Utils._refundExcessEther(0, amountToRefund, balanceBefore);
        Utils._checkPendingFee(s);
    }

    /// @notice See {IUsdnProtocolVault}
    function initiateWithdrawal(
        Types.Storage storage s,
        uint152 usdnShares,
        uint256 amountOutMin,
        address to,
        address payable validator,
        uint256 deadline,
        bytes calldata currentPriceData,
        Types.PreviousActionsData calldata previousActionsData
    ) external returns (bool success_) {
        if (deadline < block.timestamp) {
            revert IUsdnProtocolErrors.UsdnProtocolDeadlineExceeded();
        }
        uint64 securityDepositValue = s._securityDepositValue;
        if (msg.value < securityDepositValue) {
            revert IUsdnProtocolErrors.UsdnProtocolSecurityDepositTooLow();
        }

        uint256 balanceBefore = address(this).balance;

        uint256 validatorAmount;
        (validatorAmount, success_) = _initiateWithdrawal(
            s,
            WithdrawalParams({
                user: msg.sender,
                to: to,
                validator: validator,
                usdnShares: usdnShares,
                amountOutMin: amountOutMin,
                securityDepositValue: securityDepositValue
            }),
            currentPriceData
        );

        uint256 amountToRefund;
        if (success_) {
            unchecked {
                amountToRefund += _executePendingActionOrRevert(s, previousActionsData);
            }
        }

        // refund any securityDeposit from a stale pending action to the validator
        if (validatorAmount > 0) {
            if (validator != msg.sender) {
                balanceBefore -= validatorAmount;
                Utils._refundEther(validatorAmount, validator);
            } else {
                amountToRefund += validatorAmount;
            }
        }
        Utils._refundExcessEther(securityDepositValue, amountToRefund, balanceBefore);
        Utils._checkPendingFee(s);
    }

    /// @notice See {IUsdnProtocolVault}
    function validateWithdrawal(
        Types.Storage storage s,
        address payable validator,
        bytes calldata withdrawalPriceData,
        Types.PreviousActionsData calldata previousActionsData
    ) external returns (bool success_) {
        uint256 balanceBefore = address(this).balance;

        uint256 amountToRefund;
        (amountToRefund, success_) = _validateWithdrawal(s, validator, withdrawalPriceData);
        if (msg.sender != validator) {
            Utils._refundEther(amountToRefund, validator);
            balanceBefore -= amountToRefund;
            amountToRefund = 0;
        }
        if (success_) {
            unchecked {
                amountToRefund += _executePendingActionOrRevert(s, previousActionsData);
            }
        }

        Utils._refundExcessEther(0, amountToRefund, balanceBefore);
        Utils._checkPendingFee(s);
    }

    /// @notice See {IUsdnProtocolVault}
    function getActionablePendingActions(Types.Storage storage s, address currentUser)
        external
        view
        returns (Types.PendingAction[] memory actions_, uint128[] memory rawIndices_)
    {
        uint256 queueLength = s._pendingActionsQueue.length();
        if (queueLength == 0) {
            // empty queue, early return
            return (actions_, rawIndices_);
        }
        actions_ = new Types.PendingAction[](Constants.MAX_ACTIONABLE_PENDING_ACTIONS);
        rawIndices_ = new uint128[](Constants.MAX_ACTIONABLE_PENDING_ACTIONS);
        uint256 maxIter = Constants.MAX_ACTIONABLE_PENDING_ACTIONS;
        if (queueLength < maxIter) {
            maxIter = queueLength;
        }

        uint128 lowLatencyDeadline = s._lowLatencyValidatorDeadline;
        uint16 middlewareLowLatencyDelay = s._oracleMiddleware.getLowLatencyDelay();
        uint128 onChainDeadline = s._onChainValidatorDeadline;
        uint256 i;
        uint256 j;
        uint256 arrayLen;
        do {
            // since `i` cannot be greater or equal to `queueLength`, there is no risk of reverting
            (Types.PendingAction memory candidate, uint128 rawIndex) = s._pendingActionsQueue.at(i);

            if (candidate.timestamp == 0 || candidate.validator == currentUser) {
                // if the currentUser is equal to the validator of the pending action, then the pending action is not
                // actionable by this user (it will get validated automatically by their action)
                // and so we need to return the next item in the queue so that they can validate a third-party pending
                // action (if any)
                if (arrayLen > 0) {
                    rawIndices_[j] = rawIndex;
                    unchecked {
                        j++;
                    }
                }
                // try the next one
                unchecked {
                    i++;
                }
            } else if (
                _isActionable(candidate.timestamp, lowLatencyDeadline, middlewareLowLatencyDelay, onChainDeadline)
            ) {
                // we found an actionable pending action
                actions_[j] = candidate;
                rawIndices_[j] = rawIndex;

                // continue looking
                unchecked {
                    i++;
                    j++;
                    arrayLen = j;
                }
            } else if (block.timestamp > candidate.timestamp + middlewareLowLatencyDelay) {
                // the pending action is not actionable but some more recent ones might be (with low-latency oracle)
                // continue looking
                if (arrayLen > 0) {
                    rawIndices_[j] = rawIndex;
                    unchecked {
                        j++;
                    }
                }
                unchecked {
                    i++;
                }
            } else {
                // the pending action is not actionable (it is too recent),
                // following actions can't be actionable either so we return
                break;
            }
        } while (i < maxIter);
        assembly ("memory-safe") {
            // shrink the size of the arrays
            mstore(actions_, arrayLen)
            mstore(rawIndices_, arrayLen)
        }
    }

    /// @notice See {IUsdnProtocolVault}
    function usdnPrice(Types.Storage storage s, uint128 currentPrice) external view returns (uint256 price_) {
        price_ = usdnPrice(s, currentPrice, uint128(block.timestamp));
    }

    /* -------------------------------------------------------------------------- */
    /*                              Public functions                              */
    /* -------------------------------------------------------------------------- */

    /// @notice See {IUsdnProtocolVault}
    function usdnPrice(Types.Storage storage s, uint128 currentPrice, uint128 timestamp)
        public
        view
        returns (uint256 price_)
    {
        price_ = _calcUsdnPrice(
            vaultAssetAvailableWithFunding(s, currentPrice, timestamp),
            currentPrice,
            s._usdn.totalSupply(),
            s._assetDecimals
        );
    }

    /// @notice See {IUsdnProtocolVault}
    function vaultAssetAvailableWithFunding(Types.Storage storage s, uint128 currentPrice, uint128 timestamp)
        public
        view
        returns (uint256 available_)
    {
        if (timestamp < s._lastUpdateTimestamp) {
            revert IUsdnProtocolErrors.UsdnProtocolTimestampTooOld();
        }

        return (s._balanceLong + s._balanceVault) - Core.longAssetAvailableWithFunding(s, currentPrice, timestamp);
    }

    /* -------------------------------------------------------------------------- */
    /*                              Internal function                             */
    /* -------------------------------------------------------------------------- */

    /**
     * @notice Execute the first actionable pending action or revert if the price data was not provided
     * @param s The storage of the protocol
     * @param data The price data and raw indices
     * @return securityDepositValue_ The security deposit value of the executed action
     */
    function _executePendingActionOrRevert(Types.Storage storage s, Types.PreviousActionsData calldata data)
        public
        returns (uint256 securityDepositValue_)
    {
        bool success;
        (success,,, securityDepositValue_) = _executePendingAction(s, data);
        if (!success) {
            revert IUsdnProtocolErrors.UsdnProtocolInvalidPendingActionData();
        }
    }

    /**
     * @notice Execute the first actionable pending action and report the success
     * @param s The storage of the protocol
     * @param data The price data and raw indices
     * @return success_ Whether the price data is valid
     * @return executed_ Whether the pending action was executed (false if the queue has no actionable item)
     * @return liquidated_ Whether the position corresponding to the pending action was liquidated
     * @return securityDepositValue_ The security deposit value of the executed action
     */
    function _executePendingAction(Types.Storage storage s, Types.PreviousActionsData calldata data)
        public
        returns (bool success_, bool executed_, bool liquidated_, uint256 securityDepositValue_)
    {
        (Types.PendingAction memory pending, uint128 rawIndex) = _getActionablePendingAction(s);
        if (pending.action == Types.ProtocolAction.None) {
            // no pending action
            return (true, false, false, 0);
        }
        uint256 length = data.priceData.length;
        if (data.rawIndices.length != length || length < 1) {
            return (false, false, false, 0);
        }
        uint128 offset;
        unchecked {
            // underflow is desired here (wrap-around)
            offset = rawIndex - data.rawIndices[0];
        }
        if (offset >= length || data.rawIndices[offset] != rawIndex) {
            return (false, false, false, 0);
        }
        bytes calldata priceData = data.priceData[offset];
        // for safety we consider that no pending action was validated by default
        if (pending.action == Types.ProtocolAction.ValidateDeposit) {
            executed_ = _validateDepositWithAction(s, pending, priceData);
        } else if (pending.action == Types.ProtocolAction.ValidateWithdrawal) {
            executed_ = _validateWithdrawalWithAction(s, pending, priceData);
        } else if (pending.action == Types.ProtocolAction.ValidateOpenPosition) {
            (executed_, liquidated_) = ActionsLong._validateOpenPositionWithAction(s, pending, priceData);
        } else if (pending.action == Types.ProtocolAction.ValidateClosePosition) {
            (executed_, liquidated_) = ActionsLong._validateClosePositionWithAction(s, pending, priceData);
        }

        success_ = true;

        if (executed_ || liquidated_) {
            Utils._clearPendingAction(s, pending.validator, rawIndex);
            securityDepositValue_ = pending.securityDepositValue;
            emit IUsdnProtocolEvents.SecurityDepositRefunded(pending.validator, msg.sender, securityDepositValue_);
        }
    }

    /**
     * @notice This is the mutating version of `getActionablePendingAction`, where empty items at the front of the list
     * are removed
     * @return action_ The first actionable pending action if any, otherwise a struct with all fields set to zero and
     * Types.ProtocolAction.None
     * @return rawIndex_ The raw index in the queue for the returned pending action, or zero
     */
    function _getActionablePendingAction(Types.Storage storage s)
        internal
        returns (Types.PendingAction memory action_, uint128 rawIndex_)
    {
        uint256 queueLength = s._pendingActionsQueue.length();
        if (queueLength == 0) {
            // empty queue, early return
            return (action_, rawIndex_);
        }
        uint256 maxIter = Constants.MAX_ACTIONABLE_PENDING_ACTIONS;
        if (queueLength < maxIter) {
            maxIter = queueLength;
        }

        uint128 lowLatencyDeadline = s._lowLatencyValidatorDeadline;
        uint16 middlewareLowLatencyDelay = s._oracleMiddleware.getLowLatencyDelay();
        uint128 onChainDeadline = s._onChainValidatorDeadline;
        uint256 i;
        uint256 j;
        do {
            // since we will never loop more than `queueLength` times, there is no risk of reverting
            (Types.PendingAction memory candidate, uint128 rawIndex) = s._pendingActionsQueue.at(j);
            unchecked {
                i++;
            }
            if (candidate.timestamp == 0) {
                // remove the stale pending action
                s._pendingActionsQueue.clearAt(rawIndex);
                // if we were removing another item than the first one, we increment j (otherwise we keep looking at the
                // first item because it was shifted to the front)
                if (j > 0) {
                    unchecked {
                        j++;
                    }
                }
                // try the next one
                continue;
            } else if (
                _isActionable(candidate.timestamp, lowLatencyDeadline, middlewareLowLatencyDelay, onChainDeadline)
            ) {
                // we found an actionable pending action
                return (candidate, rawIndex);
            } else if (block.timestamp > candidate.timestamp + middlewareLowLatencyDelay) {
                // the pending action is not actionable but some more recent ones might be (with low-latency oracle)
                // continue looking
                unchecked {
                    j++;
                }
                continue;
            }
            // the first pending action is not actionable, none of the following ones will be either
            return (action_, rawIndex_);
        } while (i < maxIter);
    }

    /**
     * @notice Prepare the data for the `initiateDeposit` function
     * @param s The storage of the protocol
     * @param validator The validator address
     * @param amount The amount of asset to deposit
     * @param sharesOutMin The minimum amount of USDN shares to receive
     * @param currentPriceData The price data for the initiate action
     * @return data_ The transient data for the `deposit` action
     */
    function _prepareInitiateDepositData(
        Types.Storage storage s,
        address validator,
        uint128 amount,
        uint256 sharesOutMin,
        bytes calldata currentPriceData
    ) internal returns (InitiateDepositData memory data_) {
        PriceInfo memory currentPrice = Utils._getOraclePrice(
            s,
            Types.ProtocolAction.InitiateDeposit,
            block.timestamp,
            Utils._calcActionId(validator, uint128(block.timestamp)),
            currentPriceData
        );

        (, data_.isLiquidationPending) = Long._applyPnlAndFundingAndLiquidate(
            s,
            currentPrice.neutralPrice,
            currentPrice.timestamp,
            s._liquidationIteration,
            false,
            Types.ProtocolAction.InitiateDeposit,
            currentPriceData
        );

        if (data_.isLiquidationPending) {
            return data_;
        }

        _checkImbalanceLimitDeposit(s, amount);

        // apply fees on amount
        data_.feeBps = s._vaultFeeBps;
        uint128 amountAfterFees = (amount - uint256(amount) * data_.feeBps / Constants.BPS_DIVISOR).toUint128();

        data_.totalExpo = s._totalExpo;
        data_.balanceLong = s._balanceLong;
        data_.lastPrice = s._lastPrice;
        data_.balanceVault = vaultAssetAvailableWithFunding(s, data_.lastPrice, uint128(block.timestamp));
        if (data_.balanceVault == 0) {
            // can't mint USDN if the vault is empty
            revert IUsdnProtocolErrors.UsdnProtocolEmptyVault();
        }

        IUsdn usdn = s._usdn;
        data_.usdnTotalShares = usdn.totalShares();

        // calculate the amount of SDEX tokens to burn
        uint256 usdnSharesToMintEstimated =
            Utils._calcMintUsdnShares(amountAfterFees, data_.balanceVault, data_.usdnTotalShares);
        if (usdnSharesToMintEstimated < sharesOutMin) {
            revert IUsdnProtocolErrors.UsdnProtocolAmountReceivedTooSmall();
        }
        uint256 usdnToMintEstimated = usdn.convertToTokens(usdnSharesToMintEstimated);
        // we want to at least mint 1 wei of USDN
        if (usdnToMintEstimated == 0) {
            revert IUsdnProtocolErrors.UsdnProtocolDepositTooSmall();
        }
        uint32 burnRatio = s._sdexBurnOnDepositRatio;
        data_.sdexToBurn = Utils._calcSdexToBurn(usdnToMintEstimated, burnRatio);
    }

    /**
     * @notice Prepare the pending action struct for a deposit and add it to the queue
     * @param s The storage of the protocol
     * @param to The address that will receive the minted USDN
     * @param validator The address that will validate the deposit
     * @param securityDepositValue The value of the security deposit for the newly created pending action
     * @param amount The amount of assets to deposit (before fees)
     * @param data The deposit action data
     * @return amountToRefund_ Refund The security deposit value of a stale pending action
     */
    function _createDepositPendingAction(
        Types.Storage storage s,
        address to,
        address validator,
        uint64 securityDepositValue,
        uint128 amount,
        InitiateDepositData memory data
    ) internal returns (uint256 amountToRefund_) {
        Types.DepositPendingAction memory pendingAction = Types.DepositPendingAction({
            action: Types.ProtocolAction.ValidateDeposit,
            timestamp: uint40(block.timestamp),
            feeBps: data.feeBps,
            to: to,
            validator: validator,
            securityDepositValue: securityDepositValue,
            _unused: 0,
            amount: amount,
            assetPrice: data.lastPrice,
            totalExpo: data.totalExpo,
            balanceVault: data.balanceVault,
            balanceLong: data.balanceLong,
            usdnTotalShares: data.usdnTotalShares
        });

        amountToRefund_ = Core._addPendingAction(s, validator, Utils._convertDepositPendingAction(pendingAction));
    }

    /**
     * @notice Initiate a deposit of assets into the vault to mint USDN
     * @dev Consult the current oracle middleware implementation to know the expected format for the price data, using
     * the `Types.ProtocolAction.InitiateDeposit` action
     * The price validation might require payment according to the return value of the `getValidationCost` function
     * of the middleware
     * @param s The storage of the protocol
     * @param params The parameters for the deposit
     * @param currentPriceData The current price data
     * @return amountToRefund_ If there are pending liquidations we'll refund the `securityDepositValue`,
     * else we'll only refund the security deposit value of the stale pending action
     * @return isInitiated_ Whether the action is initiated
     */
    function _initiateDeposit(
        Types.Storage storage s,
        InitiateDepositParams memory params,
        bytes calldata currentPriceData
    ) internal returns (uint256 amountToRefund_, bool isInitiated_) {
        if (params.to == address(0)) {
            revert IUsdnProtocolErrors.UsdnProtocolInvalidAddressTo();
        }
        if (params.validator == address(0)) {
            revert IUsdnProtocolErrors.UsdnProtocolInvalidAddressValidator();
        }
        if (params.amount == 0) {
            revert IUsdnProtocolErrors.UsdnProtocolZeroAmount();
        }

        InitiateDepositData memory data =
            _prepareInitiateDepositData(s, params.validator, params.amount, params.sharesOutMin, currentPriceData);

        // early return in case there are still pending liquidations
        if (data.isLiquidationPending) {
            return (params.securityDepositValue, false);
        }

        amountToRefund_ = _createDepositPendingAction(
            s, params.to, params.validator, params.securityDepositValue, params.amount, data
        );

        if (ERC165Checker.supportsInterface(msg.sender, type(IPaymentCallback).interfaceId)) {
            if (data.sdexToBurn > 0) {
                Utils.transferCallback(s._sdex, data.sdexToBurn, Constants.DEAD_ADDRESS);
            }
            Utils.transferCallback(s._asset, params.amount, address(this));
        } else {
            if (data.sdexToBurn > 0) {
                // slither-disable-next-line arbitrary-send-erc20
                address(s._sdex).safeTransferFrom(params.user, Constants.DEAD_ADDRESS, data.sdexToBurn);
            }
            // slither-disable-next-line arbitrary-send-erc20
            address(s._asset).safeTransferFrom(params.user, address(this), params.amount);
        }
        s._pendingBalanceVault += Utils.toInt256(params.amount);

        isInitiated_ = true;

        emit IUsdnProtocolEvents.InitiatedDeposit(
            params.to, params.validator, params.amount, data.feeBps, block.timestamp, data.sdexToBurn
        );
    }

    /**
     * @notice Get the pending action data of the owner, try to validate it and clear it if successful
     * @param s The storage of the protocol
     * @param validator The address of the validator
     * @param priceData The current price data
     * @return securityDepositValue_ The value of the security deposit
     * @return isValidated_ Whether the action is validated
     */
    function _validateDeposit(Types.Storage storage s, address validator, bytes calldata priceData)
        internal
        returns (uint256 securityDepositValue_, bool isValidated_)
    {
        (Types.PendingAction memory pending, uint128 rawIndex) = Core._getPendingActionOrRevert(s, validator);

        // check type of action
        if (pending.action != Types.ProtocolAction.ValidateDeposit) {
            revert IUsdnProtocolErrors.UsdnProtocolInvalidPendingAction();
        }
        // sanity check
        if (pending.validator != validator) {
            revert IUsdnProtocolErrors.UsdnProtocolInvalidPendingAction();
        }

        isValidated_ = _validateDepositWithAction(s, pending, priceData);

        if (isValidated_) {
            Utils._clearPendingAction(s, validator, rawIndex);
            securityDepositValue_ = pending.securityDepositValue;
        }
    }

    /**
     * @notice Update protocol balances, liquidate positions if necessary, then validate the `deposit` action
     * @param s The storage of the protocol
     * @param pending The pending action data
     * @param priceData The current price data
     * @return isValidated_ Whether the action is validated
     */
    function _validateDepositWithAction(
        Types.Storage storage s,
        Types.PendingAction memory pending,
        bytes calldata priceData
    ) internal returns (bool isValidated_) {
        Types.DepositPendingAction memory deposit = Utils._toDepositPendingAction(pending);

        PriceInfo memory currentPrice = Utils._getOraclePrice(
            s,
            Types.ProtocolAction.ValidateDeposit,
            deposit.timestamp,
            Utils._calcActionId(deposit.validator, deposit.timestamp),
            priceData
        );

        {
            // adjust balances
            (, bool isLiquidationPending) = Long._applyPnlAndFundingAndLiquidate(
                s,
                currentPrice.neutralPrice,
                currentPrice.timestamp,
                s._liquidationIteration,
                false,
                Types.ProtocolAction.ValidateDeposit,
                priceData
            );

            // early return in case there are still pending liquidations
            if (isLiquidationPending) {
                return false;
            }
        }

        // we calculate the amount of USDN to mint, either considering the vault balance at the time of the initiate
        // action, or the current balance with the new price. We will use the higher of the two to mint. Funding between
        // the initiate and validate actions is ignored
        uint128 amountAfterFees =
            (deposit.amount - uint256(deposit.amount) * deposit.feeBps / Constants.BPS_DIVISOR).toUint128();

        uint256 balanceVault = deposit.balanceVault;
        if (currentPrice.price < deposit.assetPrice) {
            // price decreased: balance of the vault increased
            int256 available = Utils._vaultAssetAvailable(
                deposit.totalExpo,
                deposit.balanceVault,
                deposit.balanceLong,
                currentPrice.price.toUint128(),
                deposit.assetPrice
            );
            if (available < 0) {
                // sanity check, should not happen
                balanceVault = 0;
            } else {
                balanceVault = uint256(available);
            }
        }

        s._balanceVault += deposit.amount; // we credit the full deposit amount
        s._pendingBalanceVault -= Utils.toInt256(deposit.amount);

        uint256 mintedTokens = s._usdn.mintShares(
            deposit.to, Utils._calcMintUsdnShares(amountAfterFees, balanceVault, deposit.usdnTotalShares)
        );
        isValidated_ = true;
        emit IUsdnProtocolEvents.ValidatedDeposit(
            deposit.to, deposit.validator, amountAfterFees, mintedTokens, deposit.timestamp
        );
    }

    /**
     * @notice Update protocol balances, then prepare the data for the withdrawal action
     * @dev Reverts if the imbalance limit is reached
     * @param s The storage of the protocol
     * @param validator The validator address
     * @param usdnShares The amount of USDN shares to burn
     * @param amountOutMin The estimated minimum amount of assets to receive
     * @param currentPriceData The current price data
     * @return data_ The withdrawal data struct
     */
    function _prepareWithdrawalData(
        Types.Storage storage s,
        address validator,
        uint152 usdnShares,
        uint256 amountOutMin,
        bytes calldata currentPriceData
    ) internal returns (WithdrawalData memory data_) {
        PriceInfo memory currentPrice = Utils._getOraclePrice(
            s,
            Types.ProtocolAction.InitiateWithdrawal,
            block.timestamp,
            Utils._calcActionId(validator, uint128(block.timestamp)),
            currentPriceData
        );

        (, data_.isLiquidationPending) = Long._applyPnlAndFundingAndLiquidate(
            s,
            currentPrice.neutralPrice,
            currentPrice.timestamp,
            s._liquidationIteration,
            false,
            Types.ProtocolAction.InitiateWithdrawal,
            currentPriceData
        );

        // early return in case there are still pending liquidations
        if (data_.isLiquidationPending) {
            return data_;
        }

        data_.totalExpo = s._totalExpo;
        data_.balanceLong = s._balanceLong;
        data_.lastPrice = s._lastPrice;
        data_.balanceVault = vaultAssetAvailableWithFunding(s, data_.lastPrice, uint128(block.timestamp));
        data_.usdnTotalShares = s._usdn.totalShares();
        data_.feeBps = s._vaultFeeBps;
        data_.withdrawalAmountAfterFees =
            Utils._calcBurnUsdn(usdnShares, data_.balanceVault, data_.usdnTotalShares, data_.feeBps);
        if (data_.withdrawalAmountAfterFees < amountOutMin) {
            revert IUsdnProtocolErrors.UsdnProtocolAmountReceivedTooSmall();
        }
        _checkImbalanceLimitWithdrawal(s, data_.withdrawalAmountAfterFees, data_.totalExpo);
    }

    /**
     * @notice Prepare the pending action struct for a withdrawal and add it to the queue
     * @param s The storage of the protocol
     * @param to The address that will receive the assets
     * @param validator The address that will validate the withdrawal
     * @param usdnShares The amount of USDN shares to burn
     * @param securityDepositValue The value of the security deposit for the newly created pending action
     * @param data The withdrawal action data
     * @return amountToRefund_ Refund The security deposit value of a stale pending action
     */
    function _createWithdrawalPendingAction(
        Types.Storage storage s,
        address to,
        address validator,
        uint152 usdnShares,
        uint64 securityDepositValue,
        WithdrawalData memory data
    ) internal returns (uint256 amountToRefund_) {
        Types.PendingAction memory action = Utils._convertWithdrawalPendingAction(
            Types.WithdrawalPendingAction({
                action: Types.ProtocolAction.ValidateWithdrawal,
                timestamp: uint40(block.timestamp),
                feeBps: data.feeBps,
                to: to,
                validator: validator,
                securityDepositValue: securityDepositValue,
                sharesLSB: _calcWithdrawalAmountLSB(usdnShares),
                sharesMSB: _calcWithdrawalAmountMSB(usdnShares),
                assetPrice: data.lastPrice,
                totalExpo: data.totalExpo,
                balanceVault: data.balanceVault,
                balanceLong: data.balanceLong,
                usdnTotalShares: data.usdnTotalShares
            })
        );
        amountToRefund_ = Core._addPendingAction(s, validator, action);
    }

    /**
     * @notice Initiate a withdrawal of assets from the vault by providing USDN tokens
     * @dev Consult the current oracle middleware implementation to know the expected format for the price data, using
     * the `Types.ProtocolAction.InitiateWithdrawal` action
     * The price validation might require payment according to the return value of the `getValidationCost` function
     * of the middleware
     * @param s The storage of the protocol
     * @param params The parameters for the withdrawal
     * @param currentPriceData The current price data
     * @return amountToRefund_ If there are pending liquidations we'll refund the `securityDepositValue`,
     * else we'll only refund the security deposit value of the stale pending action
     * @return isInitiated_ Whether the action is initiated
     */
    function _initiateWithdrawal(
        Types.Storage storage s,
        WithdrawalParams memory params,
        bytes calldata currentPriceData
    ) internal returns (uint256 amountToRefund_, bool isInitiated_) {
        if (params.to == address(0)) {
            revert IUsdnProtocolErrors.UsdnProtocolInvalidAddressTo();
        }
        if (params.validator == address(0)) {
            revert IUsdnProtocolErrors.UsdnProtocolInvalidAddressValidator();
        }
        if (params.usdnShares == 0) {
            revert IUsdnProtocolErrors.UsdnProtocolZeroAmount();
        }

        WithdrawalData memory data =
            _prepareWithdrawalData(s, params.validator, params.usdnShares, params.amountOutMin, currentPriceData);

        if (data.isLiquidationPending) {
            return (params.securityDepositValue, false);
        }

        amountToRefund_ = _createWithdrawalPendingAction(
            s, params.to, params.validator, params.usdnShares, params.securityDepositValue, data
        );

<<<<<<< HEAD
        // retrieve the USDN tokens, check that the balance is sufficient
        IUsdn usdn = s._usdn;
        usdn.transferSharesFrom(params.user, address(this), params.usdnShares);
=======
>>>>>>> 03ec9f97
        // register the pending withdrawal for imbalance checks of future actions
        s._pendingBalanceVault -= data.withdrawalAmountAfterFees.toInt256();

        IUsdn usdn = s._usdn;
        if (ERC165Checker.supportsInterface(msg.sender, type(IPaymentCallback).interfaceId)) {
            // ask the msg.sender to send USDN shares and check the balance
            Utils.usdnTransferCallback(usdn, usdnShares);
        } else {
            // retrieve the USDN shares, check that the balance is sufficient
            usdn.transferSharesFrom(user, address(this), usdnShares);
        }

        isInitiated_ = true;
        emit IUsdnProtocolEvents.InitiatedWithdrawal(
            params.to, params.validator, usdn.convertToTokens(params.usdnShares), data.feeBps, block.timestamp
        );
    }

    /**
     * @notice Get the pending action data of the owner, try to validate it and clear it if successful
     * @param s The storage of the protocol
     * @param validator The address of the validator
     * @param priceData The current price data
     * @return securityDepositValue_ The value of the security deposit
     * @return isValidated_ Whether the action is validated
     */
    function _validateWithdrawal(Types.Storage storage s, address validator, bytes calldata priceData)
        internal
        returns (uint256 securityDepositValue_, bool isValidated_)
    {
        (Types.PendingAction memory pending, uint128 rawIndex) = Core._getPendingActionOrRevert(s, validator);

        // check type of action
        if (pending.action != Types.ProtocolAction.ValidateWithdrawal) {
            revert IUsdnProtocolErrors.UsdnProtocolInvalidPendingAction();
        }
        // sanity check
        if (pending.validator != validator) {
            revert IUsdnProtocolErrors.UsdnProtocolInvalidPendingAction();
        }

        isValidated_ = _validateWithdrawalWithAction(s, pending, priceData);

        if (isValidated_) {
            Utils._clearPendingAction(s, validator, rawIndex);
            securityDepositValue_ = pending.securityDepositValue;
        }
    }

    /**
     * @notice Update protocol balances, liquidate positions if necessary, then validate the `withdrawal` action
     * @param s The storage of the protocol
     * @param pending The pending action data
     * @param priceData The current price data
     * @return isValidated_ Whether the action is validated
     */
    function _validateWithdrawalWithAction(
        Types.Storage storage s,
        Types.PendingAction memory pending,
        bytes calldata priceData
    ) internal returns (bool isValidated_) {
        Types.WithdrawalPendingAction memory withdrawal = Utils._toWithdrawalPendingAction(pending);

        PriceInfo memory currentPrice = Utils._getOraclePrice(
            s,
            Types.ProtocolAction.ValidateWithdrawal,
            withdrawal.timestamp,
            Utils._calcActionId(withdrawal.validator, withdrawal.timestamp),
            priceData
        );

        (, bool isLiquidationPending) = Long._applyPnlAndFundingAndLiquidate(
            s,
            currentPrice.neutralPrice,
            currentPrice.timestamp,
            s._liquidationIteration,
            false,
            Types.ProtocolAction.ValidateWithdrawal,
            priceData
        );

        // early return in case there are still pending liquidations
        if (isLiquidationPending) {
            return false;
        }

        uint256 available;
        {
            // we calculate the available balance of the vault side at the price of the validate action (ignoring any
            // funding between the initiate and validate)
            int256 vaultAssetAvailable = Utils._vaultAssetAvailable(
                withdrawal.totalExpo,
                withdrawal.balanceVault,
                withdrawal.balanceLong,
                currentPrice.price.toUint128(),
                withdrawal.assetPrice
            );

            if (vaultAssetAvailable < 0) {
                vaultAssetAvailable = 0;
            }
            available = uint256(vaultAssetAvailable);

            // we compare it to the available balance from the initiate action
            // we will use the lowest of the two amounts to redeem the underlying asset share
            // cast is safe because vaultAssetAvailable cannot be negative
            if (withdrawal.balanceVault <= uint256(vaultAssetAvailable)) {
                available = withdrawal.balanceVault;
            }
        }

        uint256 shares = Utils._mergeWithdrawalAmountParts(withdrawal.sharesLSB, withdrawal.sharesMSB);

        // we can add back the _pendingBalanceVault we subtracted in the initiate action
        uint256 tempWithdrawalAfterFees =
            Utils._calcBurnUsdn(shares, withdrawal.balanceVault, withdrawal.usdnTotalShares, withdrawal.feeBps);
        s._pendingBalanceVault += tempWithdrawalAfterFees.toInt256();

        IUsdn usdn = s._usdn;
        // calculate the amount of asset to transfer with the same fees as recorded during the initiate action
        uint256 assetToTransferAfterFees = Utils._calcBurnUsdn(shares, available, usdn.totalShares(), withdrawal.feeBps);

        usdn.burnShares(shares);

        // send the asset to the user
        if (assetToTransferAfterFees > 0) {
            s._balanceVault -= assetToTransferAfterFees;
            address(s._asset).safeTransfer(withdrawal.to, assetToTransferAfterFees);
        }

        isValidated_ = true;

        emit IUsdnProtocolEvents.ValidatedWithdrawal(
            withdrawal.to,
            withdrawal.validator,
            assetToTransferAfterFees,
            usdn.convertToTokens(shares),
            withdrawal.timestamp
        );
    }

    /**
     * @notice Check whether a pending action is actionable, i.e any user can validate it and retrieve the security
     * deposit
     * @dev Between `initiateTimestamp` and `initiateTimestamp + lowLatencyDeadline`,
     * the validator receives the security deposit
     * Between `initiateTimestamp + lowLatencyDelay` and `initiateTimestamp + lowLatencyDelay + onChainDeadline`,
     * the validator also receives the security deposit
     * Outside of those periods, the security deposit goes to the user validating the pending action
     * @param initiateTimestamp The timestamp at which the action was initiated
     * @param lowLatencyDelay The low latency delay of the oracle middleware
     * @return actionable_ Whether the pending action is actionable
     */
    function _isActionable(
        uint256 initiateTimestamp,
        uint256 lowLatencyDeadline,
        uint256 lowLatencyDelay,
        uint256 onChainDeadline
    ) internal view returns (bool actionable_) {
        if (block.timestamp <= initiateTimestamp + lowLatencyDelay) {
            // the validation must happen with a low-latency oracle
            actionable_ = block.timestamp > initiateTimestamp + lowLatencyDeadline;
        } else {
            // the validation must happen with an on-chain oracle
            actionable_ = block.timestamp > initiateTimestamp + lowLatencyDelay + onChainDeadline;
        }
    }

    /**
     * @notice The deposit vault imbalance limit state verification
     * @dev To ensure that the protocol does not imbalance more than
     * the deposit limit on the vault side, otherwise revert
     * @param s The storage of the protocol
     * @param depositValue The deposit value in asset
     */
    function _checkImbalanceLimitDeposit(Types.Storage storage s, uint256 depositValue) internal view {
        int256 depositExpoImbalanceLimitBps = s._depositExpoImbalanceLimitBps;

        // early return in case limit is disabled
        if (depositExpoImbalanceLimitBps == 0) {
            return;
        }

        int256 currentLongExpo = (s._totalExpo - s._balanceLong).toInt256();

        // cannot be calculated
        if (currentLongExpo == 0) {
            revert IUsdnProtocolErrors.UsdnProtocolInvalidLongExpo();
        }

        int256 newVaultExpo = s._balanceVault.toInt256().safeAdd(s._pendingBalanceVault).safeAdd(int256(depositValue));

        int256 imbalanceBps =
            newVaultExpo.safeSub(currentLongExpo).safeMul(int256(Constants.BPS_DIVISOR)).safeDiv(currentLongExpo);

        if (imbalanceBps > depositExpoImbalanceLimitBps) {
            revert IUsdnProtocolErrors.UsdnProtocolImbalanceLimitReached(imbalanceBps);
        }
    }

    /**
     * @notice The withdrawal imbalance limit state verification
     * @dev To ensure that the protocol does not imbalance more than
     * the withdrawal limit on the long side, otherwise revert
     * @param s The storage of the protocol
     * @param withdrawalValue The withdrawal value in asset
     * @param totalExpo The current total expo
     */
    function _checkImbalanceLimitWithdrawal(Types.Storage storage s, uint256 withdrawalValue, uint256 totalExpo)
        internal
        view
    {
        int256 withdrawalExpoImbalanceLimitBps = s._withdrawalExpoImbalanceLimitBps;

        // early return in case limit is disabled
        if (withdrawalExpoImbalanceLimitBps == 0) {
            return;
        }

        int256 newVaultExpo =
            s._balanceVault.toInt256().safeAdd(s._pendingBalanceVault).safeSub(withdrawalValue.toInt256());

        // cannot be calculated if equal to zero
        if (newVaultExpo == 0) {
            revert IUsdnProtocolErrors.UsdnProtocolEmptyVault();
        }

        int256 imbalanceBps = (totalExpo - s._balanceLong).toInt256().safeSub(newVaultExpo).safeMul(
            int256(Constants.BPS_DIVISOR)
        ).safeDiv(newVaultExpo);

        if (imbalanceBps > withdrawalExpoImbalanceLimitBps) {
            revert IUsdnProtocolErrors.UsdnProtocolImbalanceLimitReached(imbalanceBps);
        }
    }

    /**
     * @notice Available balance in the vault side if the price moves to `currentPrice` (without taking funding into
     * account)
     * @param s The storage of the protocol
     * @param currentPrice Current price
     * @return available_ The available balance in the vault side
     */
    function _vaultAssetAvailable(Types.Storage storage s, uint128 currentPrice)
        internal
        view
        returns (int256 available_)
    {
        available_ =
            Utils._vaultAssetAvailable(s._totalExpo, s._balanceVault, s._balanceLong, currentPrice, s._lastPrice);
    }

    /**
     * @notice Calculate the price of the USDN token as a function of its total supply, the vault balance and the
     * underlying asset price
     * @param vaultBalance The vault balance
     * @param assetPrice The price of the asset
     * @param usdnTotalSupply The total supply of the USDN token
     * @param assetDecimals The number of decimals of the underlying asset
     * @return price_ The price of the USDN token
     */
    function _calcUsdnPrice(uint256 vaultBalance, uint128 assetPrice, uint256 usdnTotalSupply, uint8 assetDecimals)
        internal
        pure
        returns (uint256 price_)
    {
        price_ = FixedPointMathLib.fullMulDiv(
            vaultBalance, uint256(assetPrice) * 10 ** Constants.TOKENS_DECIMALS, usdnTotalSupply * 10 ** assetDecimals
        );
    }

    /**
     * @notice Get the lower 24 bits of the withdrawal amount (USDN shares)
     * @param usdnShares The amount of USDN shares
     * @return sharesLSB_ The 24 least significant bits of the USDN shares
     */
    function _calcWithdrawalAmountLSB(uint152 usdnShares) internal pure returns (uint24 sharesLSB_) {
        sharesLSB_ = uint24(usdnShares);
    }

    /**
     * @notice Get the higher 128 bits of the withdrawal amount (USDN shares)
     * @param usdnShares The amount of USDN shares
     * @return sharesMSB_ The 128 most significant bits of the USDN shares
     */
    function _calcWithdrawalAmountMSB(uint152 usdnShares) internal pure returns (uint128 sharesMSB_) {
        sharesMSB_ = uint128(usdnShares >> 24);
    }
}<|MERGE_RESOLUTION|>--- conflicted
+++ resolved
@@ -934,22 +934,16 @@
             s, params.to, params.validator, params.usdnShares, params.securityDepositValue, data
         );
 
-<<<<<<< HEAD
-        // retrieve the USDN tokens, check that the balance is sufficient
-        IUsdn usdn = s._usdn;
-        usdn.transferSharesFrom(params.user, address(this), params.usdnShares);
-=======
->>>>>>> 03ec9f97
         // register the pending withdrawal for imbalance checks of future actions
         s._pendingBalanceVault -= data.withdrawalAmountAfterFees.toInt256();
 
         IUsdn usdn = s._usdn;
         if (ERC165Checker.supportsInterface(msg.sender, type(IPaymentCallback).interfaceId)) {
             // ask the msg.sender to send USDN shares and check the balance
-            Utils.usdnTransferCallback(usdn, usdnShares);
+            Utils.usdnTransferCallback(usdn, params.usdnShares);
         } else {
             // retrieve the USDN shares, check that the balance is sufficient
-            usdn.transferSharesFrom(user, address(this), usdnShares);
+            usdn.transferSharesFrom(params.user, address(this), params.usdnShares);
         }
 
         isInitiated_ = true;
