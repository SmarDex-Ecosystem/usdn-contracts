--- conflicted
+++ resolved
@@ -102,11 +102,7 @@
         uint256 sharesOutMin,
         address to,
         address payable validator,
-<<<<<<< HEAD
         uint256 deadline,
-        Permit2TokenBitfield.Bitfield permit2TokenBitfield,
-=======
->>>>>>> 9342aba9
         bytes calldata currentPriceData,
         Types.PreviousActionsData calldata previousActionsData
     ) external returns (bool success_) {
