// SPDX-License-Identifier: BUSL-1.1
pragma solidity ^0.8.25;

import { SafeCast } from "@openzeppelin/contracts/utils/math/SafeCast.sol";
import { FixedPointMathLib } from "solady/src/utils/FixedPointMathLib.sol";
import { SafeTransferLib } from "solady/src/utils/SafeTransferLib.sol";

import { IUsdn } from "../../interfaces/Usdn/IUsdn.sol";
import { IUsdnProtocolErrors } from "../../interfaces/UsdnProtocol/IUsdnProtocolErrors.sol";
import { IUsdnProtocolEvents } from "../../interfaces/UsdnProtocol/IUsdnProtocolEvents.sol";
import { IUsdnProtocolTypes as Types } from "../../interfaces/UsdnProtocol/IUsdnProtocolTypes.sol";
import { IUsdnProtocolVault } from "../../interfaces/UsdnProtocol/IUsdnProtocolVault.sol";
import { SignedMath } from "../../libraries/SignedMath.sol";
import { UsdnProtocolActionsLongLibrary as ActionsLong } from "./UsdnProtocolActionsLongLibrary.sol";
import { UsdnProtocolActionsUtilsLibrary as ActionsUtils } from "./UsdnProtocolActionsUtilsLibrary.sol";
import { UsdnProtocolConstantsLibrary as Constants } from "./UsdnProtocolConstantsLibrary.sol";
import { UsdnProtocolCoreLibrary as Core } from "./UsdnProtocolCoreLibrary.sol";

library UsdnProtocolVaultLibrary {
    using SafeCast for int256;
    using SafeCast for uint256;
    using SignedMath for int256;
    using SafeTransferLib for address;

    /* -------------------------------------------------------------------------- */
    /*                              Public functions                              */
    /* -------------------------------------------------------------------------- */

    /// @notice See {IUsdnProtocolVault}
    function usdnPrice(Types.Storage storage s, uint128 currentPrice, uint128 timestamp)
        public
        view
        returns (uint256 price_)
    {
        price_ = _calcUsdnPrice(
            vaultAssetAvailableWithFunding(s, currentPrice, timestamp).toUint256(),
            currentPrice,
            s._usdn.totalSupply(),
            s._assetDecimals
        );
    }

    /// @notice See {IUsdnProtocolVault}
    function usdnPrice(Types.Storage storage s, uint128 currentPrice) public view returns (uint256 price_) {
        price_ = usdnPrice(s, currentPrice, uint128(block.timestamp));
    }

    /// @notice See {IUsdnProtocolVault}
    function previewDeposit(Types.Storage storage s, uint256 amount, uint128 price, uint128 timestamp)
        public
        view
        returns (uint256 usdnSharesExpected_, uint256 sdexToBurn_)
    {
        // apply fees on price
        uint128 depositPriceWithFees = price - price * s._vaultFeeBps / uint128(Constants.BPS_DIVISOR);
        usdnSharesExpected_ = _calcMintUsdnShares(
            s,
            amount,
            vaultAssetAvailableWithFunding(s, depositPriceWithFees, timestamp).toUint256(),
            s._usdn.totalShares(),
            depositPriceWithFees
        );
        sdexToBurn_ = _calcSdexToBurn(s._usdn.convertToTokens(usdnSharesExpected_), s._sdexBurnOnDepositRatio);
    }

    /// @notice See {IUsdnProtocolVault}
    function previewWithdraw(Types.Storage storage s, uint256 usdnShares, uint256 price, uint128 timestamp)
        public
        view
        returns (uint256 assetExpected_)
    {
        // apply fees on price
        uint128 withdrawalPriceWithFees = (price + price * s._vaultFeeBps / Constants.BPS_DIVISOR).toUint128();
        int256 available = vaultAssetAvailableWithFunding(s, withdrawalPriceWithFees, timestamp);
        if (available < 0) {
            return 0;
        }
        assetExpected_ = _calcBurnUsdn(usdnShares, uint256(available), s._usdn.totalShares());
    }

    /// @notice See {IUsdnProtocolVault}
    function vaultAssetAvailableWithFunding(Types.Storage storage s, uint128 currentPrice, uint128 timestamp)
        public
        view
        returns (int256 available_)
    {
        if (timestamp < s._lastUpdateTimestamp) {
            revert IUsdnProtocolErrors.UsdnProtocolTimestampTooOld();
        }

        int256 ema = Core.calcEMA(s._lastFunding, timestamp - s._lastUpdateTimestamp, s._EMAPeriod, s._EMA);
        (int256 fundAsset,) = Core._fundingAsset(s, timestamp, ema);

        if (fundAsset < 0) {
            available_ = _vaultAssetAvailable(s, currentPrice).safeAdd(fundAsset);
        } else {
            int256 fee = fundAsset * Core._toInt256(s._protocolFeeBps) / int256(Constants.BPS_DIVISOR);
            available_ = _vaultAssetAvailable(s, currentPrice).safeAdd(fundAsset - fee);
        }
    }

<<<<<<< HEAD
=======
    /// @notice See {IUsdnProtocolVault}
    function removeBlockedPendingAction(Types.Storage storage s, address validator, address payable to) public {
        uint256 pendingActionIndex = s._pendingActions[validator];
        if (pendingActionIndex == 0) {
            // no pending action
            // use the `rawIndex` variant below if for some reason the `_pendingActions` mapping is messed up
            revert IUsdnProtocolErrors.UsdnProtocolNoPendingAction();
        }
        uint128 rawIndex = uint128(pendingActionIndex - 1);
        Core._removeBlockedPendingAction(s, rawIndex, to, true);
    }

    /// @notice See {IUsdnProtocolVault}
    function removeBlockedPendingActionNoCleanup(Types.Storage storage s, address validator, address payable to)
        public
    {
        uint256 pendingActionIndex = s._pendingActions[validator];
        if (pendingActionIndex == 0) {
            // no pending action
            // use the `rawIndex` variant below if for some reason the `_pendingActions` mapping is messed up
            revert IUsdnProtocolErrors.UsdnProtocolNoPendingAction();
        }
        uint128 rawIndex = uint128(pendingActionIndex - 1);
        Core._removeBlockedPendingAction(s, rawIndex, to, false);
    }

>>>>>>> 41718f52
    /* -------------------------------------------------------------------------- */
    /*                              Internal function                             */
    /* -------------------------------------------------------------------------- */

    /**
     * @notice Check if the initialize parameters lead to a balanced protocol
     * @param s The storage of the protocol
     * @dev This function reverts if the imbalance is exceeded for the deposit or open long action
     * @param positionTotalExpo The total expo of the deployer's long position
     * @param longAmount The amount (collateral) of the deployer's long position
     * @param depositAmount The amount of assets for the deployer's deposit
     */
    function _checkInitImbalance(
        Types.Storage storage s,
        uint128 positionTotalExpo,
        uint128 longAmount,
        uint128 depositAmount
    ) public view {
        int256 longTradingExpo = Core._toInt256(positionTotalExpo - longAmount);
        int256 depositLimit = s._depositExpoImbalanceLimitBps;
        if (depositLimit != 0) {
            int256 imbalanceBps =
                (Core._toInt256(depositAmount) - longTradingExpo) * int256(Constants.BPS_DIVISOR) / longTradingExpo;
            if (imbalanceBps > depositLimit) {
                revert IUsdnProtocolErrors.UsdnProtocolImbalanceLimitReached(imbalanceBps);
            }
        }
        int256 openLimit = s._openExpoImbalanceLimitBps;
        if (openLimit != 0) {
            int256 imbalanceBps = (longTradingExpo - Core._toInt256(depositAmount)) * int256(Constants.BPS_DIVISOR)
                / Core._toInt256(depositAmount);
            if (imbalanceBps > openLimit) {
                revert IUsdnProtocolErrors.UsdnProtocolImbalanceLimitReached(imbalanceBps);
            }
        }
    }

    /**
     * @notice Create initial deposit
     * @dev To be called from `initialize`
     * @param s The storage of the protocol
     * @param amount The initial deposit amount
     * @param price The current asset price
     */
    function _createInitialDeposit(Types.Storage storage s, uint128 amount, uint128 price) public {
        // transfer the wstETH for the deposit
        address(s._asset).safeTransferFrom(msg.sender, address(this), amount);
        s._balanceVault += amount;
        emit IUsdnProtocolEvents.InitiatedDeposit(msg.sender, msg.sender, amount, block.timestamp);

        // calculate the total minted amount of USDN shares (vault balance and total supply are zero for now, we assume
        // the USDN price to be $1 per token)
        uint256 usdnSharesToMint = _calcMintUsdnShares(s, amount, 0, 0, price);
        uint256 minUsdnSharesSupply = s._usdn.convertToShares(Constants.MIN_USDN_SUPPLY);
        // mint the minimum amount and send it to the dead address so it can never be removed from the total supply
        s._usdn.mintShares(Constants.DEAD_ADDRESS, minUsdnSharesSupply);
        // mint the user's share
        uint256 mintSharesToUser = usdnSharesToMint - minUsdnSharesSupply;
        uint256 mintedTokens = s._usdn.mintShares(msg.sender, mintSharesToUser);

        emit IUsdnProtocolEvents.ValidatedDeposit(
            Constants.DEAD_ADDRESS, Constants.DEAD_ADDRESS, 0, Constants.MIN_USDN_SUPPLY, block.timestamp
        );
        emit IUsdnProtocolEvents.ValidatedDeposit(msg.sender, msg.sender, amount, mintedTokens, block.timestamp);
    }

    /**
     * @notice Create initial long position
     * @dev To be called from `initialize`
     * @param s The storage of the protocol
     * @param amount The initial position amount
     * @param price The current asset price
     * @param tick The tick corresponding to the liquidation price (without penalty)
     * @param totalExpo The total expo of the position
     */
    function _createInitialPosition(
        Types.Storage storage s,
        uint128 amount,
        uint128 price,
        int24 tick,
        uint128 totalExpo
    ) public {
        // transfer the wstETH for the long
        address(s._asset).safeTransferFrom(msg.sender, address(this), amount);

        // apply liquidation penalty to the deployer's liquidationPriceWithoutPenalty
        uint8 liquidationPenalty = s._liquidationPenalty;
        Types.PositionId memory posId;
        posId.tick = tick + int24(uint24(liquidationPenalty)) * s._tickSpacing;
        Types.Position memory long = Types.Position({
            validated: true,
            user: msg.sender,
            amount: amount,
            totalExpo: totalExpo,
            timestamp: uint40(block.timestamp)
        });
        // save the position and update the state
        (posId.tickVersion, posId.index,) = ActionsUtils._saveNewPosition(s, posId.tick, long, liquidationPenalty);
        s._balanceLong += long.amount;
        emit IUsdnProtocolEvents.InitiatedOpenPosition(
            msg.sender, msg.sender, long.timestamp, totalExpo, long.amount, price, posId
        );
        emit IUsdnProtocolEvents.ValidatedOpenPosition(msg.sender, msg.sender, totalExpo, price, posId);
    }

    /**
     * @notice Available balance in the vault side if the price moves to `currentPrice` (without taking funding into
     * account)
     * @param s The storage of the protocol
     * @param currentPrice Current price
     * @return available_ The available balance in the vault side
     */
    function _vaultAssetAvailable(Types.Storage storage s, uint128 currentPrice)
        public
        view
        returns (int256 available_)
    {
        available_ = _vaultAssetAvailable(s._totalExpo, s._balanceVault, s._balanceLong, currentPrice, s._lastPrice);
    }

    /**
     * @notice Available balance in the vault side if the price moves to `currentPrice` (without taking funding into
     * account)
     * @param totalExpo The total expo
     * @param balanceVault The (old) balance of the vault
     * @param balanceLong The (old) balance of the long side
     * @param newPrice The new price
     * @param oldPrice The old price when the old balances were updated
     * @return available_ The available balance in the vault side
     */
    function _vaultAssetAvailable(
        uint256 totalExpo,
        uint256 balanceVault,
        uint256 balanceLong,
        uint128 newPrice,
        uint128 oldPrice
    ) public pure returns (int256 available_) {
        int256 totalBalance = balanceLong.toInt256().safeAdd(balanceVault.toInt256());
        int256 newLongBalance = Core._longAssetAvailable(totalExpo, balanceLong, newPrice, oldPrice);

        available_ = totalBalance.safeSub(newLongBalance);
    }

    /**
     * @notice Function to calculate the hash and version of a given tick
     * @param s The storage of the protocol
     * @param tick The tick
     * @return hash_ The hash of the tick
     * @return version_ The version of the tick
     */
    function _tickHash(Types.Storage storage s, int24 tick) public view returns (bytes32 hash_, uint256 version_) {
        version_ = s._tickVersion[tick];
        hash_ = ActionsLong.tickHash(tick, version_);
    }

    /**
     * @notice Calculate the amount of assets received when burning USDN shares
     * @param usdnShares The amount of USDN shares
     * @param available The available asset in the vault
     * @param usdnTotalShares The total supply of USDN shares
     * @return assetExpected_ The expected amount of assets to be received
     */
    function _calcBurnUsdn(uint256 usdnShares, uint256 available, uint256 usdnTotalShares)
        public
        pure
        returns (uint256 assetExpected_)
    {
        // assetExpected = amountUsdn * usdnPrice / assetPrice = amountUsdn * assetAvailable / totalSupply
        //                 = shares * assetAvailable / usdnTotalShares
        assetExpected_ = FixedPointMathLib.fullMulDiv(usdnShares, available, usdnTotalShares);
    }

    /**
     * @notice Calculate the price of the USDN token as a function of its total supply, the vault balance and the
     * underlying asset price
     * @param vaultBalance The vault balance
     * @param assetPrice The price of the asset
     * @param usdnTotalSupply The total supply of the USDN token
     * @param assetDecimals The number of decimals of the underlying asset
     * @return price_ The price of the USDN token
     */
    function _calcUsdnPrice(uint256 vaultBalance, uint128 assetPrice, uint256 usdnTotalSupply, uint8 assetDecimals)
        public
        pure
        returns (uint256 price_)
    {
        price_ = FixedPointMathLib.fullMulDiv(
            vaultBalance, uint256(assetPrice) * 10 ** Constants.TOKENS_DECIMALS, usdnTotalSupply * 10 ** assetDecimals
        );
    }

    /**
     * @notice Calculate the amount of SDEX to burn when minting USDN tokens
     * @param usdnAmount The amount of USDN to be minted
     * @param sdexBurnRatio The ratio of SDEX to burn for each minted USDN
     * @return sdexToBurn_ The amount of SDEX to burn for the given USDN amount
     */
    function _calcSdexToBurn(uint256 usdnAmount, uint32 sdexBurnRatio) public pure returns (uint256 sdexToBurn_) {
        sdexToBurn_ = FixedPointMathLib.fullMulDiv(usdnAmount, sdexBurnRatio, Constants.SDEX_BURN_ON_DEPOSIT_DIVISOR);
    }

    /**
     * @notice Calculate the required USDN total supply to reach `targetPrice`
     * @param vaultBalance The balance of the vault
     * @param assetPrice The price of the underlying asset
     * @param targetPrice The target USDN price to reach
     * @param assetDecimals The number of decimals of the asset
     * @return totalSupply_ The required total supply to achieve `targetPrice`
     */
    function _calcRebaseTotalSupply(uint256 vaultBalance, uint128 assetPrice, uint128 targetPrice, uint8 assetDecimals)
        public
        pure
        returns (uint256 totalSupply_)
    {
        totalSupply_ = FixedPointMathLib.fullMulDiv(
            vaultBalance,
            uint256(assetPrice) * 10 ** Constants.TOKENS_DECIMALS,
            uint256(targetPrice) * 10 ** assetDecimals
        );
    }

    /**
     * @notice Check if a USDN rebase is required and adjust the divisor if needed
     * @dev Note: only call this function after `_applyPnlAndFunding` has been called to update the balances
     * @param s The storage of the protocol
     * @param assetPrice The current price of the underlying asset
     * @param ignoreInterval If true, then the price check will be performed regardless of when the last check happened
     * @return rebased_ Whether a rebase was performed
     * @return callbackResult_ The rebase callback result, if any
     */
    function _usdnRebase(Types.Storage storage s, uint128 assetPrice, bool ignoreInterval)
        public
        returns (bool rebased_, bytes memory callbackResult_)
    {
        if (!ignoreInterval && block.timestamp - s._lastRebaseCheck < s._usdnRebaseInterval) {
            return (false, callbackResult_);
        }
        s._lastRebaseCheck = block.timestamp;
        IUsdn usdn = s._usdn;
        uint256 divisor = usdn.divisor();
        if (divisor <= s._usdnMinDivisor) {
            // no need to rebase, the USDN divisor cannot go lower
            return (false, callbackResult_);
        }
        uint256 balanceVault = s._balanceVault;
        uint8 assetDecimals = s._assetDecimals;
        uint256 usdnTotalSupply = usdn.totalSupply();
        uint256 uPrice = _calcUsdnPrice(balanceVault, assetPrice, usdnTotalSupply, assetDecimals);
        if (uPrice <= s._usdnRebaseThreshold) {
            return (false, callbackResult_);
        }
        uint256 targetTotalSupply = _calcRebaseTotalSupply(balanceVault, assetPrice, s._targetUsdnPrice, assetDecimals);
        uint256 newDivisor = FixedPointMathLib.fullMulDiv(usdnTotalSupply, divisor, targetTotalSupply);
        // since the USDN token can call a handler after the rebase, we want to make sure we do not block the user
        // action in case the rebase fails
        try usdn.rebase(newDivisor) returns (bool rebased, uint256, bytes memory callbackResult) {
            rebased_ = rebased;
            callbackResult_ = callbackResult;
        } catch { }
    }

    /**
     * @notice Calculates the amount of USDN shares to mint for a given amount of asset
     * @param s The storage of the protocol
     * @param amount The amount of asset to be converted into USDN
     * @param vaultBalance The balance of the vault (not used for initialization)
     * @param usdnTotalShares The total supply of USDN (not used for initialization)
     * @param price The price of the asset (only used for initialization)
     * @return toMint_ The amount of USDN to mint
     * @dev The amount of USDN shares to mint is calculated as follows:
     * amountUsdn = amountAsset * priceAsset / priceUsdn,
     * but since priceUsdn = vaultBalance * priceAsset / totalSupply, we can simplify to
     * amountUsdn = amountAsset * totalSupply / vaultBalance, and
     * sharesUsdn = amountAsset * totalShares / vaultBalance
     */
    function _calcMintUsdnShares(
        Types.Storage storage s,
        uint256 amount,
        uint256 vaultBalance,
        uint256 usdnTotalShares,
        uint256 price
    ) public view returns (uint256 toMint_) {
        if (vaultBalance == 0) {
            // initialization, we consider the USDN price to be 1 USD
            // the conversion here is necessary since we calculate an amount in tokens and we want the corresponding
            // amount of shares
            return s._usdn.convertToShares(
                FixedPointMathLib.fullMulDiv(
                    amount, price, 10 ** (s._assetDecimals + s._priceFeedDecimals - Constants.TOKENS_DECIMALS)
                )
            );
        }
        // for subsequent calculations, we can simply mint a proportional number of shares corresponding to the new
        // assets deposited into the vault
        toMint_ = FixedPointMathLib.fullMulDiv(amount, usdnTotalShares, vaultBalance);
    }

    /**
     * @notice Get the lower 24 bits of the withdrawal amount (USDN shares)
     * @param usdnShares The amount of USDN shares
     * @return sharesLSB_ The 24 least significant bits of the USDN shares
     */
    function _calcWithdrawalAmountLSB(uint152 usdnShares) public pure returns (uint24 sharesLSB_) {
        sharesLSB_ = uint24(usdnShares);
    }

    /**
     * @notice Get the higher 128 bits of the withdrawal amount (USDN shares)
     * @param usdnShares The amount of USDN shares
     * @return sharesMSB_ The 128 most significant bits of the USDN shares
     */
    function _calcWithdrawalAmountMSB(uint152 usdnShares) public pure returns (uint128 sharesMSB_) {
        sharesMSB_ = uint128(usdnShares >> 24);
    }
}<|MERGE_RESOLUTION|>--- conflicted
+++ resolved
@@ -99,35 +99,6 @@
         }
     }
 
-<<<<<<< HEAD
-=======
-    /// @notice See {IUsdnProtocolVault}
-    function removeBlockedPendingAction(Types.Storage storage s, address validator, address payable to) public {
-        uint256 pendingActionIndex = s._pendingActions[validator];
-        if (pendingActionIndex == 0) {
-            // no pending action
-            // use the `rawIndex` variant below if for some reason the `_pendingActions` mapping is messed up
-            revert IUsdnProtocolErrors.UsdnProtocolNoPendingAction();
-        }
-        uint128 rawIndex = uint128(pendingActionIndex - 1);
-        Core._removeBlockedPendingAction(s, rawIndex, to, true);
-    }
-
-    /// @notice See {IUsdnProtocolVault}
-    function removeBlockedPendingActionNoCleanup(Types.Storage storage s, address validator, address payable to)
-        public
-    {
-        uint256 pendingActionIndex = s._pendingActions[validator];
-        if (pendingActionIndex == 0) {
-            // no pending action
-            // use the `rawIndex` variant below if for some reason the `_pendingActions` mapping is messed up
-            revert IUsdnProtocolErrors.UsdnProtocolNoPendingAction();
-        }
-        uint128 rawIndex = uint128(pendingActionIndex - 1);
-        Core._removeBlockedPendingAction(s, rawIndex, to, false);
-    }
-
->>>>>>> 41718f52
     /* -------------------------------------------------------------------------- */
     /*                              Internal function                             */
     /* -------------------------------------------------------------------------- */
