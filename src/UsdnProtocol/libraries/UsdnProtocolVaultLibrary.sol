// SPDX-License-Identifier: BUSL-1.1
pragma solidity ^0.8.25;

import { SafeCast } from "@openzeppelin/contracts/utils/math/SafeCast.sol";
import { FixedPointMathLib } from "solady/src/utils/FixedPointMathLib.sol";
import { SafeTransferLib } from "solady/src/utils/SafeTransferLib.sol";

import { IUsdn } from "../../interfaces/Usdn/IUsdn.sol";
import { IUsdnProtocolErrors } from "../../interfaces/UsdnProtocol/IUsdnProtocolErrors.sol";
import { IUsdnProtocolEvents } from "../../interfaces/UsdnProtocol/IUsdnProtocolEvents.sol";
import { IUsdnProtocolTypes as Types } from "../../interfaces/UsdnProtocol/IUsdnProtocolTypes.sol";
import { IUsdnProtocolVault } from "../../interfaces/UsdnProtocol/IUsdnProtocolVault.sol";
import { SignedMath } from "../../libraries/SignedMath.sol";
import { UsdnProtocolActionsLongLibrary as ActionsLong } from "./UsdnProtocolActionsLongLibrary.sol";
import { UsdnProtocolActionsUtilsLibrary as ActionsUtils } from "./UsdnProtocolActionsUtilsLibrary.sol";
import { UsdnProtocolConstantsLibrary as Constants } from "./UsdnProtocolConstantsLibrary.sol";
import { UsdnProtocolCoreLibrary as Core } from "./UsdnProtocolCoreLibrary.sol";

library UsdnProtocolVaultLibrary {
    using SafeCast for int256;
    using SafeCast for uint256;
    using SignedMath for int256;
    using SafeTransferLib for address;

    /* -------------------------------------------------------------------------- */
    /*                              Public functions                              */
    /* -------------------------------------------------------------------------- */

    /// @notice See {IUsdnProtocolVault}
    function usdnPrice(Types.Storage storage s, uint128 currentPrice, uint128 timestamp)
        public
        view
        returns (uint256 price_)
    {
        price_ = _calcUsdnPrice(
            vaultAssetAvailableWithFunding(s, currentPrice, timestamp).toUint256(),
            currentPrice,
            s._usdn.totalSupply(),
            s._assetDecimals
        );
    }

    /// @notice See {IUsdnProtocolVault}
    function usdnPrice(Types.Storage storage s, uint128 currentPrice) public view returns (uint256 price_) {
        price_ = usdnPrice(s, currentPrice, uint128(block.timestamp));
    }

    /// @notice See {IUsdnProtocolVault}
    function previewDeposit(Types.Storage storage s, uint256 amount, uint128 price, uint128 timestamp)
        public
        view
        returns (uint256 usdnSharesExpected_, uint256 sdexToBurn_)
    {
        // apply fees on price
        uint128 depositPriceWithFees = price - price * s._vaultFeeBps / uint128(Constants.BPS_DIVISOR);
        usdnSharesExpected_ = _calcMintUsdnShares(
            s,
            amount,
            vaultAssetAvailableWithFunding(s, depositPriceWithFees, timestamp).toUint256(),
            s._usdn.totalShares(),
            depositPriceWithFees
        );
        sdexToBurn_ = _calcSdexToBurn(s._usdn.convertToTokens(usdnSharesExpected_), s._sdexBurnOnDepositRatio);
    }

    /// @notice See {IUsdnProtocolVault}
    function previewWithdraw(Types.Storage storage s, uint256 usdnShares, uint256 price, uint128 timestamp)
        public
        view
        returns (uint256 assetExpected_)
    {
        // apply fees on price
        uint128 withdrawalPriceWithFees = (price + price * s._vaultFeeBps / Constants.BPS_DIVISOR).toUint128();
        int256 available = vaultAssetAvailableWithFunding(s, withdrawalPriceWithFees, timestamp);
        if (available < 0) {
            return 0;
        }
        assetExpected_ = _calcBurnUsdn(usdnShares, uint256(available), s._usdn.totalShares());
    }

    /// @notice See {IUsdnProtocolVault}
    function vaultAssetAvailableWithFunding(Types.Storage storage s, uint128 currentPrice, uint128 timestamp)
        public
        view
        returns (int256 available_)
    {
        if (timestamp < s._lastUpdateTimestamp) {
            revert IUsdnProtocolErrors.UsdnProtocolTimestampTooOld();
        }

        int256 ema = Core.calcEMA(s._lastFunding, timestamp - s._lastUpdateTimestamp, s._EMAPeriod, s._EMA);
        (int256 fundAsset,) = Core._fundingAsset(s, timestamp, ema);

        if (fundAsset < 0) {
            available_ = _vaultAssetAvailable(s, currentPrice).safeAdd(fundAsset);
        } else {
            int256 fee = fundAsset * Core._toInt256(s._protocolFeeBps) / int256(Constants.BPS_DIVISOR);
            available_ = _vaultAssetAvailable(s, currentPrice).safeAdd(fundAsset - fee);
        }
    }

    /// @notice See {IUsdnProtocolVault}
    function removeBlockedPendingAction(Types.Storage storage s, address validator, address payable to) public {
        uint256 pendingActionIndex = s._pendingActions[validator];
        if (pendingActionIndex == 0) {
            // no pending action
            // use the `rawIndex` variant below if for some reason the `_pendingActions` mapping is messed up
            revert IUsdnProtocolErrors.UsdnProtocolNoPendingAction();
        }
        uint128 rawIndex = uint128(pendingActionIndex - 1);
        Core._removeBlockedPendingAction(s, rawIndex, to, true);
    }

    /// @notice See {IUsdnProtocolVault}
    function removeBlockedPendingActionNoCleanup(Types.Storage storage s, address validator, address payable to)
        public
    {
        uint256 pendingActionIndex = s._pendingActions[validator];
        if (pendingActionIndex == 0) {
            // no pending action
            // use the `rawIndex` variant below if for some reason the `_pendingActions` mapping is messed up
            revert IUsdnProtocolErrors.UsdnProtocolNoPendingAction();
        }
        uint128 rawIndex = uint128(pendingActionIndex - 1);
        Core._removeBlockedPendingAction(s, rawIndex, to, false);
    }

    /* -------------------------------------------------------------------------- */
    /*                              Internal function                             */
    /* -------------------------------------------------------------------------- */

    /**
     * @notice Check if the initialize parameters lead to a balanced protocol
     * @param s The storage of the protocol
     * @dev This function reverts if the imbalance is exceeded for the deposit or open long action
     * @param positionTotalExpo The total expo of the deployer's long position
     * @param longAmount The amount (collateral) of the deployer's long position
     * @param depositAmount The amount of assets for the deployer's deposit
     */
    function _checkInitImbalance(
        Types.Storage storage s,
        uint128 positionTotalExpo,
        uint128 longAmount,
        uint128 depositAmount
    ) public view {
        int256 longTradingExpo = Core._toInt256(positionTotalExpo - longAmount);
        int256 depositLimit = s._depositExpoImbalanceLimitBps;
        if (depositLimit != 0) {
            int256 imbalanceBps =
                (Core._toInt256(depositAmount) - longTradingExpo) * int256(Constants.BPS_DIVISOR) / longTradingExpo;
            if (imbalanceBps > depositLimit) {
                revert IUsdnProtocolErrors.UsdnProtocolImbalanceLimitReached(imbalanceBps);
            }
        }
        int256 openLimit = s._openExpoImbalanceLimitBps;
        if (openLimit != 0) {
            int256 imbalanceBps = (longTradingExpo - Core._toInt256(depositAmount)) * int256(Constants.BPS_DIVISOR)
                / Core._toInt256(depositAmount);
            if (imbalanceBps > openLimit) {
                revert IUsdnProtocolErrors.UsdnProtocolImbalanceLimitReached(imbalanceBps);
            }
        }
    }

    /**
     * @notice Create initial deposit
     * @dev To be called from `initialize`
     * @param s The storage of the protocol
     * @param amount The initial deposit amount
     * @param price The current asset price
     */
    function _createInitialDeposit(Types.Storage storage s, uint128 amount, uint128 price) public {
        // transfer the wstETH for the deposit
        address(s._asset).safeTransferFrom(msg.sender, address(this), amount);
        s._balanceVault += amount;
        emit IUsdnProtocolEvents.InitiatedDeposit(msg.sender, msg.sender, amount, block.timestamp);

        // calculate the total minted amount of USDN shares (vault balance and total supply are zero for now, we assume
        // the USDN price to be $1 per token)
        uint256 usdnSharesToMint = _calcMintUsdnShares(s, amount, 0, 0, price);
        uint256 minUsdnSharesSupply = s._usdn.convertToShares(Constants.MIN_USDN_SUPPLY);
        // mint the minimum amount and send it to the dead address so it can never be removed from the total supply
        s._usdn.mintShares(Constants.DEAD_ADDRESS, minUsdnSharesSupply);
        // mint the user's share
        uint256 mintSharesToUser = usdnSharesToMint - minUsdnSharesSupply;
        uint256 mintedTokens = s._usdn.mintShares(msg.sender, mintSharesToUser);

        emit IUsdnProtocolEvents.ValidatedDeposit(
            Constants.DEAD_ADDRESS, Constants.DEAD_ADDRESS, 0, Constants.MIN_USDN_SUPPLY, block.timestamp
        );
        emit IUsdnProtocolEvents.ValidatedDeposit(msg.sender, msg.sender, amount, mintedTokens, block.timestamp);
    }

    /**
     * @notice Create initial long position
     * @dev To be called from `initialize`
     * @param s The storage of the protocol
     * @param amount The initial position amount
     * @param price The current asset price
     * @param tick The tick corresponding to the liquidation price (without penalty)
     * @param totalExpo The total expo of the position
     */
    function _createInitialPosition(
        Types.Storage storage s,
        uint128 amount,
        uint128 price,
        int24 tick,
        uint128 totalExpo
    ) public {
        // transfer the wstETH for the long
        address(s._asset).safeTransferFrom(msg.sender, address(this), amount);

        // apply liquidation penalty to the deployer's liquidationPriceWithoutPenalty
        uint8 liquidationPenalty = s._liquidationPenalty;
        Types.PositionId memory posId;
        posId.tick = tick + int24(uint24(liquidationPenalty)) * s._tickSpacing;
        Types.Position memory long = Types.Position({
            validated: true,
            user: msg.sender,
            amount: amount,
            totalExpo: totalExpo,
            timestamp: uint40(block.timestamp)
        });
        // save the position and update the state
        (posId.tickVersion, posId.index,) = ActionsUtils._saveNewPosition(s, posId.tick, long, liquidationPenalty);
        s._balanceLong += long.amount;
        emit IUsdnProtocolEvents.InitiatedOpenPosition(
            msg.sender, msg.sender, long.timestamp, totalExpo, long.amount, price, posId
        );
        emit IUsdnProtocolEvents.ValidatedOpenPosition(msg.sender, msg.sender, totalExpo, price, posId);
    }

    /**
     * @notice Available balance in the vault side if the price moves to `currentPrice` (without taking funding into
     * account)
     * @param s The storage of the protocol
     * @param currentPrice Current price
     * @return available_ The available balance in the vault side
     */
    function _vaultAssetAvailable(Types.Storage storage s, uint128 currentPrice)
        public
        view
        returns (int256 available_)
    {
        available_ = _vaultAssetAvailable(s._totalExpo, s._balanceVault, s._balanceLong, currentPrice, s._lastPrice);
    }

    /**
     * @notice Available balance in the vault side if the price moves to `currentPrice` (without taking funding into
     * account)
     * @param totalExpo The total expo
     * @param balanceVault The (old) balance of the vault
     * @param balanceLong The (old) balance of the long side
     * @param newPrice The new price
     * @param oldPrice The old price when the old balances were updated
     * @return available_ The available balance in the vault side
     */
    function _vaultAssetAvailable(
        uint256 totalExpo,
        uint256 balanceVault,
        uint256 balanceLong,
        uint128 newPrice,
        uint128 oldPrice
    ) public pure returns (int256 available_) {
        int256 totalBalance = balanceLong.toInt256().safeAdd(balanceVault.toInt256());
        int256 newLongBalance = Core._longAssetAvailable(totalExpo, balanceLong, newPrice, oldPrice);

        available_ = totalBalance.safeSub(newLongBalance);
    }

    /**
<<<<<<< HEAD
=======
     * @notice Function to calculate the hash and version of a given tick
     * @param s The storage of the protocol
     * @param tick The tick
     * @return hash_ The hash of the tick
     * @return version_ The version of the tick
     */
    function _tickHash(Types.Storage storage s, int24 tick) public view returns (bytes32 hash_, uint256 version_) {
        version_ = s._tickVersion[tick];
        hash_ = ActionsLong.tickHash(tick, version_);
    }

    /**
>>>>>>> 41718f52
     * @notice Calculate the amount of assets received when burning USDN shares
     * @param usdnShares The amount of USDN shares
     * @param available The available asset in the vault
     * @param usdnTotalShares The total supply of USDN shares
     * @return assetExpected_ The expected amount of assets to be received
     */
    function _calcBurnUsdn(uint256 usdnShares, uint256 available, uint256 usdnTotalShares)
        public
        pure
        returns (uint256 assetExpected_)
    {
        // assetExpected = amountUsdn * usdnPrice / assetPrice = amountUsdn * assetAvailable / totalSupply
        //                 = shares * assetAvailable / usdnTotalShares
        assetExpected_ = FixedPointMathLib.fullMulDiv(usdnShares, available, usdnTotalShares);
    }

    /**
     * @notice Calculate the price of the USDN token as a function of its total supply, the vault balance and the
     * underlying asset price
     * @param vaultBalance The vault balance
     * @param assetPrice The price of the asset
     * @param usdnTotalSupply The total supply of the USDN token
     * @param assetDecimals The number of decimals of the underlying asset
     * @return price_ The price of the USDN token
     */
    function _calcUsdnPrice(uint256 vaultBalance, uint128 assetPrice, uint256 usdnTotalSupply, uint8 assetDecimals)
        public
        pure
        returns (uint256 price_)
    {
        price_ = FixedPointMathLib.fullMulDiv(
            vaultBalance, uint256(assetPrice) * 10 ** Constants.TOKENS_DECIMALS, usdnTotalSupply * 10 ** assetDecimals
        );
    }

    /**
     * @notice Calculate the amount of SDEX to burn when minting USDN tokens
     * @param usdnAmount The amount of USDN to be minted
     * @param sdexBurnRatio The ratio of SDEX to burn for each minted USDN
     * @return sdexToBurn_ The amount of SDEX to burn for the given USDN amount
     */
    function _calcSdexToBurn(uint256 usdnAmount, uint32 sdexBurnRatio) public pure returns (uint256 sdexToBurn_) {
        sdexToBurn_ = FixedPointMathLib.fullMulDiv(usdnAmount, sdexBurnRatio, Constants.SDEX_BURN_ON_DEPOSIT_DIVISOR);
    }

    /**
     * @notice Calculate the required USDN total supply to reach `targetPrice`
     * @param vaultBalance The balance of the vault
     * @param assetPrice The price of the underlying asset
     * @param targetPrice The target USDN price to reach
     * @param assetDecimals The number of decimals of the asset
     * @return totalSupply_ The required total supply to achieve `targetPrice`
     */
    function _calcRebaseTotalSupply(uint256 vaultBalance, uint128 assetPrice, uint128 targetPrice, uint8 assetDecimals)
        public
        pure
        returns (uint256 totalSupply_)
    {
        totalSupply_ = FixedPointMathLib.fullMulDiv(
            vaultBalance,
            uint256(assetPrice) * 10 ** Constants.TOKENS_DECIMALS,
            uint256(targetPrice) * 10 ** assetDecimals
        );
    }

    /**
     * @notice Check if a USDN rebase is required and adjust the divisor if needed
     * @dev Note: only call this function after `_applyPnlAndFunding` has been called to update the balances
     * @param s The storage of the protocol
     * @param assetPrice The current price of the underlying asset
     * @param ignoreInterval If true, then the price check will be performed regardless of when the last check happened
     * @return rebased_ Whether a rebase was performed
     * @return callbackResult_ The rebase callback result, if any
     */
    function _usdnRebase(Types.Storage storage s, uint128 assetPrice, bool ignoreInterval)
        public
        returns (bool rebased_, bytes memory callbackResult_)
    {
        if (!ignoreInterval && block.timestamp - s._lastRebaseCheck < s._usdnRebaseInterval) {
            return (false, callbackResult_);
        }
        s._lastRebaseCheck = block.timestamp;
        IUsdn usdn = s._usdn;
        uint256 divisor = usdn.divisor();
        if (divisor <= s._usdnMinDivisor) {
            // no need to rebase, the USDN divisor cannot go lower
            return (false, callbackResult_);
        }
        uint256 balanceVault = s._balanceVault;
        uint8 assetDecimals = s._assetDecimals;
        uint256 usdnTotalSupply = usdn.totalSupply();
        uint256 uPrice = _calcUsdnPrice(balanceVault, assetPrice, usdnTotalSupply, assetDecimals);
        if (uPrice <= s._usdnRebaseThreshold) {
            return (false, callbackResult_);
        }
        uint256 targetTotalSupply = _calcRebaseTotalSupply(balanceVault, assetPrice, s._targetUsdnPrice, assetDecimals);
        uint256 newDivisor = FixedPointMathLib.fullMulDiv(usdnTotalSupply, divisor, targetTotalSupply);
        // since the USDN token can call a handler after the rebase, we want to make sure we do not block the user
        // action in case the rebase fails
        try usdn.rebase(newDivisor) returns (bool rebased, uint256, bytes memory callbackResult) {
            rebased_ = rebased;
            callbackResult_ = callbackResult;
        } catch { }
    }

    /**
     * @notice Calculates the amount of USDN shares to mint for a given amount of asset
     * @param s The storage of the protocol
     * @param amount The amount of asset to be converted into USDN
     * @param vaultBalance The balance of the vault (not used for initialization)
     * @param usdnTotalShares The total supply of USDN (not used for initialization)
     * @param price The price of the asset (only used for initialization)
     * @return toMint_ The amount of USDN to mint
     * @dev The amount of USDN shares to mint is calculated as follows:
     * amountUsdn = amountAsset * priceAsset / priceUsdn,
     * but since priceUsdn = vaultBalance * priceAsset / totalSupply, we can simplify to
     * amountUsdn = amountAsset * totalSupply / vaultBalance, and
     * sharesUsdn = amountAsset * totalShares / vaultBalance
     */
    function _calcMintUsdnShares(
        Types.Storage storage s,
        uint256 amount,
        uint256 vaultBalance,
        uint256 usdnTotalShares,
        uint256 price
    ) public view returns (uint256 toMint_) {
        if (vaultBalance == 0) {
            // initialization, we consider the USDN price to be 1 USD
            // the conversion here is necessary since we calculate an amount in tokens and we want the corresponding
            // amount of shares
            return s._usdn.convertToShares(
                FixedPointMathLib.fullMulDiv(
                    amount, price, 10 ** (s._assetDecimals + s._priceFeedDecimals - Constants.TOKENS_DECIMALS)
                )
            );
        }
        // for subsequent calculations, we can simply mint a proportional number of shares corresponding to the new
        // assets deposited into the vault
        toMint_ = FixedPointMathLib.fullMulDiv(amount, usdnTotalShares, vaultBalance);
    }

    /**
     * @notice Get the lower 24 bits of the withdrawal amount (USDN shares)
     * @param usdnShares The amount of USDN shares
     * @return sharesLSB_ The 24 least significant bits of the USDN shares
     */
    function _calcWithdrawalAmountLSB(uint152 usdnShares) public pure returns (uint24 sharesLSB_) {
        sharesLSB_ = uint24(usdnShares);
    }

    /**
     * @notice Get the higher 128 bits of the withdrawal amount (USDN shares)
     * @param usdnShares The amount of USDN shares
     * @return sharesMSB_ The 128 most significant bits of the USDN shares
     */
    function _calcWithdrawalAmountMSB(uint152 usdnShares) public pure returns (uint128 sharesMSB_) {
        sharesMSB_ = uint128(usdnShares >> 24);
    }
}<|MERGE_RESOLUTION|>--- conflicted
+++ resolved
@@ -269,21 +269,6 @@
     }
 
     /**
-<<<<<<< HEAD
-=======
-     * @notice Function to calculate the hash and version of a given tick
-     * @param s The storage of the protocol
-     * @param tick The tick
-     * @return hash_ The hash of the tick
-     * @return version_ The version of the tick
-     */
-    function _tickHash(Types.Storage storage s, int24 tick) public view returns (bytes32 hash_, uint256 version_) {
-        version_ = s._tickVersion[tick];
-        hash_ = ActionsLong.tickHash(tick, version_);
-    }
-
-    /**
->>>>>>> 41718f52
      * @notice Calculate the amount of assets received when burning USDN shares
      * @param usdnShares The amount of USDN shares
      * @param available The available asset in the vault
