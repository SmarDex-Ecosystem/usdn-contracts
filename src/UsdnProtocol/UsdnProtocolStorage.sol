// SPDX-License-Identifier: BUSL-1.1
pragma solidity 0.8.20;

import { IERC20Metadata } from "@openzeppelin/contracts/token/ERC20/extensions/IERC20Metadata.sol";
import { LibBitmap } from "solady/src/utils/LibBitmap.sol";

import { IUsdnProtocolStorage } from "src/interfaces/UsdnProtocol/IUsdnProtocolStorage.sol";
import { IUsdnProtocolParams } from "src/interfaces/UsdnProtocol/IUsdnProtocolParams.sol";
import { InitializableReentrancyGuard } from "src/utils/InitializableReentrancyGuard.sol";
import { IUsdn } from "src/interfaces/Usdn/IUsdn.sol";
import { ILiquidationRewardsManager } from "src/interfaces/OracleMiddleware/ILiquidationRewardsManager.sol";
import { IOracleMiddleware } from "src/interfaces/OracleMiddleware/IOracleMiddleware.sol";
import { Position } from "src/interfaces/UsdnProtocol/IUsdnProtocolTypes.sol";
import { PendingAction } from "src/interfaces/UsdnProtocol/IUsdnProtocolTypes.sol";
import { DoubleEndedQueue } from "src/libraries/DoubleEndedQueue.sol";

abstract contract UsdnProtocolStorage is IUsdnProtocolStorage, InitializableReentrancyGuard {
    using LibBitmap for LibBitmap.Bitmap;
    using DoubleEndedQueue for DoubleEndedQueue.Deque;

    /* -------------------------------------------------------------------------- */
    /*                                  Constants                                 */
    /* -------------------------------------------------------------------------- */

    /// @inheritdoc IUsdnProtocolStorage
    uint8 public constant LEVERAGE_DECIMALS = 21;

    /// @inheritdoc IUsdnProtocolStorage
    uint8 public constant FUNDING_RATE_DECIMALS = 18;

    /// @inheritdoc IUsdnProtocolStorage
    uint8 public constant LIQUIDATION_MULTIPLIER_DECIMALS = 38;

    /// @inheritdoc IUsdnProtocolStorage
    uint8 public constant FUNDING_SF_DECIMALS = 3;

    /// @inheritdoc IUsdnProtocolStorage
    uint128 public constant SECURITY_DEPOSIT_FACTOR = 1e15;

    /// @inheritdoc IUsdnProtocolStorage
    uint256 public constant BPS_DIVISOR = 10_000;

    /// @inheritdoc IUsdnProtocolStorage
    uint16 public constant MAX_LIQUIDATION_ITERATION = 10;

    /* -------------------------------------------------------------------------- */
    /*                                 Immutables                                 */
    /* -------------------------------------------------------------------------- */

    /// @notice The protocol parameters contract address
    IUsdnProtocolParams internal immutable _params;

    /**
     * @notice The liquidation tick spacing for storing long positions.
     * @dev A tick spacing of 1 is equivalent to a 0.1% increase in liquidation price between ticks. A tick spacing of
     * 10 is equivalent to a 1% increase in liquidation price between ticks.
     */
    int24 internal immutable _tickSpacing;

    /// @notice The asset ERC20 contract (wstETH).
    IERC20Metadata internal immutable _asset;

    /// @notice The asset decimals (wstETH => 18).
    uint8 internal immutable _assetDecimals;

    /// @notice The price feed decimals (middleware => 18).
    uint8 internal immutable _priceFeedDecimals;

    /// @notice The USDN ERC20 contract.
    IUsdn internal immutable _usdn;

    /// @notice The decimals of the USDN token.
    uint8 internal immutable _usdnDecimals;

    /// @notice The MIN_DIVISOR constant of the USDN token.
    uint256 internal immutable _usdnMinDivisor;

    /* -------------------------------------------------------------------------- */
<<<<<<< HEAD
=======
    /*                                 Parameters                                 */
    /* -------------------------------------------------------------------------- */

    /// @notice The oracle middleware contract.
    IOracleMiddleware internal _oracleMiddleware;

    /// @notice The liquidation rewards manager contract.
    ILiquidationRewardsManager internal _liquidationRewardsManager;

    /// @notice The minimum leverage for a position (1.000000001)
    uint256 internal _minLeverage = 10 ** LEVERAGE_DECIMALS + 10 ** 12;

    /// @notice The maximum leverage for a position
    uint256 internal _maxLeverage = 10 * 10 ** LEVERAGE_DECIMALS;

    /// @notice The deadline for a user to confirm their own action
    uint256 internal _validationDeadline = 20 minutes;

    /// @notice The liquidation penalty (in tick spacing units)
    uint24 internal _liquidationPenalty = 2; // 200 ticks -> ~2.02%

    /// @notice Safety margin for the liquidation price of newly open positions, in basis points
    uint256 internal _safetyMarginBps = 200; // 2%

    /// @notice User current liquidation iteration in tick.
    uint16 internal _liquidationIteration = 3;

    /// @notice The moving average period of the funding rate
    uint128 internal _EMAPeriod = 5 days;

    /// @notice The scaling factor (SF) of the funding rate (0.12)
    uint256 internal _fundingSF = 12 * 10 ** (FUNDING_SF_DECIMALS - 2);

    /// @notice The protocol fee percentage (in bps)
    uint16 internal _protocolFeeBps = 10;

    /// @notice The fee collector's address
    address internal _feeCollector;

    /// @notice The fee threshold above which fee will be sent
    uint256 internal _feeThreshold = 1 ether;

    /**
     * @notice The imbalance limit of the long expo for open actions (in basis points).
     * @dev As soon as the difference between vault expo and long expo exceeds this basis point limit in favor of long
     * the open rebalancing mechanism is triggered, preventing the opening of a new long position.
     */
    int256 internal _openExpoImbalanceLimitBps = 200;

    /**
     * @notice The imbalance limit of the long expo for withdrawal actions (in basis points).
     * @dev As soon as the difference between vault expo and long expo exceeds this basis point limit in favor of long,
     * the withdrawal rebalancing mechanism is triggered, preventing the withdraw of existing vault position.
     */
    int256 internal _withdrawalExpoImbalanceLimitBps = 600;

    /**
     * @notice The imbalance limit of the vault expo for deposit actions (in basis points).
     * @dev As soon as the difference between vault expo and long expo exceeds this basis point limit in favor of vault,
     * the deposit vault rebalancing mechanism is triggered, preventing the opening of new vault position.
     */
    int256 internal _depositExpoImbalanceLimitBps = 200;

    /**
     * @notice The imbalance limit of the vault expo for close actions (in basis points).
     * @dev As soon as the difference between vault expo and long expo exceeds this basis point limit in favor of vault,
     * the withdrawal vault rebalancing mechanism is triggered, preventing the close of existing long position.
     */
    int256 internal _closeExpoImbalanceLimitBps = 600;

    /// @notice The position fee in basis point
    uint16 internal _positionFeeBps = 4; // 0.04%

    /// @notice The deposit required for a new position (0.5 ether)
    uint256 internal _securityDepositValue = 0.5 ether;

    /// @notice The nominal (target) price of USDN (with _priceFeedDecimals)
    uint128 internal _targetUsdnPrice;

    /// @notice The USDN price threshold to trigger a rebase (with _priceFeedDecimals)
    uint128 internal _usdnRebaseThreshold;

    /**
     * @notice The interval between two automatic rebase checks. Disabled by default.
     * @dev A rebase can be forced (if the `_usdnRebaseThreshold` is exceeded) by calling the `liquidate` function
     */
    uint256 internal _usdnRebaseInterval = 0;

    /* -------------------------------------------------------------------------- */
>>>>>>> 27a9ccde
    /*                                    State                                   */
    /* -------------------------------------------------------------------------- */

    /// @notice The funding corresponding to the last update timestamp
    int256 internal _lastFunding;

    /// @notice The price of the asset during the last balances update (with price feed decimals)
    uint128 internal _lastPrice;

    /// @notice The timestamp of the last balances update
    uint128 internal _lastUpdateTimestamp;

    /**
     * @notice The multiplier for liquidation price calculations
     * @dev This value represents 1 with 38 decimals to have the same precision when the multiplier
     * tends to 0 and high values (uint256.max have 78 digits).
     */
    uint256 internal _liquidationMultiplier = 1e38;

    /// @notice The pending protocol fee accumulator
    uint256 internal _pendingProtocolFee;

    /* -------------------------- Pending actions queue ------------------------- */

    /**
     * @notice The pending actions by user (1 per user max).
     * @dev The value stored is an index into the `pendingActionsQueue` deque, shifted by one. A value of 0 means no
     * pending action. Since the deque uses uint128 indices, the highest index will not overflow when adding one.
     */
    mapping(address => uint256) internal _pendingActions;

    /// @notice The pending actions queue.
    DoubleEndedQueue.Deque internal _pendingActionsQueue;

    /* ---------------------------------- Vault --------------------------------- */

    /// @notice The balance of deposits (with asset decimals)
    uint256 internal _balanceVault;

    /// @notice The timestamp when the last USDN rebase check was performed
    uint256 internal _lastRebaseCheck;

    /* ----------------------------- Long positions ----------------------------- */

    /// @notice The exponential moving average of the funding (0.0003 at initialization)
    int256 internal _EMA = int256(3 * 10 ** (FUNDING_RATE_DECIMALS - 4));

    /// @notice The balance of long positions (with asset decimals)
    uint256 internal _balanceLong;

    /// @notice The total exposure (with asset decimals)
    uint256 internal _totalExpo;

    /// @notice The liquidation tick version.
    mapping(int24 => uint256) internal _tickVersion;

    /// @notice The long positions per versioned tick (liquidation price)
    mapping(bytes32 => Position[]) internal _longPositions;

    /// @notice Cache of the total exposure per versioned tick
    mapping(bytes32 => uint256) internal _totalExpoByTick;

    /// @notice Cache of the number of positions per tick
    mapping(bytes32 => uint256) internal _positionsInTick;

    /// @notice Cached value of the maximum initialized tick
    int24 internal _maxInitializedTick;

    /// @notice Cache of the total long positions count
    uint256 internal _totalLongPositions;

    /// @notice The bitmap used to quickly find populated ticks
    LibBitmap.Bitmap internal _tickBitmap;

    /**
     * @notice Constructor.
     * @param usdn The USDN ERC20 contract.
     * @param asset The asset ERC20 contract (wstETH).
     * @param oracleMiddleware The oracle middleware contract.
     * @param liquidationRewardsManager The liquidation rewards manager contract.
     * @param tickSpacing The positions tick spacing.
     * @param feeCollector The address of the fee collector.
     */
    constructor(
        IUsdnProtocolParams params,
        IUsdn usdn,
        IERC20Metadata asset,
        IOracleMiddleware oracleMiddleware,
        ILiquidationRewardsManager liquidationRewardsManager,
        int24 tickSpacing,
        address feeCollector
    ) {
        // Since all USDN must be minted by the protocol, we check that the total supply is 0
        if (usdn.totalSupply() != 0) {
            revert UsdnProtocolInvalidUsdn(address(usdn));
        }
        if (feeCollector == address(0)) {
            revert UsdnProtocolInvalidFeeCollector();
        }

        _usdn = usdn;
        _usdnDecimals = usdn.decimals();
        _usdnMinDivisor = usdn.MIN_DIVISOR();
        _asset = asset;
        _assetDecimals = asset.decimals();
        if (_assetDecimals < FUNDING_SF_DECIMALS) {
            revert UsdnProtocolInvalidAssetDecimals(_assetDecimals);
        }

        _priceFeedDecimals = oracleMiddleware.getDecimals();
        _tickSpacing = tickSpacing;

<<<<<<< HEAD
        _params = params;

        params.initialize(
            oracleMiddleware,
            liquidationRewardsManager,
            feeCollector,
            LEVERAGE_DECIMALS,
            FUNDING_SF_DECIMALS,
            _priceFeedDecimals,
            MAX_LIQUIDATION_ITERATION
        );
=======
        _targetUsdnPrice = uint128(1005 * 10 ** (_priceFeedDecimals - 3)); // $1.005
        _usdnRebaseThreshold = uint128(1009 * 10 ** (_priceFeedDecimals - 3)); // $1.009
>>>>>>> 27a9ccde
    }

    /* -------------------------------------------------------------------------- */
    /*                                 Immutables getters                         */
    /* -------------------------------------------------------------------------- */

    /// @inheritdoc IUsdnProtocolStorage
    function getTickSpacing() external view returns (int24) {
        return _tickSpacing;
    }

    /// @inheritdoc IUsdnProtocolStorage
    function getAsset() external view returns (IERC20Metadata) {
        return _asset;
    }

    /// @inheritdoc IUsdnProtocolStorage
    function getPriceFeedDecimals() external view returns (uint8) {
        return _priceFeedDecimals;
    }

    /// @inheritdoc IUsdnProtocolStorage
    function getAssetDecimals() external view returns (uint8) {
        return _assetDecimals;
    }

    /// @inheritdoc IUsdnProtocolStorage
    function getUsdn() external view returns (IUsdn) {
        return _usdn;
    }

    /// @inheritdoc IUsdnProtocolStorage
    function getUsdnDecimals() external view returns (uint8) {
        return _usdnDecimals;
    }

    /// @inheritdoc IUsdnProtocolStorage
    function getUsdnMinDivisor() external view returns (uint256) {
        return _usdnMinDivisor;
    }

    /* -------------------------------------------------------------------------- */
<<<<<<< HEAD
=======
    /*                                 Parameters getters                         */
    /* -------------------------------------------------------------------------- */

    /// @inheritdoc IUsdnProtocolStorage
    function getOracleMiddleware() external view returns (IOracleMiddleware) {
        return _oracleMiddleware;
    }

    /// @inheritdoc IUsdnProtocolStorage
    function getLiquidationRewardsManager() external view returns (ILiquidationRewardsManager) {
        return _liquidationRewardsManager;
    }

    /// @inheritdoc IUsdnProtocolStorage
    function getMinLeverage() external view returns (uint256) {
        return _minLeverage;
    }

    /// @inheritdoc IUsdnProtocolStorage
    function getMaxLeverage() external view returns (uint256) {
        return _maxLeverage;
    }

    /// @inheritdoc IUsdnProtocolStorage
    function getValidationDeadline() external view returns (uint256) {
        return _validationDeadline;
    }

    /// @inheritdoc IUsdnProtocolStorage
    function getLiquidationPenalty() external view returns (uint24) {
        return _liquidationPenalty;
    }

    /// @inheritdoc IUsdnProtocolStorage
    function getSafetyMarginBps() external view returns (uint256) {
        return _safetyMarginBps;
    }

    /// @inheritdoc IUsdnProtocolStorage
    function getLiquidationIteration() external view returns (uint16) {
        return _liquidationIteration;
    }

    /// @inheritdoc IUsdnProtocolStorage
    function getEMAPeriod() external view returns (uint128) {
        return _EMAPeriod;
    }

    /// @inheritdoc IUsdnProtocolStorage
    function getFundingSF() external view returns (uint256) {
        return _fundingSF;
    }

    /// @inheritdoc IUsdnProtocolStorage
    function getProtocolFeeBps() external view returns (uint16) {
        return _protocolFeeBps;
    }

    /// @inheritdoc IUsdnProtocolStorage
    function getPositionFeeBps() external view returns (uint16) {
        return _positionFeeBps;
    }

    /// @inheritdoc IUsdnProtocolStorage
    function getSecurityDepositValue() external view returns (uint256) {
        return _securityDepositValue;
    }

    /// @inheritdoc IUsdnProtocolStorage
    function getFeeThreshold() external view returns (uint256) {
        return _feeThreshold;
    }

    /// @inheritdoc IUsdnProtocolStorage
    function getFeeCollector() external view returns (address) {
        return _feeCollector;
    }

    /// @inheritdoc IUsdnProtocolStorage
    function getMiddlewareValidationDelay() external view returns (uint256) {
        return _oracleMiddleware.getValidationDelay();
    }

    /// @inheritdoc IUsdnProtocolStorage
    function getTargetUsdnPrice() external view returns (uint128) {
        return _targetUsdnPrice;
    }

    /// @inheritdoc IUsdnProtocolStorage
    function getUsdnRebaseThreshold() external view returns (uint128) {
        return _usdnRebaseThreshold;
    }

    /// @inheritdoc IUsdnProtocolStorage
    function getUsdnRebaseInterval() external view returns (uint256) {
        return _usdnRebaseInterval;
    }

    /* -------------------------------------------------------------------------- */
>>>>>>> 27a9ccde
    /*                                    State getters                           */
    /* -------------------------------------------------------------------------- */

    /// @inheritdoc IUsdnProtocolStorage
    function getLastFunding() external view returns (int256) {
        return _lastFunding;
    }

    /// @inheritdoc IUsdnProtocolStorage
    function getLastPrice() external view returns (uint128) {
        return _lastPrice;
    }

    /// @inheritdoc IUsdnProtocolStorage
    function getLastUpdateTimestamp() external view returns (uint128) {
        return _lastUpdateTimestamp;
    }

    /// @inheritdoc IUsdnProtocolStorage
    function getLiquidationMultiplier() external view returns (uint256) {
        return _liquidationMultiplier;
    }

    /// @inheritdoc IUsdnProtocolStorage
    function getPendingProtocolFee() external view returns (uint256) {
        return _pendingProtocolFee;
    }

    /// @inheritdoc IUsdnProtocolStorage
    function getPendingAction(address user) external view returns (uint256) {
        return _pendingActions[user];
    }

    /// @inheritdoc IUsdnProtocolStorage
    function getPendingActionAt(uint256 index) external view returns (PendingAction memory action_) {
        // slither-disable-next-line unused-return
        (action_,) = _pendingActionsQueue.at(index);
    }

    /// @inheritdoc IUsdnProtocolStorage
    function getBalanceVault() external view returns (uint256) {
        return _balanceVault;
    }

    /// @inheritdoc IUsdnProtocolStorage
    function getLastRebaseCheck() external view returns (uint256) {
        return _lastRebaseCheck;
    }

    /// @inheritdoc IUsdnProtocolStorage
    function getEMA() external view returns (int256) {
        return _EMA;
    }

    /// @inheritdoc IUsdnProtocolStorage
    function getBalanceLong() external view returns (uint256) {
        return _balanceLong;
    }

    /// @inheritdoc IUsdnProtocolStorage
    function getTotalExpo() external view returns (uint256) {
        return _totalExpo;
    }

    /// @inheritdoc IUsdnProtocolStorage
    function getTickVersion(int24 tick) external view returns (uint256) {
        return _tickVersion[tick];
    }

    /// @inheritdoc IUsdnProtocolStorage
    function getTotalExpoByTick(int24 tick) external view returns (uint256) {
        bytes32 cachedTickHash = tickHash(tick, _tickVersion[tick]);
        return _totalExpoByTick[cachedTickHash];
    }

    /// @inheritdoc IUsdnProtocolStorage
    function getCurrentLongPosition(int24 tick, uint256 index) external view returns (Position memory) {
        uint256 version = _tickVersion[tick];
        bytes32 cachedTickHash = tickHash(tick, version);
        return _longPositions[cachedTickHash][index];
    }

    /// @inheritdoc IUsdnProtocolStorage
    function getCurrentTotalExpoByTick(int24 tick) external view returns (uint256) {
        uint256 version = _tickVersion[tick];
        bytes32 cachedTickHash = tickHash(tick, version);
        return _totalExpoByTick[cachedTickHash];
    }

    /// @inheritdoc IUsdnProtocolStorage
    function getCurrentPositionsInTick(int24 tick) external view returns (uint256) {
        uint256 version = _tickVersion[tick];
        bytes32 cachedTickHash = tickHash(tick, version);
        return _positionsInTick[cachedTickHash];
    }

    /// @inheritdoc IUsdnProtocolStorage
    function getMaxInitializedTick() external view returns (int24) {
        return _maxInitializedTick;
    }

    /// @inheritdoc IUsdnProtocolStorage
    function getTotalLongPositions() external view returns (uint256) {
        return _totalLongPositions;
    }

    /// @inheritdoc IUsdnProtocolStorage
    function tickHash(int24 tick, uint256 version) public pure returns (bytes32) {
        return keccak256(abi.encodePacked(tick, version));
    }
}<|MERGE_RESOLUTION|>--- conflicted
+++ resolved
@@ -76,98 +76,6 @@
     uint256 internal immutable _usdnMinDivisor;
 
     /* -------------------------------------------------------------------------- */
-<<<<<<< HEAD
-=======
-    /*                                 Parameters                                 */
-    /* -------------------------------------------------------------------------- */
-
-    /// @notice The oracle middleware contract.
-    IOracleMiddleware internal _oracleMiddleware;
-
-    /// @notice The liquidation rewards manager contract.
-    ILiquidationRewardsManager internal _liquidationRewardsManager;
-
-    /// @notice The minimum leverage for a position (1.000000001)
-    uint256 internal _minLeverage = 10 ** LEVERAGE_DECIMALS + 10 ** 12;
-
-    /// @notice The maximum leverage for a position
-    uint256 internal _maxLeverage = 10 * 10 ** LEVERAGE_DECIMALS;
-
-    /// @notice The deadline for a user to confirm their own action
-    uint256 internal _validationDeadline = 20 minutes;
-
-    /// @notice The liquidation penalty (in tick spacing units)
-    uint24 internal _liquidationPenalty = 2; // 200 ticks -> ~2.02%
-
-    /// @notice Safety margin for the liquidation price of newly open positions, in basis points
-    uint256 internal _safetyMarginBps = 200; // 2%
-
-    /// @notice User current liquidation iteration in tick.
-    uint16 internal _liquidationIteration = 3;
-
-    /// @notice The moving average period of the funding rate
-    uint128 internal _EMAPeriod = 5 days;
-
-    /// @notice The scaling factor (SF) of the funding rate (0.12)
-    uint256 internal _fundingSF = 12 * 10 ** (FUNDING_SF_DECIMALS - 2);
-
-    /// @notice The protocol fee percentage (in bps)
-    uint16 internal _protocolFeeBps = 10;
-
-    /// @notice The fee collector's address
-    address internal _feeCollector;
-
-    /// @notice The fee threshold above which fee will be sent
-    uint256 internal _feeThreshold = 1 ether;
-
-    /**
-     * @notice The imbalance limit of the long expo for open actions (in basis points).
-     * @dev As soon as the difference between vault expo and long expo exceeds this basis point limit in favor of long
-     * the open rebalancing mechanism is triggered, preventing the opening of a new long position.
-     */
-    int256 internal _openExpoImbalanceLimitBps = 200;
-
-    /**
-     * @notice The imbalance limit of the long expo for withdrawal actions (in basis points).
-     * @dev As soon as the difference between vault expo and long expo exceeds this basis point limit in favor of long,
-     * the withdrawal rebalancing mechanism is triggered, preventing the withdraw of existing vault position.
-     */
-    int256 internal _withdrawalExpoImbalanceLimitBps = 600;
-
-    /**
-     * @notice The imbalance limit of the vault expo for deposit actions (in basis points).
-     * @dev As soon as the difference between vault expo and long expo exceeds this basis point limit in favor of vault,
-     * the deposit vault rebalancing mechanism is triggered, preventing the opening of new vault position.
-     */
-    int256 internal _depositExpoImbalanceLimitBps = 200;
-
-    /**
-     * @notice The imbalance limit of the vault expo for close actions (in basis points).
-     * @dev As soon as the difference between vault expo and long expo exceeds this basis point limit in favor of vault,
-     * the withdrawal vault rebalancing mechanism is triggered, preventing the close of existing long position.
-     */
-    int256 internal _closeExpoImbalanceLimitBps = 600;
-
-    /// @notice The position fee in basis point
-    uint16 internal _positionFeeBps = 4; // 0.04%
-
-    /// @notice The deposit required for a new position (0.5 ether)
-    uint256 internal _securityDepositValue = 0.5 ether;
-
-    /// @notice The nominal (target) price of USDN (with _priceFeedDecimals)
-    uint128 internal _targetUsdnPrice;
-
-    /// @notice The USDN price threshold to trigger a rebase (with _priceFeedDecimals)
-    uint128 internal _usdnRebaseThreshold;
-
-    /**
-     * @notice The interval between two automatic rebase checks. Disabled by default.
-     * @dev A rebase can be forced (if the `_usdnRebaseThreshold` is exceeded) by calling the `liquidate` function
-     */
-    uint256 internal _usdnRebaseInterval = 0;
-
-    /* -------------------------------------------------------------------------- */
->>>>>>> 27a9ccde
     /*                                    State                                   */
     /* -------------------------------------------------------------------------- */
 
@@ -280,7 +188,6 @@
         _priceFeedDecimals = oracleMiddleware.getDecimals();
         _tickSpacing = tickSpacing;
 
-<<<<<<< HEAD
         _params = params;
 
         params.initialize(
@@ -290,12 +197,9 @@
             LEVERAGE_DECIMALS,
             FUNDING_SF_DECIMALS,
             _priceFeedDecimals,
-            MAX_LIQUIDATION_ITERATION
+            MAX_LIQUIDATION_ITERATION,
+            SECURITY_DEPOSIT_FACTOR
         );
-=======
-        _targetUsdnPrice = uint128(1005 * 10 ** (_priceFeedDecimals - 3)); // $1.005
-        _usdnRebaseThreshold = uint128(1009 * 10 ** (_priceFeedDecimals - 3)); // $1.009
->>>>>>> 27a9ccde
     }
 
     /* -------------------------------------------------------------------------- */
@@ -338,108 +242,6 @@
     }
 
     /* -------------------------------------------------------------------------- */
-<<<<<<< HEAD
-=======
-    /*                                 Parameters getters                         */
-    /* -------------------------------------------------------------------------- */
-
-    /// @inheritdoc IUsdnProtocolStorage
-    function getOracleMiddleware() external view returns (IOracleMiddleware) {
-        return _oracleMiddleware;
-    }
-
-    /// @inheritdoc IUsdnProtocolStorage
-    function getLiquidationRewardsManager() external view returns (ILiquidationRewardsManager) {
-        return _liquidationRewardsManager;
-    }
-
-    /// @inheritdoc IUsdnProtocolStorage
-    function getMinLeverage() external view returns (uint256) {
-        return _minLeverage;
-    }
-
-    /// @inheritdoc IUsdnProtocolStorage
-    function getMaxLeverage() external view returns (uint256) {
-        return _maxLeverage;
-    }
-
-    /// @inheritdoc IUsdnProtocolStorage
-    function getValidationDeadline() external view returns (uint256) {
-        return _validationDeadline;
-    }
-
-    /// @inheritdoc IUsdnProtocolStorage
-    function getLiquidationPenalty() external view returns (uint24) {
-        return _liquidationPenalty;
-    }
-
-    /// @inheritdoc IUsdnProtocolStorage
-    function getSafetyMarginBps() external view returns (uint256) {
-        return _safetyMarginBps;
-    }
-
-    /// @inheritdoc IUsdnProtocolStorage
-    function getLiquidationIteration() external view returns (uint16) {
-        return _liquidationIteration;
-    }
-
-    /// @inheritdoc IUsdnProtocolStorage
-    function getEMAPeriod() external view returns (uint128) {
-        return _EMAPeriod;
-    }
-
-    /// @inheritdoc IUsdnProtocolStorage
-    function getFundingSF() external view returns (uint256) {
-        return _fundingSF;
-    }
-
-    /// @inheritdoc IUsdnProtocolStorage
-    function getProtocolFeeBps() external view returns (uint16) {
-        return _protocolFeeBps;
-    }
-
-    /// @inheritdoc IUsdnProtocolStorage
-    function getPositionFeeBps() external view returns (uint16) {
-        return _positionFeeBps;
-    }
-
-    /// @inheritdoc IUsdnProtocolStorage
-    function getSecurityDepositValue() external view returns (uint256) {
-        return _securityDepositValue;
-    }
-
-    /// @inheritdoc IUsdnProtocolStorage
-    function getFeeThreshold() external view returns (uint256) {
-        return _feeThreshold;
-    }
-
-    /// @inheritdoc IUsdnProtocolStorage
-    function getFeeCollector() external view returns (address) {
-        return _feeCollector;
-    }
-
-    /// @inheritdoc IUsdnProtocolStorage
-    function getMiddlewareValidationDelay() external view returns (uint256) {
-        return _oracleMiddleware.getValidationDelay();
-    }
-
-    /// @inheritdoc IUsdnProtocolStorage
-    function getTargetUsdnPrice() external view returns (uint128) {
-        return _targetUsdnPrice;
-    }
-
-    /// @inheritdoc IUsdnProtocolStorage
-    function getUsdnRebaseThreshold() external view returns (uint128) {
-        return _usdnRebaseThreshold;
-    }
-
-    /// @inheritdoc IUsdnProtocolStorage
-    function getUsdnRebaseInterval() external view returns (uint256) {
-        return _usdnRebaseInterval;
-    }
-
-    /* -------------------------------------------------------------------------- */
->>>>>>> 27a9ccde
     /*                                    State getters                           */
     /* -------------------------------------------------------------------------- */
 
