--- conflicted
+++ resolved
@@ -298,10 +298,6 @@
     }
 
     /// @inheritdoc IUsdnProtocolStorage
-<<<<<<< HEAD
-    function pendinggetProtocolFee() external view returns (uint256) {
-        return _pendingProtocolFee;
-=======
     function getSafetyMarginBps() external view returns (uint256) {
         return _safetyMarginBps;
     }
@@ -319,7 +315,6 @@
     /// @inheritdoc IUsdnProtocolStorage
     function getFundingSF() external view returns (uint256) {
         return _fundingSF;
->>>>>>> 0c3dd158
     }
 
     /// @inheritdoc IUsdnProtocolStorage
