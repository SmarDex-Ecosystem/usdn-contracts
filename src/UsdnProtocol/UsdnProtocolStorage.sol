// SPDX-License-Identifier: BUSL-1.1
pragma solidity 0.8.20;

import { IERC20Metadata } from "@openzeppelin/contracts/token/ERC20/extensions/IERC20Metadata.sol";
import { LibBitmap } from "solady/src/utils/LibBitmap.sol";

import { IUsdnProtocolStorage } from "src/interfaces/UsdnProtocol/IUsdnProtocolStorage.sol";
import { InitializableReentrancyGuard } from "src/utils/InitializableReentrancyGuard.sol";
import { IUsdn } from "src/interfaces/Usdn/IUsdn.sol";
import { ILiquidationRewardsManager } from "src/interfaces/OracleMiddleware/ILiquidationRewardsManager.sol";
import { IOracleMiddleware } from "src/interfaces/OracleMiddleware/IOracleMiddleware.sol";
import { Position } from "src/interfaces/UsdnProtocol/IUsdnProtocolTypes.sol";
import { PendingAction } from "src/interfaces/UsdnProtocol/IUsdnProtocolTypes.sol";
import { DoubleEndedQueue } from "src/libraries/DoubleEndedQueue.sol";

abstract contract UsdnProtocolStorage is IUsdnProtocolStorage, InitializableReentrancyGuard {
    using LibBitmap for LibBitmap.Bitmap;
    using DoubleEndedQueue for DoubleEndedQueue.Deque;

    /* -------------------------------------------------------------------------- */
    /*                                  Constants                                 */
    /* -------------------------------------------------------------------------- */

    /// @inheritdoc IUsdnProtocolStorage
    uint8 public constant LEVERAGE_DECIMALS = 21;

    /// @inheritdoc IUsdnProtocolStorage
    uint8 public constant FUNDING_RATE_DECIMALS = 18;

    /// @inheritdoc IUsdnProtocolStorage
    uint8 public constant LIQUIDATION_MULTIPLIER_DECIMALS = 38;

    /// @inheritdoc IUsdnProtocolStorage
    uint8 public constant FUNDING_SF_DECIMALS = 3;

    /// @inheritdoc IUsdnProtocolStorage
    uint256 public constant BPS_DIVISOR = 10_000;

    /// @inheritdoc IUsdnProtocolStorage
    uint16 public constant MAX_LIQUIDATION_ITERATION = 10;

    /* -------------------------------------------------------------------------- */
    /*                                 Immutables                                 */
    /* -------------------------------------------------------------------------- */

    /**
     * @notice The liquidation tick spacing for storing long positions.
     * @dev A tick spacing of 1 is equivalent to a 0.1% increase in liquidation price between ticks. A tick spacing of
     * 10 is equivalent to a 1% increase in liquidation price between ticks.
     */
    int24 internal immutable _tickSpacing;

    /// @notice The asset ERC20 contract (wstETH).
    IERC20Metadata internal immutable _asset;

    /// @notice The asset decimals (wstETH => 18).
    uint8 internal immutable _assetDecimals;

    /// @notice The price feed decimals (middleware => 18).
    uint8 internal immutable _priceFeedDecimals;

    /// @notice The USDN ERC20 contract.
    IUsdn internal immutable _usdn;

    /// @notice The decimals of the USDN token.
    uint8 internal immutable _usdnDecimals;

    /// @notice The MIN_DIVISOR constant of the USDN token.
    uint256 internal immutable _usdnMinDivisor;

    /* -------------------------------------------------------------------------- */
    /*                                 Parameters                                 */
    /* -------------------------------------------------------------------------- */

    /// @notice The oracle middleware contract.
    IOracleMiddleware internal _oracleMiddleware;

    /// @notice The liquidation rewards manager contract.
    ILiquidationRewardsManager internal _liquidationRewardsManager;

    /// @notice The minimum leverage for a position (1.000000001)
    uint256 internal _minLeverage = 10 ** LEVERAGE_DECIMALS + 10 ** 12;

    /// @notice The maximum leverage for a position
    uint256 internal _maxLeverage = 10 * 10 ** LEVERAGE_DECIMALS;

    /// @notice The deadline for a user to confirm their own action
    uint256 internal _validationDeadline = 20 minutes;

    /// @notice The liquidation penalty (in tick spacing units)
    uint24 internal _liquidationPenalty = 2; // 200 ticks -> ~2.02%

    /// @notice Safety margin for the liquidation price of newly open positions, in basis points
    uint256 internal _safetyMarginBps = 200; // 2%

    /// @notice User current liquidation iteration in tick.
    uint16 internal _liquidationIteration = 3;

    /// @notice The moving average period of the funding rate
    uint128 internal _EMAPeriod = 5 days;

    /// @notice The scaling factor (SF) of the funding rate (0.12)
    uint256 internal _fundingSF = 12 * 10 ** (FUNDING_SF_DECIMALS - 2);

    /// @notice The protocol fee percentage (in bps)
    uint16 internal _protocolFeeBps = 10;

    /// @notice The fee collector's address
    address internal _feeCollector;

    /// @notice The fee threshold above which fee will be sent
    uint256 internal _feeThreshold = 1 ether;

    /// @notice The position fee in basis point
    uint16 internal _positionFeeBps = 4; // 0.04%

<<<<<<< HEAD
    /// @notice The deposit required for a new position
    uint256 internal _securityDepositValue = 0.5 ether;
=======
    /// @notice The nominal (target) price of USDN (with _priceFeedDecimals)
    uint128 internal _targetUsdnPrice;

    /// @notice The USDN price threshold to trigger a rebase (with _priceFeedDecimals)
    uint128 internal _usdnRebaseThreshold;

    /**
     * @notice The interval between two automatic rebase checks
     * @dev A rebase can be forced (if the `_usdnRebaseThreshold` is exceeded) by calling the `liquidate` function
     */
    uint256 internal _usdnRebaseInterval = 12 hours;
>>>>>>> f50cbb41

    /* -------------------------------------------------------------------------- */
    /*                                    State                                   */
    /* -------------------------------------------------------------------------- */

    /// @notice The funding corresponding to the last update timestamp
    int256 internal _lastFunding;

    /// @notice The price of the asset during the last balances update (with price feed decimals)
    uint128 internal _lastPrice;

    /// @notice The timestamp of the last balances update
    uint128 internal _lastUpdateTimestamp;

    /**
     * @notice The multiplier for liquidation price calculations
     * @dev This value represents 1 with 38 decimals to have the same precision when the multiplier
     * tends to 0 and high values (uint256.max have 78 digits).
     */
    uint256 internal _liquidationMultiplier = 1e38;

    /// @notice The pending protocol fee accumulator
    uint256 internal _pendingProtocolFee;

    /* -------------------------- Pending actions queue ------------------------- */

    /**
     * @notice The pending actions by user (1 per user max).
     * @dev The value stored is an index into the `pendingActionsQueue` deque, shifted by one. A value of 0 means no
     * pending action. Since the deque uses uint128 indices, the highest index will not overflow when adding one.
     */
    mapping(address => uint256) internal _pendingActions;

    /// @notice The pending actions queue.
    DoubleEndedQueue.Deque internal _pendingActionsQueue;

    /* ---------------------------------- Vault --------------------------------- */

    /// @notice The balance of deposits (with asset decimals)
    uint256 internal _balanceVault;

    /// @notice The timestamp when the last USDN rebase check was performed
    uint256 internal _lastRebaseCheck;

    /* ----------------------------- Long positions ----------------------------- */

    /// @notice The exponential moving average of the funding (0.0003 at initialization)
    int256 internal _EMA = int256(3 * 10 ** (FUNDING_RATE_DECIMALS - 4));

    /// @notice The balance of long positions (with asset decimals)
    uint256 internal _balanceLong;

    /// @notice The total exposure (with asset decimals)
    uint256 internal _totalExpo;

    /// @notice The liquidation tick version.
    mapping(int24 => uint256) internal _tickVersion;

    /// @notice The long positions per versioned tick (liquidation price)
    mapping(bytes32 => Position[]) internal _longPositions;

    /// @notice Cache of the total exposure per versioned tick
    mapping(bytes32 => uint256) internal _totalExpoByTick;

    /// @notice Cache of the number of positions per tick
    mapping(bytes32 => uint256) internal _positionsInTick;

    /// @notice Cached value of the maximum initialized tick
    int24 internal _maxInitializedTick;

    /// @notice Cache of the total long positions count
    uint256 internal _totalLongPositions;

    /// @notice The bitmap used to quickly find populated ticks
    LibBitmap.Bitmap internal _tickBitmap;

    /**
     * @notice Constructor.
     * @param usdn The USDN ERC20 contract.
     * @param asset The asset ERC20 contract (wstETH).
     * @param oracleMiddleware The oracle middleware contract.
     * @param liquidationRewardsManager The liquidation rewards manager contract.
     * @param tickSpacing The positions tick spacing.
     * @param feeCollector The address of the fee collector.
     */
    constructor(
        IUsdn usdn,
        IERC20Metadata asset,
        IOracleMiddleware oracleMiddleware,
        ILiquidationRewardsManager liquidationRewardsManager,
        int24 tickSpacing,
        address feeCollector
    ) {
        // Since all USDN must be minted by the protocol, we check that the total supply is 0
        if (usdn.totalSupply() != 0) {
            revert UsdnProtocolInvalidUsdn(address(usdn));
        }
        if (feeCollector == address(0)) {
            revert UsdnProtocolInvalidFeeCollector();
        }

        _usdn = usdn;
        _usdnDecimals = usdn.decimals();
        _usdnMinDivisor = usdn.MIN_DIVISOR();
        _asset = asset;
        _assetDecimals = asset.decimals();
        if (_assetDecimals < FUNDING_SF_DECIMALS) {
            revert UsdnProtocolInvalidAssetDecimals(_assetDecimals);
        }
        _oracleMiddleware = oracleMiddleware;
        _priceFeedDecimals = oracleMiddleware.getDecimals();
        _liquidationRewardsManager = liquidationRewardsManager;
        _tickSpacing = tickSpacing;
        _feeCollector = feeCollector;

        _targetUsdnPrice = uint128(102 * 10 ** (_priceFeedDecimals - 2)); // $1.02
        _usdnRebaseThreshold = uint128(1021 * 10 ** (_priceFeedDecimals - 3)); // $1.021
    }

    /* -------------------------------------------------------------------------- */
    /*                                 Immutables getters                         */
    /* -------------------------------------------------------------------------- */

    /// @inheritdoc IUsdnProtocolStorage
    function getTickSpacing() external view returns (int24) {
        return _tickSpacing;
    }

    /// @inheritdoc IUsdnProtocolStorage
    function getAsset() external view returns (IERC20Metadata) {
        return _asset;
    }

    /// @inheritdoc IUsdnProtocolStorage
    function getPriceFeedDecimals() external view returns (uint8) {
        return _priceFeedDecimals;
    }

    /// @inheritdoc IUsdnProtocolStorage
    function getAssetDecimals() external view returns (uint8) {
        return _assetDecimals;
    }

    /// @inheritdoc IUsdnProtocolStorage
    function getUsdn() external view returns (IUsdn) {
        return _usdn;
    }

    /// @inheritdoc IUsdnProtocolStorage
    function getUsdnDecimals() external view returns (uint8) {
        return _usdnDecimals;
    }

    /// @inheritdoc IUsdnProtocolStorage
    function getUsdnMinDivisor() external view returns (uint256) {
        return _usdnMinDivisor;
    }

    /* -------------------------------------------------------------------------- */
    /*                                 Parameters getters                         */
    /* -------------------------------------------------------------------------- */

    /// @inheritdoc IUsdnProtocolStorage
    function getOracleMiddleware() external view returns (IOracleMiddleware) {
        return _oracleMiddleware;
    }

    /// @inheritdoc IUsdnProtocolStorage
    function getLiquidationRewardsManager() external view returns (ILiquidationRewardsManager) {
        return _liquidationRewardsManager;
    }

    /// @inheritdoc IUsdnProtocolStorage
    function getMinLeverage() external view returns (uint256) {
        return _minLeverage;
    }

    /// @inheritdoc IUsdnProtocolStorage
    function getMaxLeverage() external view returns (uint256) {
        return _maxLeverage;
    }

    /// @inheritdoc IUsdnProtocolStorage
    function getValidationDeadline() external view returns (uint256) {
        return _validationDeadline;
    }

    /// @inheritdoc IUsdnProtocolStorage
    function getLiquidationPenalty() external view returns (uint24) {
        return _liquidationPenalty;
    }

    /// @inheritdoc IUsdnProtocolStorage
    function getSafetyMarginBps() external view returns (uint256) {
        return _safetyMarginBps;
    }

    /// @inheritdoc IUsdnProtocolStorage
    function getLiquidationIteration() external view returns (uint16) {
        return _liquidationIteration;
    }

    /// @inheritdoc IUsdnProtocolStorage
    function getEMAPeriod() external view returns (uint128) {
        return _EMAPeriod;
    }

    /// @inheritdoc IUsdnProtocolStorage
    function getFundingSF() external view returns (uint256) {
        return _fundingSF;
    }

    /// @inheritdoc IUsdnProtocolStorage
    function getProtocolFeeBps() external view returns (uint16) {
        return _protocolFeeBps;
    }

    /// @inheritdoc IUsdnProtocolStorage
    function getPositionFeeBps() external view returns (uint16) {
        return _positionFeeBps;
    }

    /// @inheritdoc IUsdnProtocolStorage
    function getSecurityDepositValue() external view returns (uint256) {
        return _securityDepositValue;
    }

    /// @inheritdoc IUsdnProtocolStorage
    function getFeeThreshold() external view returns (uint256) {
        return _feeThreshold;
    }

    /// @inheritdoc IUsdnProtocolStorage
    function getFeeCollector() external view returns (address) {
        return _feeCollector;
    }

    /// @inheritdoc IUsdnProtocolStorage
    function getMiddlewareValidationDelay() external view returns (uint256) {
        return _oracleMiddleware.getValidationDelay();
    }

    /// @inheritdoc IUsdnProtocolStorage
    function getTargetUsdnPrice() external view returns (uint128) {
        return _targetUsdnPrice;
    }

    /// @inheritdoc IUsdnProtocolStorage
    function getUsdnRebaseThreshold() external view returns (uint128) {
        return _usdnRebaseThreshold;
    }

    /// @inheritdoc IUsdnProtocolStorage
    function getUsdnRebaseInterval() external view returns (uint256) {
        return _usdnRebaseInterval;
    }

    /* -------------------------------------------------------------------------- */
    /*                                    State getters                           */
    /* -------------------------------------------------------------------------- */

    /// @inheritdoc IUsdnProtocolStorage
    function getLastFunding() external view returns (int256) {
        return _lastFunding;
    }

    /// @inheritdoc IUsdnProtocolStorage
    function getLastPrice() external view returns (uint128) {
        return _lastPrice;
    }

    /// @inheritdoc IUsdnProtocolStorage
    function getLastUpdateTimestamp() external view returns (uint128) {
        return _lastUpdateTimestamp;
    }

    /// @inheritdoc IUsdnProtocolStorage
    function getLiquidationMultiplier() external view returns (uint256) {
        return _liquidationMultiplier;
    }

    /// @inheritdoc IUsdnProtocolStorage
    function getPendingProtocolFee() external view returns (uint256) {
        return _pendingProtocolFee;
    }

    /// @inheritdoc IUsdnProtocolStorage
    function getPendingAction(address user) external view returns (uint256) {
        return _pendingActions[user];
    }

    /// @inheritdoc IUsdnProtocolStorage
    function getPendingActionAt(uint256 index) external view returns (PendingAction memory action_) {
        (action_,) = _pendingActionsQueue.at(index);
    }

    /// @inheritdoc IUsdnProtocolStorage
    function getBalanceVault() external view returns (uint256) {
        return _balanceVault;
    }

    /// @inheritdoc IUsdnProtocolStorage
    function getLastRebaseCheck() external view returns (uint256) {
        return _lastRebaseCheck;
    }

    /// @inheritdoc IUsdnProtocolStorage
    function getEMA() external view returns (int256) {
        return _EMA;
    }

    /// @inheritdoc IUsdnProtocolStorage
    function getBalanceLong() external view returns (uint256) {
        return _balanceLong;
    }

    /// @inheritdoc IUsdnProtocolStorage
    function getTotalExpo() external view returns (uint256) {
        return _totalExpo;
    }

    /// @inheritdoc IUsdnProtocolStorage
    function getTickVersion(int24 tick) external view returns (uint256) {
        return _tickVersion[tick];
    }

    /// @inheritdoc IUsdnProtocolStorage
    function getTotalExpoByTick(int24 tick, uint256 version) external view returns (uint256) {
        bytes32 cachedTickHash = tickHash(tick, version);
        return _totalExpoByTick[cachedTickHash];
    }

    /// @inheritdoc IUsdnProtocolStorage
    function getPositionsInTick(int24 tick, uint256 version) external view returns (uint256) {
        bytes32 cachedTickHash = tickHash(tick, version);
        return _positionsInTick[cachedTickHash];
    }

    /// @inheritdoc IUsdnProtocolStorage
    function getCurrentLongPosition(int24 tick, uint256 index) external view returns (Position memory) {
        uint256 version = _tickVersion[tick];
        bytes32 cachedTickHash = tickHash(tick, version);
        return _longPositions[cachedTickHash][index];
    }

    /// @inheritdoc IUsdnProtocolStorage
    function getCurrentTotalExpoByTick(int24 tick) external view returns (uint256) {
        uint256 version = _tickVersion[tick];
        bytes32 cachedTickHash = tickHash(tick, version);
        return _totalExpoByTick[cachedTickHash];
    }

    /// @inheritdoc IUsdnProtocolStorage
    function getCurrentPositionsInTick(int24 tick) external view returns (uint256) {
        uint256 version = _tickVersion[tick];
        bytes32 cachedTickHash = tickHash(tick, version);
        return _positionsInTick[cachedTickHash];
    }

    /// @inheritdoc IUsdnProtocolStorage
    function getMaxInitializedTick() external view returns (int24) {
        return _maxInitializedTick;
    }

    /// @inheritdoc IUsdnProtocolStorage
    function getTotalLongPositions() external view returns (uint256) {
        return _totalLongPositions;
    }

    /// @inheritdoc IUsdnProtocolStorage
    function tickHash(int24 tick, uint256 version) public pure returns (bytes32) {
        return keccak256(abi.encodePacked(tick, version));
    }
}<|MERGE_RESOLUTION|>--- conflicted
+++ resolved
@@ -114,10 +114,9 @@
     /// @notice The position fee in basis point
     uint16 internal _positionFeeBps = 4; // 0.04%
 
-<<<<<<< HEAD
     /// @notice The deposit required for a new position
     uint256 internal _securityDepositValue = 0.5 ether;
-=======
+
     /// @notice The nominal (target) price of USDN (with _priceFeedDecimals)
     uint128 internal _targetUsdnPrice;
 
@@ -129,7 +128,6 @@
      * @dev A rebase can be forced (if the `_usdnRebaseThreshold` is exceeded) by calling the `liquidate` function
      */
     uint256 internal _usdnRebaseInterval = 12 hours;
->>>>>>> f50cbb41
 
     /* -------------------------------------------------------------------------- */
     /*                                    State                                   */
