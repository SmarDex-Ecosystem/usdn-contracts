--- conflicted
+++ resolved
@@ -112,7 +112,6 @@
     /// @notice The fee threshold above which fee will be sent
     uint256 internal _feeThreshold = 1 ether;
 
-<<<<<<< HEAD
     /**
      * @notice The soft longExpo imbalance limit.
      * @dev As soon as the difference between vault expo and long expo exceeds this percentage limit in favor of long
@@ -140,10 +139,8 @@
      * the hard vault rebalancing mechanism is triggered, preventing the close of existing long position.
      */
     int256 internal _hardVaultExpoImbalanceLimit = 600;
-=======
     /// @notice The position fee in basis point
     uint16 internal _positionFeeBps = 4; // 0.04%
->>>>>>> d15417ee
 
     /* -------------------------------------------------------------------------- */
     /*                                    State                                   */
