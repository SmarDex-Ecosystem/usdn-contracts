// SPDX-License-Identifier: BUSL-1.1
pragma solidity 0.8.20;

import { IERC20Metadata } from "@openzeppelin/contracts/token/ERC20/extensions/IERC20Metadata.sol";
import { LibBitmap } from "solady/src/utils/LibBitmap.sol";

import { IUsdnProtocolStorage } from "src/interfaces/UsdnProtocol/IUsdnProtocolStorage.sol";
import { InitializableReentrancyGuard } from "src/utils/InitializableReentrancyGuard.sol";
import { IUsdn } from "src/interfaces/Usdn/IUsdn.sol";
import { ILiquidationRewardsManager } from "src/interfaces/OracleMiddleware/ILiquidationRewardsManager.sol";
import { IOracleMiddleware } from "src/interfaces/OracleMiddleware/IOracleMiddleware.sol";
import { Position } from "src/interfaces/UsdnProtocol/IUsdnProtocolTypes.sol";
import { PendingAction } from "src/interfaces/UsdnProtocol/IUsdnProtocolTypes.sol";
import { DoubleEndedQueue } from "src/libraries/DoubleEndedQueue.sol";

abstract contract UsdnProtocolStorage is IUsdnProtocolStorage, InitializableReentrancyGuard {
    using LibBitmap for LibBitmap.Bitmap;
    using DoubleEndedQueue for DoubleEndedQueue.Deque;

    /* -------------------------------------------------------------------------- */
    /*                                  Constants                                 */
    /* -------------------------------------------------------------------------- */

    /// @inheritdoc IUsdnProtocolStorage
    uint8 public constant LEVERAGE_DECIMALS = 21;

    /// @inheritdoc IUsdnProtocolStorage
    uint8 public constant FUNDING_RATE_DECIMALS = 18;

    /// @inheritdoc IUsdnProtocolStorage
    uint8 public constant TOKENS_DECIMALS = 18;

    /// @inheritdoc IUsdnProtocolStorage
    uint8 public constant LIQUIDATION_MULTIPLIER_DECIMALS = 38;

    /// @inheritdoc IUsdnProtocolStorage
    uint8 public constant FUNDING_SF_DECIMALS = 3;

    /// @inheritdoc IUsdnProtocolStorage
<<<<<<< HEAD
    uint256 public constant SDEX_BURN_ON_DEPOSIT_DIVISOR = 1e8;
=======
    uint128 public constant SECURITY_DEPOSIT_FACTOR = 1e15;
>>>>>>> c09d9642

    /// @inheritdoc IUsdnProtocolStorage
    uint256 public constant BPS_DIVISOR = 10_000;

    /// @inheritdoc IUsdnProtocolStorage
    uint16 public constant MAX_LIQUIDATION_ITERATION = 10;

    /* -------------------------------------------------------------------------- */
    /*                                 Immutables                                 */
    /* -------------------------------------------------------------------------- */

    /**
     * @notice The liquidation tick spacing for storing long positions.
     * @dev A tick spacing of 1 is equivalent to a 0.1% increase in liquidation price between ticks. A tick spacing of
     * 10 is equivalent to a 1% increase in liquidation price between ticks.
     */
    int24 internal immutable _tickSpacing;

    /// @notice The asset ERC20 contract (wstETH).
    IERC20Metadata internal immutable _asset;

    /// @notice The asset decimals (wstETH => 18).
    uint8 internal immutable _assetDecimals;

    /// @notice The price feed decimals (middleware => 18).
    uint8 internal immutable _priceFeedDecimals;

    /// @notice The USDN ERC20 contract.
    IUsdn internal immutable _usdn;

    /// @notice The SDEX ERC20 contract.
    IERC20Metadata internal immutable _sdex;

    /// @notice The MIN_DIVISOR constant of the USDN token.
    uint256 internal immutable _usdnMinDivisor;

    /* -------------------------------------------------------------------------- */
    /*                                 Parameters                                 */
    /* -------------------------------------------------------------------------- */

    /// @notice The oracle middleware contract.
    IOracleMiddleware internal _oracleMiddleware;

    /// @notice The liquidation rewards manager contract.
    ILiquidationRewardsManager internal _liquidationRewardsManager;

    /// @notice The minimum leverage for a position (1.000000001)
    uint256 internal _minLeverage = 10 ** LEVERAGE_DECIMALS + 10 ** 12;

    /// @notice The maximum leverage for a position
    uint256 internal _maxLeverage = 10 * 10 ** LEVERAGE_DECIMALS;

    /// @notice The deadline for a user to confirm their own action
    uint256 internal _validationDeadline = 20 minutes;

    /// @notice The liquidation penalty (in tick spacing units)
    uint24 internal _liquidationPenalty = 2; // 200 ticks -> ~2.02%

    /// @notice Safety margin for the liquidation price of newly open positions, in basis points
    uint256 internal _safetyMarginBps = 200; // 2%

    /// @notice User current liquidation iteration in tick.
    uint16 internal _liquidationIteration = 3;

    /// @notice The moving average period of the funding rate
    uint128 internal _EMAPeriod = 5 days;

    /// @notice The scaling factor (SF) of the funding rate (0.12)
    uint256 internal _fundingSF = 12 * 10 ** (FUNDING_SF_DECIMALS - 2);

    /// @notice The protocol fee percentage (in bps)
    uint16 internal _protocolFeeBps = 10;

    /// @notice The fee collector's address
    address internal _feeCollector;

    /// @notice The fee threshold above which fee will be sent
    uint256 internal _feeThreshold = 1 ether;

    /**
     * @notice The imbalance limit of the long expo for open actions (in basis points).
     * @dev As soon as the difference between vault expo and long expo exceeds this basis point limit in favor of long
     * the open rebalancing mechanism is triggered, preventing the opening of a new long position.
     */
    int256 internal _openExpoImbalanceLimitBps = 200;

    /**
     * @notice The imbalance limit of the long expo for withdrawal actions (in basis points).
     * @dev As soon as the difference between vault expo and long expo exceeds this basis point limit in favor of long,
     * the withdrawal rebalancing mechanism is triggered, preventing the withdraw of existing vault position.
     */
    int256 internal _withdrawalExpoImbalanceLimitBps = 600;

    /**
     * @notice The imbalance limit of the vault expo for deposit actions (in basis points).
     * @dev As soon as the difference between vault expo and long expo exceeds this basis point limit in favor of vault,
     * the deposit vault rebalancing mechanism is triggered, preventing the opening of new vault position.
     */
    int256 internal _depositExpoImbalanceLimitBps = 200;

    /**
     * @notice The imbalance limit of the vault expo for close actions (in basis points).
     * @dev As soon as the difference between vault expo and long expo exceeds this basis point limit in favor of vault,
     * the withdrawal vault rebalancing mechanism is triggered, preventing the close of existing long position.
     */
    int256 internal _closeExpoImbalanceLimitBps = 600;

    /// @notice The position fee in basis point
    uint16 internal _positionFeeBps = 4; // 0.04%

<<<<<<< HEAD
    /// @notice The ratio of USDN to SDEX tokens to burn on deposit
    uint32 internal _sdexBurnOnDepositRatio = 1e6; // 1%
=======
    /// @notice The deposit required for a new position (0.5 ether)
    uint256 internal _securityDepositValue = 0.5 ether;
>>>>>>> c09d9642

    /// @notice The nominal (target) price of USDN (with _priceFeedDecimals)
    uint128 internal _targetUsdnPrice;

    /// @notice The USDN price threshold to trigger a rebase (with _priceFeedDecimals)
    uint128 internal _usdnRebaseThreshold;

    /**
     * @notice The interval between two automatic rebase checks
     * @dev A rebase can be forced (if the `_usdnRebaseThreshold` is exceeded) by calling the `liquidate` function
     */
    uint256 internal _usdnRebaseInterval = 12 hours;

    /* -------------------------------------------------------------------------- */
    /*                                    State                                   */
    /* -------------------------------------------------------------------------- */

    /// @notice The funding corresponding to the last update timestamp
    int256 internal _lastFunding;

    /// @notice The price of the asset during the last balances update (with price feed decimals)
    uint128 internal _lastPrice;

    /// @notice The timestamp of the last balances update
    uint128 internal _lastUpdateTimestamp;

    /**
     * @notice The multiplier for liquidation price calculations
     * @dev This value represents 1 with 38 decimals to have the same precision when the multiplier
     * tends to 0 and high values (uint256.max have 78 digits).
     */
    uint256 internal _liquidationMultiplier = 1e38;

    /// @notice The pending protocol fee accumulator
    uint256 internal _pendingProtocolFee;

    /* -------------------------- Pending actions queue ------------------------- */

    /**
     * @notice The pending actions by user (1 per user max).
     * @dev The value stored is an index into the `pendingActionsQueue` deque, shifted by one. A value of 0 means no
     * pending action. Since the deque uses uint128 indices, the highest index will not overflow when adding one.
     */
    mapping(address => uint256) internal _pendingActions;

    /// @notice The pending actions queue.
    DoubleEndedQueue.Deque internal _pendingActionsQueue;

    /* ---------------------------------- Vault --------------------------------- */

    /// @notice The balance of deposits (with asset decimals)
    uint256 internal _balanceVault;

    /// @notice The timestamp when the last USDN rebase check was performed
    uint256 internal _lastRebaseCheck;

    /* ----------------------------- Long positions ----------------------------- */

    /// @notice The exponential moving average of the funding (0.0003 at initialization)
    int256 internal _EMA = int256(3 * 10 ** (FUNDING_RATE_DECIMALS - 4));

    /// @notice The balance of long positions (with asset decimals)
    uint256 internal _balanceLong;

    /// @notice The total exposure (with asset decimals)
    uint256 internal _totalExpo;

    /// @notice The liquidation tick version.
    mapping(int24 => uint256) internal _tickVersion;

    /// @notice The long positions per versioned tick (liquidation price)
    mapping(bytes32 => Position[]) internal _longPositions;

    /// @notice Cache of the total exposure per versioned tick
    mapping(bytes32 => uint256) internal _totalExpoByTick;

    /// @notice Cache of the number of positions per tick
    mapping(bytes32 => uint256) internal _positionsInTick;

    /// @notice Cached value of the maximum initialized tick
    int24 internal _maxInitializedTick;

    /// @notice Cache of the total long positions count
    uint256 internal _totalLongPositions;

    /// @notice The bitmap used to quickly find populated ticks
    LibBitmap.Bitmap internal _tickBitmap;

    /**
     * @notice Constructor.
     * @param usdn The USDN ERC20 contract.
     * @param sdex The SDEX ERC20 contract.
     * @param asset The asset ERC20 contract (wstETH).
     * @param oracleMiddleware The oracle middleware contract.
     * @param liquidationRewardsManager The liquidation rewards manager contract.
     * @param tickSpacing The positions tick spacing.
     * @param feeCollector The address of the fee collector.
     */
    constructor(
        IUsdn usdn,
        IERC20Metadata sdex,
        IERC20Metadata asset,
        IOracleMiddleware oracleMiddleware,
        ILiquidationRewardsManager liquidationRewardsManager,
        int24 tickSpacing,
        address feeCollector
    ) {
        // Since all USDN must be minted by the protocol, we check that the total supply is 0
        if (usdn.totalSupply() != 0) {
            revert UsdnProtocolInvalidUsdn(address(usdn));
        }
        if (feeCollector == address(0)) {
            revert UsdnProtocolInvalidFeeCollector();
        }

        _usdn = usdn;
        _sdex = sdex;
        // Those tokens should have 18 decimals
        if (usdn.decimals() != TOKENS_DECIMALS || sdex.decimals() != TOKENS_DECIMALS) {
            revert UsdnProtocolInvalidTokenDecimals();
        }

        _usdnMinDivisor = usdn.MIN_DIVISOR();
        _asset = asset;
        _assetDecimals = asset.decimals();
        if (_assetDecimals < FUNDING_SF_DECIMALS) {
            revert UsdnProtocolInvalidAssetDecimals(_assetDecimals);
        }
        _oracleMiddleware = oracleMiddleware;
        _priceFeedDecimals = oracleMiddleware.getDecimals();
        _liquidationRewardsManager = liquidationRewardsManager;
        _tickSpacing = tickSpacing;
        _feeCollector = feeCollector;

        _targetUsdnPrice = uint128(102 * 10 ** (_priceFeedDecimals - 2)); // $1.02
        _usdnRebaseThreshold = uint128(1021 * 10 ** (_priceFeedDecimals - 3)); // $1.021
    }

    /* -------------------------------------------------------------------------- */
    /*                                 Immutables getters                         */
    /* -------------------------------------------------------------------------- */

    /// @inheritdoc IUsdnProtocolStorage
    function getTickSpacing() external view returns (int24) {
        return _tickSpacing;
    }

    /// @inheritdoc IUsdnProtocolStorage
    function getAsset() external view returns (IERC20Metadata) {
        return _asset;
    }

    /// @inheritdoc IUsdnProtocolStorage
    function getSdex() external view returns (IERC20Metadata) {
        return _sdex;
    }

    /// @inheritdoc IUsdnProtocolStorage
    function getPriceFeedDecimals() external view returns (uint8) {
        return _priceFeedDecimals;
    }

    /// @inheritdoc IUsdnProtocolStorage
    function getAssetDecimals() external view returns (uint8) {
        return _assetDecimals;
    }

    /// @inheritdoc IUsdnProtocolStorage
    function getUsdn() external view returns (IUsdn) {
        return _usdn;
    }

    /// @inheritdoc IUsdnProtocolStorage
    function getUsdnMinDivisor() external view returns (uint256) {
        return _usdnMinDivisor;
    }

    /* -------------------------------------------------------------------------- */
    /*                                 Parameters getters                         */
    /* -------------------------------------------------------------------------- */

    /// @inheritdoc IUsdnProtocolStorage
    function getOracleMiddleware() external view returns (IOracleMiddleware) {
        return _oracleMiddleware;
    }

    /// @inheritdoc IUsdnProtocolStorage
    function getLiquidationRewardsManager() external view returns (ILiquidationRewardsManager) {
        return _liquidationRewardsManager;
    }

    /// @inheritdoc IUsdnProtocolStorage
    function getMinLeverage() external view returns (uint256) {
        return _minLeverage;
    }

    /// @inheritdoc IUsdnProtocolStorage
    function getMaxLeverage() external view returns (uint256) {
        return _maxLeverage;
    }

    /// @inheritdoc IUsdnProtocolStorage
    function getValidationDeadline() external view returns (uint256) {
        return _validationDeadline;
    }

    /// @inheritdoc IUsdnProtocolStorage
    function getLiquidationPenalty() external view returns (uint24) {
        return _liquidationPenalty;
    }

    /// @inheritdoc IUsdnProtocolStorage
    function getSafetyMarginBps() external view returns (uint256) {
        return _safetyMarginBps;
    }

    /// @inheritdoc IUsdnProtocolStorage
    function getLiquidationIteration() external view returns (uint16) {
        return _liquidationIteration;
    }

    /// @inheritdoc IUsdnProtocolStorage
    function getEMAPeriod() external view returns (uint128) {
        return _EMAPeriod;
    }

    /// @inheritdoc IUsdnProtocolStorage
    function getFundingSF() external view returns (uint256) {
        return _fundingSF;
    }

    /// @inheritdoc IUsdnProtocolStorage
    function getProtocolFeeBps() external view returns (uint16) {
        return _protocolFeeBps;
    }

    /// @inheritdoc IUsdnProtocolStorage
    function getPositionFeeBps() external view returns (uint16) {
        return _positionFeeBps;
    }

    /// @inheritdoc IUsdnProtocolStorage
<<<<<<< HEAD
    function getSdexBurnOnDepositRatio() external view returns (uint32) {
        return _sdexBurnOnDepositRatio;
=======
    function getSecurityDepositValue() external view returns (uint256) {
        return _securityDepositValue;
>>>>>>> c09d9642
    }

    /// @inheritdoc IUsdnProtocolStorage
    function getFeeThreshold() external view returns (uint256) {
        return _feeThreshold;
    }

    /// @inheritdoc IUsdnProtocolStorage
    function getFeeCollector() external view returns (address) {
        return _feeCollector;
    }

    /// @inheritdoc IUsdnProtocolStorage
    function getMiddlewareValidationDelay() external view returns (uint256) {
        return _oracleMiddleware.getValidationDelay();
    }

    /// @inheritdoc IUsdnProtocolStorage
    function getTargetUsdnPrice() external view returns (uint128) {
        return _targetUsdnPrice;
    }

    /// @inheritdoc IUsdnProtocolStorage
    function getUsdnRebaseThreshold() external view returns (uint128) {
        return _usdnRebaseThreshold;
    }

    /// @inheritdoc IUsdnProtocolStorage
    function getUsdnRebaseInterval() external view returns (uint256) {
        return _usdnRebaseInterval;
    }

    /* -------------------------------------------------------------------------- */
    /*                                    State getters                           */
    /* -------------------------------------------------------------------------- */

    /// @inheritdoc IUsdnProtocolStorage
    function getLastFunding() external view returns (int256) {
        return _lastFunding;
    }

    /// @inheritdoc IUsdnProtocolStorage
    function getLastPrice() external view returns (uint128) {
        return _lastPrice;
    }

    /// @inheritdoc IUsdnProtocolStorage
    function getLastUpdateTimestamp() external view returns (uint128) {
        return _lastUpdateTimestamp;
    }

    /// @inheritdoc IUsdnProtocolStorage
    function getLiquidationMultiplier() external view returns (uint256) {
        return _liquidationMultiplier;
    }

    /// @inheritdoc IUsdnProtocolStorage
    function getPendingProtocolFee() external view returns (uint256) {
        return _pendingProtocolFee;
    }

    /// @inheritdoc IUsdnProtocolStorage
    function getPendingAction(address user) external view returns (uint256) {
        return _pendingActions[user];
    }

    /// @inheritdoc IUsdnProtocolStorage
    function getPendingActionAt(uint256 index) external view returns (PendingAction memory action_) {
        // slither-disable-next-line unused-return
        (action_,) = _pendingActionsQueue.at(index);
    }

    /// @inheritdoc IUsdnProtocolStorage
    function getBalanceVault() external view returns (uint256) {
        return _balanceVault;
    }

    /// @inheritdoc IUsdnProtocolStorage
    function getLastRebaseCheck() external view returns (uint256) {
        return _lastRebaseCheck;
    }

    /// @inheritdoc IUsdnProtocolStorage
    function getEMA() external view returns (int256) {
        return _EMA;
    }

    /// @inheritdoc IUsdnProtocolStorage
    function getBalanceLong() external view returns (uint256) {
        return _balanceLong;
    }

    /// @inheritdoc IUsdnProtocolStorage
    function getTotalExpo() external view returns (uint256) {
        return _totalExpo;
    }

    /// @inheritdoc IUsdnProtocolStorage
    function getTickVersion(int24 tick) external view returns (uint256) {
        return _tickVersion[tick];
    }

    /// @inheritdoc IUsdnProtocolStorage
    function getTotalExpoByTick(int24 tick) external view returns (uint256) {
        bytes32 cachedTickHash = tickHash(tick, _tickVersion[tick]);
        return _totalExpoByTick[cachedTickHash];
    }

    /// @inheritdoc IUsdnProtocolStorage
    function getCurrentLongPosition(int24 tick, uint256 index) external view returns (Position memory) {
        uint256 version = _tickVersion[tick];
        bytes32 cachedTickHash = tickHash(tick, version);
        return _longPositions[cachedTickHash][index];
    }

    /// @inheritdoc IUsdnProtocolStorage
    function getCurrentTotalExpoByTick(int24 tick) external view returns (uint256) {
        uint256 version = _tickVersion[tick];
        bytes32 cachedTickHash = tickHash(tick, version);
        return _totalExpoByTick[cachedTickHash];
    }

    /// @inheritdoc IUsdnProtocolStorage
    function getCurrentPositionsInTick(int24 tick) external view returns (uint256) {
        uint256 version = _tickVersion[tick];
        bytes32 cachedTickHash = tickHash(tick, version);
        return _positionsInTick[cachedTickHash];
    }

    /// @inheritdoc IUsdnProtocolStorage
    function getMaxInitializedTick() external view returns (int24) {
        return _maxInitializedTick;
    }

    /// @inheritdoc IUsdnProtocolStorage
    function getTotalLongPositions() external view returns (uint256) {
        return _totalLongPositions;
    }

    /// @inheritdoc IUsdnProtocolStorage
    function tickHash(int24 tick, uint256 version) public pure returns (bytes32) {
        return keccak256(abi.encodePacked(tick, version));
    }

    /// @inheritdoc IUsdnProtocolStorage
    function getExpoImbalanceLimits()
        external
        view
        returns (
            int256 openExpoImbalanceLimitBps_,
            int256 depositExpoImbalanceLimitBps_,
            int256 withdrawalExpoImbalanceLimitBps_,
            int256 closeExpoImbalanceLimitBps_
        )
    {
        return (
            _openExpoImbalanceLimitBps,
            _depositExpoImbalanceLimitBps,
            _withdrawalExpoImbalanceLimitBps,
            _closeExpoImbalanceLimitBps
        );
    }
}<|MERGE_RESOLUTION|>--- conflicted
+++ resolved
@@ -37,11 +37,10 @@
     uint8 public constant FUNDING_SF_DECIMALS = 3;
 
     /// @inheritdoc IUsdnProtocolStorage
-<<<<<<< HEAD
     uint256 public constant SDEX_BURN_ON_DEPOSIT_DIVISOR = 1e8;
-=======
+
+    /// @inheritdoc IUsdnProtocolStorage
     uint128 public constant SECURITY_DEPOSIT_FACTOR = 1e15;
->>>>>>> c09d9642
 
     /// @inheritdoc IUsdnProtocolStorage
     uint256 public constant BPS_DIVISOR = 10_000;
@@ -152,13 +151,11 @@
     /// @notice The position fee in basis point
     uint16 internal _positionFeeBps = 4; // 0.04%
 
-<<<<<<< HEAD
     /// @notice The ratio of USDN to SDEX tokens to burn on deposit
     uint32 internal _sdexBurnOnDepositRatio = 1e6; // 1%
-=======
+
     /// @notice The deposit required for a new position (0.5 ether)
     uint256 internal _securityDepositValue = 0.5 ether;
->>>>>>> c09d9642
 
     /// @notice The nominal (target) price of USDN (with _priceFeedDecimals)
     uint128 internal _targetUsdnPrice;
@@ -401,13 +398,13 @@
     }
 
     /// @inheritdoc IUsdnProtocolStorage
-<<<<<<< HEAD
     function getSdexBurnOnDepositRatio() external view returns (uint32) {
         return _sdexBurnOnDepositRatio;
-=======
+    }
+
+    /// @inheritdoc IUsdnProtocolStorage
     function getSecurityDepositValue() external view returns (uint256) {
         return _securityDepositValue;
->>>>>>> c09d9642
     }
 
     /// @inheritdoc IUsdnProtocolStorage
