--- conflicted
+++ resolved
@@ -192,13 +192,9 @@
         IUsdn usdn,
         IERC20Metadata asset,
         IOracleMiddleware oracleMiddleware,
-<<<<<<< HEAD
         ILiquidationRewardsManager liquidationRewardsManager_,
-        int24 tickSpacing_
-=======
         int24 tickSpacing_,
         address feeCollector_
->>>>>>> 088810ca
     ) {
         // Since all USDN must be minted by the protocol, we check that the total supply is 0
         if (usdn.totalSupply() != 0) {
@@ -243,10 +239,11 @@
     }
 
     /// @inheritdoc IUsdnProtocolStorage
-<<<<<<< HEAD
     function liquidationRewardsManager() external view returns (address) {
         return address(_liquidationRewardsManager);
-=======
+    }
+
+    /// @inheritdoc IUsdnProtocolStorage
     function pendingProtocolFee() external view returns (uint256) {
         return _pendingProtocolFee;
     }
@@ -264,6 +261,5 @@
     /// @inheritdoc IUsdnProtocolStorage
     function protocolFeeBps() external view returns (uint16) {
         return _protocolFeeBps;
->>>>>>> 088810ca
     }
 }