// SPDX-License-Identifier: BUSL-1.1
pragma solidity 0.8.20;

import { IERC20Metadata } from "@openzeppelin/contracts/token/ERC20/extensions/IERC20Metadata.sol";
import { LibBitmap } from "solady/src/utils/LibBitmap.sol";

import { IUsdnProtocolStorage } from "src/interfaces/UsdnProtocol/IUsdnProtocolStorage.sol";
import { InitializableReentrancyGuard } from "src/utils/InitializableReentrancyGuard.sol";
import { IUsdn } from "src/interfaces/Usdn/IUsdn.sol";
import { IOracleMiddleware } from "src/interfaces/OracleMiddleware/IOracleMiddleware.sol";
import { Position } from "src/interfaces/UsdnProtocol/IUsdnProtocolTypes.sol";
import { DoubleEndedQueue } from "src/libraries/DoubleEndedQueue.sol";

abstract contract UsdnProtocolStorage is IUsdnProtocolStorage, InitializableReentrancyGuard {
    using LibBitmap for LibBitmap.Bitmap;

    /* -------------------------------------------------------------------------- */
    /*                                  Constants                                 */
    /* -------------------------------------------------------------------------- */

    /// @inheritdoc IUsdnProtocolStorage
    uint8 public constant LEVERAGE_DECIMALS = 21;

    /// @inheritdoc IUsdnProtocolStorage
    uint8 public constant FUNDING_RATE_DECIMALS = 18;

    /// @inheritdoc IUsdnProtocolStorage
    uint8 public constant LIQUIDATION_MULTIPLIER_DECIMALS = 38;

<<<<<<< HEAD
    /// @notice The number of decimals for moving average coefficient
    uint8 public constant MOVING_AVERAGE_DECIMALS = 18;

    /// @notice The number of decimals for funding aggressivity coefficient
    uint8 public constant FUNDING_AGGRESIVITY_DECIMALS = 18;

    /// @notice The number of seconds in a day
=======
    /// @inheritdoc IUsdnProtocolStorage
>>>>>>> e6dbad5c
    uint256 public constant SECONDS_PER_DAY = 60 * 60 * 24;

    /// @inheritdoc IUsdnProtocolStorage
    uint256 public constant PERCENTAGE_DIVISOR = 10_000;

    /// @inheritdoc IUsdnProtocolStorage
    uint16 public constant MAX_LIQUIDATION_ITERATION = 10;

    /* -------------------------------------------------------------------------- */
    /*                                 Immutables                                 */
    /* -------------------------------------------------------------------------- */

    /**
     * @notice The liquidation tick spacing for storing long positions.
     * @dev A tick spacing of 1 is equivalent to a 0.1% increase in liquidation price between ticks. A tick spacing of
     * 10 is equivalent to a 1% increase in liquidation price between ticks.
     */
    int24 internal immutable _tickSpacing;

    /// @notice The asset ERC20 contract (wstETH).
    IERC20Metadata internal immutable _asset;

    /// @notice The asset decimals (wstETH => 18).
    uint8 internal immutable _assetDecimals;

    /// @notice The price feed decimals (middleware => 18).
    uint8 internal immutable _priceFeedDecimals;

    /// @notice The USDN ERC20 contract.
    IUsdn internal immutable _usdn;

    /// @notice The decimals of the USDN token.
    uint8 internal immutable _usdnDecimals;

    /* -------------------------------------------------------------------------- */
    /*                                 Parameters                                 */
    /* -------------------------------------------------------------------------- */

    /// @notice The oracle middleware contract.
    IOracleMiddleware internal _oracleMiddleware;

    /// @notice The minimum leverage for a position (1.000000001)
    uint256 internal _minLeverage = 10 ** LEVERAGE_DECIMALS + 10 ** 12;

    /// @notice The maximum leverage for a position
    uint256 internal _maxLeverage = 10 * 10 ** LEVERAGE_DECIMALS;

    /// @notice The deadline for a user to confirm their own action
    uint256 internal _validationDeadline = 60 minutes;

    /// @notice The funding rate per second
    int256 internal _fundingRatePerSecond = 3_472_222_222; // 18 decimals (0.03% daily -> 0.0000003472% per second)

    /// @notice The liquidation penalty (in tick spacing units)
    uint24 internal _liquidationPenalty = 2; // 200 ticks -> ~2.02%

    /// @notice Safety margin for the liquidation price of newly open positions
    uint256 internal _safetyMargin = 200; // divisor is 10_000 -> 2%

    /// @notice User current liquidation iteration in tick.
    uint16 internal _liquidationIteration = 5;

    /// @notice The moving average period for the funding coefficient
    uint128 internal _movAvgPeriod = 5 days;

    /* -------------------------------------------------------------------------- */
    /*                                    State                                   */
    /* -------------------------------------------------------------------------- */

    /// @notice The funding corresponding to the last update timestamp
    int256 internal _lastFunding = 0;

    /// @notice The price of the asset during the last balances update (with price feed decimals)
    uint128 internal _lastPrice;

    /// @notice The timestamp of the last balances update
    uint128 internal _lastUpdateTimestamp;

    /**
     * @notice The multiplier for liquidation price calculations
     * @dev This value represents 1 with 38 decimals to have the same precision when the multiplier
     * tends to 0 and high values (uint256.max have 78 digits).
     */
    uint256 internal _liquidationMultiplier = 100_000_000_000_000_000_000_000_000_000_000_000_000;

    /* -------------------------- Pending actions queue ------------------------- */

    /**
     * @notice The pending actions by user (1 per user max).
     * @dev The value stored is an index into the `pendingActionsQueue` deque, shifted by one. A value of 0 means no
     * pending action. Since the deque uses uint128 indices, the highest index will not overflow when adding one.
     */
    mapping(address => uint256) internal _pendingActions;

    /// @notice The pending actions queue.
    DoubleEndedQueue.Deque internal _pendingActionsQueue;

    /* ---------------------------------- Vault --------------------------------- */

    /// @notice The balance of deposits (with asset decimals)
    uint256 internal _balanceVault;

    /* ----------------------------- Long positions ----------------------------- */

    /// @notice The moving average coefficient for the funding (0.0003 at initialization)
    int256 internal _movAvgCoefficient = 3 * 10 ** 14; //  TO DO : 18 decimals ?

    /// @notice The coefficient for funding aggresivity (0.12)
    uint256 internal _fundingAggressivity = 12 * 10 ** 17; //  TO DO : 18 decimals ?

    /// @notice The balance of long positions (with asset decimals)
    uint256 internal _balanceLong;

    /// @notice The total exposure (with asset decimals)
    uint256 internal _totalExpo;

    /// @notice The liquidation price tick versions
    // slither-disable-next-line uninitialized-state
    mapping(int24 => uint256) internal _tickVersion;

    /// @notice The long positions per versioned tick (liquidation price)
    mapping(bytes32 => Position[]) internal _longPositions;

    /// @notice Cache of the total exposure per versioned tick
    mapping(bytes32 => uint256) internal _totalExpoByTick;

    /// @notice Cache of the number of positions per tick
    mapping(bytes32 => uint256) internal _positionsInTick;

    /// @notice Cached value of the maximum initialized tick
    int24 internal _maxInitializedTick;

    /// @notice Cache of the total long positions count
    uint256 internal _totalLongPositions;

    /// @notice The bitmap used to quickly find populated ticks
    LibBitmap.Bitmap internal _tickBitmap;

    /**
     * @notice Constructor.
     * @param usdn The USDN ERC20 contract.
     * @param asset The asset ERC20 contract (wstETH).
     * @param oracleMiddleware The oracle middleware contract.
     * @param tickSpacing_ The positions tick spacing.
     */
    constructor(IUsdn usdn, IERC20Metadata asset, IOracleMiddleware oracleMiddleware, int24 tickSpacing_) {
        // Since all USDN must be minted by the protocol, we check that the total supply is 0
        if (usdn.totalSupply() != 0) {
            revert UsdnProtocolInvalidUsdn(address(usdn));
        }
        _usdn = usdn;
        _usdnDecimals = usdn.decimals();
        _asset = asset;
        _assetDecimals = asset.decimals();
        _oracleMiddleware = oracleMiddleware;
        _priceFeedDecimals = oracleMiddleware.decimals();
        _tickSpacing = tickSpacing_;
    }

    /// @inheritdoc IUsdnProtocolStorage
    function tickSpacing() external view returns (int24) {
        return _tickSpacing;
    }

    // TODO: add view functions for all storage items that need to be public
}<|MERGE_RESOLUTION|>--- conflicted
+++ resolved
@@ -27,17 +27,13 @@
     /// @inheritdoc IUsdnProtocolStorage
     uint8 public constant LIQUIDATION_MULTIPLIER_DECIMALS = 38;
 
-<<<<<<< HEAD
-    /// @notice The number of decimals for moving average coefficient
+    /// @inheritdoc IUsdnProtocolStorage
     uint8 public constant MOVING_AVERAGE_DECIMALS = 18;
 
-    /// @notice The number of decimals for funding aggressivity coefficient
+    /// @inheritdoc IUsdnProtocolStorage
     uint8 public constant FUNDING_AGGRESIVITY_DECIMALS = 18;
 
-    /// @notice The number of seconds in a day
-=======
-    /// @inheritdoc IUsdnProtocolStorage
->>>>>>> e6dbad5c
+    /// @inheritdoc IUsdnProtocolStorage
     uint256 public constant SECONDS_PER_DAY = 60 * 60 * 24;
 
     /// @inheritdoc IUsdnProtocolStorage
