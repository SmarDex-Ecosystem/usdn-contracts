--- conflicted
+++ resolved
@@ -1031,12 +1031,8 @@
      * @param posExpo The total expo of the position
      * @param liqMultiplier The liquidation multiplier at the moment of closing the position
      * @param tempTransferred An amount that was already subtracted from the long balance
-<<<<<<< HEAD
-     * @return assetToTransfer_ The amount of wstETH to transfer
-=======
      * @return assetToTransfer_ The amount of assets to transfer to the user, bound by zero and the available balance
      * @return positionValue_ The position value, which can be negative in case of bad debt
->>>>>>> d60d99b4
      */
     function _assetToTransfer(
         uint128 currentPrice,
