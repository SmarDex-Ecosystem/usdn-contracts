// SPDX-License-Identifier: BUSL-1.1
pragma solidity 0.8.20;

import { SafeERC20 } from "@openzeppelin/contracts/token/ERC20/utils/SafeERC20.sol";
import { SafeCast } from "@openzeppelin/contracts/utils/math/SafeCast.sol";
import { FixedPointMathLib } from "solady/src/utils/FixedPointMathLib.sol";
import { LibBitmap } from "solady/src/utils/LibBitmap.sol";

import { IUsdnProtocolActions } from "src/interfaces/UsdnProtocol/IUsdnProtocolActions.sol";
import {
    Position,
    ProtocolAction,
    PendingAction,
    VaultPendingAction,
    LongPendingAction
} from "src/interfaces/UsdnProtocol/IUsdnProtocolTypes.sol";
import { UsdnProtocolLong } from "src/UsdnProtocol/UsdnProtocolLong.sol";
import { PriceInfo } from "src/interfaces/OracleMiddleware/IOracleMiddlewareTypes.sol";
import { IUsdn } from "src/interfaces/Usdn/IUsdn.sol";

abstract contract UsdnProtocolActions is IUsdnProtocolActions, UsdnProtocolLong {
    using SafeERC20 for IUsdn;
    using SafeCast for uint256;
    using LibBitmap for LibBitmap.Bitmap;

    /// @inheritdoc IUsdnProtocolActions
    uint256 public constant MIN_USDN_SUPPLY = 1000;

    /// @inheritdoc IUsdnProtocolActions
    function initiateDeposit(uint128 amount, bytes calldata currentPriceData, bytes calldata previousActionPriceData)
        external
        payable
        initializedAndNonReentrant
    {
        if (amount == 0) {
            revert UsdnProtocolZeroAmount();
        }

        uint40 timestamp = uint40(block.timestamp);

        PriceInfo memory currentPrice = _oracleMiddleware.parseAndValidatePrice{ value: msg.value }(
            timestamp, ProtocolAction.InitiateDeposit, currentPriceData
        );

        bool priceUpdated =
            _applyPnlAndFunding(currentPrice.neutralPrice.toUint128(), currentPrice.timestamp.toUint128());
        // liquidate if pnl applied
        if (priceUpdated) {
            _liquidatePositions(currentPrice.price, _liquidationIteration);
        }

        VaultPendingAction memory pendingAction = VaultPendingAction({
            action: ProtocolAction.InitiateDeposit,
            timestamp: timestamp,
            user: msg.sender,
            _unused: 0,
            amount: amount,
            assetPrice: _lastPrice, // we use `_lastPrice` because it might be more recent than currentPriceData
            totalExpo: _totalExpo,
            balanceVault: _balanceVault,
            balanceLong: _balanceLong,
            usdnTotalSupply: _usdn.totalSupply()
        });

        _addPendingAction(msg.sender, _convertVaultPendingAction(pendingAction));

        _retrieveAssetsAndCheckBalance(msg.sender, amount);

        emit InitiatedDeposit(msg.sender, amount);
        _executePendingAction(previousActionPriceData);
    }

    /// @inheritdoc IUsdnProtocolActions
    function validateDeposit(bytes calldata depositPriceData, bytes calldata previousActionPriceData)
        external
        payable
        initializedAndNonReentrant
    {
        _validateDeposit(msg.sender, depositPriceData);
        _executePendingAction(previousActionPriceData);
    }

    /// @inheritdoc IUsdnProtocolActions
    function initiateWithdrawal(
        uint128 usdnAmount,
        bytes calldata currentPriceData,
        bytes calldata previousActionPriceData
    ) external payable initializedAndNonReentrant {
        if (usdnAmount == 0) {
            revert UsdnProtocolZeroAmount();
        }

        uint40 timestamp = uint40(block.timestamp);

        PriceInfo memory currentPrice = _oracleMiddleware.parseAndValidatePrice{ value: msg.value }(
            timestamp, ProtocolAction.InitiateWithdrawal, currentPriceData
        );

        bool priceUpdated =
            _applyPnlAndFunding(currentPrice.neutralPrice.toUint128(), currentPrice.timestamp.toUint128());
        // liquidate if pnl applied
        if (priceUpdated) {
            _liquidatePositions(currentPrice.price, _liquidationIteration);
        }

        VaultPendingAction memory pendingAction = VaultPendingAction({
            action: ProtocolAction.InitiateWithdrawal,
            timestamp: timestamp,
            user: msg.sender,
            _unused: 0,
            amount: usdnAmount,
            assetPrice: _lastPrice, // we use `_lastPrice` because it might be more recent than currentPriceData
            totalExpo: _totalExpo,
            balanceVault: _balanceVault,
            balanceLong: _balanceLong,
            usdnTotalSupply: _usdn.totalSupply()
        });

        _addPendingAction(msg.sender, _convertVaultPendingAction(pendingAction));

        // retrieve the USDN tokens, checks that balance is sufficient
        _usdn.safeTransferFrom(msg.sender, address(this), usdnAmount);

        emit InitiatedWithdrawal(msg.sender, usdnAmount);
        _executePendingAction(previousActionPriceData);
    }

    /// @inheritdoc IUsdnProtocolActions
    function validateWithdrawal(bytes calldata withdrawalPriceData, bytes calldata previousActionPriceData)
        external
        payable
        initializedAndNonReentrant
    {
        _validateWithdrawal(msg.sender, withdrawalPriceData);
        _executePendingAction(previousActionPriceData);
    }

    /// @inheritdoc IUsdnProtocolActions
    function initiateOpenPosition(
        uint96 amount,
        uint128 desiredLiqPrice,
        bytes calldata currentPriceData,
        bytes calldata previousActionPriceData
    ) external payable initializedAndNonReentrant returns (int24 tick_, uint256 tickVersion_, uint256 index_) {
        if (amount == 0) {
            revert UsdnProtocolZeroAmount();
        }

        uint40 timestamp = uint40(block.timestamp);

        PriceInfo memory currentPrice = _oracleMiddleware.parseAndValidatePrice{ value: msg.value }(
            timestamp, ProtocolAction.InitiateOpenPosition, currentPriceData
        );

        {
            bool priceUpdated =
                _applyPnlAndFunding(currentPrice.neutralPrice.toUint128(), currentPrice.timestamp.toUint128());
            // liquidate if pnl applied
            if (priceUpdated) {
                _liquidatePositions(currentPrice.price, _liquidationIteration);
            }
        }

        uint128 leverage;
        {
            // we calculate the closest valid tick down for the desired liq price without liquidation penalty
            int24 desiredLiqTick = getEffectiveTickForPrice(desiredLiqPrice);
            uint128 liqPriceWithoutPenalty = getEffectivePriceForTick(desiredLiqTick);

            // calculate position leverage
            // reverts if liquidationPrice >= entryPrice
            leverage = _getLeverage(currentPrice.price.toUint128(), liqPriceWithoutPenalty);
            if (leverage < _minLeverage) {
                revert UsdnProtocolLeverageTooLow();
            }
            if (leverage > _maxLeverage) {
                revert UsdnProtocolLeverageTooHigh();
            }

            // Apply liquidation penalty
            tick_ = desiredLiqTick + int24(_liquidationPenalty) * _tickSpacing;
        }

        // Calculate effective liquidation price
        uint128 liquidationPrice = getEffectivePriceForTick(tick_);

        // Liquidation price must be at least x% below current price
        _checkSafetyMargin(currentPrice.price.toUint128(), liquidationPrice);

        // Register position and adjust contract state
        {
            Position memory long = Position({
                user: msg.sender,
                amount: amount,
                startPrice: currentPrice.price.toUint128(),
                leverage: leverage,
                timestamp: timestamp
            });
            (tickVersion_, index_) = _saveNewPosition(tick_, long);

            // Register pending action
            LongPendingAction memory pendingAction = LongPendingAction({
                action: ProtocolAction.InitiateOpenPosition,
                timestamp: timestamp,
                user: msg.sender,
                tick: tick_,
                closeAmount: 0,
                closeLeverage: 0,
                tickVersion: tickVersion_,
                index: index_,
                closeLiqMultiplier: 0,
                closeTempTransfer: 0
            });
            _addPendingAction(msg.sender, _convertLongPendingAction(pendingAction));
            emit InitiatedOpenPosition(msg.sender, long, tick_, tickVersion_, index_);
        }
        _retrieveAssetsAndCheckBalance(msg.sender, amount);

        _executePendingAction(previousActionPriceData);
    }

    /// @inheritdoc IUsdnProtocolActions
    function validateOpenPosition(bytes calldata openPriceData, bytes calldata previousActionPriceData)
        external
        payable
        initializedAndNonReentrant
    {
        _validateOpenPosition(msg.sender, openPriceData);
        _executePendingAction(previousActionPriceData);
    }

    /// @inheritdoc IUsdnProtocolActions
    function initiateClosePosition(
        int24 tick,
        uint256 tickVersion,
        uint256 index,
        bytes calldata currentPriceData,
        bytes calldata previousActionPriceData
    ) external payable initializedAndNonReentrant {
        // check if the position belongs to the user
        // this reverts if the position was liquidated
        Position memory pos = getLongPosition(tick, tickVersion, index);
        if (pos.user != msg.sender) {
            revert UsdnProtocolUnauthorized();
        }

        uint40 timestamp = uint40(block.timestamp);

        PriceInfo memory currentPrice = _oracleMiddleware.parseAndValidatePrice{ value: msg.value }(
            timestamp, ProtocolAction.InitiateClosePosition, currentPriceData
        );

        bool priceUpdated =
            _applyPnlAndFunding(currentPrice.neutralPrice.toUint128(), currentPrice.timestamp.toUint128());
        // liquidate if pnl applied
        if (priceUpdated) {
            _liquidatePositions(currentPrice.price, _liquidationIteration);
        }

        uint256 liqMultiplier = _liquidationMultiplier;
        uint256 tempTransfer = _assetToTransfer(tick, pos.amount, pos.leverage, liqMultiplier);

        LongPendingAction memory pendingAction = LongPendingAction({
            action: ProtocolAction.InitiateClosePosition,
            timestamp: timestamp,
            user: msg.sender,
            tick: tick,
            closeAmount: pos.amount,
            closeLeverage: pos.leverage,
            tickVersion: tickVersion,
            index: index,
            closeLiqMultiplier: liqMultiplier,
            closeTempTransfer: tempTransfer
        });

        // decrease balance optimistically (exact amount will be recalculated during validation)
        // transfer will be done after validation
        _balanceLong -= tempTransfer;

        _addPendingAction(msg.sender, _convertLongPendingAction(pendingAction));

        _removePosition(tick, tickVersion, index, pos);

        emit InitiatedClosePosition(msg.sender, tick, tickVersion, index);
        _executePendingAction(previousActionPriceData);
    }

    /// @inheritdoc IUsdnProtocolActions
    function validateClosePosition(bytes calldata closePriceData, bytes calldata previousActionPriceData)
        external
        payable
        initializedAndNonReentrant
    {
        _validateClosePosition(msg.sender, closePriceData);
        _executePendingAction(previousActionPriceData);
    }

    /// @inheritdoc IUsdnProtocolActions
    function liquidate(bytes calldata currentPriceData, uint16 iterations)
        external
        payable
        returns (uint256 liquidated_)
    {
        PriceInfo memory currentPrice = _oracleMiddleware.parseAndValidatePrice{ value: msg.value }(
            uint40(block.timestamp), ProtocolAction.Liquidation, currentPriceData
        );

        _applyPnlAndFunding(currentPrice.neutralPrice.toUint128(), currentPrice.timestamp.toUint128());

        liquidated_ = _liquidatePositions(currentPrice.price, iterations);

        // TODO: add liquidator incentive if needed
    }

    function _validateDeposit(address user, bytes calldata priceData) internal {
        (PendingAction memory pending,) = _getPendingAction(user, true); // clear pending action

        // check type of action
        if (pending.action != ProtocolAction.InitiateDeposit) {
            revert UsdnProtocolInvalidPendingAction();
        }
        // sanity check
        if (pending.user != user) {
            revert UsdnProtocolInvalidPendingAction();
        }

        _validateDepositWithAction(pending, priceData, false);
    }

    function _validateDepositWithAction(PendingAction memory pending, bytes calldata priceData, bool initializing)
        internal
        returns (PriceInfo memory depositPrice_)
    {
        VaultPendingAction memory deposit = _toVaultPendingAction(pending);

        // During initialization, we might want to use a different oracle, so we have a special action
        ProtocolAction action = initializing ? ProtocolAction.Initialize : ProtocolAction.ValidateDeposit;

        depositPrice_ =
            _oracleMiddleware.parseAndValidatePrice{ value: msg.value }(deposit.timestamp, action, priceData);

        // adjust balances
        if (!initializing) {
            // There is no need to adjust balances during initialization.
            // Also, during initialization, `_lastUpdateTimestamp` and `_lastPrice` are not updated yet.
            _applyPnlAndFunding(depositPrice_.neutralPrice.toUint128(), depositPrice_.timestamp.toUint128());
        }

        // We calculate the amount of USDN to mint, either considering the asset price at the time of the initiate
        // action, or the current price provided for validation. We will use the lower of the two amounts to mint.

        // During initialization, the deposit.assetPrice is zero, so we use the price provided for validation.
        uint256 oldPrice = initializing ? depositPrice_.price : deposit.assetPrice;

        // The last parameter (price) is only used during initialization
        uint256 usdnToMint1 = _calcMintUsdn(deposit.amount, deposit.balanceVault, deposit.usdnTotalSupply, oldPrice);
        uint256 usdnToMint2 = _calcMintUsdn(
            deposit.amount,
            uint256(
                _vaultAssetAvailable(
                    deposit.totalExpo,
                    deposit.balanceVault,
                    deposit.balanceLong,
                    depositPrice_.price.toUint128(), // new price
                    deposit.assetPrice // old price
                )
            ),
            deposit.usdnTotalSupply,
            depositPrice_.price
        );
        uint256 usdnToMint;
        if (usdnToMint1 <= usdnToMint2) {
            usdnToMint = usdnToMint1;
        } else {
            usdnToMint = usdnToMint2;
        }

        _balanceVault += deposit.amount;

        if (initializing) {
            // we mint the minimum amount of USDN to the dead address, so that the total supply never falls to zero
            _usdn.mint(DEAD_ADDRESS, MIN_USDN_SUPPLY);
            uint256 mintToUser = usdnToMint - MIN_USDN_SUPPLY;
            _usdn.mint(deposit.user, mintToUser);
            emit ValidatedDeposit(DEAD_ADDRESS, 0, MIN_USDN_SUPPLY);
            emit ValidatedDeposit(deposit.user, deposit.amount, mintToUser);
        } else {
            _usdn.mint(deposit.user, usdnToMint);
            emit ValidatedDeposit(deposit.user, deposit.amount, usdnToMint);
        }
    }

    function _validateWithdrawal(address user, bytes calldata priceData) internal {
        (PendingAction memory pending,) = _getPendingAction(user, true); // clear pending action

        // check type of action
        if (pending.action != ProtocolAction.InitiateWithdrawal) {
            revert UsdnProtocolInvalidPendingAction();
        }
        // sanity check
        if (pending.user != user) {
            revert UsdnProtocolInvalidPendingAction();
        }

        _validateWithdrawalWithAction(pending, priceData);
    }

    function _validateWithdrawalWithAction(PendingAction memory pending, bytes calldata priceData) internal {
        VaultPendingAction memory withdrawal = _toVaultPendingAction(pending);

        PriceInfo memory withdrawalPrice = _oracleMiddleware.parseAndValidatePrice{ value: msg.value }(
            withdrawal.timestamp, ProtocolAction.ValidateWithdrawal, priceData
        );

        // adjust balances
        _applyPnlAndFunding(withdrawalPrice.neutralPrice.toUint128(), withdrawalPrice.timestamp.toUint128());

        // We calculate the available balance of the vault side, either considering the asset price at the time of the
        // initiate action, or the current price provided for validation. We will use the lower of the two amounts to
        // redeem the underlying asset share.

        uint256 available1 = withdrawal.balanceVault;
        uint256 available2 = uint256(
            _vaultAssetAvailable(
                withdrawal.totalExpo,
                withdrawal.balanceVault,
                withdrawal.balanceLong,
                withdrawalPrice.price.toUint128(), // new price
                withdrawal.assetPrice // old price
            )
        );
        uint256 available;
        if (available1 <= available2) {
            available = available1;
        } else {
            available = available2;
        }

        // assetToTransfer = amountUsdn * usdnPrice / assetPrice = amountUsdn * assetAvailable / totalSupply
        uint256 assetToTransfer = FixedPointMathLib.fullMulDiv(withdrawal.amount, available, withdrawal.usdnTotalSupply);

        _balanceVault -= assetToTransfer;
        // we have the USDN in the contract already
        _usdn.burn(withdrawal.amount);

        // send the asset to the user
        _distributeAssetsAndCheckBalance(withdrawal.user, assetToTransfer);

        emit ValidatedWithdrawal(withdrawal.user, assetToTransfer, withdrawal.amount);
    }

    function _validateOpenPosition(address user, bytes calldata priceData) internal {
        (PendingAction memory pending,) = _getPendingAction(user, true); // clear pending action

        // check type of action
        if (pending.action != ProtocolAction.InitiateOpenPosition) {
            revert UsdnProtocolInvalidPendingAction();
        }
        // sanity check
        if (pending.user != user) {
            revert UsdnProtocolInvalidPendingAction();
        }

        _validateOpenPositionWithAction(pending, priceData);
    }

<<<<<<< HEAD
    function _validateOpenPositionWithAction(PendingAction memory long, bytes calldata priceData) internal {
        (bytes32 tickHash, uint256 version) = _tickHash(long.tick);

        if (version != long.totalExpoOrTickVersion) {
            // The current tick version doesn't match the version from the pending action.
            // This means the position has been liquidated in the mean time
            emit StalePendingActionRemoved(long.user, long.tick, long.totalExpoOrTickVersion, long.amountOrIndex);
=======
    function _validateOpenPositionWithAction(PendingAction memory pending, bytes calldata priceData) internal {
        LongPendingAction memory long = _toLongPendingAction(pending);

        (bytes32 tickHash, uint256 version) = _tickHash(long.tick);

        if (version != long.tickVersion) {
            // The current tick version doesn't match the version from the pending action.
            // This means the position has been liquidated in the mean time
            emit StalePendingActionRemoved(long.user, long.tick, long.tickVersion, long.index);
>>>>>>> a3f87c62
            return;
        }

        uint128 startPrice;
        {
            PriceInfo memory price = _oracleMiddleware.parseAndValidatePrice{ value: msg.value }(
                long.timestamp, ProtocolAction.ValidateOpenPosition, priceData
            );
            startPrice = price.price.toUint128();
            // adjust balances
            _applyPnlAndFunding(price.neutralPrice.toUint128(), price.timestamp.toUint128());
        }

        // Re-calculate leverage
        uint128 liqPriceWithoutPenalty = getEffectivePriceForTick(long.tick - int24(_liquidationPenalty) * _tickSpacing);
        // reverts if liquidationPrice >= entryPrice
        uint128 leverage = _getLeverage(startPrice, liqPriceWithoutPenalty);
        // Leverage is always greater than 1 (liquidationPrice is positive).
        // Even if it drops below _minLeverage between the initiate and validate actions, we still allow it.
        // However, if the leverage exceeds max leverage, then we adjust the liquidation price (tick) to have a leverage
        // of _maxLeverage
        if (leverage > _maxLeverage) {
            // remove and retrieve position
            Position memory pos = _removePosition(long.tick, long.totalExpoOrTickVersion, long.amountOrIndex);
            // theoretical liquidation price for _maxLeverage
            liqPriceWithoutPenalty = _getLiquidationPrice(startPrice, _maxLeverage.toUint128());
            // adjust to closest valid tick down
            int24 tickWithoutPenalty = getEffectiveTickForPrice(liqPriceWithoutPenalty);
            // retrieve exact liquidation price without penalty
            liqPriceWithoutPenalty = getEffectivePriceForTick(tickWithoutPenalty);
            // update position leverage and price
            pos.leverage = _getLeverage(startPrice, liqPriceWithoutPenalty);
            pos.startPrice = startPrice;
            // apply liquidation penalty
            int24 tick = tickWithoutPenalty + int24(_liquidationPenalty) * _tickSpacing;
            // insert position into new tick, update tickVersion and index
            (uint256 tickVersion, uint256 index) = _saveNewPosition(tick, pos);
            // emit LiquidationPriceChanged
            emit LiquidationPriceChanged(
                long.tick, long.totalExpoOrTickVersion, long.amountOrIndex, tick, tickVersion, index
            );
            emit ValidatedOpenPosition(long.user, pos, tick, tickVersion, index, getEffectivePriceForTick(tick));
        } else {
            // simply update pos in storage
            Position storage pos = _longPositions[tickHash][long.amountOrIndex];
            pos.leverage = leverage;
            pos.startPrice = startPrice;
            emit ValidatedOpenPosition(
                long.user,
                pos,
                long.tick,
                long.totalExpoOrTickVersion,
                long.amountOrIndex,
                getEffectivePriceForTick(long.tick)
            );
        }
<<<<<<< HEAD
=======

        // Adjust position parameters
        Position storage pos = _longPositions[tickHash][long.index];
        pos.leverage = leverage;
        pos.startPrice = price.price.toUint128();

        emit ValidatedOpenPosition(
            long.user, pos, long.tick, long.tickVersion, long.index, getEffectivePriceForTick(long.tick)
        );
>>>>>>> a3f87c62
    }

    function _validateClosePosition(address user, bytes calldata priceData) internal {
        (PendingAction memory pending,) = _getPendingAction(user, true); // clear pending action

        // check type of action
        if (pending.action != ProtocolAction.InitiateClosePosition) {
            revert UsdnProtocolInvalidPendingAction();
        }
        // sanity check
        if (pending.user != user) {
            revert UsdnProtocolInvalidPendingAction();
        }

        _validateClosePositionWithAction(pending, priceData);
    }

    function _validateClosePositionWithAction(PendingAction memory pending, bytes calldata priceData) internal {
        LongPendingAction memory long = _toLongPendingAction(pending);

        PriceInfo memory price = _oracleMiddleware.parseAndValidatePrice{ value: msg.value }(
            long.timestamp, ProtocolAction.ValidateClosePosition, priceData
        );

        // adjust balances
        _applyPnlAndFunding(price.neutralPrice.toUint128(), price.timestamp.toUint128());
        uint256 assetToTransfer =
            _assetToTransfer(long.tick, long.closeAmount, long.closeLeverage, long.closeLiqMultiplier);

        // adjust long balance that was previously optimistically decreased
        if (assetToTransfer > long.closeTempTransfer) {
            // we didn't remove enough
            // FIXME: here, should we replace assetToTransfer with the user tempTransfer since it's the lower of the
            // two amounts? In which case _balanceLong would already be correct.
            _balanceLong -= assetToTransfer - long.closeTempTransfer;
        } else if (assetToTransfer < long.closeTempTransfer) {
            // we removed too much
            _balanceLong += long.closeTempTransfer - assetToTransfer;
        }

        // get liquidation price (with liq penalty) to check if position was valid at `timestamp + validationDelay`
        uint128 liquidationPrice = _getEffectivePriceForTick(long.tick, long.closeLiqMultiplier);
        if (price.neutralPrice <= liquidationPrice) {
            // position should be liquidated, we don't pay out the profits but send any remaining collateral to the
            // vault
            _balanceVault += assetToTransfer;
            emit LiquidatedPosition(
                long.user, long.tick, long.tickVersion, long.index, price.neutralPrice, liquidationPrice
            );
            return;
        }

        // send the asset to the user
        _distributeAssetsAndCheckBalance(long.user, assetToTransfer);

        emit ValidatedClosePosition(
            long.user,
            long.tick,
            long.tickVersion,
            long.index,
            assetToTransfer,
            int256(assetToTransfer) - _toInt256(long.closeAmount)
        );
    }

    /**
     * @notice Calculate how much wstETH must be transferred to a user to close a position.
     * @dev The amount is bound by the amount of wstETH available in the long side.
     * @param tick The tick of the position
     * @param posAmount The amount of the position
     * @param posLeverage The initial leverage of the position
     * @param liqMultiplier The liquidation multiplier at the moment of closing the position
     */
    function _assetToTransfer(int24 tick, uint256 posAmount, uint128 posLeverage, uint256 liqMultiplier)
        internal
        view
        returns (uint256 assetToTransfer_)
    {
        uint128 lastPrice = _lastPrice;
        // calculate amount to transfer
        int256 available = _longAssetAvailable(lastPrice);
        if (available <= 0) {
            return 0;
        }

        // Calculate position value
        int256 value = _positionValue(
            lastPrice,
            _getEffectivePriceForTick(tick - int24(_liquidationPenalty) * _tickSpacing, liqMultiplier),
            posAmount,
            posLeverage
        ).toInt256();

        if (value > available) {
            assetToTransfer_ = uint256(available);
        } else {
            assetToTransfer_ = uint256(value);
        }
<<<<<<< HEAD

        // remove the position for the protocol and adjust state
        _balanceLong -= assetToTransfer;
        _removePosition(tick, tickVersion, index);

        // send the asset to the user
        _distributeAssetsAndCheckBalance(pos.user, assetToTransfer);

        emit ValidatedClosePosition(
            pos.user, tick, tickVersion, index, assetToTransfer, int256(assetToTransfer) - _toInt256(pos.amount)
        );
=======
>>>>>>> a3f87c62
    }

    function _executePendingAction(bytes calldata priceData) internal {
        PendingAction memory pending = _getActionablePendingAction(0); // use default maxIter
        if (pending.action == ProtocolAction.None) {
            // no pending action
            return;
        } else if (pending.action == ProtocolAction.InitiateDeposit) {
            _validateDepositWithAction(pending, priceData, false);
        } else if (pending.action == ProtocolAction.InitiateWithdrawal) {
            _validateWithdrawalWithAction(pending, priceData);
        } else if (pending.action == ProtocolAction.InitiateOpenPosition) {
            _validateOpenPositionWithAction(pending, priceData);
        } else if (pending.action == ProtocolAction.InitiateClosePosition) {
            _validateClosePositionWithAction(pending, priceData);
        }
    }
}<|MERGE_RESOLUTION|>--- conflicted
+++ resolved
@@ -279,7 +279,7 @@
 
         _addPendingAction(msg.sender, _convertLongPendingAction(pendingAction));
 
-        _removePosition(tick, tickVersion, index, pos);
+        _removePosition(tick, tickVersion, index);
 
         emit InitiatedClosePosition(msg.sender, tick, tickVersion, index);
         _executePendingAction(previousActionPriceData);
@@ -464,25 +464,14 @@
         _validateOpenPositionWithAction(pending, priceData);
     }
 
-<<<<<<< HEAD
-    function _validateOpenPositionWithAction(PendingAction memory long, bytes calldata priceData) internal {
-        (bytes32 tickHash, uint256 version) = _tickHash(long.tick);
-
-        if (version != long.totalExpoOrTickVersion) {
-            // The current tick version doesn't match the version from the pending action.
-            // This means the position has been liquidated in the mean time
-            emit StalePendingActionRemoved(long.user, long.tick, long.totalExpoOrTickVersion, long.amountOrIndex);
-=======
     function _validateOpenPositionWithAction(PendingAction memory pending, bytes calldata priceData) internal {
         LongPendingAction memory long = _toLongPendingAction(pending);
-
         (bytes32 tickHash, uint256 version) = _tickHash(long.tick);
 
         if (version != long.tickVersion) {
             // The current tick version doesn't match the version from the pending action.
             // This means the position has been liquidated in the mean time
             emit StalePendingActionRemoved(long.user, long.tick, long.tickVersion, long.index);
->>>>>>> a3f87c62
             return;
         }
 
@@ -506,7 +495,7 @@
         // of _maxLeverage
         if (leverage > _maxLeverage) {
             // remove and retrieve position
-            Position memory pos = _removePosition(long.tick, long.totalExpoOrTickVersion, long.amountOrIndex);
+            Position memory pos = _removePosition(long.tick, long.tickVersion, long.index);
             // theoretical liquidation price for _maxLeverage
             liqPriceWithoutPenalty = _getLiquidationPrice(startPrice, _maxLeverage.toUint128());
             // adjust to closest valid tick down
@@ -521,36 +510,17 @@
             // insert position into new tick, update tickVersion and index
             (uint256 tickVersion, uint256 index) = _saveNewPosition(tick, pos);
             // emit LiquidationPriceChanged
-            emit LiquidationPriceChanged(
-                long.tick, long.totalExpoOrTickVersion, long.amountOrIndex, tick, tickVersion, index
-            );
+            emit LiquidationPriceChanged(long.tick, long.tickVersion, long.index, tick, tickVersion, index);
             emit ValidatedOpenPosition(long.user, pos, tick, tickVersion, index, getEffectivePriceForTick(tick));
         } else {
             // simply update pos in storage
-            Position storage pos = _longPositions[tickHash][long.amountOrIndex];
+            Position storage pos = _longPositions[tickHash][long.index];
             pos.leverage = leverage;
             pos.startPrice = startPrice;
             emit ValidatedOpenPosition(
-                long.user,
-                pos,
-                long.tick,
-                long.totalExpoOrTickVersion,
-                long.amountOrIndex,
-                getEffectivePriceForTick(long.tick)
+                long.user, pos, long.tick, long.tickVersion, long.index, getEffectivePriceForTick(long.tick)
             );
         }
-<<<<<<< HEAD
-=======
-
-        // Adjust position parameters
-        Position storage pos = _longPositions[tickHash][long.index];
-        pos.leverage = leverage;
-        pos.startPrice = price.price.toUint128();
-
-        emit ValidatedOpenPosition(
-            long.user, pos, long.tick, long.tickVersion, long.index, getEffectivePriceForTick(long.tick)
-        );
->>>>>>> a3f87c62
     }
 
     function _validateClosePosition(address user, bytes calldata priceData) internal {
@@ -649,20 +619,6 @@
         } else {
             assetToTransfer_ = uint256(value);
         }
-<<<<<<< HEAD
-
-        // remove the position for the protocol and adjust state
-        _balanceLong -= assetToTransfer;
-        _removePosition(tick, tickVersion, index);
-
-        // send the asset to the user
-        _distributeAssetsAndCheckBalance(pos.user, assetToTransfer);
-
-        emit ValidatedClosePosition(
-            pos.user, tick, tickVersion, index, assetToTransfer, int256(assetToTransfer) - _toInt256(pos.amount)
-        );
-=======
->>>>>>> a3f87c62
     }
 
     function _executePendingAction(bytes calldata priceData) internal {
