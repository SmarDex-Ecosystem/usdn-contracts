// SPDX-License-Identifier: BUSL-1.1
pragma solidity 0.8.20;

import { IERC20Metadata } from "@openzeppelin/contracts/token/ERC20/extensions/IERC20Metadata.sol";
import { SafeERC20 } from "@openzeppelin/contracts/token/ERC20/utils/SafeERC20.sol";
import { SafeCast } from "@openzeppelin/contracts/utils/math/SafeCast.sol";
import { ERC165Checker } from "@openzeppelin/contracts/utils/introspection/ERC165Checker.sol";
import { FixedPointMathLib } from "solady/src/utils/FixedPointMathLib.sol";
import { LibBitmap } from "solady/src/utils/LibBitmap.sol";

import { UsdnProtocolLong } from "src/UsdnProtocol/UsdnProtocolLong.sol";
import { PriceInfo } from "src/interfaces/OracleMiddleware/IOracleMiddlewareTypes.sol";
import { IRebalancer } from "src/interfaces/Rebalancer/IRebalancer.sol";
import { IUsdn } from "src/interfaces/Usdn/IUsdn.sol";
import { IUsdnProtocolActions } from "src/interfaces/UsdnProtocol/IUsdnProtocolActions.sol";
import {
    DepositPendingAction,
    LiquidationsEffects,
    LongPendingAction,
    PendingAction,
    Position,
    PositionId,
    PreviousActionsData,
    ProtocolAction,
    TickData,
    WithdrawalPendingAction
} from "src/interfaces/UsdnProtocol/IUsdnProtocolTypes.sol";
import { HugeUint } from "src/libraries/HugeUint.sol";
import { SignedMath } from "src/libraries/SignedMath.sol";
import { TickMath } from "src/libraries/TickMath.sol";
import { IOwnershipCallback } from "src/interfaces/UsdnProtocol/IOwnershipCallback.sol";

abstract contract UsdnProtocolActions is IUsdnProtocolActions, UsdnProtocolLong {
    using SafeERC20 for IERC20Metadata;
    using SafeERC20 for IUsdn;
    using SafeCast for uint256;
    using SafeCast for int256;
    using LibBitmap for LibBitmap.Bitmap;
    using SignedMath for int256;
    using HugeUint for HugeUint.Uint512;

    /**
     * @dev Structure to hold the transient data during `_initiateDeposit`
     * @param pendingActionPrice The adjusted price with position fees applied
     * @param isLiquidationPending Whether some liquidations still need to be performed
     * @param totalExpo The total expo of the long side
     * @param balanceLong The long side balance
     * @param balanceVault The vault side balance, calculated according to the pendingActionPrice
     * @param usdnTotalShares Total minted shares of USDN
     * @param sdexToBurn The amount of SDEX to burn for the deposit
     */
    struct InitiateDepositData {
        uint128 pendingActionPrice;
        bool isLiquidationPending;
        uint256 totalExpo;
        uint256 balanceLong;
        uint256 balanceVault;
        uint256 usdnTotalShares;
        uint256 sdexToBurn;
    }

    /**
     * @dev Structure to hold the transient data during `_initiateWithdrawal`
     * @param pendingActionPrice The adjusted price with position fees applied
     * @param usdnTotalShares The total shares supply of USDN
     * @param totalExpo The current total expo
     * @param balanceLong The current long balance
     * @param balanceVault The vault balance, adjusted according to the pendingActionPrice
     * @param withdrawalAmount The predicted amount of assets that will be withdrawn
     * @param isLiquidationPending Whether some ticks are still populated above the current price (left to liquidate)
     */
    struct WithdrawalData {
        uint128 pendingActionPrice;
        uint256 usdnTotalShares;
        uint256 totalExpo;
        uint256 balanceLong;
        uint256 balanceVault;
        uint256 withdrawalAmount;
        bool isLiquidationPending;
    }

    /**
     * @dev Structure to hold the transient data during `_initiateOpenPosition`
     * @param adjustedPrice The adjusted price with position fees applied
     * @param posId The new position id
     * @param liquidationPenalty The liquidation penalty
     * @param positionTotalExpo The total expo of the position
     * @param isLiquidationPending Whether some ticks are still populated above the current price (left to liquidate)
     */
    struct InitiateOpenPositionData {
        uint128 adjustedPrice;
        PositionId posId;
        uint8 liquidationPenalty;
        uint128 positionTotalExpo;
        bool isLiquidationPending;
    }

    /**
     * @dev Structure to hold the transient data during `_validateOpenPosition`
     * @param action The long pending action
     * @param startPrice The new entry price of the position
     * @param tickHash The tick hash
     * @param pos The position object
     * @param liqPriceWithoutPenalty The new liquidation price without penalty
     * @param leverage The new leverage
     * @param liquidationPenalty The liquidation penalty for the position's tick
     * @param isLiquidationPending Whether some ticks are still populated above the current price (left to liquidate)
     */
    struct ValidateOpenPositionData {
        LongPendingAction action;
        uint128 startPrice;
        bytes32 tickHash;
        Position pos;
        uint128 liqPriceWithoutPenalty;
        uint128 leverage;
        uint8 liquidationPenalty;
        bool isLiquidationPending;
    }

    /**
     * @dev Structure to hold the transient data during `_initiateClosePosition`
     * @param pos The position to close
     * @param liquidationPenalty The liquidation penalty
     * @param totalExpoToClose The total expo to close
     * @param lastPrice The price after the last balances update
     * @param tempPositionValue The bounded value of the position that was removed from the long balance
     * @param longTradingExpo The long trading expo
     * @param liqMulAcc The liquidation multiplier accumulator
     * @param isLiquidationPending Whether some ticks are still populated above the current price (left to liquidate)
     */
    struct ClosePositionData {
        Position pos;
        uint8 liquidationPenalty;
        uint128 totalExpoToClose;
        uint128 lastPrice;
        uint256 tempPositionValue;
        uint256 longTradingExpo;
        HugeUint.Uint512 liqMulAcc;
        bool isLiquidationPending;
    }

    /// @inheritdoc IUsdnProtocolActions
    uint256 public constant MIN_USDN_SUPPLY = 1000;

    /// @inheritdoc IUsdnProtocolActions
    function initiateDeposit(
        uint128 amount,
        address to,
        address validator,
        bytes calldata currentPriceData,
        PreviousActionsData calldata previousActionsData
    ) external payable initializedAndNonReentrant returns (bool success_) {
        uint64 securityDepositValue = _securityDepositValue;
        if (msg.value < securityDepositValue) {
            revert UsdnProtocolSecurityDepositTooLow();
        }
        uint256 balanceBefore = address(this).balance;

        uint256 amountToRefund;
        (amountToRefund, success_) =
            _initiateDeposit(msg.sender, to, validator, amount, securityDepositValue, currentPriceData);

        if (success_) {
            unchecked {
                amountToRefund += _executePendingActionOrRevert(previousActionsData);
            }
        }

        _refundExcessEther(securityDepositValue, amountToRefund, balanceBefore);
        _checkPendingFee();
    }

    /// @inheritdoc IUsdnProtocolActions
    function validateDeposit(
        address validator,
        bytes calldata depositPriceData,
        PreviousActionsData calldata previousActionsData
    ) external payable initializedAndNonReentrant returns (bool success_) {
        uint256 balanceBefore = address(this).balance;

        uint256 amountToRefund;
        (amountToRefund, success_) = _validateDeposit(validator, depositPriceData);
        if (msg.sender != validator) {
            _refundEther(amountToRefund, validator);
            balanceBefore -= amountToRefund;
            amountToRefund = 0;
        }
        if (success_) {
            unchecked {
                amountToRefund += _executePendingActionOrRevert(previousActionsData);
            }
        }

        _refundExcessEther(0, amountToRefund, balanceBefore);
        _checkPendingFee();
    }

    /// @inheritdoc IUsdnProtocolActions
    function initiateWithdrawal(
        uint152 usdnShares,
        address to,
        address validator,
        bytes calldata currentPriceData,
        PreviousActionsData calldata previousActionsData
    ) external payable initializedAndNonReentrant returns (bool success_) {
        uint64 securityDepositValue = _securityDepositValue;
        if (msg.value < securityDepositValue) {
            revert UsdnProtocolSecurityDepositTooLow();
        }

        uint256 balanceBefore = address(this).balance;

        uint256 amountToRefund;
        (amountToRefund, success_) =
            _initiateWithdrawal(msg.sender, to, validator, usdnShares, securityDepositValue, currentPriceData);

        if (success_) {
            unchecked {
                amountToRefund += _executePendingActionOrRevert(previousActionsData);
            }
        }

        _refundExcessEther(securityDepositValue, amountToRefund, balanceBefore);
        _checkPendingFee();
    }

    /// @inheritdoc IUsdnProtocolActions
    function validateWithdrawal(
        address validator,
        bytes calldata withdrawalPriceData,
        PreviousActionsData calldata previousActionsData
    ) external payable initializedAndNonReentrant returns (bool success_) {
        uint256 balanceBefore = address(this).balance;

        uint256 amountToRefund;
        (amountToRefund, success_) = _validateWithdrawal(validator, withdrawalPriceData);
        if (msg.sender != validator) {
            _refundEther(amountToRefund, validator);
            balanceBefore -= amountToRefund;
            amountToRefund = 0;
        }
        if (success_) {
            unchecked {
                amountToRefund += _executePendingActionOrRevert(previousActionsData);
            }
        }

        _refundExcessEther(0, amountToRefund, balanceBefore);
        _checkPendingFee();
    }

    /// @inheritdoc IUsdnProtocolActions
    function initiateOpenPosition(
        uint128 amount,
        uint128 desiredLiqPrice,
        address to,
        address validator,
        bytes calldata currentPriceData,
        PreviousActionsData calldata previousActionsData
    ) external payable initializedAndNonReentrant returns (bool success_, PositionId memory posId_) {
        uint64 securityDepositValue = _securityDepositValue;
        if (msg.value < securityDepositValue) {
            revert UsdnProtocolSecurityDepositTooLow();
        }

        uint256 balanceBefore = address(this).balance;

        uint256 amountToRefund;
        (posId_, amountToRefund, success_) = _initiateOpenPosition(
            msg.sender, to, validator, amount, desiredLiqPrice, securityDepositValue, currentPriceData
        );

        if (success_) {
            unchecked {
                amountToRefund += _executePendingActionOrRevert(previousActionsData);
            }
        }
        _refundExcessEther(securityDepositValue, amountToRefund, balanceBefore);
        _checkPendingFee();
    }

    /// @inheritdoc IUsdnProtocolActions
    function validateOpenPosition(
        address validator,
        bytes calldata openPriceData,
        PreviousActionsData calldata previousActionsData
    ) external payable initializedAndNonReentrant returns (bool success_) {
        uint256 balanceBefore = address(this).balance;

        uint256 amountToRefund;
        bool liquidated;
        (amountToRefund, success_, liquidated) = _validateOpenPosition(validator, openPriceData);
        if (msg.sender != validator) {
            _refundEther(amountToRefund, validator);
            balanceBefore -= amountToRefund;
            amountToRefund = 0;
        }
        if (success_ || liquidated) {
            unchecked {
                amountToRefund += _executePendingActionOrRevert(previousActionsData);
            }
        }

        _refundExcessEther(0, amountToRefund, balanceBefore);
        _checkPendingFee();
    }

    /// @inheritdoc IUsdnProtocolActions
    function initiateClosePosition(
        PositionId calldata posId,
        uint128 amountToClose,
        address to,
        bytes calldata currentPriceData,
        PreviousActionsData calldata previousActionsData
    ) external payable initializedAndNonReentrant returns (bool success_) {
        uint64 securityDepositValue = _securityDepositValue;
        if (msg.value < securityDepositValue) {
            revert UsdnProtocolSecurityDepositTooLow();
        }

        uint256 balanceBefore = address(this).balance;

        uint256 amountToRefund;
        bool liq;
        (amountToRefund, success_, liq) =
            _initiateClosePosition(msg.sender, to, posId, amountToClose, securityDepositValue, currentPriceData);

        if (success_ || liq) {
            unchecked {
                amountToRefund += _executePendingActionOrRevert(previousActionsData);
            }
        }

        _refundExcessEther(securityDepositValue, amountToRefund, balanceBefore);
        _checkPendingFee();
    }

    /// @inheritdoc IUsdnProtocolActions
    function validateClosePosition(
        address owner,
        bytes calldata closePriceData,
        PreviousActionsData calldata previousActionsData
    ) external payable initializedAndNonReentrant returns (bool success_) {
        uint256 balanceBefore = address(this).balance;

        uint256 amountToRefund;
        bool liq;
        (amountToRefund, success_, liq) = _validateClosePosition(owner, closePriceData);
        if (msg.sender != owner) {
            _refundEther(amountToRefund, owner);
            balanceBefore -= amountToRefund;
            amountToRefund = 0;
        }
        if (success_ || liq) {
            unchecked {
                amountToRefund += _executePendingActionOrRevert(previousActionsData);
            }
        }

        _refundExcessEther(0, amountToRefund, balanceBefore);
        _checkPendingFee();
    }

    /// @inheritdoc IUsdnProtocolActions
    function liquidate(bytes calldata currentPriceData, uint16 iterations)
        external
        payable
        initializedAndNonReentrant
        returns (uint256 liquidatedPositions_)
    {
        uint256 balanceBefore = address(this).balance;
        PriceInfo memory currentPrice = _getOraclePrice(ProtocolAction.Liquidation, 0, "", currentPriceData);

        (liquidatedPositions_,) = _applyPnlAndFundingAndLiquidate(
            currentPrice.neutralPrice,
            currentPrice.timestamp,
            iterations,
            true,
            ProtocolAction.Liquidation,
            currentPriceData
        );

        _refundExcessEther(0, 0, balanceBefore);
        _checkPendingFee();
    }

    /// @inheritdoc IUsdnProtocolActions
    function validateActionablePendingActions(PreviousActionsData calldata previousActionsData, uint256 maxValidations)
        external
        payable
        initializedAndNonReentrant
        returns (uint256 validatedActions_)
    {
        uint256 balanceBefore = address(this).balance;
        uint256 amountToRefund;

        if (maxValidations > previousActionsData.rawIndices.length) {
            maxValidations = previousActionsData.rawIndices.length;
        }
        do {
            (, bool executed, bool liq, uint256 securityDepositValue) = _executePendingAction(previousActionsData);
            if (!executed && !liq) {
                break;
            }
            unchecked {
                validatedActions_++;
                amountToRefund += securityDepositValue;
            }
        } while (validatedActions_ < maxValidations);
        _refundExcessEther(0, amountToRefund, balanceBefore);
        _checkPendingFee();
    }

    /// @inheritdoc IUsdnProtocolActions
    function transferPositionOwnership(PositionId calldata posId, address newOwner)
        external
        initializedAndNonReentrant
    {
        (bytes32 tickHash, uint256 version) = _tickHash(posId.tick);
        if (posId.tickVersion != version) {
            revert UsdnProtocolOutdatedTick(version, posId.tickVersion);
        }
        Position storage pos = _longPositions[tickHash][posId.index];

        if (msg.sender != pos.user) {
            revert UsdnProtocolUnauthorized();
        }
        if (newOwner == address(0)) {
            revert UsdnProtocolInvalidAddressTo();
        }

        pos.user = newOwner;

        if (ERC165Checker.supportsInterface(newOwner, type(IOwnershipCallback).interfaceId)) {
            IOwnershipCallback(newOwner).ownershipCallback(msg.sender, posId);
        }

        emit PositionOwnershipTransferred(posId, msg.sender, newOwner);
    }

    /**
     * @notice The deposit vault imbalance limit state verification
     * @dev To ensure that the protocol does not imbalance more than
     * the deposit limit on vault side, otherwise revert
     * @param depositValue the deposit value in asset
     */
    function _checkImbalanceLimitDeposit(uint256 depositValue) internal view {
        int256 depositExpoImbalanceLimitBps = _depositExpoImbalanceLimitBps;

        // early return in case limit is disabled
        if (depositExpoImbalanceLimitBps == 0) {
            return;
        }

        int256 currentLongExpo = (_totalExpo - _balanceLong).toInt256();

        // cannot be calculated
        if (currentLongExpo == 0) {
            revert UsdnProtocolInvalidLongExpo();
        }

        int256 newVaultExpo = _balanceVault.toInt256().safeAdd(_pendingBalanceVault).safeAdd(int256(depositValue));

        int256 imbalanceBps =
            newVaultExpo.safeSub(currentLongExpo).safeMul(int256(BPS_DIVISOR)).safeDiv(currentLongExpo);

        if (imbalanceBps >= depositExpoImbalanceLimitBps) {
            revert UsdnProtocolImbalanceLimitReached(imbalanceBps);
        }
    }

    /**
     * @notice The withdrawal imbalance limit state verification
     * @dev To ensure that the protocol does not imbalance more than
     * the withdrawal limit on long side, otherwise revert
     * @param withdrawalValue The withdrawal value in asset
     * @param totalExpo The current total expo
     */
    function _checkImbalanceLimitWithdrawal(uint256 withdrawalValue, uint256 totalExpo) internal view {
        int256 withdrawalExpoImbalanceLimitBps = _withdrawalExpoImbalanceLimitBps;

        // early return in case limit is disabled
        if (withdrawalExpoImbalanceLimitBps == 0) {
            return;
        }

        int256 newVaultExpo = _balanceVault.toInt256().safeAdd(_pendingBalanceVault).safeSub(withdrawalValue.toInt256());

        // cannot be calculated if equal zero
        if (newVaultExpo == 0) {
            revert UsdnProtocolInvalidVaultExpo();
        }

        int256 imbalanceBps = (totalExpo - _balanceLong).toInt256().safeSub(newVaultExpo).safeMul(int256(BPS_DIVISOR))
            .safeDiv(newVaultExpo);

        if (imbalanceBps >= withdrawalExpoImbalanceLimitBps) {
            revert UsdnProtocolImbalanceLimitReached(imbalanceBps);
        }
    }

    /**
     * @notice The open long imbalance limit state verification. Revert
     * @dev To ensure that the protocol does not imbalance more than
     * the open limit on long side, otherwise revert
     * @param openTotalExpoValue The open position expo value
     * @param openCollatValue The open position collateral value
     */
    function _checkImbalanceLimitOpen(uint256 openTotalExpoValue, uint256 openCollatValue) internal view {
        int256 openExpoImbalanceLimitBps = _openExpoImbalanceLimitBps;

        // early return in case limit is disabled
        if (openExpoImbalanceLimitBps == 0) {
            return;
        }

        int256 currentVaultExpo = _balanceVault.toInt256().safeAdd(_pendingBalanceVault);

        // cannot be calculated if equal zero
        if (currentVaultExpo == 0) {
            revert UsdnProtocolInvalidVaultExpo();
        }

        int256 imbalanceBps = (
            ((_totalExpo + openTotalExpoValue).toInt256().safeSub((_balanceLong + openCollatValue).toInt256())).safeSub(
                currentVaultExpo
            )
        ).safeMul(int256(BPS_DIVISOR)).safeDiv(currentVaultExpo);

        if (imbalanceBps >= openExpoImbalanceLimitBps) {
            revert UsdnProtocolImbalanceLimitReached(imbalanceBps);
        }
    }

    /**
     * @notice The close vault imbalance limit state verification
     * @dev To ensure that the protocol does not imbalance more than
     * the close limit on vault side, otherwise revert
     * @param closePosTotalExpoValue The close position total expo value
     * @param closeCollatValue The close position collateral value
     */
    function _checkImbalanceLimitClose(uint256 closePosTotalExpoValue, uint256 closeCollatValue) internal view {
        int256 closeExpoImbalanceLimitBps = _closeExpoImbalanceLimitBps;

        // early return in case limit is disabled
        if (closeExpoImbalanceLimitBps == 0) {
            return;
        }

        int256 newLongExpo = (_totalExpo.toInt256().safeSub(closePosTotalExpoValue.toInt256())).safeSub(
            _balanceLong.toInt256().safeSub(closeCollatValue.toInt256())
        );

        // cannot be calculated if equal or lower than zero
        if (newLongExpo <= 0) {
            revert UsdnProtocolInvalidLongExpo();
        }

        int256 currentVaultExpo = _balanceVault.toInt256().safeAdd(_pendingBalanceVault);

        int256 imbalanceBps = (currentVaultExpo.safeSub(newLongExpo)).safeMul(int256(BPS_DIVISOR)).safeDiv(newLongExpo);

        if (imbalanceBps >= closeExpoImbalanceLimitBps) {
            revert UsdnProtocolImbalanceLimitReached(imbalanceBps);
        }
    }

    /**
     * @notice Send rewards to the liquidator
     * @dev Should still emit an event if liquidationRewards = 0 to better keep track of those anomalies as rewards for
     * those will be managed off-chain
     * @param liquidatedTicks The number of ticks that were liquidated
     * @param remainingCollateral The amount of collateral remaining after liquidations
     * @param rebased Whether a USDN rebase was performed
     * @param action The protocol action that triggered liquidations
     * @param rebaseCallbackResult The rebase callback result, if any
     * @param priceData The price oracle update data
     */
    function _sendRewardsToLiquidator(
        uint16 liquidatedTicks,
        int256 remainingCollateral,
        bool rebased,
        ProtocolAction action,
        bytes memory rebaseCallbackResult,
        bytes memory priceData
    ) internal {
        // get how much we should give to the liquidator as rewards
        uint256 liquidationRewards = _liquidationRewardsManager.getLiquidationRewards(
            liquidatedTicks, remainingCollateral, rebased, action, rebaseCallbackResult, priceData
        );

        // avoid underflows in situation of extreme bad debt
        if (_balanceVault < liquidationRewards) {
            liquidationRewards = _balanceVault;
        }

        // update the vault's balance
        unchecked {
            _balanceVault -= liquidationRewards;
        }

        // transfer rewards (assets) to the liquidator
        _asset.safeTransfer(msg.sender, liquidationRewards);

        emit LiquidatorRewarded(msg.sender, liquidationRewards);
    }

    /**
     * @notice Prepare the data for the `initiateDeposit` function
     * @param validator The validator address
     * @param amount The amount of asset to deposit
     * @param currentPriceData The price data for the initiate action
     * @return data_ The transient data for the deposit action
     */
    function _prepareInitiateDepositData(address validator, uint128 amount, bytes calldata currentPriceData)
        internal
        returns (InitiateDepositData memory data_)
    {
        PriceInfo memory currentPrice = _getOraclePrice(
            ProtocolAction.InitiateDeposit,
            block.timestamp,
            _calcActionId(validator, uint128(block.timestamp)),
            currentPriceData
        );

        (, data_.isLiquidationPending) = _applyPnlAndFundingAndLiquidate(
            currentPrice.neutralPrice,
            currentPrice.timestamp,
            _liquidationIteration,
            false,
            ProtocolAction.InitiateDeposit,
            currentPriceData
        );

        if (data_.isLiquidationPending) {
            return data_;
        }

        _checkImbalanceLimitDeposit(amount);

        // apply fees on price
        data_.pendingActionPrice = (currentPrice.price - currentPrice.price * _vaultFeeBps / BPS_DIVISOR).toUint128();

        data_.totalExpo = _totalExpo;
        data_.balanceLong = _balanceLong;
        data_.balanceVault = _vaultAssetAvailable(
            data_.totalExpo, _balanceVault, data_.balanceLong, data_.pendingActionPrice, _lastPrice
        ).toUint256();
        data_.usdnTotalShares = _usdn.totalShares();

        // calculate the amount of SDEX tokens to burn
        uint256 usdnSharesToMintEstimated =
            _calcMintUsdnShares(amount, data_.balanceVault, data_.usdnTotalShares, data_.pendingActionPrice);
        uint256 usdnToMintEstimated = _usdn.convertToTokens(usdnSharesToMintEstimated);
        // we want to at least mint 1 wei of USDN
        if (usdnToMintEstimated == 0) {
            revert UsdnProtocolDepositTooSmall();
        }
        uint32 burnRatio = _sdexBurnOnDepositRatio;
        data_.sdexToBurn = _calcSdexToBurn(usdnToMintEstimated, burnRatio);
        // we want to at least burn 1 wei of SDEX if SDEX burning is enabled
        if (burnRatio != 0 && data_.sdexToBurn == 0) {
            revert UsdnProtocolDepositTooSmall();
        }
    }

    /**
     * @notice Prepare the pending action struct for a deposit and add it to the queue
     * @param to The address that will receive the minted USDN
     * @param validator The address that will validate the deposit
     * @param securityDepositValue The value of the security deposit for the newly created pending action
     * @param amount The amount of assets to deposit
     * @param data The deposit action data
     * @return amountToRefund_ Refund The security deposit value of a stale pending action
     */
    function _createDepositPendingAction(
        address to,
        address validator,
        uint64 securityDepositValue,
        uint128 amount,
        InitiateDepositData memory data
    ) internal returns (uint256 amountToRefund_) {
        DepositPendingAction memory pendingAction = DepositPendingAction({
            action: ProtocolAction.ValidateDeposit,
            timestamp: uint40(block.timestamp),
            to: to,
            validator: validator,
            securityDepositValue: securityDepositValue,
            _unused: 0,
            amount: amount,
            assetPrice: data.pendingActionPrice,
            totalExpo: data.totalExpo,
            balanceVault: data.balanceVault,
            balanceLong: data.balanceLong,
            usdnTotalShares: data.usdnTotalShares
        });

        amountToRefund_ = _addPendingAction(validator, _convertDepositPendingAction(pendingAction));
    }

    /**
     * @notice Initiate a deposit of assets into the vault to mint USDN
     * @dev Consult the current oracle middleware implementation to know the expected format for the price data, using
     * the `ProtocolAction.InitiateDeposit` action
     * The price validation might require payment according to the return value of the `getValidationCost` function
     * of the middleware
     * @param user The address of the user initiating the deposit
     * @param to The address to receive the USDN tokens
     * @param validator The address that will validate the deposit
     * @param amount The amount of wstETH to deposit
     * @param securityDepositValue The value of the security deposit for the newly created pending action
     * @param currentPriceData The current price data
     * @return amountToRefund_ If there are pending liquidations we'll refund the securityDepositValue,
     * else we'll only refund the security deposit value of the stale pending action
     * @return isInitiated_ Whether the action is initiated
     */
    function _initiateDeposit(
        address user,
        address to,
        address validator,
        uint128 amount,
        uint64 securityDepositValue,
        bytes calldata currentPriceData
    ) internal returns (uint256 amountToRefund_, bool isInitiated_) {
        if (to == address(0)) {
            revert UsdnProtocolInvalidAddressTo();
        }
        if (validator == address(0)) {
            revert UsdnProtocolInvalidAddressValidator();
        }
        if (amount == 0) {
            revert UsdnProtocolZeroAmount();
        }

        InitiateDepositData memory data = _prepareInitiateDepositData(validator, amount, currentPriceData);

        // early return in case there are still pending liquidations
        if (data.isLiquidationPending) {
            return (securityDepositValue, false);
        }

        amountToRefund_ = _createDepositPendingAction(to, validator, securityDepositValue, amount, data);

        if (data.sdexToBurn > 0) {
            // send SDEX to the dead address
            _sdex.safeTransferFrom(user, DEAD_ADDRESS, data.sdexToBurn);
        }

        // transfer assets
        _asset.safeTransferFrom(user, address(this), amount);
        _pendingBalanceVault += _toInt256(amount);

        isInitiated_ = true;

        emit InitiatedDeposit(to, validator, amount, block.timestamp);
    }

    function _validateDeposit(address validator, bytes calldata priceData)
        internal
        returns (uint256 securityDepositValue_, bool isValidated_)
    {
        (PendingAction memory pending, uint128 rawIndex) = _getPendingActionOrRevert(validator);

        // check type of action
        if (pending.action != ProtocolAction.ValidateDeposit) {
            revert UsdnProtocolInvalidPendingAction();
        }
        // sanity check
        if (pending.validator != validator) {
            revert UsdnProtocolInvalidPendingAction();
        }

        isValidated_ = _validateDepositWithAction(pending, priceData);

        if (isValidated_) {
            _clearPendingAction(validator, rawIndex);
            return (pending.securityDepositValue, true);
        }
    }

    function _validateDepositWithAction(PendingAction memory pending, bytes calldata priceData)
        internal
        returns (bool isValidated_)
    {
        DepositPendingAction memory deposit = _toDepositPendingAction(pending);

        PriceInfo memory currentPrice = _getOraclePrice(
            ProtocolAction.ValidateDeposit,
            deposit.timestamp,
            _calcActionId(deposit.validator, deposit.timestamp),
            priceData
        );

        // adjust balances
        (, bool isLiquidationPending) = _applyPnlAndFundingAndLiquidate(
            currentPrice.neutralPrice,
            currentPrice.timestamp,
            _liquidationIteration,
            false,
            ProtocolAction.ValidateDeposit,
            priceData
        );

        // early return in case there are still pending liquidations
        if (isLiquidationPending) {
            return false;
        }

        // we calculate the amount of USDN to mint, either considering the asset price at the time of the initiate
        // action, or the current price provided for validation. We will use the lower of the two amounts to mint
        // apply fees on price
        uint128 priceWithFees = (currentPrice.price - currentPrice.price * _vaultFeeBps / BPS_DIVISOR).toUint128();

        uint256 usdnSharesToMint1 =
            _calcMintUsdnShares(deposit.amount, deposit.balanceVault, deposit.usdnTotalShares, deposit.assetPrice);

        uint256 usdnSharesToMint2 = _calcMintUsdnShares(
            deposit.amount,
            // calculate the available balance in the vault side if the price moves to `priceWithFees`
            _vaultAssetAvailable(
                deposit.totalExpo, deposit.balanceVault, deposit.balanceLong, priceWithFees, deposit.assetPrice
            ).toUint256(),
            deposit.usdnTotalShares,
            priceWithFees
        );

        uint256 usdnSharesToMint;
        // we use the lower of the two amounts to mint
        if (usdnSharesToMint1 <= usdnSharesToMint2) {
            usdnSharesToMint = usdnSharesToMint1;
        } else {
            usdnSharesToMint = usdnSharesToMint2;
        }

        _balanceVault += deposit.amount;
        _pendingBalanceVault -= _toInt256(deposit.amount);

        uint256 mintedTokens = _usdn.mintShares(deposit.to, usdnSharesToMint);
        isValidated_ = true;
        emit ValidatedDeposit(deposit.to, deposit.validator, deposit.amount, mintedTokens, deposit.timestamp);
    }

    /**
     * @notice Update protocol balances, then prepare the data for the withdrawal action
     * @dev Reverts if the imbalance limit is reached
     * @param validator The validator address
     * @param usdnShares The amount of USDN shares to burn
     * @param currentPriceData The current price data
     * @return data_ The withdrawal data struct
     */
    function _prepareWithdrawalData(address validator, uint152 usdnShares, bytes calldata currentPriceData)
        internal
        returns (WithdrawalData memory data_)
    {
        PriceInfo memory currentPrice = _getOraclePrice(
            ProtocolAction.InitiateWithdrawal,
            block.timestamp,
            _calcActionId(validator, uint128(block.timestamp)),
            currentPriceData
        );

        (, data_.isLiquidationPending) = _applyPnlAndFundingAndLiquidate(
            currentPrice.neutralPrice,
            currentPrice.timestamp,
            _liquidationIteration,
            false,
            ProtocolAction.InitiateWithdrawal,
            currentPriceData
        );

        // early return in case there are still pending liquidations
        if (data_.isLiquidationPending) {
            return data_;
        }

        // apply fees on price
        data_.pendingActionPrice = (currentPrice.price + currentPrice.price * _vaultFeeBps / BPS_DIVISOR).toUint128();

        data_.totalExpo = _totalExpo;
        data_.balanceLong = _balanceLong;
        data_.balanceVault = _vaultAssetAvailable(
            data_.totalExpo, _balanceVault, data_.balanceLong, data_.pendingActionPrice, _lastPrice
        ).toUint256();
        data_.usdnTotalShares = _usdn.totalShares();
        data_.withdrawalAmount = FixedPointMathLib.fullMulDiv(usdnShares, data_.balanceVault, data_.usdnTotalShares);

        _checkImbalanceLimitWithdrawal(data_.withdrawalAmount, data_.totalExpo);
    }

    /**
     * @notice Prepare the pending action struct for a withdrawal and add it to the queue
     * @param to The address that will receive the assets
     * @param validator The address that will validate the withdrawal
     * @param usdnShares The amount of USDN shares to burn
     * @param securityDepositValue The value of the security deposit for the newly created pending action
     * @param data The withdrawal action data
     * @return amountToRefund_ Refund The security deposit value of a stale pending action
     */
    function _createWithdrawalPendingAction(
        address to,
        address validator,
        uint152 usdnShares,
        uint64 securityDepositValue,
        WithdrawalData memory data
    ) internal returns (uint256 amountToRefund_) {
        PendingAction memory action = _convertWithdrawalPendingAction(
            WithdrawalPendingAction({
                action: ProtocolAction.ValidateWithdrawal,
                timestamp: uint40(block.timestamp),
                to: to,
                validator: validator,
                securityDepositValue: securityDepositValue,
                sharesLSB: _calcWithdrawalAmountLSB(usdnShares),
                sharesMSB: _calcWithdrawalAmountMSB(usdnShares),
                assetPrice: data.pendingActionPrice,
                totalExpo: data.totalExpo,
                balanceVault: data.balanceVault,
                balanceLong: data.balanceLong,
                usdnTotalShares: data.usdnTotalShares
            })
        );
        amountToRefund_ = _addPendingAction(validator, action);
    }

    /**
     * @notice Initiate a withdrawal of assets from the vault by providing USDN tokens
     * @dev Consult the current oracle middleware implementation to know the expected format for the price data, using
     * the `ProtocolAction.InitiateWithdrawal` action
     * The price validation might require payment according to the return value of the `getValidationCost` function
     * of the middleware
     * @param user The address of the user initiating the withdrawal
     * @param to The address that will receive the assets
     * @param validator The address that will validate the withdrawal
     * @param usdnShares The amount of USDN shares to burn
     * @param securityDepositValue The value of the security deposit for the newly created pending action
     * @param currentPriceData The current price data
     * @return amountToRefund_ If there are pending liquidations we'll refund the securityDepositValue,
     * else we'll only refund the security deposit value of the stale pending action
     * @return isInitiated_ Whether the action is initiated
     */
    function _initiateWithdrawal(
        address user,
        address to,
        address validator,
        uint152 usdnShares,
        uint64 securityDepositValue,
        bytes calldata currentPriceData
    ) internal returns (uint256 amountToRefund_, bool isInitiated_) {
        if (to == address(0)) {
            revert UsdnProtocolInvalidAddressTo();
        }
        if (validator == address(0)) {
            revert UsdnProtocolInvalidAddressValidator();
        }
        if (usdnShares == 0) {
            revert UsdnProtocolZeroAmount();
        }

        WithdrawalData memory data = _prepareWithdrawalData(validator, usdnShares, currentPriceData);

        if (data.isLiquidationPending) {
            return (securityDepositValue, false);
        }

        amountToRefund_ = _createWithdrawalPendingAction(to, validator, usdnShares, securityDepositValue, data);

        // retrieve the USDN tokens, checks that balance is sufficient
        _usdn.transferSharesFrom(user, address(this), usdnShares);
        _pendingBalanceVault -= data.withdrawalAmount.toInt256();

        isInitiated_ = true;
        emit InitiatedWithdrawal(to, validator, _usdn.convertToTokens(usdnShares), block.timestamp);
    }

    function _validateWithdrawal(address validator, bytes calldata priceData)
        internal
        returns (uint256 securityDepositValue_, bool isValidated_)
    {
        (PendingAction memory pending, uint128 rawIndex) = _getPendingActionOrRevert(validator);

        // check type of action
        if (pending.action != ProtocolAction.ValidateWithdrawal) {
            revert UsdnProtocolInvalidPendingAction();
        }
        // sanity check
        if (pending.validator != validator) {
            revert UsdnProtocolInvalidPendingAction();
        }

        isValidated_ = _validateWithdrawalWithAction(pending, priceData);

        if (isValidated_) {
            _clearPendingAction(validator, rawIndex);
            return (pending.securityDepositValue, true);
        }
    }

    function _validateWithdrawalWithAction(PendingAction memory pending, bytes calldata priceData)
        internal
        returns (bool isValidated_)
    {
        WithdrawalPendingAction memory withdrawal = _toWithdrawalPendingAction(pending);

        PriceInfo memory currentPrice = _getOraclePrice(
            ProtocolAction.ValidateWithdrawal,
            withdrawal.timestamp,
            _calcActionId(withdrawal.validator, withdrawal.timestamp),
            priceData
        );

        (, bool isLiquidationPending) = _applyPnlAndFundingAndLiquidate(
            currentPrice.neutralPrice,
            currentPrice.timestamp,
            _liquidationIteration,
            false,
            ProtocolAction.ValidateWithdrawal,
            priceData
        );

        // early return in case there are still pending liquidations
        if (isLiquidationPending) {
            return false;
        }

        // Apply fees on price
        uint128 withdrawalPriceWithFees =
            (currentPrice.price + currentPrice.price * _vaultFeeBps / BPS_DIVISOR).toUint128();

        // we calculate the available balance of the vault side, either considering the asset price at the time of the
        // initiate action, or the current price provided for validation. We will use the lower of the two amounts to
        // redeem the underlying asset share
        uint256 available1 = withdrawal.balanceVault;
        uint256 available2 = _vaultAssetAvailable(
            withdrawal.totalExpo,
            withdrawal.balanceVault,
            withdrawal.balanceLong,
            withdrawalPriceWithFees,
            withdrawal.assetPrice
        ).toUint256();
        uint256 available;
        if (available1 <= available2) {
            available = available1;
        } else {
            available = available2;
        }

        uint256 shares = _mergeWithdrawalAmountParts(withdrawal.sharesLSB, withdrawal.sharesMSB);

        // We can add back the _pendingBalanceVault we subtracted in the initiate action
        uint256 tempWithdrawal =
            FixedPointMathLib.fullMulDiv(shares, withdrawal.balanceVault, withdrawal.usdnTotalShares);
        _pendingBalanceVault += tempWithdrawal.toInt256();

        uint256 assetToTransfer = _calcBurnUsdn(shares, available, _usdn.totalShares());

        _usdn.burnShares(shares);

        // send the asset to the user
        if (assetToTransfer > 0) {
            _balanceVault -= assetToTransfer;
            _asset.safeTransfer(withdrawal.to, assetToTransfer);
        }

        isValidated_ = true;

        emit ValidatedWithdrawal(
            withdrawal.to, withdrawal.validator, assetToTransfer, _usdn.convertToTokens(shares), withdrawal.timestamp
        );
    }

    /**
     * @notice Update protocol balances, then prepare the data for the initiate open position action
     * @dev Reverts if the imbalance limit is reached, or if the safety margin is not respected
     * @param validator The address of the validator
     * @param amount The amount of wstETH to deposit
     * @param desiredLiqPrice The desired liquidation price, including the liquidation penalty
     * @param currentPriceData The current price data
     * @return data_ The temporary data for the open position action
     */
    function _prepareInitiateOpenPositionData(
        address validator,
        uint128 amount,
        uint128 desiredLiqPrice,
        bytes calldata currentPriceData
    ) internal returns (InitiateOpenPositionData memory data_) {
        PriceInfo memory currentPrice = _getOraclePrice(
            ProtocolAction.InitiateOpenPosition,
            block.timestamp,
            _calcActionId(validator, uint128(block.timestamp)),
            currentPriceData
        );
        data_.adjustedPrice = (currentPrice.price + currentPrice.price * _positionFeeBps / BPS_DIVISOR).toUint128();

        uint128 neutralPrice = currentPrice.neutralPrice.toUint128();

        (, data_.isLiquidationPending) = _applyPnlAndFundingAndLiquidate(
            neutralPrice,
            currentPrice.timestamp,
            _liquidationIteration,
            false,
            ProtocolAction.InitiateOpenPosition,
            currentPriceData
        );

        // early return in case there are still pending liquidations
        if (data_.isLiquidationPending) {
            return data_;
        }

        // we calculate the closest valid tick down for the desired liq price with liquidation penalty
        data_.posId.tick = getEffectiveTickForPrice(desiredLiqPrice);
        data_.liquidationPenalty = getTickLiquidationPenalty(data_.posId.tick);

        // calculate effective liquidation price
        uint128 liqPrice = getEffectivePriceForTick(data_.posId.tick);

        // liquidation price must be at least x% below current price
        _checkSafetyMargin(neutralPrice, liqPrice);

        // remove liquidation penalty for leverage and total expo calculations
        uint128 liqPriceWithoutPenalty =
            getEffectivePriceForTick(_calcTickWithoutPenalty(data_.posId.tick, data_.liquidationPenalty));
        _checkOpenPositionLeverage(data_.adjustedPrice, liqPriceWithoutPenalty);

        data_.positionTotalExpo = _calcPositionTotalExpo(amount, data_.adjustedPrice, liqPriceWithoutPenalty);
        _checkImbalanceLimitOpen(data_.positionTotalExpo, amount);
    }

    /**
     * @notice Prepare the pending action struct for an open position and add it to the queue
     * @param to The address that will be the owner of the position
     * @param validator The address that will validate the open position
     * @param securityDepositValue The value of the security deposit for the newly created pending action
     * @param data The open position action data
     * @return amountToRefund_ Refund The security deposit value of a stale pending action
     */
    function _createOpenPendingAction(
        address to,
        address validator,
        uint64 securityDepositValue,
        InitiateOpenPositionData memory data
    ) internal returns (uint256 amountToRefund_) {
        LongPendingAction memory action = LongPendingAction({
            action: ProtocolAction.ValidateOpenPosition,
            timestamp: uint40(block.timestamp),
            to: to,
            validator: validator,
            securityDepositValue: securityDepositValue,
            tick: data.posId.tick,
            closeAmount: 0,
            closePosTotalExpo: 0,
            tickVersion: data.posId.tickVersion,
            index: data.posId.index,
            closeLiqMultiplier: 0,
            closeBoundedPositionValue: 0
        });
        amountToRefund_ = _addPendingAction(validator, _convertLongPendingAction(action));
    }

    /**
     * @notice Initiate an open position action
     * @dev Consult the current oracle middleware implementation to know the expected format for the price data, using
     * the `ProtocolAction.InitiateOpenPosition` action
     * The price validation might require payment according to the return value of the `getValidationCost` function
     * of the middleware
     * The position is immediately included in the protocol calculations with a temporary entry price (and thus
     * leverage). The validation operation then updates the entry price and leverage with fresher data
     * @param user The address of the user initiating the open position
     * @param to The address that will be the owner of the position
     * @param validator The address that will validate the open position
     * @param amount The amount of wstETH to deposit
     * @param desiredLiqPrice The desired liquidation price, including the liquidation penalty
     * @param securityDepositValue The value of the security deposit for the newly created pending action
     * @param currentPriceData  The current price data (used to calculate the temporary leverage and entry price,
     * pending validation)
     * @return posId_ The unique index of the opened position
     * @return amountToRefund_ If there are pending liquidations we'll refund the securityDepositValue,
     * else we'll only refund the security deposit value of the stale pending action
     * @return isInitiated_ Whether the action is initiated
     */
    function _initiateOpenPosition(
        address user,
        address to,
        address validator,
        uint128 amount,
        uint128 desiredLiqPrice,
        uint64 securityDepositValue,
        bytes calldata currentPriceData
    ) internal returns (PositionId memory posId_, uint256 amountToRefund_, bool isInitiated_) {
        if (to == address(0)) {
            revert UsdnProtocolInvalidAddressTo();
        }
        if (validator == address(0)) {
            revert UsdnProtocolInvalidAddressValidator();
        }
        if (amount == 0) {
            revert UsdnProtocolZeroAmount();
        }
        if (amount < _minLongPosition) {
            revert UsdnProtocolLongPositionTooSmall();
        }

        InitiateOpenPositionData memory data =
            _prepareInitiateOpenPositionData(validator, amount, desiredLiqPrice, currentPriceData);

        if (data.isLiquidationPending) {
            // value to indicate the position was not created
            posId_.tick = NO_POSITION_TICK;
            return (posId_, securityDepositValue, false);
        }

        // Register position and adjust contract state
        Position memory long = Position({
            validated: false,
            user: to,
            amount: amount,
            totalExpo: data.positionTotalExpo,
            timestamp: uint40(block.timestamp)
        });
        (data.posId.tickVersion, data.posId.index) = _saveNewPosition(data.posId.tick, long, data.liquidationPenalty);
        _balanceLong += long.amount;
        posId_ = data.posId;

        amountToRefund_ = _createOpenPendingAction(to, validator, securityDepositValue, data);

        _asset.safeTransferFrom(user, address(this), amount);

        isInitiated_ = true;
        emit InitiatedOpenPosition(
            to, validator, uint40(block.timestamp), data.positionTotalExpo, amount, data.adjustedPrice, posId_
        );
    }

    function _validateOpenPosition(address validator, bytes calldata priceData)
        internal
        returns (uint256 securityDepositValue_, bool isValidated_, bool liquidated_)
    {
        (PendingAction memory pending, uint128 rawIndex) = _getPendingActionOrRevert(validator);

        // check type of action
        if (pending.action != ProtocolAction.ValidateOpenPosition) {
            revert UsdnProtocolInvalidPendingAction();
        }
        // sanity check
        if (pending.validator != validator) {
            revert UsdnProtocolInvalidPendingAction();
        }
        (isValidated_, liquidated_) = _validateOpenPositionWithAction(pending, priceData);

        if (isValidated_ || liquidated_) {
            _clearPendingAction(validator, rawIndex);
            return (pending.securityDepositValue, isValidated_, liquidated_);
        }
    }

    /**
     * @notice Update protocol balances, then prepare the data for the validate open position action
     * @param pending The pending action data
     * @param priceData The current price data
     * @return data_ The validate open position data struct
     * @return liq_ Whether the position was liquidated and the caller should return early
     */
    function _prepareValidateOpenPositionData(PendingAction memory pending, bytes calldata priceData)
        internal
        returns (ValidateOpenPositionData memory data_, bool liq_)
    {
        data_.action = _toLongPendingAction(pending);
        PriceInfo memory currentPrice = _getOraclePrice(
            ProtocolAction.ValidateOpenPosition,
            data_.action.timestamp,
            _calcActionId(data_.action.validator, data_.action.timestamp),
            priceData
        );
        // apply fees on price
        data_.startPrice = (currentPrice.price + currentPrice.price * _positionFeeBps / BPS_DIVISOR).toUint128();

        (, data_.isLiquidationPending) = _applyPnlAndFundingAndLiquidate(
            currentPrice.neutralPrice,
            currentPrice.timestamp,
            _liquidationIteration,
            false,
            ProtocolAction.ValidateOpenPosition,
            priceData
        );

        uint256 version;
        (data_.tickHash, version) = _tickHash(data_.action.tick);
        if (version != data_.action.tickVersion) {
            // the current tick version doesn't match the version from the pending action
            // this means the position has been liquidated in the mean time
            emit StalePendingActionRemoved(
                data_.action.validator,
                PositionId({ tick: data_.action.tick, tickVersion: data_.action.tickVersion, index: data_.action.index })
            );
            return (data_, true);
        }

        if (data_.isLiquidationPending) {
            return (data_, false);
        }

        // get the position
        data_.pos = _longPositions[data_.tickHash][data_.action.index];
        // re-calculate leverage
        data_.liquidationPenalty = _tickData[data_.tickHash].liquidationPenalty;
        data_.liqPriceWithoutPenalty =
            getEffectivePriceForTick(_calcTickWithoutPenalty(data_.action.tick, data_.liquidationPenalty));
        // reverts if liqPriceWithoutPenalty >= startPrice
        data_.leverage = _getLeverage(data_.startPrice, data_.liqPriceWithoutPenalty);
    }

    /**
     * @notice Validate an open position action
     * @param pending The pending action data
     * @param priceData The current price data
     * @return isValidated_ Whether the action is validated
     * @return liquidated_ Whether the pending action has been liquidated
     */
    function _validateOpenPositionWithAction(PendingAction memory pending, bytes calldata priceData)
        internal
        returns (bool isValidated_, bool liquidated_)
    {
        (ValidateOpenPositionData memory data, bool liquidated) = _prepareValidateOpenPositionData(pending, priceData);

        if (liquidated) {
            return (!data.isLiquidationPending, true);
        }

        if (data.isLiquidationPending) {
            return (false, false);
        }

        // leverage is always greater than 1 (liquidationPrice is positive)
        // even if it drops below _minLeverage between the initiate and validate actions, we still allow it
        // however, if the leverage exceeds max leverage, then we adjust the liquidation price (tick) to have a leverage
        // of _maxLeverage
        uint128 maxLeverage = uint128(_maxLeverage);
        if (data.leverage > maxLeverage) {
            // theoretical liquidation price for _maxLeverage
            data.liqPriceWithoutPenalty = _getLiquidationPrice(data.startPrice, maxLeverage);
            // adjust to closest valid tick down
            int24 tickWithoutPenalty = getEffectiveTickForPrice(data.liqPriceWithoutPenalty);

            // apply liquidation penalty with the current penalty setting
            uint8 currentLiqPenalty = _liquidationPenalty;
            PositionId memory newPosId;
            newPosId.tick = tickWithoutPenalty + int24(uint24(currentLiqPenalty)) * _tickSpacing;
            // retrieve the actual penalty for this tick we want to use
            uint8 liquidationPenalty = getTickLiquidationPenalty(newPosId.tick);
            // check if the penalty for that tick is different from the current setting
            if (liquidationPenalty == currentLiqPenalty) {
                // since the tick's penalty is the same as what we assumed, we can use the `tickWithoutPenalty` from
                // above
                // retrieve exact liquidation price without penalty
                data.liqPriceWithoutPenalty = getEffectivePriceForTick(tickWithoutPenalty);
            } else {
                // the tick's imposed penalty is different from the current setting, so the `tickWithoutPenalty` we
                // calculated above can't be used to calculate the leverage
                // we must instead use the tick's penalty to find the new `liqPriceWithoutPenalty` and calculate the
                // leverage

                // note: In case the tick liquidation penalty is lower than the current setting, it might lead to a
                // leverage that exceeds the max leverage slightly. We allow this behavior in this rare occurrence

                // retrieve exact liquidation price without penalty
                data.liqPriceWithoutPenalty =
                    getEffectivePriceForTick(_calcTickWithoutPenalty(newPosId.tick, liquidationPenalty));
            }

            // move the position to its new tick, updating its total expo, and returning the new tickVersion and index
            // remove position from old tick completely
            _removeAmountFromPosition(
                data.action.tick, data.action.index, data.pos, data.pos.amount, data.pos.totalExpo
            );
            // update position total expo (because of new leverage / liq price)
<<<<<<< HEAD
            data.pos.totalExpo = _calcPositionTotalExpo(data.pos.amount, data.startPrice, data.liqPriceWithoutPenalty);
=======
            data.pos.totalExpo =
                _calculatePositionTotalExpo(data.pos.amount, data.startPrice, data.liqPriceWithoutPenalty);
            // mark the position as validated
            data.pos.validated = true;
>>>>>>> ff8f8cbb
            // insert position into new tick
            (newPosId.tickVersion, newPosId.index) = _saveNewPosition(newPosId.tick, data.pos, liquidationPenalty);
            // no long balance update is necessary (collateral didn't change)

            // emit LiquidationPriceUpdated
            emit LiquidationPriceUpdated(
                PositionId({ tick: data.action.tick, tickVersion: data.action.tickVersion, index: data.action.index }),
                newPosId
            );
            emit ValidatedOpenPosition(
                data.action.to, data.action.validator, data.pos.totalExpo, data.startPrice, newPosId
            );

            return (true, false);
        }
        // calculate the new total expo
        uint128 expoBefore = data.pos.totalExpo;
        uint128 expoAfter = _calcPositionTotalExpo(data.pos.amount, data.startPrice, data.liqPriceWithoutPenalty);

        // update the total expo of the position
        data.pos.totalExpo = expoAfter;
        // mark the position as validated
        data.pos.validated = true;
        // SSTORE
        _longPositions[data.tickHash][data.action.index] = data.pos;
        // update the total expo by adding the position's new expo and removing the old one
        // do not use += or it will underflow
        _totalExpo = _totalExpo + expoAfter - expoBefore;

        // update the tick data and the liqMultiplierAccumulator
        {
            TickData storage tickData = _tickData[data.tickHash];
            uint256 unadjustedTickPrice =
                TickMath.getPriceAtTick(data.action.tick - int24(uint24(data.liquidationPenalty)) * _tickSpacing);
            tickData.totalExpo = tickData.totalExpo + expoAfter - expoBefore;
            _liqMultiplierAccumulator = _liqMultiplierAccumulator.add(HugeUint.wrap(expoAfter * unadjustedTickPrice))
                .sub(HugeUint.wrap(expoBefore * unadjustedTickPrice));
        }

        isValidated_ = true;
        emit ValidatedOpenPosition(
            data.action.to,
            data.action.validator,
            expoAfter,
            data.startPrice,
            PositionId({ tick: data.action.tick, tickVersion: data.action.tickVersion, index: data.action.index })
        );
    }

    /**
     * @notice Perform checks for the initiate close position action
     * @dev Reverts if the to address is zero, the position was not validated yet, the position is not owned by the
     * user, the amount to close is higher than the position amount, or the amount to close is zero
     * @param owner The owner of the position
     * @param to The address that will receive the assets
     * @param amountToClose The amount of collateral to remove from the position's amount
     * @param pos The position to close
     */
    function _checkInitiateClosePosition(address owner, address to, uint128 amountToClose, Position memory pos)
        internal
        view
    {
        if (to == address(0)) {
            revert UsdnProtocolInvalidAddressTo();
        }

        if (pos.user != owner) {
            revert UsdnProtocolUnauthorized();
        }

        if (!pos.validated) {
            revert UsdnProtocolPositionNotValidated();
        }

        if (amountToClose > pos.amount) {
            revert UsdnProtocolAmountToCloseHigherThanPositionAmount(amountToClose, pos.amount);
        }

        // make sure the remaining position is higher than _minLongPosition
        // for the Rebalancer, we allow users to close their position fully in every case
        uint128 remainingAmount = pos.amount - amountToClose;
        if (remainingAmount > 0 && remainingAmount < _minLongPosition) {
            IRebalancer rebalancer = _rebalancer;
            if (owner == address(rebalancer)) {
                uint128 userPosAmount = rebalancer.getUserDepositData(to).amount;
                if (amountToClose != userPosAmount) {
                    revert UsdnProtocolLongPositionTooSmall();
                }
            } else {
                revert UsdnProtocolLongPositionTooSmall();
            }
        }
        if (amountToClose == 0) {
            revert UsdnProtocolAmountToCloseIsZero();
        }
    }

    /**
     * @notice Update protocol balances, then prepare the data for the initiate close position action
     * @dev Reverts if the imbalance limit is reached, or if any of the checks in `_checkInitiateClosePosition` fail
     * Returns without creating a pending action if the position gets liquidated in this transaction
     * @param owner The owner of the position
     * @param to The address that will receive the assets
     * @param posId The unique identifier of the position
     * @param amountToClose The amount of collateral to remove from the position's amount
     * @param currentPriceData The current price data
     * @return data_ The close position data
     * @return liq_ Whether the position was liquidated and the caller should return early
     */
    function _prepareClosePositionData(
        address owner,
        address to,
        PositionId memory posId,
        uint128 amountToClose,
        bytes calldata currentPriceData
    ) internal returns (ClosePositionData memory data_, bool liq_) {
        (data_.pos, data_.liquidationPenalty) = getLongPosition(posId);

        _checkInitiateClosePosition(owner, to, amountToClose, data_.pos);

        PriceInfo memory currentPrice = _getOraclePrice(
            ProtocolAction.InitiateClosePosition,
            block.timestamp,
            _calcActionId(owner, uint128(block.timestamp)),
            currentPriceData
        );

        (, data_.isLiquidationPending) = _applyPnlAndFundingAndLiquidate(
            currentPrice.neutralPrice,
            currentPrice.timestamp,
            _liquidationIteration,
            false,
            ProtocolAction.InitiateClosePosition,
            currentPriceData
        );

        uint256 version = _tickVersion[posId.tick];
        if (version != posId.tickVersion) {
            // the current tick version doesn't match the version from the position,
            // that means that the position has been liquidated in this transaction
            return (data_, true);
        }

        if (data_.isLiquidationPending) {
            return (data_, false);
        }

        data_.totalExpoToClose = (uint256(data_.pos.totalExpo) * amountToClose / data_.pos.amount).toUint128();

        _checkImbalanceLimitClose(data_.totalExpoToClose, amountToClose);

        data_.longTradingExpo = _totalExpo - _balanceLong;
        data_.liqMulAcc = _liqMultiplierAccumulator;
        data_.lastPrice = _lastPrice;

        // the approximate value position to remove is calculated with `_lastPrice`, so not taking into account
        // any fees. This way, the removal of the position doesn't affect the liquidation multiplier calculations

        // in order to have the maximum precision, we do not pre-compute the liquidation multiplier with a fixed
        // precision just now, we will store it in the pending action later, to be used in the validate action
        data_.tempPositionValue = _assetToRemove(
            data_.lastPrice,
            getEffectivePriceForTick(
                _calcTickWithoutPenalty(posId.tick, data_.liquidationPenalty),
                data_.lastPrice,
                data_.longTradingExpo,
                data_.liqMulAcc
            ),
            data_.totalExpoToClose
        );
    }

    /**
     * @notice Prepare the pending action struct for the close position action and add it to the queue
     * @param owner The owner of the initial position
     * @param to The address that will receive the assets
     * @param posId The unique identifier of the position
     * @param amountToClose The amount of collateral to remove from the position's amount
     * @param securityDepositValue The value of the security deposit for the newly created pending action
     * @param data The close position data
     * @return amountToRefund_ Refund The security deposit value of a stale pending action
     */
    function _createClosePendingAction(
        address owner,
        address to,
        PositionId memory posId,
        uint128 amountToClose,
        uint64 securityDepositValue,
        ClosePositionData memory data
    ) internal returns (uint256 amountToRefund_) {
        LongPendingAction memory action = LongPendingAction({
            action: ProtocolAction.ValidateClosePosition,
            timestamp: uint40(block.timestamp),
            to: to,
            validator: owner,
            securityDepositValue: securityDepositValue,
            tick: posId.tick,
            closeAmount: amountToClose,
            closePosTotalExpo: data.totalExpoToClose,
            tickVersion: posId.tickVersion,
            index: posId.index,
            closeLiqMultiplier: _calcFixedPrecisionMultiplier(data.lastPrice, data.longTradingExpo, data.liqMulAcc),
            closeBoundedPositionValue: data.tempPositionValue
        });
        amountToRefund_ = _addPendingAction(owner, _convertLongPendingAction(action));
    }

    /**
     * @notice Initiate a close position action
     * @dev Consult the current oracle middleware implementation to know the expected format for the price data, using
     * the `ProtocolAction.InitiateClosePosition` action
     * The price validation might require payment according to the return value of the `getValidationCost` function
     * of the middleware
     * If the current tick version is greater than the tick version of the position (when it was opened), then the
     * position has been liquidated and this function will return 0
     * The position is taken out of the tick and put in a pending state during this operation. Thus, calculations don't
     * consider this position anymore. The exit price (and thus profit) is not yet set definitively, and will be done
     * during the validate action
     * @param owner The owner of the position
     * @param to The address that will receive the assets
     * @param posId The unique identifier of the position
     * @param amountToClose The amount of collateral to remove from the position's amount
     * @param securityDepositValue The value of the security deposit for the newly created pending action
     * @param currentPriceData The current price data
     * @return amountToRefund_ If there are pending liquidations we'll refund the securityDepositValue,
     * else we'll only refund the security deposit value of the stale pending action
     * @return isInitiated_ Whether the action is initiated
     * @return liq_ Whether the position was liquidated
     */
    function _initiateClosePosition(
        address owner,
        address to,
        PositionId memory posId,
        uint128 amountToClose,
        uint64 securityDepositValue,
        bytes calldata currentPriceData
    ) internal returns (uint256 amountToRefund_, bool isInitiated_, bool liq_) {
        ClosePositionData memory data;
        (data, liq_) = _prepareClosePositionData(owner, to, posId, amountToClose, currentPriceData);

        if (liq_ || data.isLiquidationPending) {
            // position was liquidated in this transaction or liquidations are pending
            return (securityDepositValue, !data.isLiquidationPending, liq_);
        }

        amountToRefund_ = _createClosePendingAction(owner, to, posId, amountToClose, securityDepositValue, data);

        _balanceLong -= data.tempPositionValue;

        _removeAmountFromPosition(posId.tick, posId.index, data.pos, amountToClose, data.totalExpoToClose);

        isInitiated_ = true;
        emit InitiatedClosePosition(
            data.pos.user, to, posId, data.pos.amount, amountToClose, data.pos.totalExpo - data.totalExpoToClose
        );
    }

    function _validateClosePosition(address owner, bytes calldata priceData)
        internal
        returns (uint256 securityDepositValue_, bool isValidated_, bool liq_)
    {
        (PendingAction memory pending, uint128 rawIndex) = _getPendingActionOrRevert(owner);

        // check type of action
        if (pending.action != ProtocolAction.ValidateClosePosition) {
            revert UsdnProtocolInvalidPendingAction();
        }
        // sanity check
        if (pending.validator != owner) {
            revert UsdnProtocolInvalidPendingAction();
        }

        (isValidated_, liq_) = _validateClosePositionWithAction(pending, priceData);

        if (isValidated_ || liq_) {
            _clearPendingAction(owner, rawIndex);
            return (pending.securityDepositValue, isValidated_, liq_);
        }
    }

    function _validateClosePositionWithAction(PendingAction memory pending, bytes calldata priceData)
        internal
        returns (bool isValidated_, bool _liq)
    {
        LongPendingAction memory long = _toLongPendingAction(pending);

        PriceInfo memory currentPrice = _getOraclePrice(
            ProtocolAction.ValidateClosePosition,
            long.timestamp,
            _calcActionId(long.validator, long.timestamp),
            priceData
        );

        (, bool isLiquidationPending) = _applyPnlAndFundingAndLiquidate(
            currentPrice.neutralPrice,
            currentPrice.timestamp,
            _liquidationIteration,
            false,
            ProtocolAction.ValidateClosePosition,
            priceData
        );

        // apply fees on price
        uint128 priceWithFees = (currentPrice.price - currentPrice.price * _positionFeeBps / BPS_DIVISOR).toUint128();

        // get liquidation price (with liq penalty) to check if position was valid at `timestamp + validationDelay`
        uint128 liquidationPrice = _getEffectivePriceForTick(long.tick, long.closeLiqMultiplier);

        if (currentPrice.neutralPrice <= liquidationPrice) {
            // position should be liquidated, we don't transfer assets to the user
            // position was already removed from tick so no additional bookkeeping is necessary
            // credit the full amount to the vault to preserve the total balance invariant
            _balanceVault += long.closeBoundedPositionValue;
            emit LiquidatedPosition(
                long.validator, // position owner
                PositionId({ tick: long.tick, tickVersion: long.tickVersion, index: long.index }),
                currentPrice.neutralPrice,
                liquidationPrice
            );
            return (!isLiquidationPending, true);
        }

        if (isLiquidationPending) {
            return (false, false);
        }

        int256 positionValue = _positionValue(
            priceWithFees,
            _getEffectivePriceForTick(
                _calcTickWithoutPenalty(long.tick, getTickLiquidationPenalty(long.tick)), long.closeLiqMultiplier
            ),
            long.closePosTotalExpo
        );
        uint256 assetToTransfer;
        if (positionValue > 0) {
            assetToTransfer = uint256(positionValue);
            // normally, the position value should be smaller than `long.closeBoundedPositionValue` (due to the position
            // fee)
            // we can send the difference (any remaining collateral) to the vault
            // if the price increased since the initiate, it's possible that the position value is higher than the
            // `long.closeBoundedPositionValue`. In that case, we need to take the missing assets from the vault
            if (assetToTransfer < long.closeBoundedPositionValue) {
                uint256 remainingCollateral;
                unchecked {
                    // since assetToTransfer is strictly smaller than closeBoundedPositionValue, this operation can't
                    // underflow
                    remainingCollateral = long.closeBoundedPositionValue - assetToTransfer;
                }
                _balanceVault += remainingCollateral;
            } else if (assetToTransfer > long.closeBoundedPositionValue) {
                uint256 missingValue;
                unchecked {
                    // since assetToTransfer is strictly larger than closeBoundedPositionValue, this operation can't
                    // underflow
                    missingValue = assetToTransfer - long.closeBoundedPositionValue;
                }
                uint256 balanceVault = _balanceVault;
                // if the vault does not have enough balance left to pay out the missing value, we take what we can
                if (missingValue > balanceVault) {
                    _balanceVault = 0;
                    unchecked {
                        // since missingValue is strictly larger than balanceVault, their subtraction can't underflow
                        // moreover, since (missingValue - balanceVault) is smaller than or equal to missingValue,
                        // and since missingValue is smaller than or equal to assetToTransfer,
                        // (missingValue - balanceVault) is smaller than or equal to assetToTransfer, and their
                        // subtraction can't underflow
                        assetToTransfer -= missingValue - balanceVault;
                    }
                } else {
                    unchecked {
                        // since missingValue is smaller than or equal to balanceVault, this operation can't underflow
                        _balanceVault = balanceVault - missingValue;
                    }
                }
            }
        }
        // in case the position value is zero or negative, we don't transfer any asset to the user

        // send the asset to the user
        if (assetToTransfer > 0) {
            _asset.safeTransfer(long.to, assetToTransfer);
        }

        isValidated_ = true;

        emit ValidatedClosePosition(
            long.validator, // position owner
            long.to,
            PositionId({ tick: long.tick, tickVersion: long.tickVersion, index: long.index }),
            assetToTransfer,
            assetToTransfer.toInt256() - _toInt256(long.closeAmount)
        );
    }

    /**
     * @notice Reverts if the position's leverage is higher than max or lower than min
     * @param adjustedPrice The adjusted price of the asset
     * @param liqPriceWithoutPenalty The liquidation price of the position without the liquidation penalty
     */
    function _checkOpenPositionLeverage(uint128 adjustedPrice, uint128 liqPriceWithoutPenalty) internal view {
        // calculate position leverage
        // reverts if liquidationPrice >= entryPrice
        uint128 leverage = _getLeverage(adjustedPrice, liqPriceWithoutPenalty);
        if (leverage < _minLeverage) {
            revert UsdnProtocolLeverageTooLow();
        }
        if (leverage > _maxLeverage) {
            revert UsdnProtocolLeverageTooHigh();
        }
    }

    /**
     * @notice Calculate how much wstETH must be removed from the long balance due to a position closing
     * @dev The amount is bound by the amount of wstETH available in the long side
     * @param priceWithFees The current price of the asset, adjusted with fees
     * @param liqPriceWithoutPenalty The liquidation price without penalty
     * @param posExpo The total expo of the position
     * @return boundedPosValue_ The amount of assets to remove from the long balance, bound by zero and the available
     * long balance
     */
    function _assetToRemove(uint128 priceWithFees, uint128 liqPriceWithoutPenalty, uint128 posExpo)
        internal
        view
        returns (uint256 boundedPosValue_)
    {
        // the available amount of asset on the long side (with the current balance)
        uint256 available = _balanceLong;

        // calculate position value
        int256 positionValue = _positionValue(priceWithFees, liqPriceWithoutPenalty, posExpo);

        if (positionValue <= 0) {
            // should not happen, unless we did not manage to liquidate all ticks that needed to be liquidated during
            // the initiateClosePosition
            boundedPosValue_ = 0;
        } else if (uint256(positionValue) > available) {
            boundedPosValue_ = available;
        } else {
            boundedPosValue_ = uint256(positionValue);
        }
    }

    /**
     * @notice Execute the first actionable pending action or revert if the price data was not provided
     * @param data The price data and raw indices
     * @return securityDepositValue_ The security deposit value of the executed action
     */
    function _executePendingActionOrRevert(PreviousActionsData calldata data)
        internal
        returns (uint256 securityDepositValue_)
    {
        bool success;
        (success,,, securityDepositValue_) = _executePendingAction(data);
        if (!success) {
            revert UsdnProtocolInvalidPendingActionData();
        }
    }

    /**
     * @notice Execute the first actionable pending action and report success
     * @param data The price data and raw indices
     * @return success_ Whether the price data is valid
     * @return executed_ Whether the pending action was executed (false if the queue has no actionable item)
     * @return liq_ Whether the position corresponding to the pending action was liquidated
     * @return securityDepositValue_ The security deposit value of the executed action
     */
    function _executePendingAction(PreviousActionsData calldata data)
        internal
        returns (bool success_, bool executed_, bool liq_, uint256 securityDepositValue_)
    {
        (PendingAction memory pending, uint128 rawIndex) = _getActionablePendingAction();
        if (pending.action == ProtocolAction.None) {
            // no pending action
            return (true, false, false, 0);
        }
        uint256 length = data.priceData.length;
        if (data.rawIndices.length != length || length < 1) {
            return (false, false, false, 0);
        }
        uint128 offset;
        unchecked {
            // underflow is desired here (wrap-around)
            offset = rawIndex - data.rawIndices[0];
        }
        if (offset >= length || data.rawIndices[offset] != rawIndex) {
            return (false, false, false, 0);
        }
        bytes calldata priceData = data.priceData[offset];
        // for safety we consider that no pending action was validated by default
        if (pending.action == ProtocolAction.ValidateDeposit) {
            executed_ = _validateDepositWithAction(pending, priceData);
        } else if (pending.action == ProtocolAction.ValidateWithdrawal) {
            executed_ = _validateWithdrawalWithAction(pending, priceData);
        } else if (pending.action == ProtocolAction.ValidateOpenPosition) {
            (executed_, liq_) = _validateOpenPositionWithAction(pending, priceData);
        } else if (pending.action == ProtocolAction.ValidateClosePosition) {
            (executed_, liq_) = _validateClosePositionWithAction(pending, priceData);
        }

        success_ = true;

        if (executed_ || liq_) {
            _clearPendingAction(pending.validator, rawIndex);
            securityDepositValue_ = pending.securityDepositValue;
            emit SecurityDepositRefunded(pending.validator, msg.sender, securityDepositValue_);
        }
    }

    function _getOraclePrice(ProtocolAction action, uint256 timestamp, bytes32 actionId, bytes calldata priceData)
        internal
        returns (PriceInfo memory price_)
    {
        uint256 validationCost = _oracleMiddleware.validationCost(priceData, action);
        if (address(this).balance < validationCost) {
            revert UsdnProtocolInsufficientOracleFee();
        }
        price_ = _oracleMiddleware.parseAndValidatePrice{ value: validationCost }(
            actionId, uint128(timestamp), action, priceData
        );
    }

    /**
     * @notice Applies PnL, funding, and liquidates positions if necessary.
     * @param neutralPrice The neutral price for the asset.
     * @param timestamp The timestamp at which the operation is performed.
     * @param iterations The number of iterations for the liquidation process.
     * @param ignoreInterval A boolean indicating whether to ignore the interval for USDN rebase.
     * @param action The type of action that is being performed by the user
     * @param priceData The price oracle update data.
     * @return liquidatedPositions_ The number of positions that were liquidated.
     * @return isLiquidationPending_ If there are pending position to liquidate
     * @dev If there were any liquidated positions, it sends rewards to the msg.sender.
     */
    function _applyPnlAndFundingAndLiquidate(
        uint256 neutralPrice,
        uint256 timestamp,
        uint16 iterations,
        bool ignoreInterval,
        ProtocolAction action,
        bytes calldata priceData
    ) internal returns (uint256 liquidatedPositions_, bool isLiquidationPending_) {
        // adjust balances
        (bool isPriceRecent, int256 tempLongBalance, int256 tempVaultBalance) =
            _applyPnlAndFunding(neutralPrice.toUint128(), timestamp.toUint128());

        // liquidate if the price was updated or was already the most recent
        if (isPriceRecent) {
            LiquidationsEffects memory liquidationEffects =
                _liquidatePositions(_lastPrice, iterations, tempLongBalance, tempVaultBalance);

            isLiquidationPending_ = liquidationEffects.isLiquidationPending;
            _balanceLong = liquidationEffects.newLongBalance;
            _balanceVault = liquidationEffects.newVaultBalance;

            // safecast not needed since done above
            (bool rebased, bytes memory callbackResult) = _usdnRebase(uint128(neutralPrice), ignoreInterval);

            if (liquidationEffects.liquidatedTicks > 0) {
                _sendRewardsToLiquidator(
                    liquidationEffects.liquidatedTicks,
                    liquidationEffects.remainingCollateral,
                    rebased,
                    action,
                    callbackResult,
                    priceData
                );
            }

            liquidatedPositions_ = liquidationEffects.liquidatedPositions;
        }
    }

    /**
     * @notice Refunds any excess ether to the user to prevent locking ETH in the contract
     * @param securityDepositValue The security deposit value of the action (zero for a validation action)
     * @param amountToRefund The amount to refund to the user:
     *      - the security deposit if executing an action for another user,
     *      - the initialization security deposit in case of a validation action
     * @param balanceBefore The balance of the contract before the action
     */
    function _refundExcessEther(uint256 securityDepositValue, uint256 amountToRefund, uint256 balanceBefore) internal {
        uint256 positive = amountToRefund + address(this).balance + msg.value;
        uint256 negative = balanceBefore + securityDepositValue;

        if (negative > positive) {
            revert UsdnProtocolUnexpectedBalance();
        }

        uint256 amount;
        unchecked {
            // we know that positive >= negative, so this subtraction is safe
            amount = positive - negative;
        }

        _refundEther(amount, msg.sender);
    }

    /**
     * @notice Refunds an amount of ether to the given address
     * @param amount The amount of ether to refund
     * @param to The address that should receive the refund
     */
    function _refundEther(uint256 amount, address to) internal {
        if (to == address(0)) {
            revert UsdnProtocolInvalidAddressTo();
        }
        if (amount != 0) {
            // slither-disable-next-line arbitrary-send-eth
            (bool success,) = payable(to).call{ value: amount }("");
            if (!success) {
                revert UsdnProtocolEtherRefundFailed();
            }
        }
    }

    function _checkPendingFee() internal {
        // if the pending protocol fee is above the threshold, send it to the fee collector
        if (_pendingProtocolFee >= _feeThreshold) {
            _asset.safeTransfer(_feeCollector, _pendingProtocolFee);
            emit ProtocolFeeDistributed(_feeCollector, _pendingProtocolFee);
            _pendingProtocolFee = 0;
        }
    }

    /**
     * @notice Calculate a unique identifier for a pending action, that can be used by the oracle middleware to link
     * a `Initiate` call with the corresponding `Validate` call
     * @param validator The address of the validator
     * @param initiateTimestamp The timestamp of the initiate action
     * @return actionId_ The unique action ID
     */
    function _calcActionId(address validator, uint128 initiateTimestamp) internal pure returns (bytes32 actionId_) {
        actionId_ = keccak256(abi.encodePacked(validator, initiateTimestamp));
    }
}<|MERGE_RESOLUTION|>--- conflicted
+++ resolved
@@ -1373,14 +1373,9 @@
                 data.action.tick, data.action.index, data.pos, data.pos.amount, data.pos.totalExpo
             );
             // update position total expo (because of new leverage / liq price)
-<<<<<<< HEAD
             data.pos.totalExpo = _calcPositionTotalExpo(data.pos.amount, data.startPrice, data.liqPriceWithoutPenalty);
-=======
-            data.pos.totalExpo =
-                _calculatePositionTotalExpo(data.pos.amount, data.startPrice, data.liqPriceWithoutPenalty);
             // mark the position as validated
             data.pos.validated = true;
->>>>>>> ff8f8cbb
             // insert position into new tick
             (newPosId.tickVersion, newPosId.index) = _saveNewPosition(newPosId.tick, data.pos, liquidationPenalty);
             // no long balance update is necessary (collateral didn't change)
