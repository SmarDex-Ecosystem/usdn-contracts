// SPDX-License-Identifier: BUSL-1.1
pragma solidity 0.8.20;

import { IERC20Metadata } from "@openzeppelin/contracts/token/ERC20/extensions/IERC20Metadata.sol";
import { SafeERC20 } from "@openzeppelin/contracts/token/ERC20/utils/SafeERC20.sol";
import { SafeCast } from "@openzeppelin/contracts/utils/math/SafeCast.sol";
import { LibBitmap } from "solady/src/utils/LibBitmap.sol";
import { FixedPointMathLib } from "solady/src/utils/FixedPointMathLib.sol";

import { IUsdnProtocolActions } from "src/interfaces/UsdnProtocol/IUsdnProtocolActions.sol";
import {
    Position,
    ProtocolAction,
    PendingAction,
    DepositPendingAction,
    WithdrawalPendingAction,
    LongPendingAction,
    LiquidationsEffects,
    PreviousActionsData,
    PositionId
} from "src/interfaces/UsdnProtocol/IUsdnProtocolTypes.sol";
import { UsdnProtocolLong } from "src/UsdnProtocol/UsdnProtocolLong.sol";
import { PriceInfo } from "src/interfaces/OracleMiddleware/IOracleMiddlewareTypes.sol";
import { IUsdn } from "src/interfaces/Usdn/IUsdn.sol";
import { SignedMath } from "src/libraries/SignedMath.sol";

abstract contract UsdnProtocolActions is IUsdnProtocolActions, UsdnProtocolLong {
    using SafeERC20 for IERC20Metadata;
    using SafeERC20 for IUsdn;
    using SafeCast for uint256;
    using SafeCast for int256;
    using LibBitmap for LibBitmap.Bitmap;
    using SignedMath for int256;

    /// @inheritdoc IUsdnProtocolActions
    uint256 public constant MIN_USDN_SUPPLY = 1000;

    /// @inheritdoc IUsdnProtocolActions
    function initiateDeposit(
        uint128 amount,
        bytes calldata currentPriceData,
        PreviousActionsData calldata previousActionsData,
        address to
    ) external payable initializedAndNonReentrant {
        uint256 securityDepositValue = _securityDepositValue;
        if (msg.value < securityDepositValue) {
            revert UsdnProtocolSecurityDepositTooLow();
        }
        uint256 balanceBefore = address(this).balance;

<<<<<<< HEAD
        uint256 amountToRefund = _initiateDeposit(msg.sender, amount, currentPriceData, balanceBefore);
=======
        uint256 amountToRefund = _initiateDeposit(msg.sender, to, amount, currentPriceData);
>>>>>>> be37f6f9
        unchecked {
            amountToRefund += _executePendingActionOrRevert(previousActionsData);
        }
        _refundExcessEther(securityDepositValue, amountToRefund, balanceBefore);
        _checkPendingFee();
    }

    /// @inheritdoc IUsdnProtocolActions
    function validateDeposit(bytes calldata depositPriceData, PreviousActionsData calldata previousActionsData)
        external
        payable
        initializedAndNonReentrant
    {
        uint256 balanceBefore = address(this).balance;

        uint256 amountToRefund = _validateDeposit(msg.sender, depositPriceData);
        unchecked {
            amountToRefund += _executePendingActionOrRevert(previousActionsData);
        }
        _refundExcessEther(0, amountToRefund, balanceBefore);
        _checkPendingFee();
    }

    /// @inheritdoc IUsdnProtocolActions
    function initiateWithdrawal(
        uint152 usdnShares,
        bytes calldata currentPriceData,
        PreviousActionsData calldata previousActionsData,
        address to
    ) external payable initializedAndNonReentrant {
        uint256 securityDepositValue = _securityDepositValue;
        if (msg.value < securityDepositValue) {
            revert UsdnProtocolSecurityDepositTooLow();
        }

        uint256 balanceBefore = address(this).balance;

<<<<<<< HEAD
        uint256 amountToRefund = _initiateWithdrawal(msg.sender, usdnShares, currentPriceData, balanceBefore);
=======
        uint256 amountToRefund = _initiateWithdrawal(msg.sender, to, usdnShares, currentPriceData);
>>>>>>> be37f6f9
        unchecked {
            amountToRefund += _executePendingActionOrRevert(previousActionsData);
        }
        _refundExcessEther(securityDepositValue, amountToRefund, balanceBefore);
        _checkPendingFee();
    }

    /// @inheritdoc IUsdnProtocolActions
    function validateWithdrawal(bytes calldata withdrawalPriceData, PreviousActionsData calldata previousActionsData)
        external
        payable
        initializedAndNonReentrant
    {
        uint256 balanceBefore = address(this).balance;

        uint256 amountToRefund = _validateWithdrawal(msg.sender, withdrawalPriceData);
        unchecked {
            amountToRefund += _executePendingActionOrRevert(previousActionsData);
        }
        _refundExcessEther(0, amountToRefund, balanceBefore);
        _checkPendingFee();
    }

    /// @inheritdoc IUsdnProtocolActions
    function initiateOpenPosition(
        uint128 amount,
        uint128 desiredLiqPrice,
        bytes calldata currentPriceData,
        PreviousActionsData calldata previousActionsData,
        address to
    ) external payable initializedAndNonReentrant returns (int24 tick_, uint256 tickVersion_, uint256 index_) {
        uint256 securityDepositValue = _securityDepositValue;
        if (msg.value < securityDepositValue) {
            revert UsdnProtocolSecurityDepositTooLow();
        }

        uint256 balanceBefore = address(this).balance;
        uint256 amountToRefund;

        PositionId memory posId;
<<<<<<< HEAD
        (posId, amountToRefund) =
            _initiateOpenPosition(msg.sender, amount, desiredLiqPrice, currentPriceData, balanceBefore);
=======
        (posId, amountToRefund) = _initiateOpenPosition(msg.sender, to, amount, desiredLiqPrice, currentPriceData);
>>>>>>> be37f6f9
        tick_ = posId.tick;
        tickVersion_ = posId.tickVersion;
        index_ = posId.index;

        unchecked {
            amountToRefund += _executePendingActionOrRevert(previousActionsData);
        }
        _refundExcessEther(securityDepositValue, amountToRefund, balanceBefore);
        _checkPendingFee();
    }

    /// @inheritdoc IUsdnProtocolActions
    function validateOpenPosition(bytes calldata openPriceData, PreviousActionsData calldata previousActionsData)
        external
        payable
        initializedAndNonReentrant
    {
        uint256 balanceBefore = address(this).balance;

        uint256 amountToRefund = _validateOpenPosition(msg.sender, openPriceData);
        unchecked {
            amountToRefund += _executePendingActionOrRevert(previousActionsData);
        }
        _refundExcessEther(0, amountToRefund, balanceBefore);
        _checkPendingFee();
    }

    /// @inheritdoc IUsdnProtocolActions
    function initiateClosePosition(
        int24 tick,
        uint256 tickVersion,
        uint256 index,
        uint128 amountToClose,
        bytes calldata currentPriceData,
        PreviousActionsData calldata previousActionsData,
        address to
    ) external payable initializedAndNonReentrant {
        uint256 securityDepositValue = _securityDepositValue;
        if (msg.value < securityDepositValue) {
            revert UsdnProtocolSecurityDepositTooLow();
        }

        uint256 balanceBefore = address(this).balance;

        uint256 amountToRefund = _initiateClosePosition(
            msg.sender,
            to,
            PositionId({ tick: tick, tickVersion: tickVersion, index: index }),
            amountToClose,
            currentPriceData,
            balanceBefore
        );
        unchecked {
            amountToRefund += _executePendingActionOrRevert(previousActionsData);
        }
        _refundExcessEther(securityDepositValue, amountToRefund, balanceBefore);
        _checkPendingFee();
    }

    /// @inheritdoc IUsdnProtocolActions
    function validateClosePosition(bytes calldata closePriceData, PreviousActionsData calldata previousActionsData)
        external
        payable
        initializedAndNonReentrant
    {
        uint256 balanceBefore = address(this).balance;

        uint256 amountToRefund = _validateClosePosition(msg.sender, closePriceData);
        unchecked {
            amountToRefund += _executePendingActionOrRevert(previousActionsData);
        }
        _refundExcessEther(0, amountToRefund, balanceBefore);
        _checkPendingFee();
    }

    /// @inheritdoc IUsdnProtocolActions
    function liquidate(bytes calldata currentPriceData, uint16 iterations)
        external
        payable
        initializedAndNonReentrant
        returns (uint256 liquidatedPositions_)
    {
        uint256 balanceBefore = address(this).balance;

        liquidatedPositions_ = _liquidate(currentPriceData, iterations);
        _refundExcessEther(0, 0, balanceBefore);
        _checkPendingFee();
    }

    /// @inheritdoc IUsdnProtocolActions
    function validateActionablePendingActions(PreviousActionsData calldata previousActionsData, uint256 maxValidations)
        external
        payable
        initializedAndNonReentrant
        returns (uint256 validatedActions_)
    {
        uint256 balanceBefore = address(this).balance;
        uint256 amountToRefund;

        if (maxValidations > previousActionsData.rawIndices.length) {
            maxValidations = previousActionsData.rawIndices.length;
        }
        do {
            (, bool executed, uint256 securityDepositValue) = _executePendingAction(previousActionsData);
            if (!executed) {
                break;
            }
            unchecked {
                validatedActions_++;
                amountToRefund += securityDepositValue;
            }
        } while (validatedActions_ < maxValidations);
        _refundExcessEther(0, amountToRefund, balanceBefore);
        _checkPendingFee();
    }

    /**
     * @notice The deposit vault imbalance limit state verification
     * @dev To ensure that the protocol does not imbalance more than
     * the deposit limit on vault side, otherwise revert
     * @param depositValue the deposit value in asset
     */
    function _checkImbalanceLimitDeposit(uint256 depositValue) internal view {
        int256 depositExpoImbalanceLimitBps = _depositExpoImbalanceLimitBps;

        // early return in case limit is disabled
        if (depositExpoImbalanceLimitBps == 0) {
            return;
        }

        int256 currentLongExpo = _totalExpo.toInt256().safeSub(_balanceLong.toInt256());

        // cannot be calculated
        if (currentLongExpo == 0) {
            revert UsdnProtocolInvalidLongExpo();
        }

        int256 imbalanceBps = ((_balanceVault + depositValue).toInt256().safeSub(currentLongExpo)).safeMul(
            int256(BPS_DIVISOR)
        ).safeDiv(currentLongExpo);

        if (imbalanceBps >= depositExpoImbalanceLimitBps) {
            revert UsdnProtocolImbalanceLimitReached(imbalanceBps);
        }
    }

    /**
     * @notice The withdrawal imbalance limit state verification
     * @dev To ensure that the protocol does not imbalance more than
     * the withdrawal limit on long side, otherwise revert
     * @param withdrawalValue The withdrawal value in asset
     * @param totalExpo The current total expo
     */
    function _checkImbalanceLimitWithdrawal(uint256 withdrawalValue, uint256 totalExpo) internal view {
        int256 withdrawalExpoImbalanceLimitBps = _withdrawalExpoImbalanceLimitBps;

        // early return in case limit is disabled
        if (withdrawalExpoImbalanceLimitBps == 0) {
            return;
        }

        int256 newVaultExpo = _balanceVault.toInt256().safeSub(withdrawalValue.toInt256());

        // cannot be calculated if equal zero
        if (newVaultExpo == 0) {
            revert UsdnProtocolInvalidVaultExpo();
        }

        int256 imbalanceBps = ((totalExpo.toInt256().safeSub(_balanceLong.toInt256())).safeSub(newVaultExpo)).safeMul(
            int256(BPS_DIVISOR)
        ).safeDiv(newVaultExpo);

        if (imbalanceBps >= withdrawalExpoImbalanceLimitBps) {
            revert UsdnProtocolImbalanceLimitReached(imbalanceBps);
        }
    }

    /**
     * @notice The open long imbalance limit state verification. Revert
     * @dev To ensure that the protocol does not imbalance more than
     * the open limit on long side, otherwise revert
     * @param openTotalExpoValue The open position expo value
     * @param openCollatValue The open position collateral value
     */
    function _checkImbalanceLimitOpen(uint256 openTotalExpoValue, uint256 openCollatValue) internal view {
        int256 openExpoImbalanceLimitBps = _openExpoImbalanceLimitBps;

        // early return in case limit is disabled
        if (openExpoImbalanceLimitBps == 0) {
            return;
        }

        int256 currentVaultExpo = _balanceVault.toInt256();

        // cannot be calculated if equal zero
        if (currentVaultExpo == 0) {
            revert UsdnProtocolInvalidVaultExpo();
        }

        int256 imbalanceBps = (
            ((_totalExpo + openTotalExpoValue).toInt256().safeSub((_balanceLong + openCollatValue).toInt256())).safeSub(
                currentVaultExpo
            )
        ).safeMul(int256(BPS_DIVISOR)).safeDiv(currentVaultExpo);

        if (imbalanceBps >= openExpoImbalanceLimitBps) {
            revert UsdnProtocolImbalanceLimitReached(imbalanceBps);
        }
    }

    /**
     * @notice The close vault imbalance limit state verification
     * @dev To ensure that the protocol does not imbalance more than
     * the close limit on vault side, otherwise revert
     * @param closeTotalExpoValue The close position total expo value
     * @param closeCollatValue The close position collateral value
     */
    function _checkImbalanceLimitClose(uint256 closeTotalExpoValue, uint256 closeCollatValue) internal view {
        int256 closeExpoImbalanceLimitBps = _closeExpoImbalanceLimitBps;

        // early return in case limit is disabled
        if (closeExpoImbalanceLimitBps == 0) {
            return;
        }

        int256 newLongExpo = (_totalExpo.toInt256().safeSub(closeTotalExpoValue.toInt256())).safeSub(
            _balanceLong.toInt256().safeSub(closeCollatValue.toInt256())
        );

        // cannot be calculated if equal or lower than zero
        if (newLongExpo <= 0) {
            revert UsdnProtocolInvalidLongExpo();
        }

        int256 imbalanceBps =
            (_balanceVault.toInt256().safeSub(newLongExpo)).safeMul(int256(BPS_DIVISOR)).safeDiv(newLongExpo);

        if (imbalanceBps >= closeExpoImbalanceLimitBps) {
            revert UsdnProtocolImbalanceLimitReached(imbalanceBps);
        }
    }

    /**
     * @notice Send rewards to the liquidator.
     * @dev Should still emit an event if liquidationRewards = 0 to better keep track of those anomalies as rewards for
     * those will be managed off-chain.
     * @param liquidatedTicks The number of ticks that were liquidated.
     * @param remainingCollateral The amount of collateral remaining after liquidations.
     * @param rebased Whether a USDN rebase was performed.
     */
    function _sendRewardsToLiquidator(uint16 liquidatedTicks, int256 remainingCollateral, bool rebased) internal {
        // Get how much we should give to the liquidator as rewards
        uint256 liquidationRewards =
            _liquidationRewardsManager.getLiquidationRewards(liquidatedTicks, remainingCollateral, rebased);

        // Avoid underflows in situation of extreme bad debt
        if (_balanceVault < liquidationRewards) {
            liquidationRewards = _balanceVault;
        }

        // Update the vault's balance
        unchecked {
            _balanceVault -= liquidationRewards;
        }

        // Transfer rewards (wsteth) to the liquidator
        _asset.safeTransfer(msg.sender, liquidationRewards);

        emit LiquidatorRewarded(msg.sender, liquidationRewards);
    }

    /**
     * @notice Initiate a deposit of assets into the vault to mint USDN.
     * @dev Consult the current oracle middleware implementation to know the expected format for the price data, using
     * the `ProtocolAction.InitiateDeposit` action.
     * The price validation might require payment according to the return value of the `getValidationCost` function
     * of the middleware.
     * @param user The address of the user initiating the deposit.
     * @param to The address to receive the USDN tokens.
     * @param amount The amount of wstETH to deposit.
     * @param currentPriceData The current price data
     * @return securityDepositValue_ The security deposit value
     */
<<<<<<< HEAD
    function _initiateDeposit(address user, uint128 amount, bytes calldata currentPriceData, uint256 balanceBefore)
=======
    function _initiateDeposit(address user, address to, uint128 amount, bytes calldata currentPriceData)
>>>>>>> be37f6f9
        internal
        returns (uint256 securityDepositValue_)
    {
        if (to == address(0)) {
            revert UsdnProtocolInvalidAddressTo();
        }
        if (amount == 0) {
            revert UsdnProtocolZeroAmount();
        }

        PriceInfo memory currentPrice =
            _getOraclePrice(ProtocolAction.InitiateDeposit, block.timestamp, currentPriceData);

        bool isLiquidationPending = _applyPnlAndFundingAndLiquidate(currentPrice.neutralPrice, currentPrice.timestamp);

        // early return in case there are still pending liquidations
        if (isLiquidationPending) {
            // deduct possible oracle price validation cost
            return msg.value - (balanceBefore - address(this).balance);
        }
        _checkImbalanceLimitDeposit(amount);

        // Apply fees on price
        uint128 pendingActionPrice =
            (currentPrice.price - currentPrice.price * _positionFeeBps / BPS_DIVISOR).toUint128();

        DepositPendingAction memory pendingAction = DepositPendingAction({
            action: ProtocolAction.ValidateDeposit,
            timestamp: uint40(block.timestamp),
            user: user,
            to: to,
            securityDepositValue: (_securityDepositValue / SECURITY_DEPOSIT_FACTOR).toUint24(),
            _unused: 0,
            amount: amount,
            assetPrice: pendingActionPrice,
            totalExpo: _totalExpo,
            balanceVault: _vaultAssetAvailable(_totalExpo, _balanceVault, _balanceLong, pendingActionPrice, _lastPrice)
                .toUint256(),
            balanceLong: _balanceLong,
            usdnTotalSupply: _usdn.totalSupply()
        });

        securityDepositValue_ = _addPendingAction(user, _convertDepositPendingAction(pendingAction));

        // Calculate the amount of SDEX tokens to burn
        uint256 usdnToMintEstimated = _calcMintUsdn(
            pendingAction.amount, pendingAction.balanceVault, pendingAction.usdnTotalSupply, pendingAction.assetPrice
        );
        uint32 burnRatio = _sdexBurnOnDepositRatio;
        uint256 sdexToBurn = _calcSdexToBurn(usdnToMintEstimated, burnRatio);
        // We want to at least mint 1 wei of USDN
        if (usdnToMintEstimated == 0) {
            revert UsdnProtocolDepositTooSmall();
        }
        // We want to at least burn 1 wei of SDEX if SDEX burning is enabled
        if (burnRatio != 0 && sdexToBurn == 0) {
            revert UsdnProtocolDepositTooSmall();
        }
        if (sdexToBurn > 0) {
            // Send SDEX to the dead address
            _sdex.safeTransferFrom(user, DEAD_ADDRESS, sdexToBurn);
        }

        // Transfer assets
        _asset.safeTransferFrom(user, address(this), amount);

        emit InitiatedDeposit(user, to, amount, block.timestamp);
    }

    function _validateDeposit(address user, bytes calldata priceData)
        internal
        returns (uint256 securityDepositValue_)
    {
        PendingAction memory pending = _getAndClearPendingAction(user);

        // check type of action
        if (pending.action != ProtocolAction.ValidateDeposit) {
            revert UsdnProtocolInvalidPendingAction();
        }
        // sanity check
        if (pending.user != user) {
            revert UsdnProtocolInvalidPendingAction();
        }

        _validateDepositWithAction(pending, priceData);
        return (pending.securityDepositValue * SECURITY_DEPOSIT_FACTOR);
    }

    function _validateDepositWithAction(PendingAction memory pending, bytes calldata priceData)
        internal
        returns (PriceInfo memory depositPrice_)
    {
        DepositPendingAction memory deposit = _toDepositPendingAction(pending);

        depositPrice_ = _getOraclePrice(ProtocolAction.ValidateDeposit, deposit.timestamp, priceData);

        // adjust balances
        _applyPnlAndFundingAndLiquidate(depositPrice_.neutralPrice, depositPrice_.timestamp);

        // We calculate the amount of USDN to mint, either considering the asset price at the time of the initiate
        // action, or the current price provided for validation. We will use the lower of the two amounts to mint.
        // Apply fees on price
        uint128 priceWithFees =
            (depositPrice_.price - (depositPrice_.price * _positionFeeBps) / BPS_DIVISOR).toUint128();

        uint256 usdnToMint1 =
            _calcMintUsdn(deposit.amount, deposit.balanceVault, deposit.usdnTotalSupply, deposit.assetPrice);

        uint256 usdnToMint2 = _calcMintUsdn(
            deposit.amount,
            // Calculate the available balance in the vault side if the price moves to `priceWithFees`
            _vaultAssetAvailable(
                deposit.totalExpo, deposit.balanceVault, deposit.balanceLong, priceWithFees, deposit.assetPrice
            ).toUint256(),
            deposit.usdnTotalSupply,
            priceWithFees
        );

        uint256 usdnToMint;
        // We use the lower of the two amounts to mint
        if (usdnToMint1 <= usdnToMint2) {
            usdnToMint = usdnToMint1;
        } else {
            usdnToMint = usdnToMint2;
        }

        _balanceVault += deposit.amount;

        _usdn.mint(deposit.to, usdnToMint);
        emit ValidatedDeposit(deposit.user, deposit.to, deposit.amount, usdnToMint, deposit.timestamp);
    }

    /**
     * @notice Initiate a withdrawal of assets from the vault by providing USDN tokens.
     * @dev Consult the current oracle middleware implementation to know the expected format for the price data, using
     * the `ProtocolAction.InitiateWithdrawal` action.
     * The price validation might require payment according to the return value of the `getValidationCost` function
     * of the middleware.
     * @param user The address of the user initiating the withdrawal.
     * @param to The address that will receive the assets
     * @param usdnShares The amount of USDN shares to burn.
     * @param currentPriceData The current price data
     * @return securityDepositValue_ The security deposit value
     */
<<<<<<< HEAD
    function _initiateWithdrawal(
        address user,
        uint152 usdnShares,
        bytes calldata currentPriceData,
        uint256 balanceBefore
    ) internal returns (uint256 securityDepositValue_) {
=======
    function _initiateWithdrawal(address user, address to, uint152 usdnShares, bytes calldata currentPriceData)
        internal
        returns (uint256 securityDepositValue_)
    {
        if (to == address(0)) {
            revert UsdnProtocolInvalidAddressTo();
        }
>>>>>>> be37f6f9
        if (usdnShares == 0) {
            revert UsdnProtocolZeroAmount();
        }

        PriceInfo memory currentPrice =
            _getOraclePrice(ProtocolAction.InitiateWithdrawal, block.timestamp, currentPriceData);

        {
            bool isLiquidationPending =
                _applyPnlAndFundingAndLiquidate(currentPrice.neutralPrice, currentPrice.timestamp);

            // early return in case there are still pending liquidations
            if (isLiquidationPending) {
                // deduct possible oracle price validation cost
                return msg.value - (balanceBefore - address(this).balance);
            }
        }

        // Apply fees on price
        uint128 pendingActionPrice =
            (currentPrice.price + currentPrice.price * _positionFeeBps / BPS_DIVISOR).toUint128();
        uint256 totalExpo = _totalExpo;
        uint256 balanceLong = _balanceLong;
        uint256 balanceVault =
            _vaultAssetAvailable(totalExpo, _balanceVault, balanceLong, pendingActionPrice, _lastPrice).toUint256();

        IUsdn usdn = _usdn;
        _checkImbalanceLimitWithdrawal(
            FixedPointMathLib.fullMulDiv(usdnShares, balanceVault, usdn.totalShares()), totalExpo
        );

        WithdrawalPendingAction memory pendingAction = WithdrawalPendingAction({
            action: ProtocolAction.ValidateWithdrawal,
            timestamp: uint40(block.timestamp),
            user: user,
            to: to,
            securityDepositValue: (_securityDepositValue / SECURITY_DEPOSIT_FACTOR).toUint24(),
            sharesLSB: _calcWithdrawalAmountLSB(usdnShares),
            sharesMSB: _calcWithdrawalAmountMSB(usdnShares),
            assetPrice: pendingActionPrice,
            totalExpo: totalExpo,
            balanceVault: balanceVault,
            balanceLong: balanceLong,
            usdnTotalShares: usdn.totalShares()
        });

        securityDepositValue_ = _addPendingAction(user, _convertWithdrawalPendingAction(pendingAction));

        // retrieve the USDN tokens, checks that balance is sufficient
        usdn.transferSharesFrom(user, address(this), usdnShares);

        emit InitiatedWithdrawal(user, to, usdn.convertToTokens(usdnShares), block.timestamp);
    }

    function _validateWithdrawal(address user, bytes calldata priceData)
        internal
        returns (uint256 securityDepositValue_)
    {
        PendingAction memory pending = _getAndClearPendingAction(user);

        // check type of action
        if (pending.action != ProtocolAction.ValidateWithdrawal) {
            revert UsdnProtocolInvalidPendingAction();
        }
        // sanity check
        if (pending.user != user) {
            revert UsdnProtocolInvalidPendingAction();
        }

        _validateWithdrawalWithAction(pending, priceData);
        return (pending.securityDepositValue * SECURITY_DEPOSIT_FACTOR);
    }

    function _validateWithdrawalWithAction(PendingAction memory pending, bytes calldata priceData) internal {
        WithdrawalPendingAction memory withdrawal = _toWithdrawalPendingAction(pending);

        PriceInfo memory withdrawalPrice =
            _getOraclePrice(ProtocolAction.ValidateWithdrawal, withdrawal.timestamp, priceData);

        _applyPnlAndFundingAndLiquidate(withdrawalPrice.neutralPrice, withdrawalPrice.timestamp);

        // Apply fees on price
        uint128 withdrawalPriceWithFees =
            (withdrawalPrice.price + (withdrawalPrice.price * _positionFeeBps) / BPS_DIVISOR).toUint128();

        // We calculate the available balance of the vault side, either considering the asset price at the time of the
        // initiate action, or the current price provided for validation. We will use the lower of the two amounts to
        // redeem the underlying asset share.
        uint256 available1 = withdrawal.balanceVault;
        uint256 available2 = _vaultAssetAvailable(
            withdrawal.totalExpo,
            withdrawal.balanceVault,
            withdrawal.balanceLong,
            withdrawalPriceWithFees,
            withdrawal.assetPrice
        ).toUint256();
        uint256 available;
        if (available1 <= available2) {
            available = available1;
        } else {
            available = available2;
        }

        uint256 shares = _mergeWithdrawalAmountParts(withdrawal.sharesLSB, withdrawal.sharesMSB);

        // assetToTransfer = amountUsdn * usdnPrice / assetPrice = amountUsdn * assetAvailable / totalSupply
        //                 = shares * assetAvailable / usdnTotalShares
        uint256 assetToTransfer = FixedPointMathLib.fullMulDiv(shares, available, withdrawal.usdnTotalShares);

        // we have the USDN in the contract already
        IUsdn usdn = _usdn;
        usdn.burnShares(shares);

        // send the asset to the user
        if (assetToTransfer > 0) {
            _balanceVault -= assetToTransfer;
            _asset.safeTransfer(withdrawal.to, assetToTransfer);
        }

        emit ValidatedWithdrawal(
            withdrawal.user, withdrawal.to, assetToTransfer, usdn.convertToTokens(shares), withdrawal.timestamp
        );
    }

    /**
     * @notice Initiate an open position action.
     * @dev Consult the current oracle middleware implementation to know the expected format for the price data, using
     * the `ProtocolAction.InitiateOpenPosition` action.
     * The price validation might require payment according to the return value of the `getValidationCost` function
     * of the middleware.
     * The position is immediately included in the protocol calculations with a temporary entry price (and thus
     * leverage). The validation operation then updates the entry price and leverage with fresher data.
     * @param user The address of the user initiating the open position.
     * @param to The address that will be the owner of the position
     * @param amount The amount of wstETH to deposit.
     * @param desiredLiqPrice The desired liquidation price, including the liquidation penalty.
     * @param currentPriceData  The current price data (used to calculate the temporary leverage and entry price,
     * pending validation)
     * @return posId_ The unique index of the opened position
     * @return securityDepositValue_ The security deposit value
     */
    function _initiateOpenPosition(
        address user,
        address to,
        uint128 amount,
        uint128 desiredLiqPrice,
        bytes calldata currentPriceData,
        uint256 balanceBefore
    ) internal returns (PositionId memory posId_, uint256 securityDepositValue_) {
        if (to == address(0)) {
            revert UsdnProtocolInvalidAddressTo();
        }
        if (amount == 0) {
            revert UsdnProtocolZeroAmount();
        }

        uint128 adjustedPrice;
        uint128 neutralPrice;
        {
            PriceInfo memory currentPrice =
                _getOraclePrice(ProtocolAction.InitiateOpenPosition, block.timestamp, currentPriceData);

            // Apply fees on price
            adjustedPrice = (currentPrice.price + (currentPrice.price * _positionFeeBps) / BPS_DIVISOR).toUint128();
            if (FixedPointMathLib.fullMulDiv(amount, adjustedPrice, 10 ** _assetDecimals) < _minLongPosition) {
                revert UsdnProtocolLongPositionTooSmall();
            }

            neutralPrice = currentPrice.neutralPrice.toUint128();

            bool isLiquidationPending = _applyPnlAndFundingAndLiquidate(neutralPrice, currentPrice.timestamp);

            // early return in case there are still pending liquidations
            if (isLiquidationPending) {
                // deduct possible oracle price validation cost
                return (posId_, msg.value - (balanceBefore - address(this).balance));
            }
        }

        // we calculate the closest valid tick down for the desired liq price with liquidation penalty
        posId_.tick = getEffectiveTickForPrice(desiredLiqPrice);
        uint8 liquidationPenalty = getTickLiquidationPenalty(posId_.tick);

        (uint128 leverage, uint128 positionTotalExpo) =
            _getOpenPositionLeverage(posId_.tick, liquidationPenalty, adjustedPrice, amount);
        _checkImbalanceLimitOpen(positionTotalExpo, amount);

        {
            // Calculate effective liquidation price
            uint128 liqPrice = getEffectivePriceForTick(posId_.tick);
            // Liquidation price must be at least x% below current price
            _checkSafetyMargin(neutralPrice, liqPrice);
        }

        {
            // Register position and adjust contract state
            Position memory long =
                Position({ user: to, amount: amount, totalExpo: positionTotalExpo, timestamp: uint40(block.timestamp) });
            (posId_.tickVersion, posId_.index) = _saveNewPosition(posId_.tick, long, liquidationPenalty);
        }

        {
            // Register pending action
            LongPendingAction memory pendingAction = LongPendingAction({
                action: ProtocolAction.ValidateOpenPosition,
                timestamp: uint40(block.timestamp),
                user: user,
                to: to,
                tick: posId_.tick,
                securityDepositValue: (_securityDepositValue / SECURITY_DEPOSIT_FACTOR).toUint24(),
                closeAmount: 0,
                closeTotalExpo: 0,
                tickVersion: posId_.tickVersion,
                index: posId_.index,
                closeLiqMultiplier: 0,
                closeTempTransfer: 0
            });
            securityDepositValue_ = _addPendingAction(user, _convertLongPendingAction(pendingAction));
        }

<<<<<<< HEAD
        {
            // Register pending action
            LongPendingAction memory pendingAction = LongPendingAction({
                action: ProtocolAction.ValidateOpenPosition,
                timestamp: uint40(block.timestamp),
                user: user,
                tick: posId_.tick,
                securityDepositValue: (_securityDepositValue / SECURITY_DEPOSIT_FACTOR).toUint24(),
                closeAmount: 0,
                closeTotalExpo: 0,
                tickVersion: posId_.tickVersion,
                index: posId_.index,
                closeLiqMultiplier: 0,
                closeTempTransfer: 0
            });
            securityDepositValue_ = _addPendingAction(user, _convertLongPendingAction(pendingAction));
        }

=======
>>>>>>> be37f6f9
        emit InitiatedOpenPosition(
            user,
            to,
            uint40(block.timestamp),
            leverage,
            amount,
            adjustedPrice,
            posId_.tick,
            posId_.tickVersion,
            posId_.index
        );

        _asset.safeTransferFrom(user, address(this), amount);
    }

    function _validateOpenPosition(address user, bytes calldata priceData)
        internal
        returns (uint256 securityDepositValue_)
    {
        PendingAction memory pending = _getAndClearPendingAction(user);

        // check type of action
        if (pending.action != ProtocolAction.ValidateOpenPosition) {
            revert UsdnProtocolInvalidPendingAction();
        }
        // sanity check
        if (pending.user != user) {
            revert UsdnProtocolInvalidPendingAction();
        }

        _validateOpenPositionWithAction(pending, priceData);
        return (pending.securityDepositValue * SECURITY_DEPOSIT_FACTOR);
    }

    function _validateOpenPositionWithAction(PendingAction memory pending, bytes calldata priceData) internal {
        LongPendingAction memory long = _toLongPendingAction(pending);

        uint128 startPrice;
        {
            PriceInfo memory price = _getOraclePrice(ProtocolAction.ValidateOpenPosition, long.timestamp, priceData);

            // Apply fees on price
            startPrice = (price.price + (price.price * _positionFeeBps) / BPS_DIVISOR).toUint128();

            _applyPnlAndFundingAndLiquidate(price.neutralPrice, price.timestamp);
        }

        (bytes32 tickHash, uint256 version) = _tickHash(long.tick);
        if (version != long.tickVersion) {
            // The current tick version doesn't match the version from the pending action.
            // This means the position has been liquidated in the mean time
            emit StalePendingActionRemoved(long.user, long.tick, long.tickVersion, long.index);
            return;
        }

        // Get the position
        Position memory pos = _longPositions[tickHash][long.index];

        // Re-calculate leverage
        uint128 liqPriceWithoutPenalty =
            getEffectivePriceForTick(long.tick - int24(uint24(_liquidationPenalty)) * _tickSpacing);
        // reverts if liquidationPrice >= entryPrice
        uint128 leverage = _getLeverage(startPrice, liqPriceWithoutPenalty);
        // Leverage is always greater than 1 (liquidationPrice is positive).
        // Even if it drops below _minLeverage between the initiate and validate actions, we still allow it.
        // However, if the leverage exceeds max leverage, then we adjust the liquidation price (tick) to have a leverage
        // of _maxLeverage
        if (leverage > _maxLeverage) {
            // remove the position
            _removeAmountFromPosition(long.tick, long.index, pos, pos.amount, pos.totalExpo);
            // theoretical liquidation price for _maxLeverage
            liqPriceWithoutPenalty = _getLiquidationPrice(startPrice, _maxLeverage.toUint128());
            // adjust to closest valid tick down
            int24 tickWithoutPenalty = getEffectiveTickForPrice(liqPriceWithoutPenalty);

            // apply liquidation penalty with the current penalty setting
            uint8 currentLiqPenalty = _liquidationPenalty;
            int24 tick = tickWithoutPenalty + int24(uint24(currentLiqPenalty)) * _tickSpacing;
            // retrieve the actual penalty for this tick we want to use
            uint8 liquidationPenalty = getTickLiquidationPenalty(tick);
            // check if the penalty for that tick is different from the current setting
            if (liquidationPenalty == currentLiqPenalty) {
                // Since the tick's penalty is the same as what we assumed, we can use the `tickWithoutPenalty` from
                // above.
                // Retrieve exact liquidation price without penalty
                liqPriceWithoutPenalty = getEffectivePriceForTick(tickWithoutPenalty);
            } else {
                // The tick's imposed penalty is different from the current setting, so the `tickWithoutPenalty` we
                // calculated above can't be used to calculate the leverage.
                // We must instead use the tick's penalty to find the new `liqPriceWithoutPenalty` and calculate the
                // leverage.

                // Note: In case the tick liquidation penalty is lower than the current setting, it might lead to a
                // leverage that exceeds the max leverage slightly. We allow this behavior in this rare occurrence.

                // Retrieve exact liquidation price without penalty.
                liqPriceWithoutPenalty =
                    getEffectivePriceForTick(tick - int24(uint24(liquidationPenalty)) * _tickSpacing);
            }
            // recalculate the leverage with the new liquidation price
            leverage = _getLeverage(startPrice, liqPriceWithoutPenalty);
            // update position total expo
            pos.totalExpo = _calculatePositionTotalExpo(pos.amount, startPrice, liqPriceWithoutPenalty);

            // insert position into new tick, update tickVersion and index
            (uint256 tickVersion, uint256 index) = _saveNewPosition(tick, pos, liquidationPenalty);
            // emit LiquidationPriceUpdated
            emit LiquidationPriceUpdated(long.tick, long.tickVersion, long.index, tick, tickVersion, index);
            emit ValidatedOpenPosition(long.user, long.to, leverage, startPrice, tick, tickVersion, index);
        } else {
            // Calculate the new total expo
            {
                uint128 expoBefore = pos.totalExpo;
                uint128 expoAfter = _calculatePositionTotalExpo(pos.amount, startPrice, liqPriceWithoutPenalty);

                // Update the total expo of the position
                _longPositions[tickHash][long.index].totalExpo = expoAfter;
                // Update the total expo by adding the position's new expo and removing the old one.
                // Do not use += or it will underflow
                _totalExpo = _totalExpo + expoAfter - expoBefore;
                _tickData[tickHash].totalExpo = _tickData[tickHash].totalExpo + expoAfter - expoBefore;
            }
            emit ValidatedOpenPosition(
                long.user, long.to, leverage, startPrice, long.tick, long.tickVersion, long.index
            );
        }
    }

    /**
     * @notice Initiate a close position action.
     * @dev Consult the current oracle middleware implementation to know the expected format for the price data, using
     * the `ProtocolAction.InitiateClosePosition` action.
     * The price validation might require payment according to the return value of the `getValidationCost` function
     * of the middleware.
     * If the current tick version is greater than the tick version of the position (when it was opened), then the
     * position has been liquidated and the transaction will revert.
     * The position is taken out of the tick and put in a pending state during this operation. Thus, calculations don't
     * consider this position anymore. The exit price (and thus profit) is not yet set definitively, and will be done
     * during the validate action.
     * @param user The address of the user initiating the close position.
     * @param to The address that will receive the assets
     * @param posId The unique identifier of the position
     * @param amountToClose The amount of collateral to remove from the position's amount
     * @param currentPriceData The current price data
     * @return securityDepositValue_ The security deposit value
     */
    function _initiateClosePosition(
        address user,
        address to,
        PositionId memory posId,
        uint128 amountToClose,
        bytes calldata currentPriceData,
        uint256 balanceBefore
    ) internal returns (uint256 securityDepositValue_) {
        if (to == address(0)) {
            revert UsdnProtocolInvalidAddressTo();
        }

        // check if the position belongs to the user
        // this reverts if the position was liquidated
        (Position memory pos, uint8 liquidationPenalty) = getLongPosition(posId.tick, posId.tickVersion, posId.index);
        if (pos.user != user) {
            revert UsdnProtocolUnauthorized();
        }

        if (amountToClose > pos.amount) {
            revert UsdnProtocolAmountToCloseHigherThanPositionAmount(amountToClose, pos.amount);
        }

        if (amountToClose == 0) {
            revert UsdnProtocolAmountToCloseIsZero();
        }

        uint128 priceWithFees;
        {
            PriceInfo memory currentPrice =
                _getOraclePrice(ProtocolAction.InitiateClosePosition, block.timestamp, currentPriceData);

            bool isLiquidationPending =
                _applyPnlAndFundingAndLiquidate(currentPrice.neutralPrice, currentPrice.timestamp);

            // early return in case there are still pending liquidations
            if (isLiquidationPending) {
                // deduct possible oracle price validation cost
                return (msg.value - (balanceBefore - address(this).balance));
            }

            priceWithFees = (currentPrice.price - (currentPrice.price * _positionFeeBps) / BPS_DIVISOR).toUint128();
        }

        uint128 totalExpoToClose = (uint256(pos.totalExpo) * amountToClose / pos.amount).toUint128();

        _checkImbalanceLimitClose(totalExpoToClose, amountToClose);

        {
            uint256 liqMultiplier = _liquidationMultiplier;
            (uint256 tempTransfer,) =
                _assetToTransfer(priceWithFees, posId.tick, liquidationPenalty, totalExpoToClose, liqMultiplier, 0);

            LongPendingAction memory pendingAction = LongPendingAction({
                action: ProtocolAction.ValidateClosePosition,
                timestamp: uint40(block.timestamp),
                user: user,
                to: to,
                tick: posId.tick,
                securityDepositValue: (_securityDepositValue / SECURITY_DEPOSIT_FACTOR).toUint24(),
                closeAmount: amountToClose,
                closeTotalExpo: totalExpoToClose,
                tickVersion: posId.tickVersion,
                index: posId.index,
                closeLiqMultiplier: liqMultiplier,
                closeTempTransfer: tempTransfer
            });

            // decrease balance optimistically (exact amount will be recalculated during validation)
            // transfer will be done after validation
            _balanceLong -= tempTransfer;

            securityDepositValue_ = _addPendingAction(user, _convertLongPendingAction(pendingAction));

            // Remove the position if it's fully closed
            _removeAmountFromPosition(posId.tick, posId.index, pos, amountToClose, totalExpoToClose);
        }

        emit InitiatedClosePosition(
            user,
            to,
            posId.tick,
            posId.tickVersion,
            posId.index,
            pos.amount,
            amountToClose,
            pos.totalExpo - totalExpoToClose
        );
    }

    function _validateClosePosition(address user, bytes calldata priceData)
        internal
        returns (uint256 securityDepositValue_)
    {
        PendingAction memory pending = _getAndClearPendingAction(user);

        // check type of action
        if (pending.action != ProtocolAction.ValidateClosePosition) {
            revert UsdnProtocolInvalidPendingAction();
        }
        // sanity check
        if (pending.user != user) {
            revert UsdnProtocolInvalidPendingAction();
        }

        _validateClosePositionWithAction(pending, priceData);
        return (pending.securityDepositValue * SECURITY_DEPOSIT_FACTOR);
    }

    function _validateClosePositionWithAction(PendingAction memory pending, bytes calldata priceData) internal {
        LongPendingAction memory long = _toLongPendingAction(pending);

        PriceInfo memory price = _getOraclePrice(ProtocolAction.ValidateClosePosition, long.timestamp, priceData);

        _applyPnlAndFundingAndLiquidate(price.neutralPrice, price.timestamp);

        // Apply fees on price
        uint128 priceWithFees = (price.price - (price.price * _positionFeeBps) / BPS_DIVISOR).toUint128();

        (uint256 assetToTransfer, int256 positionValue) = _assetToTransfer(
            priceWithFees,
            long.tick,
            getTickLiquidationPenalty(long.tick),
            long.closeTotalExpo,
            long.closeLiqMultiplier,
            long.closeTempTransfer
        );

        // get liquidation price (with liq penalty) to check if position was valid at `timestamp + validationDelay`
        uint128 liquidationPrice = getEffectivePriceForTick(long.tick, long.closeLiqMultiplier);
        if (price.neutralPrice <= liquidationPrice) {
            // position should be liquidated, we don't transfer assets to the user.
            // position was already removed from tick so no additional bookkeeping is necessary.
            // restore amount that was optimistically removed.
            int256 tempLongBalance = (_balanceLong + long.closeTempTransfer).toInt256();
            int256 tempVaultBalance = _balanceVault.toInt256();
            // handle any remaining collateral or bad debt.
            tempLongBalance -= positionValue;
            tempVaultBalance += positionValue;
            if (tempLongBalance < 0) {
                tempVaultBalance += tempLongBalance;
                tempLongBalance = 0;
            }
            if (tempVaultBalance < 0) {
                tempLongBalance += tempVaultBalance;
                tempVaultBalance = 0;
            }
            _balanceLong = tempLongBalance.toUint256();
            _balanceVault = tempVaultBalance.toUint256();
            emit LiquidatedPosition(
                long.user, long.tick, long.tickVersion, long.index, price.neutralPrice, liquidationPrice
            );
            return;
        }

        // adjust long balance that was previously optimistically decreased
        if (assetToTransfer > long.closeTempTransfer) {
            // we didn't remove enough
            // FIXME: here, should we replace assetToTransfer with the user tempTransfer since it's the lower of the
            // two amounts? In which case _balanceLong would already be correct.
            _balanceLong -= assetToTransfer - long.closeTempTransfer;
        } else if (assetToTransfer < long.closeTempTransfer) {
            // we removed too much
            _balanceLong += long.closeTempTransfer - assetToTransfer;
        }

        // send the asset to the user
        if (assetToTransfer > 0) {
            _asset.safeTransfer(long.to, assetToTransfer);
        }

        emit ValidatedClosePosition(
            long.user,
            long.to,
            long.tick,
            long.tickVersion,
            long.index,
            assetToTransfer,
            assetToTransfer.toInt256() - _toInt256(long.closeAmount)
        );
    }

    /**
     * @notice Liquidate positions according to the current asset price, limited to a maximum of `iterations` ticks.
     * @dev Consult the current oracle middleware implementation to know the expected format for the price data, using
     * the `ProtocolAction.Liquidation` action.
     * The price validation might require payment according to the return value of the `getValidationCost` function
     * of the middleware.
     * Each tick is liquidated in constant time. The tick version is incremented for each tick that was liquidated.
     * At least one tick will be liquidated, even if the `iterations` parameter is zero.
     * @param currentPriceData The most recent price data
     * @param iterations The maximum number of ticks to liquidate
     * @return liquidatedPositions_ The number of positions that were liquidated
     */
    function _liquidate(bytes calldata currentPriceData, uint16 iterations)
        internal
        returns (uint256 liquidatedPositions_)
    {
        PriceInfo memory currentPrice = _getOraclePrice(ProtocolAction.Liquidation, block.timestamp, currentPriceData);

        (, int256 tempLongBalance, int256 tempVaultBalance) =
            _applyPnlAndFunding(currentPrice.neutralPrice.toUint128(), currentPrice.timestamp.toUint128());

        LiquidationsEffects memory effects =
            _liquidatePositions(currentPrice.neutralPrice, iterations, tempLongBalance, tempVaultBalance);

        liquidatedPositions_ = effects.liquidatedPositions;
        _balanceLong = effects.newLongBalance;
        _balanceVault = effects.newVaultBalance;

        // Always perform the rebase check during liquidation
        bool rebased = _usdnRebase(uint128(currentPrice.neutralPrice), true); // SafeCast not needed since done above

        if (effects.liquidatedTicks > 0) {
            _sendRewardsToLiquidator(effects.liquidatedTicks, effects.remainingCollateral, rebased);
        }
    }

    /**
     * @notice During creation of a new long position, calculate the leverage and total exposure of the position.
     * @param tick The tick of the position.
     * @param liquidationPenalty The liquidation penalty of the tick.
     * @param adjustedPrice The adjusted price of the asset.
     * @param amount The amount of collateral.
     * @return leverage_ The leverage of the position.
     * @return totalExpo_ The total exposure of the position.
     */
    function _getOpenPositionLeverage(int24 tick, uint8 liquidationPenalty, uint128 adjustedPrice, uint128 amount)
        internal
        view
        returns (uint128 leverage_, uint128 totalExpo_)
    {
        // remove liquidation penalty for leverage calculation
        uint128 liqPriceWithoutPenalty =
            getEffectivePriceForTick(tick - int24(uint24(liquidationPenalty)) * _tickSpacing);
        totalExpo_ = _calculatePositionTotalExpo(amount, adjustedPrice, liqPriceWithoutPenalty);

        // calculate position leverage
        // reverts if liquidationPrice >= entryPrice
        leverage_ = _getLeverage(adjustedPrice, liqPriceWithoutPenalty);
        if (leverage_ < _minLeverage) {
            revert UsdnProtocolLeverageTooLow();
        }
        if (leverage_ > _maxLeverage) {
            revert UsdnProtocolLeverageTooHigh();
        }
    }

    /**
     * @notice Calculate how much wstETH must be transferred to a user to close a position.
     * @dev The amount is bound by the amount of wstETH available in the long side.
     * @param currentPrice The current price of the asset
     * @param tick The tick of the position
     * @param posExpo The total expo of the position
     * @param liqMultiplier The liquidation multiplier at the moment of closing the position
     * @param tempTransferred An amount that was already subtracted from the long balance
     * @return assetToTransfer_ The amount of assets to transfer to the user, bound by zero and the available balance
     * @return positionValue_ The position value, which can be negative in case of bad debt
     */
    function _assetToTransfer(
        uint128 currentPrice,
        int24 tick,
        uint8 liquidationPenalty,
        uint128 posExpo,
        uint256 liqMultiplier,
        uint256 tempTransferred
    ) internal view returns (uint256 assetToTransfer_, int256 positionValue_) {
        // The available amount of asset on the long side
        uint256 available = _balanceLong + tempTransferred;

        // Calculate position value
        positionValue_ = _positionValue(
            currentPrice,
            getEffectivePriceForTick(tick - int24(uint24(liquidationPenalty)) * _tickSpacing, liqMultiplier),
            posExpo
        );

        if (positionValue_ <= 0) {
            assetToTransfer_ = 0;
        } else if (positionValue_ > available.toInt256()) {
            assetToTransfer_ = available;
        } else {
            assetToTransfer_ = uint256(positionValue_);
        }
    }

    /**
     * @notice Execute the first actionable pending action or revert if the price data was not provided.
     * @param data The price data and raw indices
     * @return securityDepositValue_ The security deposit value of the executed action
     */
    function _executePendingActionOrRevert(PreviousActionsData calldata data)
        internal
        returns (uint256 securityDepositValue_)
    {
        bool success;
        (success,, securityDepositValue_) = _executePendingAction(data);
        if (!success) {
            revert UsdnProtocolInvalidPendingActionData();
        }
    }

    /**
     * @notice Execute the first actionable pending action and report success.
     * @param data The price data and raw indices
     * @return success_ Whether the price data is valid
     * @return executed_ Whether the pending action was executed (false if the queue has no actionable item)
     * @return securityDepositValue_ The security deposit value of the executed action
     */
    function _executePendingAction(PreviousActionsData calldata data)
        internal
        returns (bool success_, bool executed_, uint256 securityDepositValue_)
    {
        (PendingAction memory pending, uint128 rawIndex) = _getActionablePendingAction();
        if (pending.action == ProtocolAction.None) {
            // no pending action
            return (true, false, 0);
        }
        uint256 length = data.priceData.length;
        if (data.rawIndices.length != length || length < 1) {
            return (false, false, 0);
        }
        uint128 offset;
        unchecked {
            // underflow is desired here (wrap-around)
            offset = rawIndex - data.rawIndices[0];
        }
        if (offset >= length || data.rawIndices[offset] != rawIndex) {
            return (false, false, 0);
        }
        bytes calldata priceData = data.priceData[offset];
        _clearPendingAction(pending.user);
        if (pending.action == ProtocolAction.ValidateDeposit) {
            _validateDepositWithAction(pending, priceData);
        } else if (pending.action == ProtocolAction.ValidateWithdrawal) {
            _validateWithdrawalWithAction(pending, priceData);
        } else if (pending.action == ProtocolAction.ValidateOpenPosition) {
            _validateOpenPositionWithAction(pending, priceData);
        } else if (pending.action == ProtocolAction.ValidateClosePosition) {
            _validateClosePositionWithAction(pending, priceData);
        }
        success_ = true;
        executed_ = true;
        securityDepositValue_ = pending.securityDepositValue * SECURITY_DEPOSIT_FACTOR;
        emit SecurityDepositRefunded(pending.user, msg.sender, securityDepositValue_);
    }

    function _getOraclePrice(ProtocolAction action, uint256 timestamp, bytes calldata priceData)
        internal
        returns (PriceInfo memory price_)
    {
        uint256 validationCost = _oracleMiddleware.validationCost(priceData, action);
        if (address(this).balance < validationCost) {
            revert UsdnProtocolInsufficientOracleFee();
        }
        price_ = _oracleMiddleware.parseAndValidatePrice{ value: validationCost }(uint128(timestamp), action, priceData);
    }

    function _applyPnlAndFundingAndLiquidate(uint256 neutralPrice, uint256 timestamp)
        internal
        returns (bool isLiquidationPending_)
    {
        // adjust balances
        (bool priceUpdated, int256 tempLongBalance, int256 tempVaultBalance) =
            _applyPnlAndFunding(neutralPrice.toUint128(), timestamp.toUint128());

        // liquidate if price is more recent or equal than _lastPrice
        if (priceUpdated) {
            LiquidationsEffects memory liquidationEffects =
                _liquidatePositions(_lastPrice, _liquidationIteration, tempLongBalance, tempVaultBalance);

            isLiquidationPending_ = liquidationEffects.isLiquidationPending;
            _balanceLong = liquidationEffects.newLongBalance;
            _balanceVault = liquidationEffects.newVaultBalance;

            // rebase USDN if needed (interval has elapsed and price threshold was reached)
            _usdnRebase(uint128(neutralPrice), false); // safecast not needed since already done earlier
        }
    }

    /**
     * @notice Refunds any excess ether to the user to prevent locking ETH in the contract.
     * @param securityDepositValue The security deposit value of the action (zero for a validation action).
     * @param amountToRefund The amount to refund to the user:
     *      - the security deposit if executing an action for another user,
     *      - the initialization security deposit in case of a validation action.
     * @param balanceBefore The balance of the contract before the action.
     */
    function _refundExcessEther(uint256 securityDepositValue, uint256 amountToRefund, uint256 balanceBefore) internal {
        uint256 positive = amountToRefund + address(this).balance + msg.value;
        uint256 negative = balanceBefore + securityDepositValue;

        if (negative > positive) {
            revert UsdnProtocolUnexpectedBalance();
        }

        uint256 amount;
        unchecked {
            // we know that positive >= negative, so this subtraction is safe
            amount = positive - negative;
        }

        if (amount != 0) {
            // slither-disable-next-line arbitrary-send-eth
            (bool success,) = payable(msg.sender).call{ value: amount }("");
            if (!success) {
                revert UsdnProtocolEtherRefundFailed();
            }
        }
    }

    function _checkPendingFee() internal {
        // if the pending protocol fee is above the threshold, send it to the fee collector
        if (_pendingProtocolFee >= _feeThreshold) {
            _asset.safeTransfer(_feeCollector, _pendingProtocolFee);
            emit ProtocolFeeDistributed(_feeCollector, _pendingProtocolFee);
            _pendingProtocolFee = 0;
        }
    }
}<|MERGE_RESOLUTION|>--- conflicted
+++ resolved
@@ -48,11 +48,7 @@
         }
         uint256 balanceBefore = address(this).balance;
 
-<<<<<<< HEAD
-        uint256 amountToRefund = _initiateDeposit(msg.sender, amount, currentPriceData, balanceBefore);
-=======
-        uint256 amountToRefund = _initiateDeposit(msg.sender, to, amount, currentPriceData);
->>>>>>> be37f6f9
+        uint256 amountToRefund = _initiateDeposit(msg.sender, to, amount, currentPriceData, balanceBefore);
         unchecked {
             amountToRefund += _executePendingActionOrRevert(previousActionsData);
         }
@@ -90,11 +86,7 @@
 
         uint256 balanceBefore = address(this).balance;
 
-<<<<<<< HEAD
-        uint256 amountToRefund = _initiateWithdrawal(msg.sender, usdnShares, currentPriceData, balanceBefore);
-=======
-        uint256 amountToRefund = _initiateWithdrawal(msg.sender, to, usdnShares, currentPriceData);
->>>>>>> be37f6f9
+        uint256 amountToRefund = _initiateWithdrawal(msg.sender, to, usdnShares, currentPriceData, balanceBefore);
         unchecked {
             amountToRefund += _executePendingActionOrRevert(previousActionsData);
         }
@@ -135,12 +127,8 @@
         uint256 amountToRefund;
 
         PositionId memory posId;
-<<<<<<< HEAD
         (posId, amountToRefund) =
-            _initiateOpenPosition(msg.sender, amount, desiredLiqPrice, currentPriceData, balanceBefore);
-=======
-        (posId, amountToRefund) = _initiateOpenPosition(msg.sender, to, amount, desiredLiqPrice, currentPriceData);
->>>>>>> be37f6f9
+            _initiateOpenPosition(msg.sender, to, amount, desiredLiqPrice, currentPriceData, balanceBefore);
         tick_ = posId.tick;
         tickVersion_ = posId.tickVersion;
         index_ = posId.index;
@@ -424,14 +412,13 @@
      * @param currentPriceData The current price data
      * @return securityDepositValue_ The security deposit value
      */
-<<<<<<< HEAD
-    function _initiateDeposit(address user, uint128 amount, bytes calldata currentPriceData, uint256 balanceBefore)
-=======
-    function _initiateDeposit(address user, address to, uint128 amount, bytes calldata currentPriceData)
->>>>>>> be37f6f9
-        internal
-        returns (uint256 securityDepositValue_)
-    {
+    function _initiateDeposit(
+        address user,
+        address to,
+        uint128 amount,
+        bytes calldata currentPriceData,
+        uint256 balanceBefore
+    ) internal returns (uint256 securityDepositValue_) {
         if (to == address(0)) {
             revert UsdnProtocolInvalidAddressTo();
         }
@@ -573,22 +560,16 @@
      * @param currentPriceData The current price data
      * @return securityDepositValue_ The security deposit value
      */
-<<<<<<< HEAD
     function _initiateWithdrawal(
         address user,
+        address to,
         uint152 usdnShares,
         bytes calldata currentPriceData,
         uint256 balanceBefore
     ) internal returns (uint256 securityDepositValue_) {
-=======
-    function _initiateWithdrawal(address user, address to, uint152 usdnShares, bytes calldata currentPriceData)
-        internal
-        returns (uint256 securityDepositValue_)
-    {
         if (to == address(0)) {
             revert UsdnProtocolInvalidAddressTo();
         }
->>>>>>> be37f6f9
         if (usdnShares == 0) {
             revert UsdnProtocolZeroAmount();
         }
@@ -606,36 +587,37 @@
                 return msg.value - (balanceBefore - address(this).balance);
             }
         }
-
-        // Apply fees on price
-        uint128 pendingActionPrice =
-            (currentPrice.price + currentPrice.price * _positionFeeBps / BPS_DIVISOR).toUint128();
-        uint256 totalExpo = _totalExpo;
-        uint256 balanceLong = _balanceLong;
-        uint256 balanceVault =
-            _vaultAssetAvailable(totalExpo, _balanceVault, balanceLong, pendingActionPrice, _lastPrice).toUint256();
-
         IUsdn usdn = _usdn;
-        _checkImbalanceLimitWithdrawal(
-            FixedPointMathLib.fullMulDiv(usdnShares, balanceVault, usdn.totalShares()), totalExpo
-        );
-
-        WithdrawalPendingAction memory pendingAction = WithdrawalPendingAction({
-            action: ProtocolAction.ValidateWithdrawal,
-            timestamp: uint40(block.timestamp),
-            user: user,
-            to: to,
-            securityDepositValue: (_securityDepositValue / SECURITY_DEPOSIT_FACTOR).toUint24(),
-            sharesLSB: _calcWithdrawalAmountLSB(usdnShares),
-            sharesMSB: _calcWithdrawalAmountMSB(usdnShares),
-            assetPrice: pendingActionPrice,
-            totalExpo: totalExpo,
-            balanceVault: balanceVault,
-            balanceLong: balanceLong,
-            usdnTotalShares: usdn.totalShares()
-        });
-
-        securityDepositValue_ = _addPendingAction(user, _convertWithdrawalPendingAction(pendingAction));
+        {
+            // Apply fees on price
+            uint128 pendingActionPrice =
+                (currentPrice.price + currentPrice.price * _positionFeeBps / BPS_DIVISOR).toUint128();
+            uint256 totalExpo = _totalExpo;
+            uint256 balanceLong = _balanceLong;
+            uint256 balanceVault =
+                _vaultAssetAvailable(totalExpo, _balanceVault, balanceLong, pendingActionPrice, _lastPrice).toUint256();
+
+            _checkImbalanceLimitWithdrawal(
+                FixedPointMathLib.fullMulDiv(usdnShares, balanceVault, usdn.totalShares()), totalExpo
+            );
+
+            WithdrawalPendingAction memory pendingAction = WithdrawalPendingAction({
+                action: ProtocolAction.ValidateWithdrawal,
+                timestamp: uint40(block.timestamp),
+                user: user,
+                to: to,
+                securityDepositValue: (_securityDepositValue / SECURITY_DEPOSIT_FACTOR).toUint24(),
+                sharesLSB: _calcWithdrawalAmountLSB(usdnShares),
+                sharesMSB: _calcWithdrawalAmountMSB(usdnShares),
+                assetPrice: pendingActionPrice,
+                totalExpo: totalExpo,
+                balanceVault: balanceVault,
+                balanceLong: balanceLong,
+                usdnTotalShares: usdn.totalShares()
+            });
+
+            securityDepositValue_ = _addPendingAction(user, _convertWithdrawalPendingAction(pendingAction));
+        }
 
         // retrieve the USDN tokens, checks that balance is sufficient
         usdn.transferSharesFrom(user, address(this), usdnShares);
@@ -767,14 +749,18 @@
                 return (posId_, msg.value - (balanceBefore - address(this).balance));
             }
         }
-
-        // we calculate the closest valid tick down for the desired liq price with liquidation penalty
-        posId_.tick = getEffectiveTickForPrice(desiredLiqPrice);
-        uint8 liquidationPenalty = getTickLiquidationPenalty(posId_.tick);
-
-        (uint128 leverage, uint128 positionTotalExpo) =
-            _getOpenPositionLeverage(posId_.tick, liquidationPenalty, adjustedPrice, amount);
-        _checkImbalanceLimitOpen(positionTotalExpo, amount);
+        uint128 leverage;
+        uint128 positionTotalExpo;
+        uint8 liquidationPenalty;
+        {
+            // we calculate the closest valid tick down for the desired liq price with liquidation penalty
+            posId_.tick = getEffectiveTickForPrice(desiredLiqPrice);
+            liquidationPenalty = getTickLiquidationPenalty(posId_.tick);
+
+            (leverage, positionTotalExpo) =
+                _getOpenPositionLeverage(posId_.tick, liquidationPenalty, adjustedPrice, amount);
+            _checkImbalanceLimitOpen(positionTotalExpo, amount);
+        }
 
         {
             // Calculate effective liquidation price
@@ -806,30 +792,10 @@
                 closeLiqMultiplier: 0,
                 closeTempTransfer: 0
             });
+
             securityDepositValue_ = _addPendingAction(user, _convertLongPendingAction(pendingAction));
         }
 
-<<<<<<< HEAD
-        {
-            // Register pending action
-            LongPendingAction memory pendingAction = LongPendingAction({
-                action: ProtocolAction.ValidateOpenPosition,
-                timestamp: uint40(block.timestamp),
-                user: user,
-                tick: posId_.tick,
-                securityDepositValue: (_securityDepositValue / SECURITY_DEPOSIT_FACTOR).toUint24(),
-                closeAmount: 0,
-                closeTotalExpo: 0,
-                tickVersion: posId_.tickVersion,
-                index: posId_.index,
-                closeLiqMultiplier: 0,
-                closeTempTransfer: 0
-            });
-            securityDepositValue_ = _addPendingAction(user, _convertLongPendingAction(pendingAction));
-        }
-
-=======
->>>>>>> be37f6f9
         emit InitiatedOpenPosition(
             user,
             to,
