// SPDX-License-Identifier: BUSL-1.1
pragma solidity 0.8.20;

import { IERC20Metadata } from "@openzeppelin/contracts/token/ERC20/extensions/IERC20Metadata.sol";
import { SafeERC20 } from "@openzeppelin/contracts/token/ERC20/utils/SafeERC20.sol";
import { SafeCast } from "@openzeppelin/contracts/utils/math/SafeCast.sol";
import { FixedPointMathLib } from "solady/src/utils/FixedPointMathLib.sol";
import { LibBitmap } from "solady/src/utils/LibBitmap.sol";

import { UsdnProtocolLong } from "src/UsdnProtocol/UsdnProtocolLong.sol";
import { PriceInfo } from "src/interfaces/OracleMiddleware/IOracleMiddlewareTypes.sol";
import { IRebalancer } from "src/interfaces/Rebalancer/IRebalancer.sol";
import { IUsdn } from "src/interfaces/Usdn/IUsdn.sol";
import { IUsdnProtocolActions } from "src/interfaces/UsdnProtocol/IUsdnProtocolActions.sol";
import {
    DepositPendingAction,
    LiquidationsEffects,
    LongPendingAction,
    PendingAction,
    Position,
    PositionId,
    PreviousActionsData,
    ProtocolAction,
    TickData,
    WithdrawalPendingAction
} from "src/interfaces/UsdnProtocol/IUsdnProtocolTypes.sol";
import { HugeUint } from "src/libraries/HugeUint.sol";
import { SignedMath } from "src/libraries/SignedMath.sol";
import { TickMath } from "src/libraries/TickMath.sol";

abstract contract UsdnProtocolActions is IUsdnProtocolActions, UsdnProtocolLong {
    using SafeERC20 for IERC20Metadata;
    using SafeERC20 for IUsdn;
    using SafeCast for uint256;
    using SafeCast for int256;
    using LibBitmap for LibBitmap.Bitmap;
    using SignedMath for int256;
    using HugeUint for HugeUint.Uint512;

    /**
     * @dev Structure to hold the transient data during `_initiateWithdrawal`
     * @param pendingActionPrice The adjusted price with position fees applied
     * @param totalExpo The current total expo
     * @param balanceLong The current long balance
     * @param balanceVault The vault balance, adjusted according to the pendingActionPrice
     * @param usdn The USDN token
     * @param isLiquidationPending Whether some ticks are still populated above the current price (left to liquidate)
     */
    struct WithdrawalData {
        uint128 pendingActionPrice;
        uint256 totalExpo;
        uint256 balanceLong;
        uint256 balanceVault;
        IUsdn usdn;
        bool isLiquidationPending;
    }

    /**
     * @dev Structure to hold the transient data during `_initiateOpenPosition`
     * @param adjustedPrice The adjusted price with position fees applied
     * @param posId The new position id
     * @param liquidationPenalty The liquidation penalty
     * @param positionTotalExpo The total expo of the position
     * @param isLiquidationPending Whether some ticks are still populated above the current price (left to liquidate)
     */
    struct InitiateOpenPositionData {
        uint128 adjustedPrice;
        PositionId posId;
        uint8 liquidationPenalty;
        uint128 positionTotalExpo;
        bool isLiquidationPending;
    }

    /**
     * @dev Structure to hold the transient data during `_validateOpenPosition`
     * @param action The long pending action
     * @param startPrice The new entry price of the position
     * @param tickHash The tick hash
     * @param pos The position object
     * @param liqPriceWithoutPenalty The new liquidation price without penalty
     * @param leverage The new leverage
     * @param liquidationPenalty The liquidation penalty for the position's tick
     * @param isLiquidationPending Whether some ticks are still populated above the current price (left to liquidate)
     */
    struct ValidateOpenPositionData {
        LongPendingAction action;
        uint128 startPrice;
        bytes32 tickHash;
        Position pos;
        uint128 liqPriceWithoutPenalty;
        uint128 leverage;
        uint8 liquidationPenalty;
        bool isLiquidationPending;
    }

    /**
     * @dev Structure to hold the transient data during `_initiateClosePosition`
     * @param pos The position to close
     * @param liquidationPenalty The liquidation penalty
     * @param totalExpoToClose The total expo to close
     * @param lastPrice The price after the last balances update
     * @param tempPositionValue The bounded value of the position that was removed from the long balance
     * @param longTradingExpo The long trading expo
     * @param liqMulAcc The liquidation multiplier accumulator
     * @param isLiquidationPending Whether some ticks are still populated above the current price (left to liquidate)
     */
    struct ClosePositionData {
        Position pos;
        uint8 liquidationPenalty;
        uint128 totalExpoToClose;
        uint128 lastPrice;
        uint256 tempPositionValue;
        uint256 longTradingExpo;
        HugeUint.Uint512 liqMulAcc;
        bool isLiquidationPending;
    }

    /// @inheritdoc IUsdnProtocolActions
    uint256 public constant MIN_USDN_SUPPLY = 1000;

    /// @inheritdoc IUsdnProtocolActions
    function initiateDeposit(
        uint128 amount,
        address to,
        address validator,
        bytes calldata currentPriceData,
        PreviousActionsData calldata previousActionsData
    ) external payable initializedAndNonReentrant {
        uint64 securityDepositValue = _securityDepositValue;
        if (msg.value < securityDepositValue) {
            revert UsdnProtocolSecurityDepositTooLow();
        }
        uint256 balanceBefore = address(this).balance;

        (uint256 amountToRefund, bool isLiquidationPending) =
            _initiateDeposit(msg.sender, to, validator, amount, securityDepositValue, currentPriceData);

        if (!isLiquidationPending) {
            unchecked {
                amountToRefund += _executePendingActionOrRevert(previousActionsData);
            }
        }

        _refundExcessEther(securityDepositValue, amountToRefund, balanceBefore);
        _checkPendingFee();
    }

    /// @inheritdoc IUsdnProtocolActions
    function validateDeposit(
        address validator,
        bytes calldata depositPriceData,
        PreviousActionsData calldata previousActionsData
    ) external payable initializedAndNonReentrant {
        uint256 balanceBefore = address(this).balance;

        (uint256 amountToRefund, bool isLiquidationPending) = _validateDeposit(validator, depositPriceData);
        if (msg.sender != validator) {
            _refundEther(amountToRefund, validator);
            balanceBefore -= amountToRefund;
            amountToRefund = 0;
        }
        if (!isLiquidationPending) {
            unchecked {
                amountToRefund += _executePendingActionOrRevert(previousActionsData);
            }
        }

        _refundExcessEther(0, amountToRefund, balanceBefore);
        _checkPendingFee();
    }

    /// @inheritdoc IUsdnProtocolActions
    function initiateWithdrawal(
        uint152 usdnShares,
        address to,
        address validator,
        bytes calldata currentPriceData,
        PreviousActionsData calldata previousActionsData
    ) external payable initializedAndNonReentrant {
        uint64 securityDepositValue = _securityDepositValue;
        if (msg.value < securityDepositValue) {
            revert UsdnProtocolSecurityDepositTooLow();
        }

        uint256 balanceBefore = address(this).balance;

        (uint256 amountToRefund, bool isLiquidationPending) =
            _initiateWithdrawal(msg.sender, to, validator, usdnShares, securityDepositValue, currentPriceData);

        if (!isLiquidationPending) {
            unchecked {
                amountToRefund += _executePendingActionOrRevert(previousActionsData);
            }
        }

        _refundExcessEther(securityDepositValue, amountToRefund, balanceBefore);
        _checkPendingFee();
    }

    /// @inheritdoc IUsdnProtocolActions
    function validateWithdrawal(
        address validator,
        bytes calldata withdrawalPriceData,
        PreviousActionsData calldata previousActionsData
    ) external payable initializedAndNonReentrant {
        uint256 balanceBefore = address(this).balance;

        (uint256 amountToRefund, bool isLiquidationPending) = _validateWithdrawal(validator, withdrawalPriceData);
        if (msg.sender != validator) {
            _refundEther(amountToRefund, validator);
            balanceBefore -= amountToRefund;
            amountToRefund = 0;
        }
        if (!isLiquidationPending) {
            unchecked {
                amountToRefund += _executePendingActionOrRevert(previousActionsData);
            }
        }

        _refundExcessEther(0, amountToRefund, balanceBefore);
        _checkPendingFee();
    }

    /// @inheritdoc IUsdnProtocolActions
    function initiateOpenPosition(
        uint128 amount,
        uint128 desiredLiqPrice,
        address to,
        address validator,
        bytes calldata currentPriceData,
        PreviousActionsData calldata previousActionsData
    ) external payable initializedAndNonReentrant returns (PositionId memory posId_) {
        uint64 securityDepositValue = _securityDepositValue;
        if (msg.value < securityDepositValue) {
            revert UsdnProtocolSecurityDepositTooLow();
        }

        uint256 balanceBefore = address(this).balance;
        uint256 amountToRefund;
        bool isLiquidationPending;

        (posId_, amountToRefund, isLiquidationPending) = _initiateOpenPosition(
            msg.sender, to, validator, amount, desiredLiqPrice, securityDepositValue, currentPriceData
        );

        if (!isLiquidationPending) {
            unchecked {
                amountToRefund += _executePendingActionOrRevert(previousActionsData);
            }
        }
        _refundExcessEther(securityDepositValue, amountToRefund, balanceBefore);
        _checkPendingFee();
    }

    /// @inheritdoc IUsdnProtocolActions
    function validateOpenPosition(
        address validator,
        bytes calldata openPriceData,
        PreviousActionsData calldata previousActionsData
    ) external payable initializedAndNonReentrant {
        uint256 balanceBefore = address(this).balance;

        (uint256 amountToRefund, bool isLiquidationPending) = _validateOpenPosition(validator, openPriceData);
        if (msg.sender != validator) {
            _refundEther(amountToRefund, validator);
            balanceBefore -= amountToRefund;
            amountToRefund = 0;
        }
        if (!isLiquidationPending) {
            unchecked {
                amountToRefund += _executePendingActionOrRevert(previousActionsData);
            }
        }

        _refundExcessEther(0, amountToRefund, balanceBefore);
        _checkPendingFee();
    }

    /// @inheritdoc IUsdnProtocolActions
    function initiateClosePosition(
        PositionId calldata posId,
        uint128 amountToClose,
        address to,
        bytes calldata currentPriceData,
        PreviousActionsData calldata previousActionsData
    ) external payable initializedAndNonReentrant {
        uint64 securityDepositValue = _securityDepositValue;
        if (msg.value < securityDepositValue) {
            revert UsdnProtocolSecurityDepositTooLow();
        }

        uint256 balanceBefore = address(this).balance;

        (uint256 amountToRefund, bool isLiquidationPending) =
            _initiateClosePosition(msg.sender, to, posId, amountToClose, securityDepositValue, currentPriceData);

        if (!isLiquidationPending) {
            unchecked {
                amountToRefund += _executePendingActionOrRevert(previousActionsData);
            }
        }

        _refundExcessEther(securityDepositValue, amountToRefund, balanceBefore);
        _checkPendingFee();
    }

    /// @inheritdoc IUsdnProtocolActions
    function validateClosePosition(
        address owner,
        bytes calldata closePriceData,
        PreviousActionsData calldata previousActionsData
    ) external payable initializedAndNonReentrant {
        uint256 balanceBefore = address(this).balance;

        (uint256 amountToRefund, bool isLiquidationPending) = _validateClosePosition(owner, closePriceData);
        if (msg.sender != owner) {
            _refundEther(amountToRefund, owner);
            balanceBefore -= amountToRefund;
            amountToRefund = 0;
        }
        if (!isLiquidationPending) {
            unchecked {
                amountToRefund += _executePendingActionOrRevert(previousActionsData);
            }
        }

        _refundExcessEther(0, amountToRefund, balanceBefore);
        _checkPendingFee();
    }

    /// @inheritdoc IUsdnProtocolActions
    function liquidate(bytes calldata currentPriceData, uint16 iterations)
        external
        payable
        initializedAndNonReentrant
        returns (uint256 liquidatedPositions_)
    {
        uint256 balanceBefore = address(this).balance;
        PriceInfo memory currentPrice = _getOraclePrice(ProtocolAction.Liquidation, 0, currentPriceData);

<<<<<<< HEAD
        (liquidatedPositions_,) = _applyPnlAndFundingAndLiquidate(
            currentPrice.neutralPrice, currentPrice.timestamp, iterations, true, currentPriceData
=======
        liquidatedPositions_ = _applyPnlAndFundingAndLiquidate(
            currentPrice.neutralPrice,
            currentPrice.timestamp,
            iterations,
            true,
            ProtocolAction.Liquidation,
            currentPriceData
>>>>>>> 613fdd7f
        );

        _refundExcessEther(0, 0, balanceBefore);
        _checkPendingFee();
    }

    /// @inheritdoc IUsdnProtocolActions
    function validateActionablePendingActions(PreviousActionsData calldata previousActionsData, uint256 maxValidations)
        external
        payable
        initializedAndNonReentrant
        returns (uint256 validatedActions_)
    {
        if (_lastPrice < getEffectivePriceForTick(_highestPopulatedTick)) {
            revert UsdnProtocolLiquidationPending();
        }

        uint256 balanceBefore = address(this).balance;
        uint256 amountToRefund;

        if (maxValidations > previousActionsData.rawIndices.length) {
            maxValidations = previousActionsData.rawIndices.length;
        }
        do {
            (, bool executed, uint256 securityDepositValue) = _executePendingAction(previousActionsData);
            if (!executed) {
                break;
            }
            unchecked {
                validatedActions_++;
                amountToRefund += securityDepositValue;
            }
        } while (validatedActions_ < maxValidations);
        _refundExcessEther(0, amountToRefund, balanceBefore);
        _checkPendingFee();
    }

    /**
     * @notice The deposit vault imbalance limit state verification
     * @dev To ensure that the protocol does not imbalance more than
     * the deposit limit on vault side, otherwise revert
     * @param depositValue the deposit value in asset
     */
    function _checkImbalanceLimitDeposit(uint256 depositValue) internal view {
        int256 depositExpoImbalanceLimitBps = _depositExpoImbalanceLimitBps;

        // early return in case limit is disabled
        if (depositExpoImbalanceLimitBps == 0) {
            return;
        }

        int256 currentLongExpo = _totalExpo.toInt256().safeSub(_balanceLong.toInt256());

        // cannot be calculated
        if (currentLongExpo == 0) {
            revert UsdnProtocolInvalidLongExpo();
        }

        int256 imbalanceBps = ((_balanceVault + depositValue).toInt256().safeSub(currentLongExpo)).safeMul(
            int256(BPS_DIVISOR)
        ).safeDiv(currentLongExpo);

        if (imbalanceBps >= depositExpoImbalanceLimitBps) {
            revert UsdnProtocolImbalanceLimitReached(imbalanceBps);
        }
    }

    /**
     * @notice The withdrawal imbalance limit state verification
     * @dev To ensure that the protocol does not imbalance more than
     * the withdrawal limit on long side, otherwise revert
     * @param withdrawalValue The withdrawal value in asset
     * @param totalExpo The current total expo
     */
    function _checkImbalanceLimitWithdrawal(uint256 withdrawalValue, uint256 totalExpo) internal view {
        int256 withdrawalExpoImbalanceLimitBps = _withdrawalExpoImbalanceLimitBps;

        // early return in case limit is disabled
        if (withdrawalExpoImbalanceLimitBps == 0) {
            return;
        }

        int256 newVaultExpo = _balanceVault.toInt256().safeSub(withdrawalValue.toInt256());

        // cannot be calculated if equal zero
        if (newVaultExpo == 0) {
            revert UsdnProtocolInvalidVaultExpo();
        }

        int256 imbalanceBps = ((totalExpo.toInt256().safeSub(_balanceLong.toInt256())).safeSub(newVaultExpo)).safeMul(
            int256(BPS_DIVISOR)
        ).safeDiv(newVaultExpo);

        if (imbalanceBps >= withdrawalExpoImbalanceLimitBps) {
            revert UsdnProtocolImbalanceLimitReached(imbalanceBps);
        }
    }

    /**
     * @notice The open long imbalance limit state verification. Revert
     * @dev To ensure that the protocol does not imbalance more than
     * the open limit on long side, otherwise revert
     * @param openTotalExpoValue The open position expo value
     * @param openCollatValue The open position collateral value
     */
    function _checkImbalanceLimitOpen(uint256 openTotalExpoValue, uint256 openCollatValue) internal view {
        int256 openExpoImbalanceLimitBps = _openExpoImbalanceLimitBps;

        // early return in case limit is disabled
        if (openExpoImbalanceLimitBps == 0) {
            return;
        }

        int256 currentVaultExpo = _balanceVault.toInt256();

        // cannot be calculated if equal zero
        if (currentVaultExpo == 0) {
            revert UsdnProtocolInvalidVaultExpo();
        }

        int256 imbalanceBps = (
            ((_totalExpo + openTotalExpoValue).toInt256().safeSub((_balanceLong + openCollatValue).toInt256())).safeSub(
                currentVaultExpo
            )
        ).safeMul(int256(BPS_DIVISOR)).safeDiv(currentVaultExpo);

        if (imbalanceBps >= openExpoImbalanceLimitBps) {
            revert UsdnProtocolImbalanceLimitReached(imbalanceBps);
        }
    }

    /**
     * @notice The close vault imbalance limit state verification
     * @dev To ensure that the protocol does not imbalance more than
     * the close limit on vault side, otherwise revert
     * @param closePosTotalExpoValue The close position total expo value
     * @param closeCollatValue The close position collateral value
     */
    function _checkImbalanceLimitClose(uint256 closePosTotalExpoValue, uint256 closeCollatValue) internal view {
        int256 closeExpoImbalanceLimitBps = _closeExpoImbalanceLimitBps;

        // early return in case limit is disabled
        if (closeExpoImbalanceLimitBps == 0) {
            return;
        }

        int256 newLongExpo = (_totalExpo.toInt256().safeSub(closePosTotalExpoValue.toInt256())).safeSub(
            _balanceLong.toInt256().safeSub(closeCollatValue.toInt256())
        );

        // cannot be calculated if equal or lower than zero
        if (newLongExpo <= 0) {
            revert UsdnProtocolInvalidLongExpo();
        }

        int256 imbalanceBps =
            (_balanceVault.toInt256().safeSub(newLongExpo)).safeMul(int256(BPS_DIVISOR)).safeDiv(newLongExpo);

        if (imbalanceBps >= closeExpoImbalanceLimitBps) {
            revert UsdnProtocolImbalanceLimitReached(imbalanceBps);
        }
    }

    /**
     * @notice Send rewards to the liquidator
     * @dev Should still emit an event if liquidationRewards = 0 to better keep track of those anomalies as rewards for
     * those will be managed off-chain
     * @param liquidatedTicks The number of ticks that were liquidated
     * @param remainingCollateral The amount of collateral remaining after liquidations
     * @param rebased Whether a USDN rebase was performed
     * @param action The protocol action that triggered liquidations
     * @param rebaseCallbackResult The rebase callback result, if any
     * @param priceData The price oracle update data
     */
    function _sendRewardsToLiquidator(
        uint16 liquidatedTicks,
        int256 remainingCollateral,
        bool rebased,
        ProtocolAction action,
        bytes memory rebaseCallbackResult,
        bytes memory priceData
    ) internal {
        // get how much we should give to the liquidator as rewards
        uint256 liquidationRewards = _liquidationRewardsManager.getLiquidationRewards(
            liquidatedTicks, remainingCollateral, rebased, action, rebaseCallbackResult, priceData
        );

        // avoid underflows in situation of extreme bad debt
        if (_balanceVault < liquidationRewards) {
            liquidationRewards = _balanceVault;
        }

        // update the vault's balance
        unchecked {
            _balanceVault -= liquidationRewards;
        }

        // transfer rewards (wsteth) to the liquidator
        _asset.safeTransfer(msg.sender, liquidationRewards);

        emit LiquidatorRewarded(msg.sender, liquidationRewards);
    }

    /**
     * @notice Initiate a deposit of assets into the vault to mint USDN
     * @dev Consult the current oracle middleware implementation to know the expected format for the price data, using
     * the `ProtocolAction.InitiateDeposit` action
     * The price validation might require payment according to the return value of the `getValidationCost` function
     * of the middleware
     * @param user The address of the user initiating the deposit
     * @param to The address to receive the USDN tokens
     * @param validator The address that will validate the deposit
     * @param amount The amount of wstETH to deposit
     * @param securityDepositValue The value of the security deposit for the newly created pending action
     * @param currentPriceData The current price data
     * @return amountToRefund_ If there are pending liquidations we'll refund the securityDepositValue,
     * else we'll only refund the security deposit value of the stale pending action
     * @return isLiquidationPending_ If there are pending position to liquidate
     */
    function _initiateDeposit(
        address user,
        address to,
        address validator,
        uint128 amount,
        uint64 securityDepositValue,
        bytes calldata currentPriceData
    ) internal returns (uint256 amountToRefund_, bool isLiquidationPending_) {
        if (to == address(0)) {
            revert UsdnProtocolInvalidAddressTo();
        }
        if (validator == address(0)) {
            revert UsdnProtocolInvalidAddressValidator();
        }
        if (amount == 0) {
            revert UsdnProtocolZeroAmount();
        }

        PriceInfo memory currentPrice =
            _getOraclePrice(ProtocolAction.InitiateDeposit, block.timestamp, currentPriceData);

<<<<<<< HEAD
        (, isLiquidationPending_) = _applyPnlAndFundingAndLiquidate(
            currentPrice.neutralPrice, currentPrice.timestamp, _liquidationIteration, false, currentPriceData
=======
        _applyPnlAndFundingAndLiquidate(
            currentPrice.neutralPrice,
            currentPrice.timestamp,
            _liquidationIteration,
            false,
            ProtocolAction.InitiateDeposit,
            currentPriceData
>>>>>>> 613fdd7f
        );

        // early return in case there are still pending liquidations
        if (isLiquidationPending_) {
            return (securityDepositValue, true);
        }

        _checkImbalanceLimitDeposit(amount);

        // apply fees on price
        uint128 pendingActionPrice = (currentPrice.price - currentPrice.price * _vaultFeeBps / BPS_DIVISOR).toUint128();

        DepositPendingAction memory pendingAction = DepositPendingAction({
            action: ProtocolAction.ValidateDeposit,
            timestamp: uint40(block.timestamp),
            to: to,
            validator: validator,
            securityDepositValue: securityDepositValue,
            _unused: 0,
            amount: amount,
            assetPrice: pendingActionPrice,
            totalExpo: _totalExpo,
            balanceVault: _vaultAssetAvailable(_totalExpo, _balanceVault, _balanceLong, pendingActionPrice, _lastPrice)
                .toUint256(),
            balanceLong: _balanceLong,
            usdnTotalSupply: _usdn.totalSupply()
        });

        amountToRefund_ = _addPendingAction(validator, _convertDepositPendingAction(pendingAction));

        // calculate the amount of SDEX tokens to burn
        uint256 usdnToMintEstimated = _calcMintUsdn(
            pendingAction.amount, pendingAction.balanceVault, pendingAction.usdnTotalSupply, pendingAction.assetPrice
        );
        uint32 burnRatio = _sdexBurnOnDepositRatio;
        uint256 sdexToBurn = _calcSdexToBurn(usdnToMintEstimated, burnRatio);
        // we want to at least mint 1 wei of USDN
        if (usdnToMintEstimated == 0) {
            revert UsdnProtocolDepositTooSmall();
        }
        // we want to at least burn 1 wei of SDEX if SDEX burning is enabled
        if (burnRatio != 0 && sdexToBurn == 0) {
            revert UsdnProtocolDepositTooSmall();
        }
        if (sdexToBurn > 0) {
            // send SDEX to the dead address
            _sdex.safeTransferFrom(user, DEAD_ADDRESS, sdexToBurn);
        }

        // transfer assets
        _asset.safeTransferFrom(user, address(this), amount);

        emit InitiatedDeposit(to, validator, amount, block.timestamp);
    }

    function _validateDeposit(address validator, bytes calldata priceData)
        internal
        returns (uint256 securityDepositValue_, bool isLiquidationPending_)
    {
        (PendingAction memory pending, uint128 rawIndex) = _getPendingActionOrRevert(validator);

        // check type of action
        if (pending.action != ProtocolAction.ValidateDeposit) {
            revert UsdnProtocolInvalidPendingAction();
        }
        // sanity check
        if (pending.validator != validator) {
            revert UsdnProtocolInvalidPendingAction();
        }

        isLiquidationPending_ = _validateDepositWithAction(pending, priceData);

        if (!isLiquidationPending_) {
            _clearPendingAction(validator, rawIndex);
            return (pending.securityDepositValue, false);
        }
    }

    function _validateDepositWithAction(PendingAction memory pending, bytes calldata priceData)
        internal
        returns (bool isLiquidationPending_)
    {
        DepositPendingAction memory deposit = _toDepositPendingAction(pending);

        PriceInfo memory currentPrice = _getOraclePrice(ProtocolAction.ValidateDeposit, deposit.timestamp, priceData);

        // adjust balances
<<<<<<< HEAD
        (, isLiquidationPending_) = _applyPnlAndFundingAndLiquidate(
            currentPrice.neutralPrice, currentPrice.timestamp, _liquidationIteration, false, priceData
=======
        _applyPnlAndFundingAndLiquidate(
            currentPrice.neutralPrice,
            currentPrice.timestamp,
            _liquidationIteration,
            false,
            ProtocolAction.ValidateDeposit,
            priceData
>>>>>>> 613fdd7f
        );

        // early return in case there are still pending liquidations
        if (isLiquidationPending_) {
            return true;
        }

        // we calculate the amount of USDN to mint, either considering the asset price at the time of the initiate
        // action, or the current price provided for validation. We will use the lower of the two amounts to mint
        // apply fees on price
        uint128 priceWithFees = (currentPrice.price - currentPrice.price * _vaultFeeBps / BPS_DIVISOR).toUint128();

        uint256 usdnToMint1 =
            _calcMintUsdn(deposit.amount, deposit.balanceVault, deposit.usdnTotalSupply, deposit.assetPrice);

        uint256 usdnToMint2 = _calcMintUsdn(
            deposit.amount,
            // calculate the available balance in the vault side if the price moves to `priceWithFees`
            _vaultAssetAvailable(
                deposit.totalExpo, deposit.balanceVault, deposit.balanceLong, priceWithFees, deposit.assetPrice
            ).toUint256(),
            deposit.usdnTotalSupply,
            priceWithFees
        );

        uint256 usdnToMint;
        // we use the lower of the two amounts to mint
        if (usdnToMint1 <= usdnToMint2) {
            usdnToMint = usdnToMint1;
        } else {
            usdnToMint = usdnToMint2;
        }

        _balanceVault += deposit.amount;

        _usdn.mint(deposit.to, usdnToMint);
        emit ValidatedDeposit(deposit.to, deposit.validator, deposit.amount, usdnToMint, deposit.timestamp);
    }

    /**
     * @notice Update protocol balances, then prepare the data for the withdrawal action
     * @dev Reverts if the imbalance limit is reached
     * @param usdnShares The amount of USDN shares to burn
     * @param currentPriceData The current price data
     * @return data_ The withdrawal data struct
     */
    function _prepareWithdrawalData(uint152 usdnShares, bytes calldata currentPriceData)
        internal
        returns (WithdrawalData memory data_)
    {
        PriceInfo memory currentPrice =
            _getOraclePrice(ProtocolAction.InitiateWithdrawal, block.timestamp, currentPriceData);

<<<<<<< HEAD
        (, data_.isLiquidationPending) = _applyPnlAndFundingAndLiquidate(
            currentPrice.neutralPrice, currentPrice.timestamp, _liquidationIteration, false, currentPriceData
=======
        _applyPnlAndFundingAndLiquidate(
            currentPrice.neutralPrice,
            currentPrice.timestamp,
            _liquidationIteration,
            false,
            ProtocolAction.InitiateWithdrawal,
            currentPriceData
>>>>>>> 613fdd7f
        );

        // early return in case there are still pending liquidations
        if (data_.isLiquidationPending) {
            return data_;
        }

        // apply fees on price
        data_.pendingActionPrice = (currentPrice.price + currentPrice.price * _vaultFeeBps / BPS_DIVISOR).toUint128();

        data_.totalExpo = _totalExpo;
        data_.balanceLong = _balanceLong;
        data_.balanceVault = _vaultAssetAvailable(
            data_.totalExpo, _balanceVault, data_.balanceLong, data_.pendingActionPrice, _lastPrice
        ).toUint256();
        data_.usdn = _usdn;

        _checkImbalanceLimitWithdrawal(
            FixedPointMathLib.fullMulDiv(usdnShares, data_.balanceVault, data_.usdn.totalShares()), data_.totalExpo
        );
    }

    /**
     * @notice Prepare the pending action struct for a withdrawal and add it to the queue
     * @param to The address that will receive the assets
     * @param validator The address that will validate the withdrawal
     * @param usdnShares The amount of USDN shares to burn
     * @param securityDepositValue The value of the security deposit for the newly created pending action
     * @param data The withdrawal action data
     * @return amountToRefund_ Refund The security deposit value of a stale pending action
     */
    function _createWithdrawalPendingAction(
        address to,
        address validator,
        uint152 usdnShares,
        uint64 securityDepositValue,
        WithdrawalData memory data
    ) internal returns (uint256 amountToRefund_) {
        PendingAction memory action = _convertWithdrawalPendingAction(
            WithdrawalPendingAction({
                action: ProtocolAction.ValidateWithdrawal,
                timestamp: uint40(block.timestamp),
                to: to,
                validator: validator,
                securityDepositValue: securityDepositValue,
                sharesLSB: _calcWithdrawalAmountLSB(usdnShares),
                sharesMSB: _calcWithdrawalAmountMSB(usdnShares),
                assetPrice: data.pendingActionPrice,
                totalExpo: data.totalExpo,
                balanceVault: data.balanceVault,
                balanceLong: data.balanceLong,
                usdnTotalShares: data.usdn.totalShares()
            })
        );
        amountToRefund_ = _addPendingAction(validator, action);
    }

    /**
     * @notice Initiate a withdrawal of assets from the vault by providing USDN tokens
     * @dev Consult the current oracle middleware implementation to know the expected format for the price data, using
     * the `ProtocolAction.InitiateWithdrawal` action
     * The price validation might require payment according to the return value of the `getValidationCost` function
     * of the middleware
     * @param user The address of the user initiating the withdrawal
     * @param to The address that will receive the assets
     * @param validator The address that will validate the withdrawal
     * @param usdnShares The amount of USDN shares to burn
     * @param securityDepositValue The value of the security deposit for the newly created pending action
     * @param currentPriceData The current price data
     * @return amountToRefund_ If there are pending liquidations we'll refund the securityDepositValue,
     * else we'll only refund the security deposit value of the stale pending action
     * @return isLiquidationPending_ If there are pending position to liquidate
     */
    function _initiateWithdrawal(
        address user,
        address to,
        address validator,
        uint152 usdnShares,
        uint64 securityDepositValue,
        bytes calldata currentPriceData
    ) internal returns (uint256 amountToRefund_, bool isLiquidationPending_) {
        if (to == address(0)) {
            revert UsdnProtocolInvalidAddressTo();
        }
        if (validator == address(0)) {
            revert UsdnProtocolInvalidAddressValidator();
        }
        if (usdnShares == 0) {
            revert UsdnProtocolZeroAmount();
        }

        WithdrawalData memory data = _prepareWithdrawalData(usdnShares, currentPriceData);

        if (data.isLiquidationPending) {
            return (securityDepositValue, true);
        }

        amountToRefund_ = _createWithdrawalPendingAction(to, validator, usdnShares, securityDepositValue, data);

        // retrieve the USDN tokens, checks that balance is sufficient
        data.usdn.transferSharesFrom(user, address(this), usdnShares);

        emit InitiatedWithdrawal(to, validator, data.usdn.convertToTokens(usdnShares), block.timestamp);
    }

    function _validateWithdrawal(address validator, bytes calldata priceData)
        internal
        returns (uint256 securityDepositValue_, bool isLiquidationPending_)
    {
        (PendingAction memory pending, uint128 rawIndex) = _getPendingActionOrRevert(validator);

        // check type of action
        if (pending.action != ProtocolAction.ValidateWithdrawal) {
            revert UsdnProtocolInvalidPendingAction();
        }
        // sanity check
        if (pending.validator != validator) {
            revert UsdnProtocolInvalidPendingAction();
        }

        isLiquidationPending_ = _validateWithdrawalWithAction(pending, priceData);

        if (!isLiquidationPending_) {
            _clearPendingAction(validator, rawIndex);
            return (pending.securityDepositValue, false);
        }
    }

    function _validateWithdrawalWithAction(PendingAction memory pending, bytes calldata priceData)
        internal
        returns (bool isLiquidationPending_)
    {
        WithdrawalPendingAction memory withdrawal = _toWithdrawalPendingAction(pending);

        PriceInfo memory currentPrice =
            _getOraclePrice(ProtocolAction.ValidateWithdrawal, withdrawal.timestamp, priceData);

<<<<<<< HEAD
        (, isLiquidationPending_) = _applyPnlAndFundingAndLiquidate(
            currentPrice.neutralPrice, currentPrice.timestamp, _liquidationIteration, false, priceData
=======
        _applyPnlAndFundingAndLiquidate(
            currentPrice.neutralPrice,
            currentPrice.timestamp,
            _liquidationIteration,
            false,
            ProtocolAction.ValidateWithdrawal,
            priceData
>>>>>>> 613fdd7f
        );

        // early return in case there are still pending liquidations
        if (isLiquidationPending_) {
            return true;
        }

        // Apply fees on price
        uint128 withdrawalPriceWithFees =
            (currentPrice.price + currentPrice.price * _vaultFeeBps / BPS_DIVISOR).toUint128();

        // we calculate the available balance of the vault side, either considering the asset price at the time of the
        // initiate action, or the current price provided for validation. We will use the lower of the two amounts to
        // redeem the underlying asset share
        uint256 available1 = withdrawal.balanceVault;
        uint256 available2 = _vaultAssetAvailable(
            withdrawal.totalExpo,
            withdrawal.balanceVault,
            withdrawal.balanceLong,
            withdrawalPriceWithFees,
            withdrawal.assetPrice
        ).toUint256();
        uint256 available;
        if (available1 <= available2) {
            available = available1;
        } else {
            available = available2;
        }

        uint256 shares = _mergeWithdrawalAmountParts(withdrawal.sharesLSB, withdrawal.sharesMSB);

        // we have the USDN in the contract already
        IUsdn usdn = _usdn;

        uint256 assetToTransfer = _calcBurnUsdn(shares, available, usdn.totalShares());

        usdn.burnShares(shares);

        // send the asset to the user
        if (assetToTransfer > 0) {
            _balanceVault -= assetToTransfer;
            _asset.safeTransfer(withdrawal.to, assetToTransfer);
        }

        emit ValidatedWithdrawal(
            withdrawal.to, withdrawal.validator, assetToTransfer, usdn.convertToTokens(shares), withdrawal.timestamp
        );
    }

    /**
     * @notice Update protocol balances, then prepare the data for the initiate open position action
     * @dev Reverts if the imbalance limit is reached, or if the safety margin is not respected
     * @param amount The amount of wstETH to deposit
     * @param desiredLiqPrice The desired liquidation price, including the liquidation penalty
     * @param currentPriceData The current price data
     * @return data_ The temporary data for the open position action
     */
    function _prepareInitiateOpenPositionData(uint128 amount, uint128 desiredLiqPrice, bytes calldata currentPriceData)
        internal
        returns (InitiateOpenPositionData memory data_)
    {
        PriceInfo memory currentPrice =
            _getOraclePrice(ProtocolAction.InitiateOpenPosition, block.timestamp, currentPriceData);
        data_.adjustedPrice = (currentPrice.price + currentPrice.price * _positionFeeBps / BPS_DIVISOR).toUint128();

        uint128 neutralPrice = currentPrice.neutralPrice.toUint128();

<<<<<<< HEAD
        (, data_.isLiquidationPending) = _applyPnlAndFundingAndLiquidate(
            neutralPrice, currentPrice.timestamp, _liquidationIteration, false, currentPriceData
=======
        _applyPnlAndFundingAndLiquidate(
            neutralPrice,
            currentPrice.timestamp,
            _liquidationIteration,
            false,
            ProtocolAction.InitiateOpenPosition,
            currentPriceData
>>>>>>> 613fdd7f
        );

        // early return in case there are still pending liquidations
        if (data_.isLiquidationPending) {
            return data_;
        }

        // we calculate the closest valid tick down for the desired liq price with liquidation penalty
        data_.posId.tick = getEffectiveTickForPrice(desiredLiqPrice);
        data_.liquidationPenalty = getTickLiquidationPenalty(data_.posId.tick);

        // calculate effective liquidation price
        uint128 liqPrice = getEffectivePriceForTick(data_.posId.tick);

        // liquidation price must be at least x% below current price
        _checkSafetyMargin(neutralPrice, liqPrice);

        // remove liquidation penalty for leverage and total expo calculations
        uint128 liqPriceWithoutPenalty =
            getEffectivePriceForTick(_calcTickWithoutPenalty(data_.posId.tick, data_.liquidationPenalty));
        _checkOpenPositionLeverage(data_.adjustedPrice, liqPriceWithoutPenalty);

        data_.positionTotalExpo = _calculatePositionTotalExpo(amount, data_.adjustedPrice, liqPriceWithoutPenalty);
        _checkImbalanceLimitOpen(data_.positionTotalExpo, amount);
    }

    /**
     * @notice Prepare the pending action struct for an open position and add it to the queue
     * @param to The address that will be the owner of the position
     * @param validator The address that will validate the open position
     * @param securityDepositValue The value of the security deposit for the newly created pending action
     * @param data The open position action data
     * @return amountToRefund_ Refund The security deposit value of a stale pending action
     */
    function _createOpenPendingAction(
        address to,
        address validator,
        uint64 securityDepositValue,
        InitiateOpenPositionData memory data
    ) internal returns (uint256 amountToRefund_) {
        LongPendingAction memory action = LongPendingAction({
            action: ProtocolAction.ValidateOpenPosition,
            timestamp: uint40(block.timestamp),
            to: to,
            validator: validator,
            securityDepositValue: securityDepositValue,
            tick: data.posId.tick,
            closeAmount: 0,
            closePosTotalExpo: 0,
            tickVersion: data.posId.tickVersion,
            index: data.posId.index,
            closeLiqMultiplier: 0,
            closeBoundedPositionValue: 0
        });
        amountToRefund_ = _addPendingAction(validator, _convertLongPendingAction(action));
    }

    /**
     * @notice Initiate an open position action
     * @dev Consult the current oracle middleware implementation to know the expected format for the price data, using
     * the `ProtocolAction.InitiateOpenPosition` action
     * The price validation might require payment according to the return value of the `getValidationCost` function
     * of the middleware
     * The position is immediately included in the protocol calculations with a temporary entry price (and thus
     * leverage). The validation operation then updates the entry price and leverage with fresher data
     * @param user The address of the user initiating the open position
     * @param to The address that will be the owner of the position
     * @param validator The address that will validate the open position
     * @param amount The amount of wstETH to deposit
     * @param desiredLiqPrice The desired liquidation price, including the liquidation penalty
     * @param securityDepositValue The value of the security deposit for the newly created pending action
     * @param currentPriceData  The current price data (used to calculate the temporary leverage and entry price,
     * pending validation)
     * @return posId_ The unique index of the opened position
     * @return amountToRefund_ If there are pending liquidations we'll refund the securityDepositValue,
     * else we'll only refund the security deposit value of the stale pending action
     * @return isLiquidationPending_ If there are pending position to liquidate
     */
    function _initiateOpenPosition(
        address user,
        address to,
        address validator,
        uint128 amount,
        uint128 desiredLiqPrice,
        uint64 securityDepositValue,
        bytes calldata currentPriceData
    ) internal returns (PositionId memory posId_, uint256 amountToRefund_, bool isLiquidationPending_) {
        if (to == address(0)) {
            revert UsdnProtocolInvalidAddressTo();
        }
        if (validator == address(0)) {
            revert UsdnProtocolInvalidAddressValidator();
        }
        if (amount == 0) {
            revert UsdnProtocolZeroAmount();
        }
        if (amount < _minLongPosition) {
            revert UsdnProtocolLongPositionTooSmall();
        }

        InitiateOpenPositionData memory data =
            _prepareInitiateOpenPositionData(amount, desiredLiqPrice, currentPriceData);

        if (data.isLiquidationPending) {
            // value to indicate the position was not created
            posId_.tick = NO_POSITION_TICK;
            return (posId_, securityDepositValue, true);
        }

        // Register position and adjust contract state
        Position memory long = Position({
            user: to,
            amount: amount,
            totalExpo: data.positionTotalExpo,
            timestamp: uint40(block.timestamp)
        });
        (data.posId.tickVersion, data.posId.index) = _saveNewPosition(data.posId.tick, long, data.liquidationPenalty);
        _balanceLong += long.amount;
        posId_ = data.posId;

        amountToRefund_ = _createOpenPendingAction(to, validator, securityDepositValue, data);

        _asset.safeTransferFrom(user, address(this), amount);

        emit InitiatedOpenPosition(
            to, validator, uint40(block.timestamp), data.positionTotalExpo, amount, data.adjustedPrice, posId_
        );
    }

    function _validateOpenPosition(address validator, bytes calldata priceData)
        internal
        returns (uint256 securityDepositValue_, bool isLiquidationPending_)
    {
        (PendingAction memory pending, uint128 rawIndex) = _getPendingActionOrRevert(validator);

        // check type of action
        if (pending.action != ProtocolAction.ValidateOpenPosition) {
            revert UsdnProtocolInvalidPendingAction();
        }
        // sanity check
        if (pending.validator != validator) {
            revert UsdnProtocolInvalidPendingAction();
        }
        bool liquidated;
        (isLiquidationPending_, liquidated) = _validateOpenPositionWithAction(pending, priceData);

        if (!isLiquidationPending_ || liquidated) {
            _clearPendingAction(validator, rawIndex);
            return (pending.securityDepositValue, isLiquidationPending_);
        }
    }

    /**
     * @notice Update protocol balances, then prepare the data for the validate open position action
     * @param pending The pending action data
     * @param priceData The current price data
     * @return data_ The validate open position data struct
     * @return liq_ Whether the position was liquidated and the caller should return early
     */
    function _prepareValidateOpenPositionData(PendingAction memory pending, bytes calldata priceData)
        internal
        returns (ValidateOpenPositionData memory data_, bool liq_)
    {
        data_.action = _toLongPendingAction(pending);
        PriceInfo memory currentPrice =
            _getOraclePrice(ProtocolAction.ValidateOpenPosition, data_.action.timestamp, priceData);
        // apply fees on price
        data_.startPrice = (currentPrice.price + currentPrice.price * _positionFeeBps / BPS_DIVISOR).toUint128();

<<<<<<< HEAD
        (, data_.isLiquidationPending) = _applyPnlAndFundingAndLiquidate(
            currentPrice.neutralPrice, currentPrice.timestamp, _liquidationIteration, false, priceData
=======
        _applyPnlAndFundingAndLiquidate(
            currentPrice.neutralPrice,
            currentPrice.timestamp,
            _liquidationIteration,
            false,
            ProtocolAction.ValidateOpenPosition,
            priceData
>>>>>>> 613fdd7f
        );

        uint256 version;
        (data_.tickHash, version) = _tickHash(data_.action.tick);
        if (version != data_.action.tickVersion) {
            // the current tick version doesn't match the version from the pending action
            // this means the position has been liquidated in the mean time
            emit StalePendingActionRemoved(
                data_.action.validator,
                PositionId({ tick: data_.action.tick, tickVersion: data_.action.tickVersion, index: data_.action.index })
            );
            return (data_, true);
        }

        if (data_.isLiquidationPending) {
            return (data_, false);
        }

        // get the position
        data_.pos = _longPositions[data_.tickHash][data_.action.index];
        // re-calculate leverage
        data_.liquidationPenalty = _tickData[data_.tickHash].liquidationPenalty;
        data_.liqPriceWithoutPenalty =
            getEffectivePriceForTick(_calcTickWithoutPenalty(data_.action.tick, data_.liquidationPenalty));
        // reverts if liqPriceWithoutPenalty >= startPrice
        data_.leverage = _getLeverage(data_.startPrice, data_.liqPriceWithoutPenalty);
    }

    /**
     * @notice Validate an open position action
     * @param pending The pending action data
     * @param priceData The current price data
     */
    function _validateOpenPositionWithAction(PendingAction memory pending, bytes calldata priceData)
        internal
        returns (bool isLiquidationPending_, bool liquidated_)
    {
        (ValidateOpenPositionData memory data, bool liquidated) = _prepareValidateOpenPositionData(pending, priceData);

        if (liquidated) {
            return (data.isLiquidationPending, true);
        }

        if (data.isLiquidationPending) {
            return (true, false);
        }

        // leverage is always greater than 1 (liquidationPrice is positive)
        // even if it drops below _minLeverage between the initiate and validate actions, we still allow it
        // however, if the leverage exceeds max leverage, then we adjust the liquidation price (tick) to have a leverage
        // of _maxLeverage
        uint128 maxLeverage = uint128(_maxLeverage);
        if (data.leverage > maxLeverage) {
            // theoretical liquidation price for _maxLeverage
            data.liqPriceWithoutPenalty = _getLiquidationPrice(data.startPrice, maxLeverage);
            // adjust to closest valid tick down
            int24 tickWithoutPenalty = getEffectiveTickForPrice(data.liqPriceWithoutPenalty);

            // apply liquidation penalty with the current penalty setting
            uint8 currentLiqPenalty = _liquidationPenalty;
            PositionId memory newPosId;
            newPosId.tick = tickWithoutPenalty + int24(uint24(currentLiqPenalty)) * _tickSpacing;
            // retrieve the actual penalty for this tick we want to use
            uint8 liquidationPenalty = getTickLiquidationPenalty(newPosId.tick);
            // check if the penalty for that tick is different from the current setting
            if (liquidationPenalty == currentLiqPenalty) {
                // since the tick's penalty is the same as what we assumed, we can use the `tickWithoutPenalty` from
                // above
                // retrieve exact liquidation price without penalty
                data.liqPriceWithoutPenalty = getEffectivePriceForTick(tickWithoutPenalty);
            } else {
                // the tick's imposed penalty is different from the current setting, so the `tickWithoutPenalty` we
                // calculated above can't be used to calculate the leverage
                // we must instead use the tick's penalty to find the new `liqPriceWithoutPenalty` and calculate the
                // leverage

                // note: In case the tick liquidation penalty is lower than the current setting, it might lead to a
                // leverage that exceeds the max leverage slightly. We allow this behavior in this rare occurrence

                // retrieve exact liquidation price without penalty
                data.liqPriceWithoutPenalty =
                    getEffectivePriceForTick(_calcTickWithoutPenalty(newPosId.tick, liquidationPenalty));
            }

            // move the position to its new tick, updating its total expo, and returning the new tickVersion and index
            // remove position from old tick completely
            _removeAmountFromPosition(
                data.action.tick, data.action.index, data.pos, data.pos.amount, data.pos.totalExpo
            );
            // update position total expo (because of new leverage / liq price)
            data.pos.totalExpo =
                _calculatePositionTotalExpo(data.pos.amount, data.startPrice, data.liqPriceWithoutPenalty);
            // insert position into new tick
            (newPosId.tickVersion, newPosId.index) = _saveNewPosition(newPosId.tick, data.pos, liquidationPenalty);
            // no long balance update is necessary (collateral didn't change)

            // emit LiquidationPriceUpdated
            emit LiquidationPriceUpdated(
                PositionId({ tick: data.action.tick, tickVersion: data.action.tickVersion, index: data.action.index }),
                newPosId
            );
            emit ValidatedOpenPosition(
                data.action.to, data.action.validator, data.pos.totalExpo, data.startPrice, newPosId
            );

            return (false, false);
        }
        // calculate the new total expo
        uint128 expoBefore = data.pos.totalExpo;
        uint128 expoAfter = _calculatePositionTotalExpo(data.pos.amount, data.startPrice, data.liqPriceWithoutPenalty);

        // update the total expo of the position
        _longPositions[data.tickHash][data.action.index].totalExpo = expoAfter;
        // update the total expo by adding the position's new expo and removing the old one
        // do not use += or it will underflow
        _totalExpo = _totalExpo + expoAfter - expoBefore;

        // update the tick data and the liqMultiplierAccumulator
        {
            TickData storage tickData = _tickData[data.tickHash];
            uint256 unadjustedTickPrice =
                TickMath.getPriceAtTick(data.action.tick - int24(uint24(data.liquidationPenalty)) * _tickSpacing);
            tickData.totalExpo = tickData.totalExpo + expoAfter - expoBefore;
            _liqMultiplierAccumulator = _liqMultiplierAccumulator.add(HugeUint.wrap(expoAfter * unadjustedTickPrice))
                .sub(HugeUint.wrap(expoBefore * unadjustedTickPrice));
        }

        emit ValidatedOpenPosition(
            data.action.to,
            data.action.validator,
            expoAfter,
            data.startPrice,
            PositionId({ tick: data.action.tick, tickVersion: data.action.tickVersion, index: data.action.index })
        );
    }

    /**
     * @notice Perform checks for the initiate close position action
     * @dev Reverts if the position is not owned by the user, the amount to close is higher than the position amount, or
     * the amount to close is zero
     * @param owner The owner of the position
     * @param to The address that will receive the assets
     * @param amountToClose The amount of collateral to remove from the position's amount
     * @param pos The position to close
     */
    function _checkInitiateClosePosition(address owner, address to, uint128 amountToClose, Position memory pos)
        internal
        view
    {
        if (to == address(0)) {
            revert UsdnProtocolInvalidAddressTo();
        }

        if (pos.user != owner) {
            revert UsdnProtocolUnauthorized();
        }

        if (amountToClose > pos.amount) {
            revert UsdnProtocolAmountToCloseHigherThanPositionAmount(amountToClose, pos.amount);
        }

        // make sure the remaining position is higher than _minLongPosition
        // for the Rebalancer, we allow users to close their position fully in every case
        uint128 remainingAmount = pos.amount - amountToClose;
        if (remainingAmount > 0 && remainingAmount < _minLongPosition) {
            IRebalancer rebalancer = _rebalancer;
            if (owner == address(rebalancer)) {
                uint128 userPosAmount = rebalancer.getUserDepositData(to).amount;
                if (amountToClose != userPosAmount) {
                    revert UsdnProtocolLongPositionTooSmall();
                }
            } else {
                revert UsdnProtocolLongPositionTooSmall();
            }
        }
        if (amountToClose == 0) {
            revert UsdnProtocolAmountToCloseIsZero();
        }
    }

    /**
     * @notice Update protocol balances, then prepare the data for the initiate close position action
     * @dev Reverts if the imbalance limit is reached, or if any of the checks in `_checkInitiateClosePosition` fail
     * Returns without creating a pending action if the position gets liquidated in this transaction
     * @param owner The owner of the position
     * @param to The address that will receive the assets
     * @param posId The unique identifier of the position
     * @param amountToClose The amount of collateral to remove from the position's amount
     * @param currentPriceData The current price data
     * @return data_ The close position data
     * @return liq_ Whether the position was liquidated and the caller should return early
     */
    function _prepareClosePositionData(
        address owner,
        address to,
        PositionId memory posId,
        uint128 amountToClose,
        bytes calldata currentPriceData
    ) internal returns (ClosePositionData memory data_, bool liq_) {
        (data_.pos, data_.liquidationPenalty) = getLongPosition(posId);

        _checkInitiateClosePosition(owner, to, amountToClose, data_.pos);

        PriceInfo memory currentPrice =
            _getOraclePrice(ProtocolAction.InitiateClosePosition, block.timestamp, currentPriceData);

<<<<<<< HEAD
        (, data_.isLiquidationPending) = _applyPnlAndFundingAndLiquidate(
            currentPrice.neutralPrice, currentPrice.timestamp, _liquidationIteration, false, currentPriceData
=======
        _applyPnlAndFundingAndLiquidate(
            currentPrice.neutralPrice,
            currentPrice.timestamp,
            _liquidationIteration,
            false,
            ProtocolAction.InitiateClosePosition,
            currentPriceData
>>>>>>> 613fdd7f
        );

        (, uint256 version) = _tickHash(posId.tick);
        if (version != posId.tickVersion) {
            // the current tick version doesn't match the version from the position,
            // that means that the position has been liquidated in this transaction
            return (data_, true);
        }

        if (data_.isLiquidationPending) {
            return (data_, false);
        }

        data_.totalExpoToClose = (uint256(data_.pos.totalExpo) * amountToClose / data_.pos.amount).toUint128();

        _checkImbalanceLimitClose(data_.totalExpoToClose, amountToClose);

        data_.longTradingExpo = _totalExpo - _balanceLong;
        data_.liqMulAcc = _liqMultiplierAccumulator;
        data_.lastPrice = _lastPrice;

        // the approximate value position to remove is calculated with `_lastPrice`, so not taking into account
        // any fees. This way, the removal of the position doesn't affect the liquidation multiplier calculations

        // in order to have the maximum precision, we do not pre-compute the liquidation multiplier with a fixed
        // precision just now, we will store it in the pending action later, to be used in the validate action
        data_.tempPositionValue = _assetToRemove(
            data_.lastPrice,
            getEffectivePriceForTick(
                _calcTickWithoutPenalty(posId.tick, data_.liquidationPenalty),
                data_.lastPrice,
                data_.longTradingExpo,
                data_.liqMulAcc
            ),
            data_.totalExpoToClose
        );
    }

    /**
     * @notice Prepare the pending action struct for the close position action and add it to the queue
     * @param owner The owner of the initial position
     * @param to The address that will receive the assets
     * @param posId The unique identifier of the position
     * @param amountToClose The amount of collateral to remove from the position's amount
     * @param securityDepositValue The value of the security deposit for the newly created pending action
     * @param data The close position data
     * @return amountToRefund_ Refund The security deposit value of a stale pending action
     */
    function _createClosePendingAction(
        address owner,
        address to,
        PositionId memory posId,
        uint128 amountToClose,
        uint64 securityDepositValue,
        ClosePositionData memory data
    ) internal returns (uint256 amountToRefund_) {
        LongPendingAction memory action = LongPendingAction({
            action: ProtocolAction.ValidateClosePosition,
            timestamp: uint40(block.timestamp),
            to: to,
            validator: owner,
            securityDepositValue: securityDepositValue,
            tick: posId.tick,
            closeAmount: amountToClose,
            closePosTotalExpo: data.totalExpoToClose,
            tickVersion: posId.tickVersion,
            index: posId.index,
            closeLiqMultiplier: _calcFixedPrecisionMultiplier(data.lastPrice, data.longTradingExpo, data.liqMulAcc),
            closeBoundedPositionValue: data.tempPositionValue
        });
        amountToRefund_ = _addPendingAction(owner, _convertLongPendingAction(action));
    }

    /**
     * @notice Initiate a close position action
     * @dev Consult the current oracle middleware implementation to know the expected format for the price data, using
     * the `ProtocolAction.InitiateClosePosition` action
     * The price validation might require payment according to the return value of the `getValidationCost` function
     * of the middleware
     * If the current tick version is greater than the tick version of the position (when it was opened), then the
     * position has been liquidated and this function will return 0
     * The position is taken out of the tick and put in a pending state during this operation. Thus, calculations don't
     * consider this position anymore. The exit price (and thus profit) is not yet set definitively, and will be done
     * during the validate action
     * @param owner The owner of the position
     * @param to The address that will receive the assets
     * @param posId The unique identifier of the position
     * @param amountToClose The amount of collateral to remove from the position's amount
     * @param securityDepositValue The value of the security deposit for the newly created pending action
     * @param currentPriceData The current price data
     * @return amountToRefund_ If there are pending liquidations we'll refund the securityDepositValue,
     * else we'll only refund the security deposit value of the stale pending action
     * @return isLiquidationPending_ If there are pending position to liquidate
     */
    function _initiateClosePosition(
        address owner,
        address to,
        PositionId memory posId,
        uint128 amountToClose,
        uint64 securityDepositValue,
        bytes calldata currentPriceData
    ) internal returns (uint256 amountToRefund_, bool isLiquidationPending_) {
        (ClosePositionData memory data, bool liq) =
            _prepareClosePositionData(owner, to, posId, amountToClose, currentPriceData);

        if (liq || data.isLiquidationPending) {
            // position was liquidated in this transaction or liquidations are pending
            return (securityDepositValue, data.isLiquidationPending);
        }

        amountToRefund_ = _createClosePendingAction(owner, to, posId, amountToClose, securityDepositValue, data);

        _balanceLong -= data.tempPositionValue;

        _removeAmountFromPosition(posId.tick, posId.index, data.pos, amountToClose, data.totalExpoToClose);

        emit InitiatedClosePosition(
            data.pos.user, to, posId, data.pos.amount, amountToClose, data.pos.totalExpo - data.totalExpoToClose
        );
    }

    function _validateClosePosition(address owner, bytes calldata priceData)
        internal
        returns (uint256 securityDepositValue_, bool isLiquidationPending_)
    {
        (PendingAction memory pending, uint128 rawIndex) = _getPendingActionOrRevert(owner);

        // check type of action
        if (pending.action != ProtocolAction.ValidateClosePosition) {
            revert UsdnProtocolInvalidPendingAction();
        }
        // sanity check
        if (pending.validator != owner) {
            revert UsdnProtocolInvalidPendingAction();
        }

        isLiquidationPending_ = _validateClosePositionWithAction(pending, priceData);

        if (!isLiquidationPending_) {
            _clearPendingAction(owner, rawIndex);
            return (pending.securityDepositValue, false);
        }
    }

    function _validateClosePositionWithAction(PendingAction memory pending, bytes calldata priceData)
        internal
        returns (bool isLiquidationPending_)
    {
        LongPendingAction memory long = _toLongPendingAction(pending);

        PriceInfo memory currentPrice = _getOraclePrice(ProtocolAction.ValidateClosePosition, long.timestamp, priceData);

<<<<<<< HEAD
        (, isLiquidationPending_) = _applyPnlAndFundingAndLiquidate(
            currentPrice.neutralPrice, currentPrice.timestamp, _liquidationIteration, false, priceData
=======
        _applyPnlAndFundingAndLiquidate(
            currentPrice.neutralPrice,
            currentPrice.timestamp,
            _liquidationIteration,
            false,
            ProtocolAction.ValidateClosePosition,
            priceData
>>>>>>> 613fdd7f
        );

        // early return in case there are still pending liquidations
        if (isLiquidationPending_) {
            return true;
        }

        // apply fees on price
        uint128 priceWithFees = (currentPrice.price - currentPrice.price * _positionFeeBps / BPS_DIVISOR).toUint128();

        // get liquidation price (with liq penalty) to check if position was valid at `timestamp + validationDelay`
        uint128 liquidationPrice = _getEffectivePriceForTick(long.tick, long.closeLiqMultiplier);

        if (currentPrice.neutralPrice <= liquidationPrice) {
            // position should be liquidated, we don't transfer assets to the user
            // position was already removed from tick so no additional bookkeeping is necessary
            // credit the full amount to the vault to preserve the total balance invariant
            _balanceVault += long.closeBoundedPositionValue;
            emit LiquidatedPosition(
                long.validator, // position owner
                PositionId({ tick: long.tick, tickVersion: long.tickVersion, index: long.index }),
                currentPrice.neutralPrice,
                liquidationPrice
            );
            return false;
        }

        int256 positionValue = _positionValue(
            priceWithFees,
            _getEffectivePriceForTick(
                _calcTickWithoutPenalty(long.tick, getTickLiquidationPenalty(long.tick)), long.closeLiqMultiplier
            ),
            long.closePosTotalExpo
        );
        uint256 assetToTransfer;
        if (positionValue > 0) {
            assetToTransfer = uint256(positionValue);
            // normally, the position value should be smaller than `long.closeBoundedPositionValue` (due to the position
            // fee)
            // we can send the difference (any remaining collateral) to the vault
            // if the price increased since the initiate, it's possible that the position value is higher than the
            // `long.closeBoundedPositionValue`. In that case, we need to take the missing assets from the vault
            if (assetToTransfer < long.closeBoundedPositionValue) {
                uint256 remainingCollateral;
                unchecked {
                    // since assetToTransfer is strictly smaller than closeBoundedPositionValue, this operation can't
                    // underflow
                    remainingCollateral = long.closeBoundedPositionValue - assetToTransfer;
                }
                _balanceVault += remainingCollateral;
            } else if (assetToTransfer > long.closeBoundedPositionValue) {
                uint256 missingValue;
                unchecked {
                    // since assetToTransfer is strictly larger than closeBoundedPositionValue, this operation can't
                    // underflow
                    missingValue = assetToTransfer - long.closeBoundedPositionValue;
                }
                uint256 balanceVault = _balanceVault;
                // if the vault does not have enough balance left to pay out the missing value, we take what we can
                if (missingValue > balanceVault) {
                    _balanceVault = 0;
                    unchecked {
                        // since missingValue is strictly larger than balanceVault, their subtraction can't underflow
                        // moreover, since (missingValue - balanceVault) is smaller than or equal to missingValue,
                        // and since missingValue is smaller than or equal to assetToTransfer,
                        // (missingValue - balanceVault) is smaller than or equal to assetToTransfer, and their
                        // subtraction can't underflow
                        assetToTransfer -= missingValue - balanceVault;
                    }
                } else {
                    unchecked {
                        // since missingValue is smaller than or equal to balanceVault, this operation can't underflow
                        _balanceVault = balanceVault - missingValue;
                    }
                }
            }
        }
        // in case the position value is zero or negative, we don't transfer any asset to the user

        // send the asset to the user
        if (assetToTransfer > 0) {
            _asset.safeTransfer(long.to, assetToTransfer);
        }

        emit ValidatedClosePosition(
            long.validator, // position owner
            long.to,
            PositionId({ tick: long.tick, tickVersion: long.tickVersion, index: long.index }),
            assetToTransfer,
            assetToTransfer.toInt256() - _toInt256(long.closeAmount)
        );
    }

    /**
     * @notice Reverts if the position's leverage is higher than max or lower than min
     * @param adjustedPrice The adjusted price of the asset
     * @param liqPriceWithoutPenalty The liquidation price of the position without the liquidation penalty
     */
    function _checkOpenPositionLeverage(uint128 adjustedPrice, uint128 liqPriceWithoutPenalty) internal view {
        // calculate position leverage
        // reverts if liquidationPrice >= entryPrice
        uint128 leverage = _getLeverage(adjustedPrice, liqPriceWithoutPenalty);
        if (leverage < _minLeverage) {
            revert UsdnProtocolLeverageTooLow();
        }
        if (leverage > _maxLeverage) {
            revert UsdnProtocolLeverageTooHigh();
        }
    }

    /**
     * @notice Calculate how much wstETH must be removed from the long balance due to a position closing
     * @dev The amount is bound by the amount of wstETH available in the long side
     * @param priceWithFees The current price of the asset, adjusted with fees
     * @param liqPriceWithoutPenalty The liquidation price without penalty
     * @param posExpo The total expo of the position
     * @return boundedPosValue_ The amount of assets to remove from the long balance, bound by zero and the available
     * long balance
     */
    function _assetToRemove(uint128 priceWithFees, uint128 liqPriceWithoutPenalty, uint128 posExpo)
        internal
        view
        returns (uint256 boundedPosValue_)
    {
        // the available amount of asset on the long side (with the current balance)
        uint256 available = _balanceLong;

        // calculate position value
        int256 positionValue = _positionValue(priceWithFees, liqPriceWithoutPenalty, posExpo);

        if (positionValue <= 0) {
            // should not happen, unless we did not manage to liquidate all ticks that needed to be liquidated during
            // the initiateClosePosition
            boundedPosValue_ = 0;
        } else if (uint256(positionValue) > available) {
            boundedPosValue_ = available;
        } else {
            boundedPosValue_ = uint256(positionValue);
        }
    }

    /**
     * @notice Execute the first actionable pending action or revert if the price data was not provided
     * @param data The price data and raw indices
     * @return securityDepositValue_ The security deposit value of the executed action
     */
    function _executePendingActionOrRevert(PreviousActionsData calldata data)
        internal
        returns (uint256 securityDepositValue_)
    {
        bool success;
        (success,, securityDepositValue_) = _executePendingAction(data);
        if (!success) {
            revert UsdnProtocolInvalidPendingActionData();
        }
    }

    /**
     * @notice Execute the first actionable pending action and report success
     * @param data The price data and raw indices
     * @return success_ Whether the price data is valid
     * @return executed_ Whether the pending action was executed (false if the queue has no actionable item)
     * @return securityDepositValue_ The security deposit value of the executed action
     */
    function _executePendingAction(PreviousActionsData calldata data)
        internal
        returns (bool success_, bool executed_, uint256 securityDepositValue_)
    {
        (PendingAction memory pending, uint128 rawIndex) = _getActionablePendingAction();
        if (pending.action == ProtocolAction.None) {
            // no pending action
            return (true, false, 0);
        }
        uint256 length = data.priceData.length;
        if (data.rawIndices.length != length || length < 1) {
            return (false, false, 0);
        }
        uint128 offset;
        unchecked {
            // underflow is desired here (wrap-around)
            offset = rawIndex - data.rawIndices[0];
        }
        if (offset >= length || data.rawIndices[offset] != rawIndex) {
            return (false, false, 0);
        }
        bytes calldata priceData = data.priceData[offset];
        _clearPendingAction(pending.validator, rawIndex);
        if (pending.action == ProtocolAction.ValidateDeposit) {
            _validateDepositWithAction(pending, priceData);
        } else if (pending.action == ProtocolAction.ValidateWithdrawal) {
            _validateWithdrawalWithAction(pending, priceData);
        } else if (pending.action == ProtocolAction.ValidateOpenPosition) {
            _validateOpenPositionWithAction(pending, priceData);
        } else if (pending.action == ProtocolAction.ValidateClosePosition) {
            _validateClosePositionWithAction(pending, priceData);
        }
        success_ = true;
        executed_ = true;
        securityDepositValue_ = pending.securityDepositValue;
        emit SecurityDepositRefunded(pending.validator, msg.sender, securityDepositValue_);
    }

    function _getOraclePrice(ProtocolAction action, uint256 timestamp, bytes calldata priceData)
        internal
        returns (PriceInfo memory price_)
    {
        uint256 validationCost = _oracleMiddleware.validationCost(priceData, action);
        if (address(this).balance < validationCost) {
            revert UsdnProtocolInsufficientOracleFee();
        }
        price_ = _oracleMiddleware.parseAndValidatePrice{ value: validationCost }(uint128(timestamp), action, priceData);
    }

    /**
<<<<<<< HEAD
     * @notice Applies PnL, funding, and liquidates positions if necessary.
     * @param neutralPrice The neutral price for the asset.
     * @param timestamp The timestamp at which the operation is performed.
     * @param iterations The number of iterations for the liquidation process.
     * @param ignoreInterval A boolean indicating whether to ignore the interval for USDN rebase.
     * @param priceData The price oracle update data.
     * @return liquidatedPositions_ The number of positions that were liquidated.
     * @return isLiquidationPending_ If there are pending position to liquidate
     * @dev If there were any liquidated positions, it sends rewards to the msg.sender.
=======
     * @notice Applies PnL, funding, and liquidates positions if necessary
     * @param neutralPrice The neutral price for the asset
     * @param timestamp The timestamp at which the operation is performed
     * @param iterations The number of iterations for the liquidation process
     * @param ignoreInterval A boolean indicating whether to ignore the interval for USDN rebase
     * @param action The type of action that is being performed by the user
     * @param priceData The price oracle update data
     * @return liquidatedPositions_ The number of positions that were liquidated
     * @dev If there were any liquidated positions, it sends rewards to the msg.sender
>>>>>>> 613fdd7f
     */
    function _applyPnlAndFundingAndLiquidate(
        uint256 neutralPrice,
        uint256 timestamp,
        uint16 iterations,
        bool ignoreInterval,
<<<<<<< HEAD
        bytes calldata priceData
    ) internal returns (uint256 liquidatedPositions_, bool isLiquidationPending_) {
=======
        ProtocolAction action,
        bytes memory priceData
    ) internal returns (uint256 liquidatedPositions_) {
>>>>>>> 613fdd7f
        // adjust balances
        (bool isPriceRecent, int256 tempLongBalance, int256 tempVaultBalance) =
            _applyPnlAndFunding(neutralPrice.toUint128(), timestamp.toUint128());

        // liquidate if the price was updated or was already the most recent
        if (isPriceRecent) {
            LiquidationsEffects memory liquidationEffects =
                _liquidatePositions(_lastPrice, iterations, tempLongBalance, tempVaultBalance);

            isLiquidationPending_ = liquidationEffects.isLiquidationPending;
            _balanceLong = liquidationEffects.newLongBalance;
            _balanceVault = liquidationEffects.newVaultBalance;

            // safecast not needed since done above
            (bool rebased, bytes memory callbackResult) = _usdnRebase(uint128(neutralPrice), ignoreInterval);

            if (liquidationEffects.liquidatedTicks > 0) {
                _sendRewardsToLiquidator(
                    liquidationEffects.liquidatedTicks,
                    liquidationEffects.remainingCollateral,
                    rebased,
                    action,
                    callbackResult,
                    priceData
                );
            }

            liquidatedPositions_ = liquidationEffects.liquidatedPositions;
        }
    }

    /**
     * @notice Refunds any excess ether to the user to prevent locking ETH in the contract
     * @param securityDepositValue The security deposit value of the action (zero for a validation action)
     * @param amountToRefund The amount to refund to the user:
     *      - the security deposit if executing an action for another user,
     *      - the initialization security deposit in case of a validation action
     * @param balanceBefore The balance of the contract before the action
     */
    function _refundExcessEther(uint256 securityDepositValue, uint256 amountToRefund, uint256 balanceBefore) internal {
        uint256 positive = amountToRefund + address(this).balance + msg.value;
        uint256 negative = balanceBefore + securityDepositValue;

        if (negative > positive) {
            revert UsdnProtocolUnexpectedBalance();
        }

        uint256 amount;
        unchecked {
            // we know that positive >= negative, so this subtraction is safe
            amount = positive - negative;
        }

        _refundEther(amount, msg.sender);
    }

    /**
     * @notice Refunds an amount of ether to the given address
     * @param amount The amount of ether to refund
     * @param to The address that should receive the refund
     */
    function _refundEther(uint256 amount, address to) internal {
        if (to == address(0)) {
            revert UsdnProtocolInvalidAddressTo();
        }
        if (amount != 0) {
            // slither-disable-next-line arbitrary-send-eth
            (bool success,) = payable(to).call{ value: amount }("");
            if (!success) {
                revert UsdnProtocolEtherRefundFailed();
            }
        }
    }

    function _checkPendingFee() internal {
        // if the pending protocol fee is above the threshold, send it to the fee collector
        if (_pendingProtocolFee >= _feeThreshold) {
            _asset.safeTransfer(_feeCollector, _pendingProtocolFee);
            emit ProtocolFeeDistributed(_feeCollector, _pendingProtocolFee);
            _pendingProtocolFee = 0;
        }
    }
}<|MERGE_RESOLUTION|>--- conflicted
+++ resolved
@@ -338,18 +338,13 @@
         uint256 balanceBefore = address(this).balance;
         PriceInfo memory currentPrice = _getOraclePrice(ProtocolAction.Liquidation, 0, currentPriceData);
 
-<<<<<<< HEAD
         (liquidatedPositions_,) = _applyPnlAndFundingAndLiquidate(
-            currentPrice.neutralPrice, currentPrice.timestamp, iterations, true, currentPriceData
-=======
-        liquidatedPositions_ = _applyPnlAndFundingAndLiquidate(
             currentPrice.neutralPrice,
             currentPrice.timestamp,
             iterations,
             true,
             ProtocolAction.Liquidation,
             currentPriceData
->>>>>>> 613fdd7f
         );
 
         _refundExcessEther(0, 0, balanceBefore);
@@ -590,18 +585,13 @@
         PriceInfo memory currentPrice =
             _getOraclePrice(ProtocolAction.InitiateDeposit, block.timestamp, currentPriceData);
 
-<<<<<<< HEAD
         (, isLiquidationPending_) = _applyPnlAndFundingAndLiquidate(
-            currentPrice.neutralPrice, currentPrice.timestamp, _liquidationIteration, false, currentPriceData
-=======
-        _applyPnlAndFundingAndLiquidate(
             currentPrice.neutralPrice,
             currentPrice.timestamp,
             _liquidationIteration,
             false,
             ProtocolAction.InitiateDeposit,
             currentPriceData
->>>>>>> 613fdd7f
         );
 
         // early return in case there are still pending liquidations
@@ -689,18 +679,13 @@
         PriceInfo memory currentPrice = _getOraclePrice(ProtocolAction.ValidateDeposit, deposit.timestamp, priceData);
 
         // adjust balances
-<<<<<<< HEAD
         (, isLiquidationPending_) = _applyPnlAndFundingAndLiquidate(
-            currentPrice.neutralPrice, currentPrice.timestamp, _liquidationIteration, false, priceData
-=======
-        _applyPnlAndFundingAndLiquidate(
             currentPrice.neutralPrice,
             currentPrice.timestamp,
             _liquidationIteration,
             false,
             ProtocolAction.ValidateDeposit,
             priceData
->>>>>>> 613fdd7f
         );
 
         // early return in case there are still pending liquidations
@@ -754,18 +739,13 @@
         PriceInfo memory currentPrice =
             _getOraclePrice(ProtocolAction.InitiateWithdrawal, block.timestamp, currentPriceData);
 
-<<<<<<< HEAD
         (, data_.isLiquidationPending) = _applyPnlAndFundingAndLiquidate(
-            currentPrice.neutralPrice, currentPrice.timestamp, _liquidationIteration, false, currentPriceData
-=======
-        _applyPnlAndFundingAndLiquidate(
             currentPrice.neutralPrice,
             currentPrice.timestamp,
             _liquidationIteration,
             false,
             ProtocolAction.InitiateWithdrawal,
             currentPriceData
->>>>>>> 613fdd7f
         );
 
         // early return in case there are still pending liquidations
@@ -903,18 +883,13 @@
         PriceInfo memory currentPrice =
             _getOraclePrice(ProtocolAction.ValidateWithdrawal, withdrawal.timestamp, priceData);
 
-<<<<<<< HEAD
         (, isLiquidationPending_) = _applyPnlAndFundingAndLiquidate(
-            currentPrice.neutralPrice, currentPrice.timestamp, _liquidationIteration, false, priceData
-=======
-        _applyPnlAndFundingAndLiquidate(
             currentPrice.neutralPrice,
             currentPrice.timestamp,
             _liquidationIteration,
             false,
             ProtocolAction.ValidateWithdrawal,
             priceData
->>>>>>> 613fdd7f
         );
 
         // early return in case there are still pending liquidations
@@ -982,18 +957,13 @@
 
         uint128 neutralPrice = currentPrice.neutralPrice.toUint128();
 
-<<<<<<< HEAD
         (, data_.isLiquidationPending) = _applyPnlAndFundingAndLiquidate(
-            neutralPrice, currentPrice.timestamp, _liquidationIteration, false, currentPriceData
-=======
-        _applyPnlAndFundingAndLiquidate(
             neutralPrice,
             currentPrice.timestamp,
             _liquidationIteration,
             false,
             ProtocolAction.InitiateOpenPosition,
             currentPriceData
->>>>>>> 613fdd7f
         );
 
         // early return in case there are still pending liquidations
@@ -1163,18 +1133,13 @@
         // apply fees on price
         data_.startPrice = (currentPrice.price + currentPrice.price * _positionFeeBps / BPS_DIVISOR).toUint128();
 
-<<<<<<< HEAD
         (, data_.isLiquidationPending) = _applyPnlAndFundingAndLiquidate(
-            currentPrice.neutralPrice, currentPrice.timestamp, _liquidationIteration, false, priceData
-=======
-        _applyPnlAndFundingAndLiquidate(
             currentPrice.neutralPrice,
             currentPrice.timestamp,
             _liquidationIteration,
             false,
             ProtocolAction.ValidateOpenPosition,
             priceData
->>>>>>> 613fdd7f
         );
 
         uint256 version;
@@ -1381,18 +1346,13 @@
         PriceInfo memory currentPrice =
             _getOraclePrice(ProtocolAction.InitiateClosePosition, block.timestamp, currentPriceData);
 
-<<<<<<< HEAD
         (, data_.isLiquidationPending) = _applyPnlAndFundingAndLiquidate(
-            currentPrice.neutralPrice, currentPrice.timestamp, _liquidationIteration, false, currentPriceData
-=======
-        _applyPnlAndFundingAndLiquidate(
             currentPrice.neutralPrice,
             currentPrice.timestamp,
             _liquidationIteration,
             false,
             ProtocolAction.InitiateClosePosition,
             currentPriceData
->>>>>>> 613fdd7f
         );
 
         (, uint256 version) = _tickHash(posId.tick);
@@ -1545,18 +1505,13 @@
 
         PriceInfo memory currentPrice = _getOraclePrice(ProtocolAction.ValidateClosePosition, long.timestamp, priceData);
 
-<<<<<<< HEAD
         (, isLiquidationPending_) = _applyPnlAndFundingAndLiquidate(
-            currentPrice.neutralPrice, currentPrice.timestamp, _liquidationIteration, false, priceData
-=======
-        _applyPnlAndFundingAndLiquidate(
             currentPrice.neutralPrice,
             currentPrice.timestamp,
             _liquidationIteration,
             false,
             ProtocolAction.ValidateClosePosition,
             priceData
->>>>>>> 613fdd7f
         );
 
         // early return in case there are still pending liquidations
@@ -1771,41 +1726,25 @@
     }
 
     /**
-<<<<<<< HEAD
      * @notice Applies PnL, funding, and liquidates positions if necessary.
      * @param neutralPrice The neutral price for the asset.
      * @param timestamp The timestamp at which the operation is performed.
      * @param iterations The number of iterations for the liquidation process.
      * @param ignoreInterval A boolean indicating whether to ignore the interval for USDN rebase.
+     * @param action The type of action that is being performed by the user
      * @param priceData The price oracle update data.
      * @return liquidatedPositions_ The number of positions that were liquidated.
      * @return isLiquidationPending_ If there are pending position to liquidate
      * @dev If there were any liquidated positions, it sends rewards to the msg.sender.
-=======
-     * @notice Applies PnL, funding, and liquidates positions if necessary
-     * @param neutralPrice The neutral price for the asset
-     * @param timestamp The timestamp at which the operation is performed
-     * @param iterations The number of iterations for the liquidation process
-     * @param ignoreInterval A boolean indicating whether to ignore the interval for USDN rebase
-     * @param action The type of action that is being performed by the user
-     * @param priceData The price oracle update data
-     * @return liquidatedPositions_ The number of positions that were liquidated
-     * @dev If there were any liquidated positions, it sends rewards to the msg.sender
->>>>>>> 613fdd7f
      */
     function _applyPnlAndFundingAndLiquidate(
         uint256 neutralPrice,
         uint256 timestamp,
         uint16 iterations,
         bool ignoreInterval,
-<<<<<<< HEAD
+        ProtocolAction action,
         bytes calldata priceData
     ) internal returns (uint256 liquidatedPositions_, bool isLiquidationPending_) {
-=======
-        ProtocolAction action,
-        bytes memory priceData
-    ) internal returns (uint256 liquidatedPositions_) {
->>>>>>> 613fdd7f
         // adjust balances
         (bool isPriceRecent, int256 tempLongBalance, int256 tempVaultBalance) =
             _applyPnlAndFunding(neutralPrice.toUint128(), timestamp.toUint128());
