// SPDX-License-Identifier: BUSL-1.1
pragma solidity 0.8.20;

import { IERC20Metadata } from "@openzeppelin/contracts/token/ERC20/extensions/IERC20Metadata.sol";
import { SafeERC20 } from "@openzeppelin/contracts/token/ERC20/utils/SafeERC20.sol";
import { SafeCast } from "@openzeppelin/contracts/utils/math/SafeCast.sol";
import { LibBitmap } from "solady/src/utils/LibBitmap.sol";
import { FixedPointMathLib } from "solady/src/utils/FixedPointMathLib.sol";

import { IUsdnProtocolActions } from "src/interfaces/UsdnProtocol/IUsdnProtocolActions.sol";
import {
    Position,
    ProtocolAction,
    PendingAction,
    VaultPendingAction,
    LongPendingAction,
    PreviousActionsData
} from "src/interfaces/UsdnProtocol/IUsdnProtocolTypes.sol";
import { UsdnProtocolLong } from "src/UsdnProtocol/UsdnProtocolLong.sol";
import { PriceInfo } from "src/interfaces/OracleMiddleware/IOracleMiddlewareTypes.sol";
import { IUsdn } from "src/interfaces/Usdn/IUsdn.sol";

abstract contract UsdnProtocolActions is IUsdnProtocolActions, UsdnProtocolLong {
    using SafeERC20 for IERC20Metadata;
    using SafeERC20 for IUsdn;
    using SafeCast for uint256;
    using SafeCast for int256;
    using LibBitmap for LibBitmap.Bitmap;

    /// @inheritdoc IUsdnProtocolActions
    uint256 public constant MIN_USDN_SUPPLY = 1000;

    /// @inheritdoc IUsdnProtocolActions
    function initiateDeposit(
        uint128 amount,
        bytes calldata currentPriceData,
        PreviousActionsData calldata previousActionsData
    ) external payable initializedAndNonReentrant {
        uint256 securityDepositValue = _securityDepositValue;
        if (msg.value < securityDepositValue) {
            revert UsdnProtocolSecurityDepositTooLow();
        }

        uint256 balanceBefore = address(this).balance;

        _initiateDeposit(msg.sender, amount, currentPriceData);
<<<<<<< HEAD
        uint256 amountToRefund = _executePendingAction(previousActionsData);
        _refundExcessEther(securityDepositValue, amountToRefund, balanceBefore);
=======
        _executePendingActionOrRevert(previousActionsData);
        _refundExcessEther();
>>>>>>> 84e3d2f3
        _checkPendingFee();
    }

    /// @inheritdoc IUsdnProtocolActions
    function validateDeposit(bytes calldata depositPriceData, PreviousActionsData calldata previousActionsData)
        external
        payable
        initializedAndNonReentrant
    {
<<<<<<< HEAD
        uint256 balanceBefore = address(this).balance;

        uint256 amountToRefund = _validateDeposit(msg.sender, depositPriceData);
        amountToRefund += _executePendingAction(previousActionsData);
        _refundExcessEther(0, amountToRefund, balanceBefore);
=======
        _validateDeposit(msg.sender, depositPriceData);
        _executePendingActionOrRevert(previousActionsData);
        _refundExcessEther();
>>>>>>> 84e3d2f3
        _checkPendingFee();
    }

    /// @inheritdoc IUsdnProtocolActions
    function initiateWithdrawal(
        uint128 usdnAmount,
        bytes calldata currentPriceData,
        PreviousActionsData calldata previousActionsData
    ) external payable initializedAndNonReentrant {
        uint256 securityDepositValue = _securityDepositValue;
        if (msg.value < securityDepositValue) {
            revert UsdnProtocolSecurityDepositTooLow();
        }

        uint256 balanceBefore = address(this).balance;

        _initiateWithdrawal(msg.sender, usdnAmount, currentPriceData);
<<<<<<< HEAD
        uint256 amountToRefund = _executePendingAction(previousActionsData);
        _refundExcessEther(securityDepositValue, amountToRefund, balanceBefore);
=======
        _executePendingActionOrRevert(previousActionsData);
        _refundExcessEther();
>>>>>>> 84e3d2f3
        _checkPendingFee();
    }

    /// @inheritdoc IUsdnProtocolActions
    function validateWithdrawal(bytes calldata withdrawalPriceData, PreviousActionsData calldata previousActionsData)
        external
        payable
        initializedAndNonReentrant
    {
<<<<<<< HEAD
        uint256 balanceBefore = address(this).balance;

        uint256 amountToRefund = _validateWithdrawal(msg.sender, withdrawalPriceData);
        amountToRefund += _executePendingAction(previousActionsData);
        _refundExcessEther(0, amountToRefund, balanceBefore);
=======
        _validateWithdrawal(msg.sender, withdrawalPriceData);
        _executePendingActionOrRevert(previousActionsData);
        _refundExcessEther();
>>>>>>> 84e3d2f3
        _checkPendingFee();
    }

    /// @inheritdoc IUsdnProtocolActions
    function initiateOpenPosition(
        uint128 amount,
        uint128 desiredLiqPrice,
        bytes calldata currentPriceData,
        PreviousActionsData calldata previousActionsData
    ) external payable initializedAndNonReentrant returns (int24 tick_, uint256 tickVersion_, uint256 index_) {
        uint256 securityDepositValue = _securityDepositValue;
        if (msg.value < securityDepositValue) {
            revert UsdnProtocolSecurityDepositTooLow();
        }

        uint256 balanceBefore = address(this).balance;

        (tick_, tickVersion_, index_) = _initiateOpenPosition(msg.sender, amount, desiredLiqPrice, currentPriceData);
<<<<<<< HEAD
        uint256 amountToRefund = _executePendingAction(previousActionsData);
        _refundExcessEther(securityDepositValue, amountToRefund, balanceBefore);
=======
        _executePendingActionOrRevert(previousActionsData);
        _refundExcessEther();
>>>>>>> 84e3d2f3
        _checkPendingFee();
    }

    /// @inheritdoc IUsdnProtocolActions
    function validateOpenPosition(bytes calldata openPriceData, PreviousActionsData calldata previousActionsData)
        external
        payable
        initializedAndNonReentrant
    {
<<<<<<< HEAD
        uint256 balanceBefore = address(this).balance;

        uint256 amountToRefund = _validateOpenPosition(msg.sender, openPriceData);
        amountToRefund += _executePendingAction(previousActionsData);
        _refundExcessEther(0, amountToRefund, balanceBefore);
=======
        _validateOpenPosition(msg.sender, openPriceData);
        _executePendingActionOrRevert(previousActionsData);
        _refundExcessEther();
>>>>>>> 84e3d2f3
        _checkPendingFee();
    }

    /// @inheritdoc IUsdnProtocolActions
    function initiateClosePosition(
        int24 tick,
        uint256 tickVersion,
        uint256 index,
        uint128 amountToClose,
        bytes calldata currentPriceData,
        PreviousActionsData calldata previousActionsData
    ) external payable initializedAndNonReentrant {
        uint256 securityDepositValue = _securityDepositValue;
        if (msg.value < securityDepositValue) {
            revert UsdnProtocolSecurityDepositTooLow();
        }

        uint256 balanceBefore = address(this).balance;

        _initiateClosePosition(msg.sender, tick, tickVersion, index, amountToClose, currentPriceData);
        uint256 amountToRefund = _executePendingAction(previousActionsData);
        _refundExcessEther(securityDepositValue, amountToRefund, balanceBefore);
        _checkPendingFee();
    }

    /// @inheritdoc IUsdnProtocolActions
    function validateClosePosition(bytes calldata closePriceData, PreviousActionsData calldata previousActionsData)
        external
        payable
        initializedAndNonReentrant
    {
<<<<<<< HEAD
        uint256 balanceBefore = address(this).balance;

        uint256 amountToRefund = _validateClosePosition(msg.sender, closePriceData);
        amountToRefund += _executePendingAction(previousActionsData);
        _refundExcessEther(0, amountToRefund, balanceBefore);
=======
        _validateClosePosition(msg.sender, closePriceData);
        _executePendingActionOrRevert(previousActionsData);
        _refundExcessEther();
>>>>>>> 84e3d2f3
        _checkPendingFee();
    }

    /// @inheritdoc IUsdnProtocolActions
    function liquidate(bytes calldata currentPriceData, uint16 iterations)
        external
        payable
        initializedAndNonReentrant
        returns (uint256 liquidatedPositions_)
    {
        uint256 balanceBefore = address(this).balance;

        liquidatedPositions_ = _liquidate(currentPriceData, iterations);
        _refundExcessEther(0, 0, balanceBefore);
        _checkPendingFee();
    }

    /// @inheritdoc IUsdnProtocolActions
    function validateActionablePendingActions(PreviousActionsData calldata previousActionsData, uint256 maxValidations)
        external
        payable
        initializedAndNonReentrant
        returns (uint256 validatedActions_)
    {
        if (maxValidations > previousActionsData.rawIndices.length) {
            maxValidations = previousActionsData.rawIndices.length;
        }
        do {
            (, bool executed) = _executePendingAction(previousActionsData);
            if (!executed) {
                break;
            }
            unchecked {
                validatedActions_++;
            }
        } while (validatedActions_ < maxValidations);
        _refundExcessEther();
        _checkPendingFee();
    }

    /**
     * @notice Send rewards to the liquidator.
     * @dev Should still emit an event if liquidationRewards = 0 to better keep track of those anomalies as rewards for
     * those will be managed off-chain.
     * @param liquidatedTicks The number of ticks that were liquidated.
     * @param liquidatedCollateral The amount of collateral lost due to the liquidations.
     * @param rebased Whether a USDN rebase was performed.
     */
    function _sendRewardsToLiquidator(uint16 liquidatedTicks, int256 liquidatedCollateral, bool rebased) internal {
        // Get how much we should give to the liquidator as rewards
        uint256 liquidationRewards =
            _liquidationRewardsManager.getLiquidationRewards(liquidatedTicks, liquidatedCollateral, rebased);

        // Avoid underflows in situation of extreme bad debt
        if (_balanceVault < liquidationRewards) {
            liquidationRewards = _balanceVault;
        }

        // Update the vault's balance
        unchecked {
            _balanceVault -= liquidationRewards;
        }

        // Transfer rewards (wsteth) to the liquidator
        _asset.safeTransfer(msg.sender, liquidationRewards);

        emit LiquidatorRewarded(msg.sender, liquidationRewards);
    }

    /**
     * @notice Initiate a deposit of assets into the vault to mint USDN.
     * @dev Consult the current oracle middleware implementation to know the expected format for the price data, using
     * the `ProtocolAction.InitiateDeposit` action.
     * The price validation might require payment according to the return value of the `getValidationCost` function
     * of the middleware.
     * @param user The address of theuser initiating the deposit.
     * @param amount The amount of wstETH to deposit.
     * @param currentPriceData The current price data
     */
    function _initiateDeposit(address user, uint128 amount, bytes calldata currentPriceData) internal {
        if (amount == 0) {
            revert UsdnProtocolZeroAmount();
        }

        PriceInfo memory currentPrice =
            _getOraclePrice(ProtocolAction.InitiateDeposit, block.timestamp, currentPriceData);

        _applyPnlAndFundingAndLiquidate(currentPrice.neutralPrice, currentPrice.timestamp);

        // Apply fees on price
        uint128 pendingActionPrice =
            (currentPrice.price - currentPrice.price * _positionFeeBps / BPS_DIVISOR).toUint128();

        VaultPendingAction memory pendingAction = VaultPendingAction({
            action: ProtocolAction.ValidateDeposit,
            timestamp: uint40(block.timestamp),
            user: user,
            _unused: 0,
            securityDepositValue: (_securityDepositValue / 10 ** SECURITY_DEPOSIT_FACTOR).toUint24(),
            amount: amount,
            assetPrice: pendingActionPrice,
            totalExpo: _totalExpo,
            balanceVault: _vaultAssetAvailable(_totalExpo, _balanceVault, _balanceLong, pendingActionPrice, _lastPrice)
                .toUint256(),
            balanceLong: _balanceLong,
            usdnTotalSupply: _usdn.totalSupply()
        });

        _addPendingAction(user, _convertVaultPendingAction(pendingAction));

        _asset.safeTransferFrom(user, address(this), amount);

        emit InitiatedDeposit(user, amount, block.timestamp);
    }

    function _validateDeposit(address user, bytes calldata priceData)
        internal
        returns (uint256 securityDepositValue_)
    {
        PendingAction memory pending = _getAndClearPendingAction(user);

        // check type of action
        if (pending.action != ProtocolAction.ValidateDeposit) {
            revert UsdnProtocolInvalidPendingAction();
        }
        // sanity check
        if (pending.user != user) {
            revert UsdnProtocolInvalidPendingAction();
        }

        _validateDepositWithAction(pending, priceData);
        return (pending.securityDepositValue * 10 ** SECURITY_DEPOSIT_FACTOR);
    }

    function _validateDepositWithAction(PendingAction memory pending, bytes calldata priceData)
        internal
        returns (PriceInfo memory depositPrice_)
    {
        VaultPendingAction memory deposit = _toVaultPendingAction(pending);

        depositPrice_ = _getOraclePrice(ProtocolAction.ValidateDeposit, deposit.timestamp, priceData);

        // adjust balances
        _applyPnlAndFundingAndLiquidate(depositPrice_.neutralPrice, depositPrice_.timestamp);

        // We calculate the amount of USDN to mint, either considering the asset price at the time of the initiate
        // action, or the current price provided for validation. We will use the lower of the two amounts to mint.
        // Apply fees on price
        uint128 priceWithFees =
            (depositPrice_.price - (depositPrice_.price * _positionFeeBps) / BPS_DIVISOR).toUint128();

        uint256 usdnToMint1 =
            _calcMintUsdn(deposit.amount, deposit.balanceVault, deposit.usdnTotalSupply, deposit.assetPrice);

        uint256 usdnToMint2 = _calcMintUsdn(
            deposit.amount,
            // Calculate the available balance in the vault side if the price moves to `priceWithFees`
            _vaultAssetAvailable(
                deposit.totalExpo, deposit.balanceVault, deposit.balanceLong, priceWithFees, deposit.assetPrice
            ).toUint256(),
            deposit.usdnTotalSupply,
            priceWithFees
        );

        uint256 usdnToMint;
        // We use the lower of the two amounts to mint
        if (usdnToMint1 <= usdnToMint2) {
            usdnToMint = usdnToMint1;
        } else {
            usdnToMint = usdnToMint2;
        }

        _balanceVault += deposit.amount;

        _usdn.mint(deposit.user, usdnToMint);
        emit ValidatedDeposit(deposit.user, deposit.amount, usdnToMint, deposit.timestamp);
    }

    /**
     * @notice Initiate a withdrawal of assets from the vault by providing USDN tokens.
     * @dev Consult the current oracle middleware implementation to know the expected format for the price data, using
     * the `ProtocolAction.InitiateWithdrawal` action.
     * The price validation might require payment according to the return value of the `getValidationCost` function
     * of the middleware.
     * @param user The address of the user initiating the withdrawal.
     * @param usdnAmount The amount of USDN to burn.
     * @param currentPriceData The current price data
     */
    function _initiateWithdrawal(address user, uint128 usdnAmount, bytes calldata currentPriceData) internal {
        if (usdnAmount == 0) {
            revert UsdnProtocolZeroAmount();
        }

        PriceInfo memory currentPrice =
            _getOraclePrice(ProtocolAction.InitiateWithdrawal, block.timestamp, currentPriceData);

        _applyPnlAndFundingAndLiquidate(currentPrice.neutralPrice, currentPrice.timestamp);

        // Apply fees on price
        uint128 pendingActionPrice =
            (currentPrice.price + currentPrice.price * _positionFeeBps / BPS_DIVISOR).toUint128();

        uint256 totalExpo = _totalExpo;

        VaultPendingAction memory pendingAction = VaultPendingAction({
            action: ProtocolAction.ValidateWithdrawal,
            timestamp: uint40(block.timestamp),
            user: user,
            _unused: 0,
            securityDepositValue: (_securityDepositValue / 10 ** SECURITY_DEPOSIT_FACTOR).toUint24(),
            amount: usdnAmount,
            assetPrice: pendingActionPrice,
            totalExpo: totalExpo,
            balanceVault: _vaultAssetAvailable(totalExpo, _balanceVault, _balanceLong, pendingActionPrice, _lastPrice)
                .toUint256(),
            balanceLong: _balanceLong,
            usdnTotalSupply: _usdn.totalSupply()
        });

        _addPendingAction(user, _convertVaultPendingAction(pendingAction));

        // retrieve the USDN tokens, checks that balance is sufficient
        _usdn.safeTransferFrom(user, address(this), usdnAmount);

        emit InitiatedWithdrawal(user, usdnAmount, block.timestamp);
    }

    function _validateWithdrawal(address user, bytes calldata priceData)
        internal
        returns (uint256 securityDepositValue_)
    {
        PendingAction memory pending = _getAndClearPendingAction(user);

        // check type of action
        if (pending.action != ProtocolAction.ValidateWithdrawal) {
            revert UsdnProtocolInvalidPendingAction();
        }
        // sanity check
        if (pending.user != user) {
            revert UsdnProtocolInvalidPendingAction();
        }

        _validateWithdrawalWithAction(pending, priceData);
        return (pending.securityDepositValue * 10 ** SECURITY_DEPOSIT_FACTOR);
    }

    function _validateWithdrawalWithAction(PendingAction memory pending, bytes calldata priceData) internal {
        VaultPendingAction memory withdrawal = _toVaultPendingAction(pending);

        PriceInfo memory withdrawalPrice =
            _getOraclePrice(ProtocolAction.ValidateWithdrawal, withdrawal.timestamp, priceData);

        _applyPnlAndFundingAndLiquidate(withdrawalPrice.neutralPrice, withdrawalPrice.timestamp);

        // Apply fees on price
        uint128 withdrawalPriceWithFees =
            (withdrawalPrice.price + (withdrawalPrice.price * _positionFeeBps) / BPS_DIVISOR).toUint128();

        // We calculate the available balance of the vault side, either considering the asset price at the time of the
        // initiate action, or the current price provided for validation. We will use the lower of the two amounts to
        // redeem the underlying asset share.
        uint256 available1 = withdrawal.balanceVault;
        uint256 available2 = _vaultAssetAvailable(
            withdrawal.totalExpo,
            withdrawal.balanceVault,
            withdrawal.balanceLong,
            withdrawalPriceWithFees,
            withdrawal.assetPrice
        ).toUint256();
        uint256 available;
        if (available1 <= available2) {
            available = available1;
        } else {
            available = available2;
        }

        // assetToTransfer = amountUsdn * usdnPrice / assetPrice = amountUsdn * assetAvailable / totalSupply
        uint256 assetToTransfer = FixedPointMathLib.fullMulDiv(withdrawal.amount, available, withdrawal.usdnTotalSupply);

        // we have the USDN in the contract already
        _usdn.burn(withdrawal.amount);

        // send the asset to the user
        if (assetToTransfer > 0) {
            _balanceVault -= assetToTransfer;
            _asset.safeTransfer(withdrawal.user, assetToTransfer);
        }

        emit ValidatedWithdrawal(withdrawal.user, assetToTransfer, withdrawal.amount, withdrawal.timestamp);
    }

    /**
     * @notice Initiate an open position action.
     * @dev Consult the current oracle middleware implementation to know the expected format for the price data, using
     * the `ProtocolAction.InitiateOpenPosition` action.
     * The price validation might require payment according to the return value of the `getValidationCost` function
     * of the middleware.
     * The position is immediately included in the protocol calculations with a temporary entry price (and thus
     * leverage). The validation operation then updates the entry price and leverage with fresher data.
     * @param user The address of the user initiating the open position.
     * @param amount The amount of wstETH to deposit.
     * @param desiredLiqPrice The desired liquidation price, including the liquidation penalty.
     * @param currentPriceData  The current price data (used to calculate the temporary leverage and entry price,
     * pending validation)
     */
    function _initiateOpenPosition(
        address user,
        uint128 amount,
        uint128 desiredLiqPrice,
        bytes calldata currentPriceData
    ) internal returns (int24 tick_, uint256 tickVersion_, uint256 index_) {
        if (amount == 0) {
            revert UsdnProtocolZeroAmount();
        }

        uint128 adjustedPrice; // the price returned by the oracle middleware, to be used for the user action
        uint128 neutralPrice;
        {
            PriceInfo memory currentPrice =
                _getOraclePrice(ProtocolAction.InitiateOpenPosition, block.timestamp, currentPriceData);

            // Apply fees on price
            adjustedPrice = (currentPrice.price + (currentPrice.price * _positionFeeBps) / BPS_DIVISOR).toUint128();

            neutralPrice = currentPrice.neutralPrice.toUint128();

            _applyPnlAndFundingAndLiquidate(neutralPrice, currentPrice.timestamp);
        }

        uint128 leverage;
        uint128 positionTotalExpo;
        {
            // we calculate the closest valid tick down for the desired liq price with liquidation penalty
            tick_ = getEffectiveTickForPrice(desiredLiqPrice);

            // remove liquidation penalty for leverage calculation
            uint128 liqPriceWithoutPenalty = getEffectivePriceForTick(tick_ - int24(_liquidationPenalty) * _tickSpacing);
            positionTotalExpo = _calculatePositionTotalExpo(amount, adjustedPrice, liqPriceWithoutPenalty);

            // calculate position leverage
            // reverts if liquidationPrice >= entryPrice
            leverage = _getLeverage(adjustedPrice, liqPriceWithoutPenalty);
            if (leverage < _minLeverage) {
                revert UsdnProtocolLeverageTooLow();
            }
            if (leverage > _maxLeverage) {
                revert UsdnProtocolLeverageTooHigh();
            }
        }

        {
            // Calculate effective liquidation price
            uint128 liqPrice = getEffectivePriceForTick(tick_);
            // Liquidation price must be at least x% below current price
            _checkSafetyMargin(neutralPrice, liqPrice);
        }

        // Register position and adjust contract state
        {
            Position memory long = Position({
                user: user,
                amount: amount,
                totalExpo: positionTotalExpo,
                timestamp: uint40(block.timestamp)
            });
            (tickVersion_, index_) = _saveNewPosition(tick_, long);

            // Register pending action
            LongPendingAction memory pendingAction = LongPendingAction({
                action: ProtocolAction.ValidateOpenPosition,
                timestamp: uint40(block.timestamp),
                user: user,
                tick: tick_,
                securityDepositValue: (_securityDepositValue / 10 ** SECURITY_DEPOSIT_FACTOR).toUint24(),
                closeAmount: 0,
                closeTotalExpo: 0,
                tickVersion: tickVersion_,
                index: index_,
                closeLiqMultiplier: 0,
                closeTempTransfer: 0
            });
            _addPendingAction(user, _convertLongPendingAction(pendingAction));
            emit InitiatedOpenPosition(
                user, long.timestamp, leverage, long.amount, adjustedPrice, tick_, tickVersion_, index_
            );
        }
        _asset.safeTransferFrom(user, address(this), amount);
    }

    function _validateOpenPosition(address user, bytes calldata priceData)
        internal
        returns (uint256 securityDepositValue_)
    {
        PendingAction memory pending = _getAndClearPendingAction(user);

        // check type of action
        if (pending.action != ProtocolAction.ValidateOpenPosition) {
            revert UsdnProtocolInvalidPendingAction();
        }
        // sanity check
        if (pending.user != user) {
            revert UsdnProtocolInvalidPendingAction();
        }

        _validateOpenPositionWithAction(pending, priceData);
        return (pending.securityDepositValue * 10 ** SECURITY_DEPOSIT_FACTOR);
    }

    function _validateOpenPositionWithAction(PendingAction memory pending, bytes calldata priceData) internal {
        LongPendingAction memory long = _toLongPendingAction(pending);

        uint128 startPrice;
        {
            PriceInfo memory price = _getOraclePrice(ProtocolAction.ValidateOpenPosition, long.timestamp, priceData);

            // Apply fees on price
            startPrice = (price.price + (price.price * _positionFeeBps) / BPS_DIVISOR).toUint128();

            _applyPnlAndFundingAndLiquidate(price.neutralPrice, price.timestamp);
        }

        (bytes32 tickHash, uint256 version) = _tickHash(long.tick);
        if (version != long.tickVersion) {
            // The current tick version doesn't match the version from the pending action.
            // This means the position has been liquidated in the mean time
            emit StalePendingActionRemoved(long.user, long.tick, long.tickVersion, long.index);
            return;
        }

        // Get the position
        Position memory pos = _longPositions[tickHash][long.index];
        // Re-calculate leverage
        uint128 liqPriceWithoutPenalty = getEffectivePriceForTick(long.tick - int24(_liquidationPenalty) * _tickSpacing);
        // reverts if liquidationPrice >= entryPrice
        uint128 leverage = _getLeverage(startPrice, liqPriceWithoutPenalty);
        // Leverage is always greater than 1 (liquidationPrice is positive).
        // Even if it drops below _minLeverage between the initiate and validate actions, we still allow it.
        // However, if the leverage exceeds max leverage, then we adjust the liquidation price (tick) to have a leverage
        // of _maxLeverage
        if (leverage > _maxLeverage) {
            // remove the position
            _removeAmountFromPosition(long.tick, long.index, pos, pos.amount, pos.totalExpo);
            // theoretical liquidation price for _maxLeverage
            liqPriceWithoutPenalty = _getLiquidationPrice(startPrice, _maxLeverage.toUint128());
            // adjust to closest valid tick down
            int24 tickWithoutPenalty = getEffectiveTickForPrice(liqPriceWithoutPenalty);
            // retrieve exact liquidation price without penalty
            liqPriceWithoutPenalty = getEffectivePriceForTick(tickWithoutPenalty);
            // recalculate the leverage with the new liquidation price
            leverage = _getLeverage(startPrice, liqPriceWithoutPenalty);
            // update position total expo
            pos.totalExpo = _calculatePositionTotalExpo(pos.amount, startPrice, liqPriceWithoutPenalty);
            // apply liquidation penalty
            int24 tick = tickWithoutPenalty + int24(_liquidationPenalty) * _tickSpacing;
            // insert position into new tick, update tickVersion and index
            (uint256 tickVersion, uint256 index) = _saveNewPosition(tick, pos);
            // emit LiquidationPriceUpdated
            emit LiquidationPriceUpdated(long.tick, long.tickVersion, long.index, tick, tickVersion, index);
            emit ValidatedOpenPosition(pos.user, leverage, startPrice, tick, tickVersion, index);
        } else {
            // Calculate the new total expo
            uint128 expoBefore = pos.totalExpo;
            uint128 expoAfter = _calculatePositionTotalExpo(pos.amount, startPrice, liqPriceWithoutPenalty);

            // Update the total expo of the position
            _longPositions[tickHash][long.index].totalExpo = expoAfter;
            // Update the total expo by adding the position's new expo and removing the old one.
            // Do not use += or it will underflow
            _totalExpo = _totalExpo + expoAfter - expoBefore;
            _totalExpoByTick[tickHash] = _totalExpoByTick[tickHash] + expoAfter - expoBefore;

            emit ValidatedOpenPosition(long.user, leverage, startPrice, long.tick, long.tickVersion, long.index);
        }
    }

    /**
     * @notice Initiate a close position action.
     * @dev Consult the current oracle middleware implementation to know the expected format for the price data, using
     * the `ProtocolAction.InitiateClosePosition` action.
     * The price validation might require payment according to the return value of the `getValidationCost` function
     * of the middleware.
     * If the current tick version is greater than the tick version of the position (when it was opened), then the
     * position has been liquidated and the transaction will revert.
     * The position is taken out of the tick and put in a pending state during this operation. Thus, calculations don't
     * consider this position anymore. The exit price (and thus profit) is not yet set definitively, and will be done
     * during the validate action.
     * @param user The address of the user initiating the close position.
     * @param tick The tick containing the position to close
     * @param tickVersion The tick version of the position to close
     * @param index The index of the position inside the tick array
     * @param amountToClose The amount of collateral to remove from the position's amount
     * @param currentPriceData The current price data
     */
    function _initiateClosePosition(
        address user,
        int24 tick,
        uint256 tickVersion,
        uint256 index,
        uint128 amountToClose,
        bytes calldata currentPriceData
    ) internal {
        // check if the position belongs to the user
        // this reverts if the position was liquidated
        Position memory pos = getLongPosition(tick, tickVersion, index);
        if (pos.user != user) {
            revert UsdnProtocolUnauthorized();
        }

        if (amountToClose > pos.amount) {
            revert UsdnProtocolAmountToCloseHigherThanPositionAmount(amountToClose, pos.amount);
        }

        if (amountToClose == 0) {
            revert UsdnProtocolAmountToCloseIsZero();
        }

        uint128 priceWithFees;
        {
            PriceInfo memory currentPrice =
                _getOraclePrice(ProtocolAction.InitiateClosePosition, block.timestamp, currentPriceData);

            _applyPnlAndFundingAndLiquidate(currentPrice.neutralPrice, currentPrice.timestamp);
            priceWithFees = (currentPrice.price - (currentPrice.price * _positionFeeBps) / BPS_DIVISOR).toUint128();
        }

        uint128 totalExpoToClose = (uint256(pos.totalExpo) * amountToClose / pos.amount).toUint128();
        {
            uint256 liqMultiplier = _liquidationMultiplier;
            uint256 tempTransfer = _assetToTransfer(priceWithFees, tick, totalExpoToClose, liqMultiplier, 0);

            LongPendingAction memory pendingAction = LongPendingAction({
                action: ProtocolAction.ValidateClosePosition,
                timestamp: uint40(block.timestamp),
                user: user,
                tick: tick,
                securityDepositValue: (_securityDepositValue / 10 ** SECURITY_DEPOSIT_FACTOR).toUint24(),
                closeAmount: amountToClose,
                closeTotalExpo: totalExpoToClose,
                tickVersion: tickVersion,
                index: index,
                closeLiqMultiplier: liqMultiplier,
                closeTempTransfer: tempTransfer
            });

            // decrease balance optimistically (exact amount will be recalculated during validation)
            // transfer will be done after validation
            _balanceLong -= tempTransfer;

            _addPendingAction(user, _convertLongPendingAction(pendingAction));

            // Remove the position if it's fully closed
            _removeAmountFromPosition(tick, index, pos, amountToClose, totalExpoToClose);
        }

        emit InitiatedClosePosition(
            user, tick, tickVersion, index, pos.amount - amountToClose, pos.totalExpo - totalExpoToClose
        );
    }

    function _validateClosePosition(address user, bytes calldata priceData)
        internal
        returns (uint256 securityDepositValue_)
    {
        PendingAction memory pending = _getAndClearPendingAction(user);

        // check type of action
        if (pending.action != ProtocolAction.ValidateClosePosition) {
            revert UsdnProtocolInvalidPendingAction();
        }
        // sanity check
        if (pending.user != user) {
            revert UsdnProtocolInvalidPendingAction();
        }

        _validateClosePositionWithAction(pending, priceData);
        return (pending.securityDepositValue * 10 ** SECURITY_DEPOSIT_FACTOR);
    }

    function _validateClosePositionWithAction(PendingAction memory pending, bytes calldata priceData) internal {
        LongPendingAction memory long = _toLongPendingAction(pending);

        PriceInfo memory price = _getOraclePrice(ProtocolAction.ValidateClosePosition, long.timestamp, priceData);

        _applyPnlAndFundingAndLiquidate(price.neutralPrice, price.timestamp);

        // Apply fees on price
        uint128 priceWithFees = (price.price - (price.price * _positionFeeBps) / BPS_DIVISOR).toUint128();

        uint256 assetToTransfer = _assetToTransfer(
            priceWithFees, long.tick, long.closeTotalExpo, long.closeLiqMultiplier, long.closeTempTransfer
        );

        // adjust long balance that was previously optimistically decreased
        if (assetToTransfer > long.closeTempTransfer) {
            // we didn't remove enough
            // FIXME: here, should we replace assetToTransfer with the user tempTransfer since it's the lower of the
            // two amounts? In which case _balanceLong would already be correct.
            _balanceLong -= assetToTransfer - long.closeTempTransfer;
        } else if (assetToTransfer < long.closeTempTransfer) {
            // we removed too much
            _balanceLong += long.closeTempTransfer - assetToTransfer;
        }

        // get liquidation price (with liq penalty) to check if position was valid at `timestamp + validationDelay`
        uint128 liquidationPrice = getEffectivePriceForTick(long.tick, long.closeLiqMultiplier);
        if (price.neutralPrice <= liquidationPrice) {
            // position should be liquidated, we don't pay out the profits but send any remaining collateral to the
            // vault
            _balanceVault += assetToTransfer;
            emit LiquidatedPosition(
                long.user, long.tick, long.tickVersion, long.index, price.neutralPrice, liquidationPrice
            );
            return;
        }

        // send the asset to the user
        if (assetToTransfer > 0) {
            _asset.safeTransfer(long.user, assetToTransfer);
        }

        emit ValidatedClosePosition(
            long.user,
            long.tick,
            long.tickVersion,
            long.index,
            assetToTransfer,
            int256(assetToTransfer) - _toInt256(long.closeAmount)
        );
    }

    /**
     * @notice Liquidate positions according to the current asset price, limited to a maximum of `iterations` ticks.
     * @dev Consult the current oracle middleware implementation to know the expected format for the price data, using
     * the `ProtocolAction.Liquidation` action.
     * The price validation might require payment according to the return value of the `getValidationCost` function
     * of the middleware.
     * Each tick is liquidated in constant time. The tick version is incremented for each tick that was liquidated.
     * At least one tick will be liquidated, even if the `iterations` parameter is zero.
     * @param currentPriceData The most recent price data
     * @param iterations The maximum number of ticks to liquidate
     * @return liquidatedPositions_ The number of positions that were liquidated
     */
    function _liquidate(bytes calldata currentPriceData, uint16 iterations)
        internal
        returns (uint256 liquidatedPositions_)
    {
        PriceInfo memory currentPrice = _getOraclePrice(ProtocolAction.Liquidation, block.timestamp, currentPriceData);

        (, int256 tempLongBalance, int256 tempVaultBalance) =
            _applyPnlAndFunding(currentPrice.neutralPrice.toUint128(), currentPrice.timestamp.toUint128());

        uint16 liquidatedTicks;
        int256 liquidatedCollateral;
        (liquidatedPositions_, liquidatedTicks, liquidatedCollateral, _balanceLong, _balanceVault) =
            _liquidatePositions(currentPrice.neutralPrice, iterations, tempLongBalance, tempVaultBalance);

        // Always perform the rebase check during liquidation
        bool rebased = _usdnRebase(uint128(currentPrice.neutralPrice), true); // SafeCast not needed since done above

        if (liquidatedTicks > 0) {
            _sendRewardsToLiquidator(liquidatedTicks, liquidatedCollateral, rebased);
        }
    }

    /**
     * @notice Calculate how much wstETH must be transferred to a user to close a position.
     * @dev The amount is bound by the amount of wstETH available in the long side.
     * @param currentPrice The current price of the asset
     * @param tick The tick of the position
     * @param posExpo The total expo of the position
     * @param liqMultiplier The liquidation multiplier at the moment of closing the position
     * @param tempTransferred An amount that was already subtracted from the long balance
     */
    function _assetToTransfer(
        uint128 currentPrice,
        int24 tick,
        uint128 posExpo,
        uint256 liqMultiplier,
        uint256 tempTransferred
    ) internal view returns (uint256 assetToTransfer_) {
        // The available amount of asset on the long side
        uint256 available = _balanceLong + tempTransferred;

        // Calculate position value
        uint256 value = _positionValue(
            currentPrice,
            getEffectivePriceForTick(tick - int24(_liquidationPenalty) * _tickSpacing, liqMultiplier),
            posExpo
        );

        if (value > available) {
            assetToTransfer_ = available;
        } else {
            assetToTransfer_ = value;
        }
    }

<<<<<<< HEAD
    function _executePendingAction(PreviousActionsData calldata data)
        internal
        returns (uint256 securityDepositValue_)
=======
    /**
     * @notice Execute the first actionable pending action or revert if the price data was not provided.
     * @param data The price data and raw indices
     */
    function _executePendingActionOrRevert(PreviousActionsData calldata data) internal {
        (bool success,) = _executePendingAction(data);
        if (!success) {
            revert UsdnProtocolInvalidPendingActionData();
        }
    }

    /**
     * @notice Execute the first actionable pending action and report success.
     * @param data The price data and raw indices
     * @return success_ Whether the price data is valid
     * @return executed_ Whether the pending action was executed (false if the queue has no actionable item)
     */
    function _executePendingAction(PreviousActionsData calldata data)
        internal
        returns (bool success_, bool executed_)
>>>>>>> 84e3d2f3
    {
        (PendingAction memory pending, uint128 rawIndex) = _getActionablePendingAction();
        if (pending.action == ProtocolAction.None) {
            // no pending action
<<<<<<< HEAD
            return 0;
=======
            return (true, false);
>>>>>>> 84e3d2f3
        }
        uint256 length = data.priceData.length;
        if (data.rawIndices.length != length || length < 1) {
            return (false, false);
        }
        uint128 offset;
        unchecked {
            // underflow is desired here (wrap-around)
            offset = rawIndex - data.rawIndices[0];
        }
        if (offset >= length || data.rawIndices[offset] != rawIndex) {
            return (false, false);
        }
        bytes calldata priceData = data.priceData[offset];
        _clearPendingAction(pending.user);
        if (pending.action == ProtocolAction.ValidateDeposit) {
            _validateDepositWithAction(pending, priceData);
        } else if (pending.action == ProtocolAction.ValidateWithdrawal) {
            _validateWithdrawalWithAction(pending, priceData);
        } else if (pending.action == ProtocolAction.ValidateOpenPosition) {
            _validateOpenPositionWithAction(pending, priceData);
        } else if (pending.action == ProtocolAction.ValidateClosePosition) {
            _validateClosePositionWithAction(pending, priceData);
        }
<<<<<<< HEAD

        return (pending.securityDepositValue * 10 ** SECURITY_DEPOSIT_FACTOR);
=======
        success_ = true;
        executed_ = true;
>>>>>>> 84e3d2f3
    }

    function _getOraclePrice(ProtocolAction action, uint256 timestamp, bytes calldata priceData)
        internal
        returns (PriceInfo memory price_)
    {
        uint256 validationCost = _oracleMiddleware.validationCost(priceData, action);
        if (address(this).balance < validationCost) {
            revert UsdnProtocolInsufficientOracleFee();
        }
        price_ = _oracleMiddleware.parseAndValidatePrice{ value: validationCost }(uint128(timestamp), action, priceData);
    }

    function _applyPnlAndFundingAndLiquidate(uint256 neutralPrice, uint256 timestamp) internal {
        // adjust balances
        (bool priceUpdated, int256 tempLongBalance, int256 tempVaultBalance) =
            _applyPnlAndFunding(neutralPrice.toUint128(), timestamp.toUint128());
        // liquidate if price is more recent than _lastPrice
        if (priceUpdated) {
            (,,, _balanceLong, _balanceVault) =
                _liquidatePositions(neutralPrice, _liquidationIteration, tempLongBalance, tempVaultBalance);
            // rebase USDN if needed (interval has elapsed and price threshold was reached)
            _usdnRebase(uint128(neutralPrice), false); // safecast not needed since already done earlier
        }
    }

    /// @notice Refund any excess ether to the user, making sure we don't lock ETH in the contract.
    function _refundExcessEther(uint256 securityDepositValue, uint256 amountToRefund, uint256 balanceBefore) internal {
        int256 amount = int256(amountToRefund) - int256(balanceBefore - address(this).balance) + int256(msg.value)
            - int256(securityDepositValue);

        if (amount < 0) {
            revert UsdnProtocolUnexpectedBalance();
        }

        if (amount != 0) {
            (bool success,) = payable(msg.sender).call{ value: uint256(amount) }("");
            if (!success) {
                revert UsdnProtocolEtherRefundFailed();
            }
        }
    }

    function _checkPendingFee() internal {
        // if the pending protocol fee is above the threshold, send it to the fee collector
        if (_pendingProtocolFee >= _feeThreshold) {
            _asset.safeTransfer(_feeCollector, _pendingProtocolFee);
            emit ProtocolFeeDistributed(_feeCollector, _pendingProtocolFee);
            _pendingProtocolFee = 0;
        }
    }
}<|MERGE_RESOLUTION|>--- conflicted
+++ resolved
@@ -44,13 +44,8 @@
         uint256 balanceBefore = address(this).balance;
 
         _initiateDeposit(msg.sender, amount, currentPriceData);
-<<<<<<< HEAD
-        uint256 amountToRefund = _executePendingAction(previousActionsData);
+        (,, uint256 amountToRefund) = _executePendingAction(previousActionsData);
         _refundExcessEther(securityDepositValue, amountToRefund, balanceBefore);
-=======
-        _executePendingActionOrRevert(previousActionsData);
-        _refundExcessEther();
->>>>>>> 84e3d2f3
         _checkPendingFee();
     }
 
@@ -60,17 +55,12 @@
         payable
         initializedAndNonReentrant
     {
-<<<<<<< HEAD
         uint256 balanceBefore = address(this).balance;
 
         uint256 amountToRefund = _validateDeposit(msg.sender, depositPriceData);
-        amountToRefund += _executePendingAction(previousActionsData);
+        (,, uint256 securityDepositPrevious) = _executePendingAction(previousActionsData);
+        amountToRefund += securityDepositPrevious;
         _refundExcessEther(0, amountToRefund, balanceBefore);
-=======
-        _validateDeposit(msg.sender, depositPriceData);
-        _executePendingActionOrRevert(previousActionsData);
-        _refundExcessEther();
->>>>>>> 84e3d2f3
         _checkPendingFee();
     }
 
@@ -88,13 +78,8 @@
         uint256 balanceBefore = address(this).balance;
 
         _initiateWithdrawal(msg.sender, usdnAmount, currentPriceData);
-<<<<<<< HEAD
-        uint256 amountToRefund = _executePendingAction(previousActionsData);
+        (,, uint256 amountToRefund) = _executePendingAction(previousActionsData);
         _refundExcessEther(securityDepositValue, amountToRefund, balanceBefore);
-=======
-        _executePendingActionOrRevert(previousActionsData);
-        _refundExcessEther();
->>>>>>> 84e3d2f3
         _checkPendingFee();
     }
 
@@ -104,17 +89,12 @@
         payable
         initializedAndNonReentrant
     {
-<<<<<<< HEAD
         uint256 balanceBefore = address(this).balance;
 
         uint256 amountToRefund = _validateWithdrawal(msg.sender, withdrawalPriceData);
-        amountToRefund += _executePendingAction(previousActionsData);
+        (,, uint256 securityDepositPrevious) = _executePendingAction(previousActionsData);
+        amountToRefund += securityDepositPrevious;
         _refundExcessEther(0, amountToRefund, balanceBefore);
-=======
-        _validateWithdrawal(msg.sender, withdrawalPriceData);
-        _executePendingActionOrRevert(previousActionsData);
-        _refundExcessEther();
->>>>>>> 84e3d2f3
         _checkPendingFee();
     }
 
@@ -133,13 +113,8 @@
         uint256 balanceBefore = address(this).balance;
 
         (tick_, tickVersion_, index_) = _initiateOpenPosition(msg.sender, amount, desiredLiqPrice, currentPriceData);
-<<<<<<< HEAD
-        uint256 amountToRefund = _executePendingAction(previousActionsData);
+        (,, uint256 amountToRefund) = _executePendingAction(previousActionsData);
         _refundExcessEther(securityDepositValue, amountToRefund, balanceBefore);
-=======
-        _executePendingActionOrRevert(previousActionsData);
-        _refundExcessEther();
->>>>>>> 84e3d2f3
         _checkPendingFee();
     }
 
@@ -149,17 +124,12 @@
         payable
         initializedAndNonReentrant
     {
-<<<<<<< HEAD
         uint256 balanceBefore = address(this).balance;
 
         uint256 amountToRefund = _validateOpenPosition(msg.sender, openPriceData);
-        amountToRefund += _executePendingAction(previousActionsData);
+        (,, uint256 securityDepositPrevious) = _executePendingAction(previousActionsData);
+        amountToRefund += securityDepositPrevious;
         _refundExcessEther(0, amountToRefund, balanceBefore);
-=======
-        _validateOpenPosition(msg.sender, openPriceData);
-        _executePendingActionOrRevert(previousActionsData);
-        _refundExcessEther();
->>>>>>> 84e3d2f3
         _checkPendingFee();
     }
 
@@ -180,7 +150,7 @@
         uint256 balanceBefore = address(this).balance;
 
         _initiateClosePosition(msg.sender, tick, tickVersion, index, amountToClose, currentPriceData);
-        uint256 amountToRefund = _executePendingAction(previousActionsData);
+        (,, uint256 amountToRefund) = _executePendingAction(previousActionsData);
         _refundExcessEther(securityDepositValue, amountToRefund, balanceBefore);
         _checkPendingFee();
     }
@@ -191,17 +161,12 @@
         payable
         initializedAndNonReentrant
     {
-<<<<<<< HEAD
         uint256 balanceBefore = address(this).balance;
 
         uint256 amountToRefund = _validateClosePosition(msg.sender, closePriceData);
-        amountToRefund += _executePendingAction(previousActionsData);
+        (,, uint256 securityDepositPrevious) = _executePendingAction(previousActionsData);
+        amountToRefund += securityDepositPrevious;
         _refundExcessEther(0, amountToRefund, balanceBefore);
-=======
-        _validateClosePosition(msg.sender, closePriceData);
-        _executePendingActionOrRevert(previousActionsData);
-        _refundExcessEther();
->>>>>>> 84e3d2f3
         _checkPendingFee();
     }
 
@@ -226,19 +191,23 @@
         initializedAndNonReentrant
         returns (uint256 validatedActions_)
     {
+        uint256 balanceBefore = address(this).balance;
+        uint256 amountToRefund;
+
         if (maxValidations > previousActionsData.rawIndices.length) {
             maxValidations = previousActionsData.rawIndices.length;
         }
         do {
-            (, bool executed) = _executePendingAction(previousActionsData);
+            (, bool executed, uint256 securityDepositValue) = _executePendingAction(previousActionsData);
             if (!executed) {
                 break;
             }
             unchecked {
                 validatedActions_++;
+                amountToRefund += securityDepositValue;
             }
         } while (validatedActions_ < maxValidations);
-        _refundExcessEther();
+        _refundExcessEther(0, amountToRefund, balanceBefore);
         _checkPendingFee();
     }
 
@@ -300,7 +269,7 @@
             timestamp: uint40(block.timestamp),
             user: user,
             _unused: 0,
-            securityDepositValue: (_securityDepositValue / 10 ** SECURITY_DEPOSIT_FACTOR).toUint24(),
+            securityDepositValue: (_securityDepositValue / SECURITY_DEPOSIT_FACTOR).toUint24(),
             amount: amount,
             assetPrice: pendingActionPrice,
             totalExpo: _totalExpo,
@@ -333,7 +302,7 @@
         }
 
         _validateDepositWithAction(pending, priceData);
-        return (pending.securityDepositValue * 10 ** SECURITY_DEPOSIT_FACTOR);
+        return (pending.securityDepositValue * SECURITY_DEPOSIT_FACTOR);
     }
 
     function _validateDepositWithAction(PendingAction memory pending, bytes calldata priceData)
@@ -411,7 +380,7 @@
             timestamp: uint40(block.timestamp),
             user: user,
             _unused: 0,
-            securityDepositValue: (_securityDepositValue / 10 ** SECURITY_DEPOSIT_FACTOR).toUint24(),
+            securityDepositValue: (_securityDepositValue / SECURITY_DEPOSIT_FACTOR).toUint24(),
             amount: usdnAmount,
             assetPrice: pendingActionPrice,
             totalExpo: totalExpo,
@@ -445,7 +414,7 @@
         }
 
         _validateWithdrawalWithAction(pending, priceData);
-        return (pending.securityDepositValue * 10 ** SECURITY_DEPOSIT_FACTOR);
+        return (pending.securityDepositValue * SECURITY_DEPOSIT_FACTOR);
     }
 
     function _validateWithdrawalWithAction(PendingAction memory pending, bytes calldata priceData) internal {
@@ -575,7 +544,7 @@
                 timestamp: uint40(block.timestamp),
                 user: user,
                 tick: tick_,
-                securityDepositValue: (_securityDepositValue / 10 ** SECURITY_DEPOSIT_FACTOR).toUint24(),
+                securityDepositValue: (_securityDepositValue / SECURITY_DEPOSIT_FACTOR).toUint24(),
                 closeAmount: 0,
                 closeTotalExpo: 0,
                 tickVersion: tickVersion_,
@@ -607,7 +576,7 @@
         }
 
         _validateOpenPositionWithAction(pending, priceData);
-        return (pending.securityDepositValue * 10 ** SECURITY_DEPOSIT_FACTOR);
+        return (pending.securityDepositValue * SECURITY_DEPOSIT_FACTOR);
     }
 
     function _validateOpenPositionWithAction(PendingAction memory pending, bytes calldata priceData) internal {
@@ -737,7 +706,7 @@
                 timestamp: uint40(block.timestamp),
                 user: user,
                 tick: tick,
-                securityDepositValue: (_securityDepositValue / 10 ** SECURITY_DEPOSIT_FACTOR).toUint24(),
+                securityDepositValue: (_securityDepositValue / SECURITY_DEPOSIT_FACTOR).toUint24(),
                 closeAmount: amountToClose,
                 closeTotalExpo: totalExpoToClose,
                 tickVersion: tickVersion,
@@ -777,7 +746,7 @@
         }
 
         _validateClosePositionWithAction(pending, priceData);
-        return (pending.securityDepositValue * 10 ** SECURITY_DEPOSIT_FACTOR);
+        return (pending.securityDepositValue * SECURITY_DEPOSIT_FACTOR);
     }
 
     function _validateClosePositionWithAction(PendingAction memory pending, bytes calldata priceData) internal {
@@ -899,17 +868,12 @@
         }
     }
 
-<<<<<<< HEAD
-    function _executePendingAction(PreviousActionsData calldata data)
-        internal
-        returns (uint256 securityDepositValue_)
-=======
     /**
      * @notice Execute the first actionable pending action or revert if the price data was not provided.
      * @param data The price data and raw indices
      */
     function _executePendingActionOrRevert(PreviousActionsData calldata data) internal {
-        (bool success,) = _executePendingAction(data);
+        (bool success,,) = _executePendingAction(data);
         if (!success) {
             revert UsdnProtocolInvalidPendingActionData();
         }
@@ -923,21 +887,16 @@
      */
     function _executePendingAction(PreviousActionsData calldata data)
         internal
-        returns (bool success_, bool executed_)
->>>>>>> 84e3d2f3
+        returns (bool success_, bool executed_, uint256 securityDepositValue_)
     {
         (PendingAction memory pending, uint128 rawIndex) = _getActionablePendingAction();
         if (pending.action == ProtocolAction.None) {
             // no pending action
-<<<<<<< HEAD
-            return 0;
-=======
-            return (true, false);
->>>>>>> 84e3d2f3
+            return (true, false, 0);
         }
         uint256 length = data.priceData.length;
         if (data.rawIndices.length != length || length < 1) {
-            return (false, false);
+            return (false, false, 0);
         }
         uint128 offset;
         unchecked {
@@ -945,7 +904,7 @@
             offset = rawIndex - data.rawIndices[0];
         }
         if (offset >= length || data.rawIndices[offset] != rawIndex) {
-            return (false, false);
+            return (false, false, 0);
         }
         bytes calldata priceData = data.priceData[offset];
         _clearPendingAction(pending.user);
@@ -958,13 +917,9 @@
         } else if (pending.action == ProtocolAction.ValidateClosePosition) {
             _validateClosePositionWithAction(pending, priceData);
         }
-<<<<<<< HEAD
-
-        return (pending.securityDepositValue * 10 ** SECURITY_DEPOSIT_FACTOR);
-=======
         success_ = true;
         executed_ = true;
->>>>>>> 84e3d2f3
+        securityDepositValue_ = pending.securityDepositValue * SECURITY_DEPOSIT_FACTOR;
     }
 
     function _getOraclePrice(ProtocolAction action, uint256 timestamp, bytes calldata priceData)
