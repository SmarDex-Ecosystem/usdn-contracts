--- conflicted
+++ resolved
@@ -232,30 +232,18 @@
         bytes calldata currentPriceData,
         PreviousActionsData calldata previousActionsData,
         address to
-<<<<<<< HEAD
-    ) external payable initializedAndNonReentrant returns (int24 tick_, uint256 tickVersion_, uint256 index_) {
+    ) external payable initializedAndNonReentrant returns (PositionId memory posId_) {
         OpenPositionData memory openPositionData;
         openPositionData.securityDepositValue = _securityDepositValue;
         if (msg.value < openPositionData.securityDepositValue) {
-=======
-    ) external payable initializedAndNonReentrant returns (PositionId memory posId_) {
-        uint256 securityDepositValue = _securityDepositValue;
-        if (msg.value < securityDepositValue) {
->>>>>>> d0f7ee19
             revert UsdnProtocolSecurityDepositTooLow();
         }
 
         openPositionData.balanceBefore = address(this).balance;
 
-<<<<<<< HEAD
-        (openPositionData.posId, openPositionData.amountToRefund, openPositionData.isLiquidationPending) =
-        _initiateOpenPosition(msg.sender, to, amount, desiredLiqPrice, currentPriceData, openPositionData.balanceBefore);
-        tick_ = openPositionData.posId.tick;
-        tickVersion_ = openPositionData.posId.tickVersion;
-        index_ = openPositionData.posId.index;
-=======
-        (posId_, amountToRefund) = _initiateOpenPosition(msg.sender, to, amount, desiredLiqPrice, currentPriceData);
->>>>>>> d0f7ee19
+        (posId_, openPositionData.amountToRefund, openPositionData.isLiquidationPending) = _initiateOpenPosition(
+            msg.sender, to, amount, desiredLiqPrice, openPositionData.balanceBefore, currentPriceData
+        );
 
         if (!openPositionData.isLiquidationPending) {
             unchecked {
@@ -304,25 +292,13 @@
 
         data.balanceBefore = address(this).balance;
 
-<<<<<<< HEAD
-        (data.amountToRefund, data.isLiquidationPending) = _initiateClosePosition(
-            msg.sender,
-            to,
-            PositionId({ tick: tick, tickVersion: tickVersion, index: index }),
-            amountToClose,
-            data.balanceBefore,
-            currentPriceData
-        );
+        (data.amountToRefund, data.isLiquidationPending) =
+            _initiateClosePosition(msg.sender, to, posId, amountToClose, data.balanceBefore, currentPriceData);
 
         if (!data.isLiquidationPending) {
             unchecked {
                 data.amountToRefund += _executePendingActionOrRevert(previousActionsData);
             }
-=======
-        uint256 amountToRefund = _initiateClosePosition(msg.sender, to, posId, amountToClose, currentPriceData);
-        unchecked {
-            amountToRefund += _executePendingActionOrRevert(previousActionsData);
->>>>>>> d0f7ee19
         }
 
         _refundExcessEther(data.securityDepositValue, data.amountToRefund, data.balanceBefore);
@@ -662,19 +638,14 @@
             revert UsdnProtocolInvalidPendingAction();
         }
 
-<<<<<<< HEAD
         bool isLiquidationPending = _validateDepositWithAction(pending, priceData);
 
         if (isLiquidationPending) {
             return (0, isLiquidationPending);
         } else {
             _clearPendingAction(user);
-            return (pending.common.securityDepositValue * SECURITY_DEPOSIT_FACTOR, isLiquidationPending);
-        }
-=======
-        _validateDepositWithAction(pending, priceData);
-        return pending.securityDepositValue;
->>>>>>> d0f7ee19
+            return (pending.securityDepositValue, isLiquidationPending);
+        }
     }
 
     function _validateDepositWithAction(PendingAction memory pending, bytes calldata priceData)
@@ -851,19 +822,14 @@
             revert UsdnProtocolInvalidPendingAction();
         }
 
-<<<<<<< HEAD
         bool isLiquidationPending = _validateWithdrawalWithAction(pending, priceData);
 
         if (isLiquidationPending) {
             return (0, isLiquidationPending);
         } else {
             _clearPendingAction(user);
-            return (pending.common.securityDepositValue * SECURITY_DEPOSIT_FACTOR, isLiquidationPending);
-        }
-=======
-        _validateWithdrawalWithAction(pending, priceData);
-        return pending.securityDepositValue;
->>>>>>> d0f7ee19
+            return (pending.securityDepositValue, isLiquidationPending);
+        }
     }
 
     function _validateWithdrawalWithAction(PendingAction memory pending, bytes calldata priceData)
@@ -1022,8 +988,8 @@
         address to,
         uint128 amount,
         uint128 desiredLiqPrice,
-        bytes calldata currentPriceData,
-        uint256 balanceBefore
+        uint256 balanceBefore,
+        bytes calldata currentPriceData
     ) internal returns (PositionId memory posId_, uint256 securityDepositValue_, bool isLiquidationPending_) {
         if (to == address(0)) {
             revert UsdnProtocolInvalidAddressTo();
@@ -1075,19 +1041,14 @@
             revert UsdnProtocolInvalidPendingAction();
         }
 
-<<<<<<< HEAD
         bool isLiquidationPending = _validateOpenPositionWithAction(pending, priceData);
 
         if (isLiquidationPending) {
             return (0, isLiquidationPending);
         } else {
             _clearPendingAction(user);
-            return (pending.common.securityDepositValue * SECURITY_DEPOSIT_FACTOR, isLiquidationPending);
-        }
-=======
-        _validateOpenPositionWithAction(pending, priceData);
-        return pending.securityDepositValue;
->>>>>>> d0f7ee19
+            return (pending.securityDepositValue, isLiquidationPending);
+        }
     }
 
     /**
@@ -1212,7 +1173,7 @@
                 newPosId
             );
             emit ValidatedOpenPosition(data.action.user, data.action.to, data.leverage, data.startPrice, newPosId);
-            return;
+            return isLiquidationPending_;
         }
         // the new leverage does not exceed the max leverage
 
@@ -1446,19 +1407,14 @@
             revert UsdnProtocolInvalidPendingAction();
         }
 
-<<<<<<< HEAD
         isLiquidationPending_ = _validateClosePositionWithAction(pending, priceData);
 
         if (isLiquidationPending_) {
             return (0, isLiquidationPending_);
         } else {
             _clearPendingAction(user);
-            return (pending.common.securityDepositValue * SECURITY_DEPOSIT_FACTOR, isLiquidationPending_);
-        }
-=======
-        _validateClosePositionWithAction(pending, priceData);
-        return pending.securityDepositValue;
->>>>>>> d0f7ee19
+            return (pending.securityDepositValue, isLiquidationPending_);
+        }
     }
 
     function _validateClosePositionWithAction(PendingAction memory pending, bytes calldata priceData)
