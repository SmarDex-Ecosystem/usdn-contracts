// SPDX-License-Identifier: BUSL-1.1
pragma solidity 0.8.20;

import { IERC20Metadata } from "@openzeppelin/contracts/token/ERC20/extensions/IERC20Metadata.sol";
import { SafeERC20 } from "@openzeppelin/contracts/token/ERC20/utils/SafeERC20.sol";
import { SafeCast } from "@openzeppelin/contracts/utils/math/SafeCast.sol";
import { LibBitmap } from "solady/src/utils/LibBitmap.sol";
import { FixedPointMathLib } from "solady/src/utils/FixedPointMathLib.sol";

import { IUsdnProtocolActions } from "src/interfaces/UsdnProtocol/IUsdnProtocolActions.sol";
import {
    Position,
    ProtocolAction,
    PendingAction,
    DepositPendingAction,
    WithdrawalPendingAction,
    LongPendingAction,
<<<<<<< HEAD
    LiquidationsEffects,
    PreviousActionsData
=======
    PreviousActionsData,
    PositionId
>>>>>>> ed0d4d6e
} from "src/interfaces/UsdnProtocol/IUsdnProtocolTypes.sol";
import { UsdnProtocolLong } from "src/UsdnProtocol/UsdnProtocolLong.sol";
import { PriceInfo } from "src/interfaces/OracleMiddleware/IOracleMiddlewareTypes.sol";
import { IUsdn } from "src/interfaces/Usdn/IUsdn.sol";
import { SignedMath } from "src/libraries/SignedMath.sol";

abstract contract UsdnProtocolActions is IUsdnProtocolActions, UsdnProtocolLong {
    using SafeERC20 for IERC20Metadata;
    using SafeERC20 for IUsdn;
    using SafeCast for uint256;
    using SafeCast for int256;
    using LibBitmap for LibBitmap.Bitmap;
    using SignedMath for int256;

    /// @inheritdoc IUsdnProtocolActions
    uint256 public constant MIN_USDN_SUPPLY = 1000;

    /// @inheritdoc IUsdnProtocolActions
    function initiateDeposit(
        uint128 amount,
        bytes calldata currentPriceData,
        PreviousActionsData calldata previousActionsData
    ) external payable initializedAndNonReentrant {
        uint256 securityDepositValue = _securityDepositValue;
        if (msg.value < securityDepositValue) {
            revert UsdnProtocolSecurityDepositTooLow();
        }

        uint256 balanceBefore = address(this).balance;

        uint256 amountToRefund = _initiateDeposit(msg.sender, amount, currentPriceData);
        unchecked {
            amountToRefund += _executePendingActionOrRevert(previousActionsData);
        }
        _refundExcessEther(securityDepositValue, amountToRefund, balanceBefore);
        _checkPendingFee();
    }

    /// @inheritdoc IUsdnProtocolActions
    function validateDeposit(bytes calldata depositPriceData, PreviousActionsData calldata previousActionsData)
        external
        payable
        initializedAndNonReentrant
    {
        uint256 balanceBefore = address(this).balance;

        uint256 amountToRefund = _validateDeposit(msg.sender, depositPriceData);
        unchecked {
            amountToRefund += _executePendingActionOrRevert(previousActionsData);
        }
        _refundExcessEther(0, amountToRefund, balanceBefore);
        _checkPendingFee();
    }

    /// @inheritdoc IUsdnProtocolActions
    function initiateWithdrawal(
        uint152 usdnShares,
        bytes calldata currentPriceData,
        PreviousActionsData calldata previousActionsData
    ) external payable initializedAndNonReentrant {
        uint256 securityDepositValue = _securityDepositValue;
        if (msg.value < securityDepositValue) {
            revert UsdnProtocolSecurityDepositTooLow();
        }

        uint256 balanceBefore = address(this).balance;

        uint256 amountToRefund = _initiateWithdrawal(msg.sender, usdnShares, currentPriceData);
        unchecked {
            amountToRefund += _executePendingActionOrRevert(previousActionsData);
        }
        _refundExcessEther(securityDepositValue, amountToRefund, balanceBefore);
        _checkPendingFee();
    }

    /// @inheritdoc IUsdnProtocolActions
    function validateWithdrawal(bytes calldata withdrawalPriceData, PreviousActionsData calldata previousActionsData)
        external
        payable
        initializedAndNonReentrant
    {
        uint256 balanceBefore = address(this).balance;

        uint256 amountToRefund = _validateWithdrawal(msg.sender, withdrawalPriceData);
        unchecked {
            amountToRefund += _executePendingActionOrRevert(previousActionsData);
        }
        _refundExcessEther(0, amountToRefund, balanceBefore);
        _checkPendingFee();
    }

    /// @inheritdoc IUsdnProtocolActions
    function initiateOpenPosition(
        uint128 amount,
        uint128 desiredLiqPrice,
        bytes calldata currentPriceData,
        PreviousActionsData calldata previousActionsData
    ) external payable initializedAndNonReentrant returns (int24 tick_, uint256 tickVersion_, uint256 index_) {
        uint256 securityDepositValue = _securityDepositValue;
        if (msg.value < securityDepositValue) {
            revert UsdnProtocolSecurityDepositTooLow();
        }

        uint256 balanceBefore = address(this).balance;
        uint256 amountToRefund;

        PositionId memory posId;
        (posId, amountToRefund) = _initiateOpenPosition(msg.sender, amount, desiredLiqPrice, currentPriceData);
        tick_ = posId.tick;
        tickVersion_ = posId.tickVersion;
        index_ = posId.index;

        unchecked {
            amountToRefund += _executePendingActionOrRevert(previousActionsData);
        }
        _refundExcessEther(securityDepositValue, amountToRefund, balanceBefore);
        _checkPendingFee();
    }

    /// @inheritdoc IUsdnProtocolActions
    function validateOpenPosition(bytes calldata openPriceData, PreviousActionsData calldata previousActionsData)
        external
        payable
        initializedAndNonReentrant
    {
        uint256 balanceBefore = address(this).balance;

        uint256 amountToRefund = _validateOpenPosition(msg.sender, openPriceData);
        unchecked {
            amountToRefund += _executePendingActionOrRevert(previousActionsData);
        }
        _refundExcessEther(0, amountToRefund, balanceBefore);
        _checkPendingFee();
    }

    /// @inheritdoc IUsdnProtocolActions
    function initiateClosePosition(
        int24 tick,
        uint256 tickVersion,
        uint256 index,
        uint128 amountToClose,
        bytes calldata currentPriceData,
        PreviousActionsData calldata previousActionsData
    ) external payable initializedAndNonReentrant {
        uint256 securityDepositValue = _securityDepositValue;
        if (msg.value < securityDepositValue) {
            revert UsdnProtocolSecurityDepositTooLow();
        }

        uint256 balanceBefore = address(this).balance;

        uint256 amountToRefund = _initiateClosePosition(
            msg.sender,
            PositionId({ tick: tick, tickVersion: tickVersion, index: index }),
            amountToClose,
            currentPriceData
        );
        unchecked {
            amountToRefund += _executePendingActionOrRevert(previousActionsData);
        }
        _refundExcessEther(securityDepositValue, amountToRefund, balanceBefore);
        _checkPendingFee();
    }

    /// @inheritdoc IUsdnProtocolActions
    function validateClosePosition(bytes calldata closePriceData, PreviousActionsData calldata previousActionsData)
        external
        payable
        initializedAndNonReentrant
    {
        uint256 balanceBefore = address(this).balance;

        uint256 amountToRefund = _validateClosePosition(msg.sender, closePriceData);
        unchecked {
            amountToRefund += _executePendingActionOrRevert(previousActionsData);
        }
        _refundExcessEther(0, amountToRefund, balanceBefore);
        _checkPendingFee();
    }

    /// @inheritdoc IUsdnProtocolActions
    function liquidate(bytes calldata currentPriceData, uint16 iterations)
        external
        payable
        initializedAndNonReentrant
        returns (uint256 liquidatedPositions_)
    {
        uint256 balanceBefore = address(this).balance;

        liquidatedPositions_ = _liquidate(currentPriceData, iterations);
        _refundExcessEther(0, 0, balanceBefore);
        _checkPendingFee();
    }

    /// @inheritdoc IUsdnProtocolActions
    function validateActionablePendingActions(PreviousActionsData calldata previousActionsData, uint256 maxValidations)
        external
        payable
        initializedAndNonReentrant
        returns (uint256 validatedActions_)
    {
        uint256 balanceBefore = address(this).balance;
        uint256 amountToRefund;

        if (maxValidations > previousActionsData.rawIndices.length) {
            maxValidations = previousActionsData.rawIndices.length;
        }
        do {
            (, bool executed, uint256 securityDepositValue) = _executePendingAction(previousActionsData);
            if (!executed) {
                break;
            }
            unchecked {
                validatedActions_++;
                amountToRefund += securityDepositValue;
            }
        } while (validatedActions_ < maxValidations);
        _refundExcessEther(0, amountToRefund, balanceBefore);
        _checkPendingFee();
    }

    /**
     * @notice The deposit vault imbalance limit state verification
     * @dev To ensure that the protocol does not imbalance more than
     * the deposit limit on vault side, otherwise revert
     * @param depositValue the deposit value in asset
     */
    function _checkImbalanceLimitDeposit(uint256 depositValue) internal view {
        int256 depositExpoImbalanceLimitBps = _depositExpoImbalanceLimitBps;

        // early return in case limit is disabled
        if (depositExpoImbalanceLimitBps == 0) {
            return;
        }

        int256 currentLongExpo = _totalExpo.toInt256().safeSub(_balanceLong.toInt256());

        // cannot be calculated
        if (currentLongExpo == 0) {
            revert UsdnProtocolInvalidLongExpo();
        }

        int256 imbalanceBps = ((_balanceVault + depositValue).toInt256().safeSub(currentLongExpo)).safeMul(
            int256(BPS_DIVISOR)
        ).safeDiv(currentLongExpo);

        if (imbalanceBps >= depositExpoImbalanceLimitBps) {
            revert UsdnProtocolImbalanceLimitReached(imbalanceBps);
        }
    }

    /**
     * @notice The withdrawal imbalance limit state verification
     * @dev To ensure that the protocol does not imbalance more than
     * the withdrawal limit on long side, otherwise revert
     * @param withdrawalValue The withdrawal value in asset
     * @param totalExpo The current total expo
     */
    function _checkImbalanceLimitWithdrawal(uint256 withdrawalValue, uint256 totalExpo) internal view {
        int256 withdrawalExpoImbalanceLimitBps = _withdrawalExpoImbalanceLimitBps;

        // early return in case limit is disabled
        if (withdrawalExpoImbalanceLimitBps == 0) {
            return;
        }

        int256 newVaultExpo = _balanceVault.toInt256().safeSub(withdrawalValue.toInt256());

        // cannot be calculated if equal zero
        if (newVaultExpo == 0) {
            revert UsdnProtocolInvalidVaultExpo();
        }

        int256 imbalanceBps = ((totalExpo.toInt256().safeSub(_balanceLong.toInt256())).safeSub(newVaultExpo)).safeMul(
            int256(BPS_DIVISOR)
        ).safeDiv(newVaultExpo);

        if (imbalanceBps >= withdrawalExpoImbalanceLimitBps) {
            revert UsdnProtocolImbalanceLimitReached(imbalanceBps);
        }
    }

    /**
     * @notice The open long imbalance limit state verification. Revert
     * @dev To ensure that the protocol does not imbalance more than
     * the open limit on long side, otherwise revert
     * @param openTotalExpoValue The open position expo value
     * @param openCollatValue The open position collateral value
     */
    function _checkImbalanceLimitOpen(uint256 openTotalExpoValue, uint256 openCollatValue) internal view {
        int256 openExpoImbalanceLimitBps = _openExpoImbalanceLimitBps;

        // early return in case limit is disabled
        if (openExpoImbalanceLimitBps == 0) {
            return;
        }

        int256 currentVaultExpo = _balanceVault.toInt256();

        // cannot be calculated if equal zero
        if (currentVaultExpo == 0) {
            revert UsdnProtocolInvalidVaultExpo();
        }

        int256 imbalanceBps = (
            ((_totalExpo + openTotalExpoValue).toInt256().safeSub((_balanceLong + openCollatValue).toInt256())).safeSub(
                currentVaultExpo
            )
        ).safeMul(int256(BPS_DIVISOR)).safeDiv(currentVaultExpo);

        if (imbalanceBps >= openExpoImbalanceLimitBps) {
            revert UsdnProtocolImbalanceLimitReached(imbalanceBps);
        }
    }

    /**
     * @notice The close vault imbalance limit state verification
     * @dev To ensure that the protocol does not imbalance more than
     * the close limit on vault side, otherwise revert
     * @param closeTotalExpoValue The close position total expo value
     * @param closeCollatValue The close position collateral value
     */
    function _checkImbalanceLimitClose(uint256 closeTotalExpoValue, uint256 closeCollatValue) internal view {
        int256 closeExpoImbalanceLimitBps = _closeExpoImbalanceLimitBps;

        // early return in case limit is disabled
        if (closeExpoImbalanceLimitBps == 0) {
            return;
        }

        int256 newLongExpo = (_totalExpo.toInt256().safeSub(closeTotalExpoValue.toInt256())).safeSub(
            _balanceLong.toInt256().safeSub(closeCollatValue.toInt256())
        );

        // cannot be calculated if equal or lower than zero
        if (newLongExpo <= 0) {
            revert UsdnProtocolInvalidLongExpo();
        }

        int256 imbalanceBps =
            (_balanceVault.toInt256().safeSub(newLongExpo)).safeMul(int256(BPS_DIVISOR)).safeDiv(newLongExpo);

        if (imbalanceBps >= closeExpoImbalanceLimitBps) {
            revert UsdnProtocolImbalanceLimitReached(imbalanceBps);
        }
    }

    /**
     * @notice Send rewards to the liquidator.
     * @dev Should still emit an event if liquidationRewards = 0 to better keep track of those anomalies as rewards for
     * those will be managed off-chain.
     * @param liquidatedTicks The number of ticks that were liquidated.
     * @param liquidatedCollateral The amount of collateral lost due to the liquidations.
     * @param rebased Whether a USDN rebase was performed.
     */
    function _sendRewardsToLiquidator(uint16 liquidatedTicks, int256 liquidatedCollateral, bool rebased) internal {
        // Get how much we should give to the liquidator as rewards
        uint256 liquidationRewards =
            _liquidationRewardsManager.getLiquidationRewards(liquidatedTicks, liquidatedCollateral, rebased);

        // Avoid underflows in situation of extreme bad debt
        if (_balanceVault < liquidationRewards) {
            liquidationRewards = _balanceVault;
        }

        // Update the vault's balance
        unchecked {
            _balanceVault -= liquidationRewards;
        }

        // Transfer rewards (wsteth) to the liquidator
        _asset.safeTransfer(msg.sender, liquidationRewards);

        emit LiquidatorRewarded(msg.sender, liquidationRewards);
    }

    /**
     * @notice Initiate a deposit of assets into the vault to mint USDN.
     * @dev Consult the current oracle middleware implementation to know the expected format for the price data, using
     * the `ProtocolAction.InitiateDeposit` action.
     * The price validation might require payment according to the return value of the `getValidationCost` function
     * of the middleware.
     * @param user The address of the user initiating the deposit.
     * @param amount The amount of wstETH to deposit.
     * @param currentPriceData The current price data
     * @return securityDepositValue_ The security deposit value
     */
    function _initiateDeposit(address user, uint128 amount, bytes calldata currentPriceData)
        internal
        returns (uint256 securityDepositValue_)
    {
        if (amount == 0) {
            revert UsdnProtocolZeroAmount();
        }

        PriceInfo memory currentPrice =
            _getOraclePrice(ProtocolAction.InitiateDeposit, block.timestamp, currentPriceData);

        _applyPnlAndFundingAndLiquidate(currentPrice.neutralPrice, currentPrice.timestamp);

        _checkImbalanceLimitDeposit(amount);

        // Apply fees on price
        uint128 pendingActionPrice =
            (currentPrice.price - currentPrice.price * _positionFeeBps / BPS_DIVISOR).toUint128();

        DepositPendingAction memory pendingAction = DepositPendingAction({
            action: ProtocolAction.ValidateDeposit,
            timestamp: uint40(block.timestamp),
            user: user,
            securityDepositValue: (_securityDepositValue / SECURITY_DEPOSIT_FACTOR).toUint24(),
            _unused: 0,
            amount: amount,
            assetPrice: pendingActionPrice,
            totalExpo: _totalExpo,
            balanceVault: _vaultAssetAvailable(_totalExpo, _balanceVault, _balanceLong, pendingActionPrice, _lastPrice)
                .toUint256(),
            balanceLong: _balanceLong,
            usdnTotalSupply: _usdn.totalSupply()
        });

        securityDepositValue_ = _addPendingAction(user, _convertDepositPendingAction(pendingAction));

        // Calculate the amount of SDEX tokens to burn
        uint256 usdnToMintEstimated = _calcMintUsdn(
            pendingAction.amount, pendingAction.balanceVault, pendingAction.usdnTotalSupply, pendingAction.assetPrice
        );
        uint32 burnRatio = _sdexBurnOnDepositRatio;
        uint256 sdexToBurn = _calcSdexToBurn(usdnToMintEstimated, burnRatio);
        // We want to at least mint 1 wei of USDN
        if (usdnToMintEstimated == 0) {
            revert UsdnProtocolDepositTooSmall();
        }
        // We want to at least burn 1 wei of SDEX if SDEX burning is enabled
        if (burnRatio != 0 && sdexToBurn == 0) {
            revert UsdnProtocolDepositTooSmall();
        }
        if (sdexToBurn > 0) {
            // Send SDEX to the dead address
            _sdex.safeTransferFrom(user, DEAD_ADDRESS, sdexToBurn);
        }

        // Transfer assets
        _asset.safeTransferFrom(user, address(this), amount);

        emit InitiatedDeposit(user, amount, block.timestamp);
    }

    function _validateDeposit(address user, bytes calldata priceData)
        internal
        returns (uint256 securityDepositValue_)
    {
        PendingAction memory pending = _getAndClearPendingAction(user);

        // check type of action
        if (pending.action != ProtocolAction.ValidateDeposit) {
            revert UsdnProtocolInvalidPendingAction();
        }
        // sanity check
        if (pending.user != user) {
            revert UsdnProtocolInvalidPendingAction();
        }

        _validateDepositWithAction(pending, priceData);
        return (pending.securityDepositValue * SECURITY_DEPOSIT_FACTOR);
    }

    function _validateDepositWithAction(PendingAction memory pending, bytes calldata priceData)
        internal
        returns (PriceInfo memory depositPrice_)
    {
        DepositPendingAction memory deposit = _toDepositPendingAction(pending);

        depositPrice_ = _getOraclePrice(ProtocolAction.ValidateDeposit, deposit.timestamp, priceData);

        // adjust balances
        _applyPnlAndFundingAndLiquidate(depositPrice_.neutralPrice, depositPrice_.timestamp);

        // We calculate the amount of USDN to mint, either considering the asset price at the time of the initiate
        // action, or the current price provided for validation. We will use the lower of the two amounts to mint.
        // Apply fees on price
        uint128 priceWithFees =
            (depositPrice_.price - (depositPrice_.price * _positionFeeBps) / BPS_DIVISOR).toUint128();

        uint256 usdnToMint1 =
            _calcMintUsdn(deposit.amount, deposit.balanceVault, deposit.usdnTotalSupply, deposit.assetPrice);

        uint256 usdnToMint2 = _calcMintUsdn(
            deposit.amount,
            // Calculate the available balance in the vault side if the price moves to `priceWithFees`
            _vaultAssetAvailable(
                deposit.totalExpo, deposit.balanceVault, deposit.balanceLong, priceWithFees, deposit.assetPrice
            ).toUint256(),
            deposit.usdnTotalSupply,
            priceWithFees
        );

        uint256 usdnToMint;
        // We use the lower of the two amounts to mint
        if (usdnToMint1 <= usdnToMint2) {
            usdnToMint = usdnToMint1;
        } else {
            usdnToMint = usdnToMint2;
        }

        _balanceVault += deposit.amount;

        _usdn.mint(deposit.user, usdnToMint);
        emit ValidatedDeposit(deposit.user, deposit.amount, usdnToMint, deposit.timestamp);
    }

    /**
     * @notice Initiate a withdrawal of assets from the vault by providing USDN tokens.
     * @dev Consult the current oracle middleware implementation to know the expected format for the price data, using
     * the `ProtocolAction.InitiateWithdrawal` action.
     * The price validation might require payment according to the return value of the `getValidationCost` function
     * of the middleware.
     * @param user The address of the user initiating the withdrawal.
     * @param usdnShares The amount of USDN shares to burn.
     * @param currentPriceData The current price data
     * @return securityDepositValue_ The security deposit value
     */
    function _initiateWithdrawal(address user, uint152 usdnShares, bytes calldata currentPriceData)
        internal
        returns (uint256 securityDepositValue_)
    {
        if (usdnShares == 0) {
            revert UsdnProtocolZeroAmount();
        }

        PriceInfo memory currentPrice =
            _getOraclePrice(ProtocolAction.InitiateWithdrawal, block.timestamp, currentPriceData);

        _applyPnlAndFundingAndLiquidate(currentPrice.neutralPrice, currentPrice.timestamp);

        // Apply fees on price
        uint128 pendingActionPrice =
            (currentPrice.price + currentPrice.price * _positionFeeBps / BPS_DIVISOR).toUint128();
        uint256 totalExpo = _totalExpo;
        uint256 balanceLong = _balanceLong;
        uint256 balanceVault =
            _vaultAssetAvailable(totalExpo, _balanceVault, balanceLong, pendingActionPrice, _lastPrice).toUint256();

        IUsdn usdn = _usdn;
        _checkImbalanceLimitWithdrawal(
            FixedPointMathLib.fullMulDiv(usdnShares, balanceVault, usdn.totalShares()), totalExpo
        );

        WithdrawalPendingAction memory pendingAction = WithdrawalPendingAction({
            action: ProtocolAction.ValidateWithdrawal,
            timestamp: uint40(block.timestamp),
            user: user,
            securityDepositValue: (_securityDepositValue / SECURITY_DEPOSIT_FACTOR).toUint24(),
            sharesLSB: _calcWithdrawalAmountLSB(usdnShares),
            sharesMSB: _calcWithdrawalAmountMSB(usdnShares),
            assetPrice: pendingActionPrice,
            totalExpo: totalExpo,
            balanceVault: balanceVault,
            balanceLong: balanceLong,
            usdnTotalShares: usdn.totalShares()
        });

        securityDepositValue_ = _addPendingAction(user, _convertWithdrawalPendingAction(pendingAction));

        // retrieve the USDN tokens, checks that balance is sufficient
        usdn.transferSharesFrom(user, address(this), usdnShares);

        emit InitiatedWithdrawal(user, usdn.convertToTokens(usdnShares), block.timestamp);
    }

    function _validateWithdrawal(address user, bytes calldata priceData)
        internal
        returns (uint256 securityDepositValue_)
    {
        PendingAction memory pending = _getAndClearPendingAction(user);

        // check type of action
        if (pending.action != ProtocolAction.ValidateWithdrawal) {
            revert UsdnProtocolInvalidPendingAction();
        }
        // sanity check
        if (pending.user != user) {
            revert UsdnProtocolInvalidPendingAction();
        }

        _validateWithdrawalWithAction(pending, priceData);
        return (pending.securityDepositValue * SECURITY_DEPOSIT_FACTOR);
    }

    function _validateWithdrawalWithAction(PendingAction memory pending, bytes calldata priceData) internal {
        WithdrawalPendingAction memory withdrawal = _toWithdrawalPendingAction(pending);

        PriceInfo memory withdrawalPrice =
            _getOraclePrice(ProtocolAction.ValidateWithdrawal, withdrawal.timestamp, priceData);

        _applyPnlAndFundingAndLiquidate(withdrawalPrice.neutralPrice, withdrawalPrice.timestamp);

        // Apply fees on price
        uint128 withdrawalPriceWithFees =
            (withdrawalPrice.price + (withdrawalPrice.price * _positionFeeBps) / BPS_DIVISOR).toUint128();

        // We calculate the available balance of the vault side, either considering the asset price at the time of the
        // initiate action, or the current price provided for validation. We will use the lower of the two amounts to
        // redeem the underlying asset share.
        uint256 available1 = withdrawal.balanceVault;
        uint256 available2 = _vaultAssetAvailable(
            withdrawal.totalExpo,
            withdrawal.balanceVault,
            withdrawal.balanceLong,
            withdrawalPriceWithFees,
            withdrawal.assetPrice
        ).toUint256();
        uint256 available;
        if (available1 <= available2) {
            available = available1;
        } else {
            available = available2;
        }

        uint256 shares = _mergeWithdrawalAmountParts(withdrawal.sharesLSB, withdrawal.sharesMSB);

        // assetToTransfer = amountUsdn * usdnPrice / assetPrice = amountUsdn * assetAvailable / totalSupply
        //                 = shares * assetAvailable / usdnTotalShares
        uint256 assetToTransfer = FixedPointMathLib.fullMulDiv(shares, available, withdrawal.usdnTotalShares);

        // we have the USDN in the contract already
        IUsdn usdn = _usdn;
        usdn.burnShares(shares);

        // send the asset to the user
        if (assetToTransfer > 0) {
            _balanceVault -= assetToTransfer;
            _asset.safeTransfer(withdrawal.user, assetToTransfer);
        }

        emit ValidatedWithdrawal(withdrawal.user, assetToTransfer, usdn.convertToTokens(shares), withdrawal.timestamp);
    }

    /**
     * @notice Initiate an open position action.
     * @dev Consult the current oracle middleware implementation to know the expected format for the price data, using
     * the `ProtocolAction.InitiateOpenPosition` action.
     * The price validation might require payment according to the return value of the `getValidationCost` function
     * of the middleware.
     * The position is immediately included in the protocol calculations with a temporary entry price (and thus
     * leverage). The validation operation then updates the entry price and leverage with fresher data.
     * @param user The address of the user initiating the open position.
     * @param amount The amount of wstETH to deposit.
     * @param desiredLiqPrice The desired liquidation price, including the liquidation penalty.
     * @param currentPriceData  The current price data (used to calculate the temporary leverage and entry price,
     * pending validation)
     * @return posId_ The unique index of the opened position
     * @return securityDepositValue_ The security deposit value
     */
    function _initiateOpenPosition(
        address user,
        uint128 amount,
        uint128 desiredLiqPrice,
        bytes calldata currentPriceData
    ) internal returns (PositionId memory posId_, uint256 securityDepositValue_) {
        if (amount == 0) {
            revert UsdnProtocolZeroAmount();
        }

        uint128 adjustedPrice;
        uint128 neutralPrice;
        {
            PriceInfo memory currentPrice =
                _getOraclePrice(ProtocolAction.InitiateOpenPosition, block.timestamp, currentPriceData);

            // Apply fees on price
            adjustedPrice = (currentPrice.price + (currentPrice.price * _positionFeeBps) / BPS_DIVISOR).toUint128();
            if (FixedPointMathLib.fullMulDiv(amount, adjustedPrice, 10 ** _assetDecimals) < _minLongPosition) {
                revert UsdnProtocolLongPositionTooSmall();
            }

            neutralPrice = currentPrice.neutralPrice.toUint128();

            _applyPnlAndFundingAndLiquidate(neutralPrice, currentPrice.timestamp);
        }

        // we calculate the closest valid tick down for the desired liq price with liquidation penalty
        posId_.tick = getEffectiveTickForPrice(desiredLiqPrice);
        uint8 liquidationPenalty = getTickLiquidationPenalty(posId_.tick);

        (uint128 leverage, uint128 positionTotalExpo) =
            _getOpenPositionLeverage(posId_.tick, liquidationPenalty, adjustedPrice, amount);
        _checkImbalanceLimitOpen(positionTotalExpo, amount);

        {
            // Calculate effective liquidation price
            uint128 liqPrice = getEffectivePriceForTick(posId_.tick);
            // Liquidation price must be at least x% below current price
            _checkSafetyMargin(neutralPrice, liqPrice);
        }

        {
            // Register position and adjust contract state
            Position memory long = Position({
                user: user,
                amount: amount,
                totalExpo: positionTotalExpo,
                timestamp: uint40(block.timestamp)
            });
            (posId_.tickVersion, posId_.index) = _saveNewPosition(posId_.tick, long, liquidationPenalty);
        }

        // Register pending action
        LongPendingAction memory pendingAction = LongPendingAction({
            action: ProtocolAction.ValidateOpenPosition,
            timestamp: uint40(block.timestamp),
            user: user,
            tick: posId_.tick,
            securityDepositValue: (_securityDepositValue / SECURITY_DEPOSIT_FACTOR).toUint24(),
            closeAmount: 0,
            closeTotalExpo: 0,
            tickVersion: posId_.tickVersion,
            index: posId_.index,
            closeLiqMultiplier: 0,
            closeTempTransfer: 0
        });
        securityDepositValue_ = _addPendingAction(user, _convertLongPendingAction(pendingAction));
        emit InitiatedOpenPosition(
            user,
            uint40(block.timestamp),
            leverage,
            amount,
            adjustedPrice,
            posId_.tick,
            posId_.tickVersion,
            posId_.index
        );

        _asset.safeTransferFrom(user, address(this), amount);
    }

    function _validateOpenPosition(address user, bytes calldata priceData)
        internal
        returns (uint256 securityDepositValue_)
    {
        PendingAction memory pending = _getAndClearPendingAction(user);

        // check type of action
        if (pending.action != ProtocolAction.ValidateOpenPosition) {
            revert UsdnProtocolInvalidPendingAction();
        }
        // sanity check
        if (pending.user != user) {
            revert UsdnProtocolInvalidPendingAction();
        }

        _validateOpenPositionWithAction(pending, priceData);
        return (pending.securityDepositValue * SECURITY_DEPOSIT_FACTOR);
    }

    function _validateOpenPositionWithAction(PendingAction memory pending, bytes calldata priceData) internal {
        LongPendingAction memory long = _toLongPendingAction(pending);

        uint128 startPrice;
        {
            PriceInfo memory price = _getOraclePrice(ProtocolAction.ValidateOpenPosition, long.timestamp, priceData);

            // Apply fees on price
            startPrice = (price.price + (price.price * _positionFeeBps) / BPS_DIVISOR).toUint128();

            _applyPnlAndFundingAndLiquidate(price.neutralPrice, price.timestamp);
        }

        (bytes32 tickHash, uint256 version) = _tickHash(long.tick);
        if (version != long.tickVersion) {
            // The current tick version doesn't match the version from the pending action.
            // This means the position has been liquidated in the mean time
            emit StalePendingActionRemoved(long.user, long.tick, long.tickVersion, long.index);
            return;
        }

        // Get the position
        Position memory pos = _longPositions[tickHash][long.index];
        int24 tickSpacing = _tickSpacing;

        // Re-calculate leverage
        uint128 liqPriceWithoutPenalty =
            getEffectivePriceForTick(long.tick - int24(uint24(_liquidationPenalty)) * tickSpacing);
        // reverts if liquidationPrice >= entryPrice
        uint128 leverage = _getLeverage(startPrice, liqPriceWithoutPenalty);
        // Leverage is always greater than 1 (liquidationPrice is positive).
        // Even if it drops below _minLeverage between the initiate and validate actions, we still allow it.
        // However, if the leverage exceeds max leverage, then we adjust the liquidation price (tick) to have a leverage
        // of _maxLeverage
        if (leverage > _maxLeverage) {
            // remove the position
            _removeAmountFromPosition(long.tick, long.index, pos, pos.amount, pos.totalExpo);
            // theoretical liquidation price for _maxLeverage
            liqPriceWithoutPenalty = _getLiquidationPrice(startPrice, _maxLeverage.toUint128());
            // adjust to closest valid tick down
            int24 tickWithoutPenalty = getEffectiveTickForPrice(liqPriceWithoutPenalty);

            // apply liquidation penalty with the current penalty setting
            uint8 currentLiqPenalty = _liquidationPenalty;
            int24 tick = tickWithoutPenalty + int24(uint24(currentLiqPenalty)) * tickSpacing;
            // retrieve the actual penalty for this tick we want to use
            uint8 liquidationPenalty = getTickLiquidationPenalty(tick);
            // check if the penalty for that tick is different from the current setting
            if (liquidationPenalty == currentLiqPenalty) {
                // Since the tick's penalty is the same as what we assumed, we can use the `tickWithoutPenalty` from
                // above.
                // Retrieve exact liquidation price without penalty
                liqPriceWithoutPenalty = getEffectivePriceForTick(tickWithoutPenalty);
            } else {
                // The tick's imposed penalty is different from the current setting, so the `tickWithoutPenalty` we
                // calculated above can't be used to calculate the leverage.
                // We must instead use the tick's penalty to find the new `liqPriceWithoutPenalty` and calculate the
                // leverage.

                // Note: In case the tick liquidation penalty is lower than the current setting, it might lead to a
                // leverage that exceeds the max leverage slightly. We allow this behavior in this rare occurrence.

                // Retrieve exact liquidation price without penalty.
                liqPriceWithoutPenalty =
                    getEffectivePriceForTick(tick - int24(uint24(liquidationPenalty)) * tickSpacing);
            }
            // recalculate the leverage with the new liquidation price
            leverage = _getLeverage(startPrice, liqPriceWithoutPenalty);
            // update position total expo
            pos.totalExpo = _calculatePositionTotalExpo(pos.amount, startPrice, liqPriceWithoutPenalty);

            // insert position into new tick, update tickVersion and index
            (uint256 tickVersion, uint256 index) = _saveNewPosition(tick, pos, liquidationPenalty);
            // emit LiquidationPriceUpdated
            emit LiquidationPriceUpdated(long.tick, long.tickVersion, long.index, tick, tickVersion, index);
            emit ValidatedOpenPosition(pos.user, leverage, startPrice, tick, tickVersion, index);
        } else {
            // Calculate the new total expo
            uint128 expoBefore = pos.totalExpo;
            uint128 expoAfter = _calculatePositionTotalExpo(pos.amount, startPrice, liqPriceWithoutPenalty);

            // Update the total expo of the position
            _longPositions[tickHash][long.index].totalExpo = expoAfter;
            // Update the total expo by adding the position's new expo and removing the old one.
            // Do not use += or it will underflow
            _totalExpo = _totalExpo + expoAfter - expoBefore;
            _tickData[tickHash].totalExpo = _tickData[tickHash].totalExpo + expoAfter - expoBefore;

            emit ValidatedOpenPosition(long.user, leverage, startPrice, long.tick, long.tickVersion, long.index);
        }
    }

    /**
     * @notice Initiate a close position action.
     * @dev Consult the current oracle middleware implementation to know the expected format for the price data, using
     * the `ProtocolAction.InitiateClosePosition` action.
     * The price validation might require payment according to the return value of the `getValidationCost` function
     * of the middleware.
     * If the current tick version is greater than the tick version of the position (when it was opened), then the
     * position has been liquidated and the transaction will revert.
     * The position is taken out of the tick and put in a pending state during this operation. Thus, calculations don't
     * consider this position anymore. The exit price (and thus profit) is not yet set definitively, and will be done
     * during the validate action.
     * @param user The address of the user initiating the close position.
     * @param posId The unique identifier of the position
     * @param amountToClose The amount of collateral to remove from the position's amount
     * @param currentPriceData The current price data
     * @return securityDepositValue_ The security deposit value
     */
    function _initiateClosePosition(
        address user,
        PositionId memory posId,
        uint128 amountToClose,
        bytes calldata currentPriceData
    ) internal returns (uint256 securityDepositValue_) {
        // check if the position belongs to the user
        // this reverts if the position was liquidated
        (Position memory pos, uint8 liquidationPenalty) = getLongPosition(posId.tick, posId.tickVersion, posId.index);
        if (pos.user != user) {
            revert UsdnProtocolUnauthorized();
        }

        if (amountToClose > pos.amount) {
            revert UsdnProtocolAmountToCloseHigherThanPositionAmount(amountToClose, pos.amount);
        }

        if (amountToClose == 0) {
            revert UsdnProtocolAmountToCloseIsZero();
        }

        uint128 priceWithFees;
        {
            PriceInfo memory currentPrice =
                _getOraclePrice(ProtocolAction.InitiateClosePosition, block.timestamp, currentPriceData);

            _applyPnlAndFundingAndLiquidate(currentPrice.neutralPrice, currentPrice.timestamp);

            priceWithFees = (currentPrice.price - (currentPrice.price * _positionFeeBps) / BPS_DIVISOR).toUint128();
        }

        uint128 totalExpoToClose = (uint256(pos.totalExpo) * amountToClose / pos.amount).toUint128();

        _checkImbalanceLimitClose(totalExpoToClose, amountToClose);

        {
            uint256 liqMultiplier = _liquidationMultiplier;
            (uint256 tempTransfer,) =
                _assetToTransfer(priceWithFees, posId.tick, liquidationPenalty, totalExpoToClose, liqMultiplier, 0);

            LongPendingAction memory pendingAction = LongPendingAction({
                action: ProtocolAction.ValidateClosePosition,
                timestamp: uint40(block.timestamp),
                user: user,
                tick: posId.tick,
                securityDepositValue: (_securityDepositValue / SECURITY_DEPOSIT_FACTOR).toUint24(),
                closeAmount: amountToClose,
                closeTotalExpo: totalExpoToClose,
                tickVersion: posId.tickVersion,
                index: posId.index,
                closeLiqMultiplier: liqMultiplier,
                closeTempTransfer: tempTransfer
            });

            // decrease balance optimistically (exact amount will be recalculated during validation)
            // transfer will be done after validation
            _balanceLong -= tempTransfer;

            securityDepositValue_ = _addPendingAction(user, _convertLongPendingAction(pendingAction));

            // Remove the position if it's fully closed
            _removeAmountFromPosition(posId.tick, posId.index, pos, amountToClose, totalExpoToClose);
        }

        emit InitiatedClosePosition(
            user,
            posId.tick,
            posId.tickVersion,
            posId.index,
            pos.amount - amountToClose,
            pos.totalExpo - totalExpoToClose
        );
    }

    function _validateClosePosition(address user, bytes calldata priceData)
        internal
        returns (uint256 securityDepositValue_)
    {
        PendingAction memory pending = _getAndClearPendingAction(user);

        // check type of action
        if (pending.action != ProtocolAction.ValidateClosePosition) {
            revert UsdnProtocolInvalidPendingAction();
        }
        // sanity check
        if (pending.user != user) {
            revert UsdnProtocolInvalidPendingAction();
        }

        _validateClosePositionWithAction(pending, priceData);
        return (pending.securityDepositValue * SECURITY_DEPOSIT_FACTOR);
    }

    function _validateClosePositionWithAction(PendingAction memory pending, bytes calldata priceData) internal {
        LongPendingAction memory long = _toLongPendingAction(pending);

        PriceInfo memory price = _getOraclePrice(ProtocolAction.ValidateClosePosition, long.timestamp, priceData);

        _applyPnlAndFundingAndLiquidate(price.neutralPrice, price.timestamp);

        // Apply fees on price
        uint128 priceWithFees = (price.price - (price.price * _positionFeeBps) / BPS_DIVISOR).toUint128();

        (uint256 assetToTransfer, int256 positionValue) = _assetToTransfer(
            priceWithFees,
            long.tick,
            getTickLiquidationPenalty(long.tick),
            long.closeTotalExpo,
            long.closeLiqMultiplier,
            long.closeTempTransfer
        );

        // get liquidation price (with liq penalty) to check if position was valid at `timestamp + validationDelay`
        uint128 liquidationPrice = getEffectivePriceForTick(long.tick, long.closeLiqMultiplier);
        if (price.neutralPrice <= liquidationPrice) {
            // position should be liquidated, we don't transfer assets to the user.
            // position was already removed from tick so no additional bookkeeping is necessary.
            // restore amount that was optimistically removed.
            int256 tempLongBalance = (_balanceLong + long.closeTempTransfer).toInt256();
            int256 tempVaultBalance = _balanceVault.toInt256();
            // handle any remaining collateral or bad debt.
            tempLongBalance -= positionValue;
            tempVaultBalance += positionValue;
            if (tempLongBalance < 0) {
                tempVaultBalance += tempLongBalance;
                tempLongBalance = 0;
            }
            if (tempVaultBalance < 0) {
                tempLongBalance += tempVaultBalance;
                tempVaultBalance = 0;
            }
            _balanceLong = tempLongBalance.toUint256();
            _balanceVault = tempVaultBalance.toUint256();
            emit LiquidatedPosition(
                long.user, long.tick, long.tickVersion, long.index, price.neutralPrice, liquidationPrice
            );
            return;
        }

        // adjust long balance that was previously optimistically decreased
        if (assetToTransfer > long.closeTempTransfer) {
            // we didn't remove enough
            // FIXME: here, should we replace assetToTransfer with the user tempTransfer since it's the lower of the
            // two amounts? In which case _balanceLong would already be correct.
            _balanceLong -= assetToTransfer - long.closeTempTransfer;
        } else if (assetToTransfer < long.closeTempTransfer) {
            // we removed too much
            _balanceLong += long.closeTempTransfer - assetToTransfer;
        }

        // send the asset to the user
        if (assetToTransfer > 0) {
            _asset.safeTransfer(long.user, assetToTransfer);
        }

        emit ValidatedClosePosition(
            long.user,
            long.tick,
            long.tickVersion,
            long.index,
            assetToTransfer,
            assetToTransfer.toInt256() - _toInt256(long.closeAmount)
        );
    }

    /**
     * @notice Liquidate positions according to the current asset price, limited to a maximum of `iterations` ticks.
     * @dev Consult the current oracle middleware implementation to know the expected format for the price data, using
     * the `ProtocolAction.Liquidation` action.
     * The price validation might require payment according to the return value of the `getValidationCost` function
     * of the middleware.
     * Each tick is liquidated in constant time. The tick version is incremented for each tick that was liquidated.
     * At least one tick will be liquidated, even if the `iterations` parameter is zero.
     * @param currentPriceData The most recent price data
     * @param iterations The maximum number of ticks to liquidate
     * @return liquidatedPositions_ The number of positions that were liquidated
     */
    function _liquidate(bytes calldata currentPriceData, uint16 iterations)
        internal
        returns (uint256 liquidatedPositions_)
    {
        PriceInfo memory currentPrice = _getOraclePrice(ProtocolAction.Liquidation, block.timestamp, currentPriceData);

        (, int256 tempLongBalance, int256 tempVaultBalance) =
            _applyPnlAndFunding(currentPrice.neutralPrice.toUint128(), currentPrice.timestamp.toUint128());

        LiquidationsEffects memory effects =
            _liquidatePositions(currentPrice.neutralPrice, iterations, tempLongBalance, tempVaultBalance);

        liquidatedPositions_ = effects.liquidatedPositions;
        _balanceLong = effects.newLongBalance;
        _balanceVault = effects.newVaultBalance;

        // Always perform the rebase check during liquidation
        bool rebased = _usdnRebase(uint128(currentPrice.neutralPrice), true); // SafeCast not needed since done above

        if (effects.liquidatedTicks > 0) {
            _sendRewardsToLiquidator(effects.liquidatedTicks, effects.remainingCollateral, rebased);
        }
    }

    /**
     * @notice During creation of a new long position, calculate the leverage and total exposure of the position.
     * @param tick The tick of the position.
     * @param liquidationPenalty The liquidation penalty of the tick.
     * @param adjustedPrice The adjusted price of the asset.
     * @param amount The amount of collateral.
     * @return leverage_ The leverage of the position.
     * @return totalExpo_ The total exposure of the position.
     */
    function _getOpenPositionLeverage(int24 tick, uint8 liquidationPenalty, uint128 adjustedPrice, uint128 amount)
        internal
        view
        returns (uint128 leverage_, uint128 totalExpo_)
    {
        // remove liquidation penalty for leverage calculation
        uint128 liqPriceWithoutPenalty =
            getEffectivePriceForTick(tick - int24(uint24(liquidationPenalty)) * _tickSpacing);
        totalExpo_ = _calculatePositionTotalExpo(amount, adjustedPrice, liqPriceWithoutPenalty);

        // calculate position leverage
        // reverts if liquidationPrice >= entryPrice
        leverage_ = _getLeverage(adjustedPrice, liqPriceWithoutPenalty);
        if (leverage_ < _minLeverage) {
            revert UsdnProtocolLeverageTooLow();
        }
        if (leverage_ > _maxLeverage) {
            revert UsdnProtocolLeverageTooHigh();
        }
    }

    /**
     * @notice Calculate how much wstETH must be transferred to a user to close a position.
     * @dev The amount is bound by the amount of wstETH available in the long side.
     * @param currentPrice The current price of the asset
     * @param tick The tick of the position
     * @param posExpo The total expo of the position
     * @param liqMultiplier The liquidation multiplier at the moment of closing the position
     * @param tempTransferred An amount that was already subtracted from the long balance
     * @return assetToTransfer_ The amount of assets to transfer to the user, bound by zero and the available balance
     * @return positionValue_ The position value, which can be negative in case of bad debt
     */
    function _assetToTransfer(
        uint128 currentPrice,
        int24 tick,
        uint8 liquidationPenalty,
        uint128 posExpo,
        uint256 liqMultiplier,
        uint256 tempTransferred
    ) internal view returns (uint256 assetToTransfer_, int256 positionValue_) {
        // The available amount of asset on the long side
        uint256 available = _balanceLong + tempTransferred;

        // Calculate position value
        positionValue_ = _positionValue(
            currentPrice,
            getEffectivePriceForTick(tick - int24(uint24(liquidationPenalty)) * _tickSpacing, liqMultiplier),
            posExpo
        );

        if (positionValue_ <= 0) {
            assetToTransfer_ = 0;
        } else if (positionValue_ > available.toInt256()) {
            assetToTransfer_ = available;
        } else {
            assetToTransfer_ = uint256(positionValue_);
        }
    }

    /**
     * @notice Execute the first actionable pending action or revert if the price data was not provided.
     * @param data The price data and raw indices
     * @return securityDepositValue_ The security deposit value of the executed action
     */
    function _executePendingActionOrRevert(PreviousActionsData calldata data)
        internal
        returns (uint256 securityDepositValue_)
    {
        bool success;
        (success,, securityDepositValue_) = _executePendingAction(data);
        if (!success) {
            revert UsdnProtocolInvalidPendingActionData();
        }
    }

    /**
     * @notice Execute the first actionable pending action and report success.
     * @param data The price data and raw indices
     * @return success_ Whether the price data is valid
     * @return executed_ Whether the pending action was executed (false if the queue has no actionable item)
     * @return securityDepositValue_ The security deposit value of the executed action
     */
    function _executePendingAction(PreviousActionsData calldata data)
        internal
        returns (bool success_, bool executed_, uint256 securityDepositValue_)
    {
        (PendingAction memory pending, uint128 rawIndex) = _getActionablePendingAction();
        if (pending.action == ProtocolAction.None) {
            // no pending action
            return (true, false, 0);
        }
        uint256 length = data.priceData.length;
        if (data.rawIndices.length != length || length < 1) {
            return (false, false, 0);
        }
        uint128 offset;
        unchecked {
            // underflow is desired here (wrap-around)
            offset = rawIndex - data.rawIndices[0];
        }
        if (offset >= length || data.rawIndices[offset] != rawIndex) {
            return (false, false, 0);
        }
        bytes calldata priceData = data.priceData[offset];
        _clearPendingAction(pending.user);
        if (pending.action == ProtocolAction.ValidateDeposit) {
            _validateDepositWithAction(pending, priceData);
        } else if (pending.action == ProtocolAction.ValidateWithdrawal) {
            _validateWithdrawalWithAction(pending, priceData);
        } else if (pending.action == ProtocolAction.ValidateOpenPosition) {
            _validateOpenPositionWithAction(pending, priceData);
        } else if (pending.action == ProtocolAction.ValidateClosePosition) {
            _validateClosePositionWithAction(pending, priceData);
        }
        success_ = true;
        executed_ = true;
        securityDepositValue_ = pending.securityDepositValue * SECURITY_DEPOSIT_FACTOR;
    }

    function _getOraclePrice(ProtocolAction action, uint256 timestamp, bytes calldata priceData)
        internal
        returns (PriceInfo memory price_)
    {
        uint256 validationCost = _oracleMiddleware.validationCost(priceData, action);
        if (address(this).balance < validationCost) {
            revert UsdnProtocolInsufficientOracleFee();
        }
        price_ = _oracleMiddleware.parseAndValidatePrice{ value: validationCost }(uint128(timestamp), action, priceData);
    }

    function _applyPnlAndFundingAndLiquidate(uint256 neutralPrice, uint256 timestamp) internal {
        // adjust balances
        (bool priceUpdated, int256 tempLongBalance, int256 tempVaultBalance) =
            _applyPnlAndFunding(neutralPrice.toUint128(), timestamp.toUint128());
        // liquidate if price is more recent than _lastPrice
        if (priceUpdated) {
            LiquidationsEffects memory liquidationEffects =
                _liquidatePositions(neutralPrice, _liquidationIteration, tempLongBalance, tempVaultBalance);

            _balanceLong = liquidationEffects.newLongBalance;
            _balanceVault = liquidationEffects.newVaultBalance;

            // rebase USDN if needed (interval has elapsed and price threshold was reached)
            _usdnRebase(uint128(neutralPrice), false); // safecast not needed since already done earlier
        }
    }

    /**
     * @notice Refunds any excess ether to the user to prevent locking ETH in the contract.
     * @param securityDepositValue The security deposit value of the action (zero for a validation action).
     * @param amountToRefund The amount to refund to the user:
     *      - the security deposit if executing an action for another user,
     *      - the initialization security deposit in case of a validation action.
     * @param balanceBefore The balance of the contract before the action.
     */
    function _refundExcessEther(uint256 securityDepositValue, uint256 amountToRefund, uint256 balanceBefore) internal {
        uint256 positive = amountToRefund + address(this).balance + msg.value;
        uint256 negative = balanceBefore + securityDepositValue;

        if (negative > positive) {
            revert UsdnProtocolUnexpectedBalance();
        }

        uint256 amount;
        unchecked {
            // we know that positive >= negative, so this subtraction is safe
            amount = positive - negative;
        }

        if (amount != 0) {
            // slither-disable-next-line arbitrary-send-eth
            (bool success,) = payable(msg.sender).call{ value: amount }("");
            if (!success) {
                revert UsdnProtocolEtherRefundFailed();
            }
        }
    }

    function _checkPendingFee() internal {
        // if the pending protocol fee is above the threshold, send it to the fee collector
        if (_pendingProtocolFee >= _feeThreshold) {
            _asset.safeTransfer(_feeCollector, _pendingProtocolFee);
            emit ProtocolFeeDistributed(_feeCollector, _pendingProtocolFee);
            _pendingProtocolFee = 0;
        }
    }
}<|MERGE_RESOLUTION|>--- conflicted
+++ resolved
@@ -15,13 +15,9 @@
     DepositPendingAction,
     WithdrawalPendingAction,
     LongPendingAction,
-<<<<<<< HEAD
     LiquidationsEffects,
-    PreviousActionsData
-=======
     PreviousActionsData,
     PositionId
->>>>>>> ed0d4d6e
 } from "src/interfaces/UsdnProtocol/IUsdnProtocolTypes.sol";
 import { UsdnProtocolLong } from "src/UsdnProtocol/UsdnProtocolLong.sol";
 import { PriceInfo } from "src/interfaces/OracleMiddleware/IOracleMiddlewareTypes.sol";
