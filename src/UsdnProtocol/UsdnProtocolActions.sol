--- conflicted
+++ resolved
@@ -952,12 +952,8 @@
             // The current tick version doesn't match the version from the pending action.
             // This means the position has been liquidated in the mean time
             emit StalePendingActionRemoved(
-<<<<<<< HEAD
-                data_.action.common.user,
+                data_.action.user,
                 PositionId({ tick: data_.action.tick, tickVersion: data_.action.tickVersion, index: data_.action.index })
-=======
-                data_.action.user, data_.action.tick, data_.action.tickVersion, data_.action.index
->>>>>>> 78b21757
             );
             return (data_, true);
         }
@@ -1038,13 +1034,7 @@
                 PositionId({ tick: data.action.tick, tickVersion: data.action.tickVersion, index: data.action.index }),
                 newPosId
             );
-            emit ValidatedOpenPosition(
-<<<<<<< HEAD
-                data.action.common.user, data.action.common.to, data.leverage, data.startPrice, newPosId
-=======
-                data.action.user, data.action.to, data.leverage, data.startPrice, tick, tickVersion, index
->>>>>>> 78b21757
-            );
+            emit ValidatedOpenPosition(data.action.user, data.action.to, data.leverage, data.startPrice, newPosId);
             return;
         }
         // the new leverage does not exceed the max leverage
@@ -1053,7 +1043,6 @@
         uint128 expoBefore = data.pos.totalExpo;
         uint128 expoAfter = _calculatePositionTotalExpo(data.pos.amount, data.startPrice, data.liqPriceWithoutPenalty);
 
-<<<<<<< HEAD
         // Update the total expo of the position
         _longPositions[data.tickHash][data.action.index].totalExpo = expoAfter;
         // Update the total expo by adding the position's new expo and removing the old one.
@@ -1068,22 +1057,11 @@
             tickData.totalExpo = tickData.totalExpo + expoAfter - expoBefore;
             _liqMultiplierAccumulator = _liqMultiplierAccumulator.add(HugeUint.wrap(expoAfter * unadjustedTickPrice))
                 .sub(HugeUint.wrap(expoBefore * unadjustedTickPrice));
-=======
-            emit ValidatedOpenPosition(
-                data.action.user,
-                data.action.to,
-                data.leverage,
-                data.startPrice,
-                data.action.tick,
-                data.action.tickVersion,
-                data.action.index
-            );
->>>>>>> 78b21757
         }
 
         emit ValidatedOpenPosition(
-            data.action.common.user,
-            data.action.common.to,
+            data.action.user,
+            data.action.to,
             data.leverage,
             data.startPrice,
             PositionId({ tick: data.action.tick, tickVersion: data.action.tickVersion, index: data.action.index })
@@ -1306,14 +1284,10 @@
             // Credit the full amount to the vault to preserve the total balance invariant.
             _balanceVault += long.closeBoundedPositionValue;
             emit LiquidatedPosition(
-<<<<<<< HEAD
-                long.common.user,
+                long.user,
                 PositionId({ tick: long.tick, tickVersion: long.tickVersion, index: long.index }),
                 currentPrice.neutralPrice,
                 liquidationPrice
-=======
-                long.user, long.tick, long.tickVersion, long.index, currentPrice.neutralPrice, liquidationPrice
->>>>>>> 78b21757
             );
             return;
         }
@@ -1376,17 +1350,9 @@
         }
 
         emit ValidatedClosePosition(
-<<<<<<< HEAD
-            long.common.user,
-            long.common.to,
-            PositionId({ tick: long.tick, tickVersion: long.tickVersion, index: long.index }),
-=======
             long.user,
             long.to,
-            long.tick,
-            long.tickVersion,
-            long.index,
->>>>>>> 78b21757
+            PositionId({ tick: long.tick, tickVersion: long.tickVersion, index: long.index }),
             assetToTransfer,
             assetToTransfer.toInt256() - _toInt256(long.closeAmount)
         );
