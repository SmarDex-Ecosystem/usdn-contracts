// SPDX-License-Identifier: BUSL-1.1
pragma solidity 0.8.20;

import { IERC20Metadata } from "@openzeppelin/contracts/token/ERC20/extensions/IERC20Metadata.sol";
import { SafeERC20 } from "@openzeppelin/contracts/token/ERC20/utils/SafeERC20.sol";
import { SafeCast } from "@openzeppelin/contracts/utils/math/SafeCast.sol";
import { LibBitmap } from "solady/src/utils/LibBitmap.sol";
import { FixedPointMathLib } from "solady/src/utils/FixedPointMathLib.sol";

import { IUsdnProtocolActions } from "src/interfaces/UsdnProtocol/IUsdnProtocolActions.sol";
import {
    Position,
    ProtocolAction,
    PendingAction,
    VaultPendingAction,
    LongPendingAction,
    PreviousActionsData
} from "src/interfaces/UsdnProtocol/IUsdnProtocolTypes.sol";
import { UsdnProtocolLong } from "src/UsdnProtocol/UsdnProtocolLong.sol";
import { PriceInfo } from "src/interfaces/OracleMiddleware/IOracleMiddlewareTypes.sol";
import { IUsdn } from "src/interfaces/Usdn/IUsdn.sol";

abstract contract UsdnProtocolActions is IUsdnProtocolActions, UsdnProtocolLong {
    using SafeERC20 for IERC20Metadata;
    using SafeERC20 for IUsdn;
    using SafeCast for uint256;
    using SafeCast for int256;
    using LibBitmap for LibBitmap.Bitmap;

    /// @inheritdoc IUsdnProtocolActions
    uint256 public constant MIN_USDN_SUPPLY = 1000;

    /// @inheritdoc IUsdnProtocolActions
<<<<<<< HEAD
    function initiateDeposit(uint128 amount, bytes calldata currentPriceData, bytes calldata previousActionPriceData)
        external
        payable
        initializedAndNonReentrant
    {
        if (msg.value < _securityDepositValue) {
            revert UsdnProtocolSecurityDepositTooLow();
        }
        uint256 balanceBefore = address(this).balance - msg.value;

        _initiateDeposit(msg.sender, amount, currentPriceData);
        _executePendingAction(previousActionPriceData);

        if (address(this).balance < _securityDepositValue + balanceBefore) {
            revert UsdnProtocolUnexpectedBalance();
        }
        unchecked {
            uint256 amountToRefund = address(this).balance - balanceBefore - _securityDepositValue;
            _refundExcessEther(amountToRefund);
        }

=======
    function initiateDeposit(
        uint128 amount,
        bytes calldata currentPriceData,
        PreviousActionsData calldata previousActionsData
    ) external payable initializedAndNonReentrant {
        _initiateDeposit(msg.sender, amount, currentPriceData);
        _executePendingAction(previousActionsData);
        _refundExcessEther();
>>>>>>> f50cbb41
        _checkPendingFee();
    }

    /// @inheritdoc IUsdnProtocolActions
    function validateDeposit(bytes calldata depositPriceData, PreviousActionsData calldata previousActionsData)
        external
        payable
        initializedAndNonReentrant
    {
        uint256 balanceBefore = address(this).balance - msg.value;

        _validateDeposit(msg.sender, depositPriceData);
<<<<<<< HEAD
        _executePendingAction(previousActionPriceData);
        _refundExcessEther(address(this).balance - balanceBefore);
=======
        _executePendingAction(previousActionsData);
        _refundExcessEther();
>>>>>>> f50cbb41
        _checkPendingFee();
    }

    /// @inheritdoc IUsdnProtocolActions
    function initiateWithdrawal(
        uint128 usdnAmount,
        bytes calldata currentPriceData,
        PreviousActionsData calldata previousActionsData
    ) external payable initializedAndNonReentrant {
        if (msg.value < _securityDepositValue) {
            revert UsdnProtocolSecurityDepositTooLow();
        }
        uint256 balanceBefore = address(this).balance - msg.value;

        _initiateWithdrawal(msg.sender, usdnAmount, currentPriceData);
<<<<<<< HEAD
        _executePendingAction(previousActionPriceData);
        if (address(this).balance < _securityDepositValue + balanceBefore) {
            revert UsdnProtocolUnexpectedBalance();
        }
        unchecked {
            uint256 amountToRefund = address(this).balance - balanceBefore - _securityDepositValue;
            _refundExcessEther(amountToRefund);
        }
=======
        _executePendingAction(previousActionsData);
        _refundExcessEther();
>>>>>>> f50cbb41
        _checkPendingFee();
    }

    /// @inheritdoc IUsdnProtocolActions
    function validateWithdrawal(bytes calldata withdrawalPriceData, PreviousActionsData calldata previousActionsData)
        external
        payable
        initializedAndNonReentrant
    {
        uint256 balanceBefore = address(this).balance - msg.value;

        _validateWithdrawal(msg.sender, withdrawalPriceData);
<<<<<<< HEAD
        _executePendingAction(previousActionPriceData);
        _refundExcessEther(address(this).balance - balanceBefore);
=======
        _executePendingAction(previousActionsData);
        _refundExcessEther();
>>>>>>> f50cbb41
        _checkPendingFee();
    }

    /// @inheritdoc IUsdnProtocolActions
    function initiateOpenPosition(
        uint128 amount,
        uint128 desiredLiqPrice,
        bytes calldata currentPriceData,
        PreviousActionsData calldata previousActionsData
    ) external payable initializedAndNonReentrant returns (int24 tick_, uint256 tickVersion_, uint256 index_) {
        if (msg.value < _securityDepositValue) {
            revert UsdnProtocolSecurityDepositTooLow();
        }

        uint256 balanceBefore = address(this).balance - msg.value;

        (tick_, tickVersion_, index_) = _initiateOpenPosition(msg.sender, amount, desiredLiqPrice, currentPriceData);
<<<<<<< HEAD
        _executePendingAction(previousActionPriceData);

        if (address(this).balance < _securityDepositValue + balanceBefore) {
            revert UsdnProtocolUnexpectedBalance();
        }
        unchecked {
            uint256 amountToRefund = address(this).balance - balanceBefore - _securityDepositValue;
            _refundExcessEther(amountToRefund);
        }

=======
        _executePendingAction(previousActionsData);
        _refundExcessEther();
>>>>>>> f50cbb41
        _checkPendingFee();
    }

    /// @inheritdoc IUsdnProtocolActions
    function validateOpenPosition(bytes calldata openPriceData, PreviousActionsData calldata previousActionsData)
        external
        payable
        initializedAndNonReentrant
    {
        uint256 balanceBefore = address(this).balance - msg.value;

        _validateOpenPosition(msg.sender, openPriceData);
<<<<<<< HEAD
        _executePendingAction(previousActionPriceData);
        _refundExcessEther(address(this).balance - balanceBefore);
=======
        _executePendingAction(previousActionsData);
        _refundExcessEther();
>>>>>>> f50cbb41
        _checkPendingFee();
    }

    /// @inheritdoc IUsdnProtocolActions
    function initiateClosePosition(
        int24 tick,
        uint256 tickVersion,
        uint256 index,
        uint128 amountToClose,
        bytes calldata currentPriceData,
        PreviousActionsData calldata previousActionsData
    ) external payable initializedAndNonReentrant {
<<<<<<< HEAD
        if (msg.value < _securityDepositValue) {
            revert UsdnProtocolSecurityDepositTooLow();
        }
        uint256 balanceBefore = address(this).balance - msg.value;

        _initiateClosePosition(msg.sender, tick, tickVersion, index, currentPriceData);
        _executePendingAction(previousActionPriceData);

        if (address(this).balance < _securityDepositValue + balanceBefore) {
            revert UsdnProtocolUnexpectedBalance();
        }
        unchecked {
            uint256 amountToRefund = address(this).balance - balanceBefore - _securityDepositValue;
            _refundExcessEther(amountToRefund);
        }

=======
        _initiateClosePosition(msg.sender, tick, tickVersion, index, amountToClose, currentPriceData);
        _executePendingAction(previousActionsData);
        _refundExcessEther();
>>>>>>> f50cbb41
        _checkPendingFee();
    }

    /// @inheritdoc IUsdnProtocolActions
    function validateClosePosition(bytes calldata closePriceData, PreviousActionsData calldata previousActionsData)
        external
        payable
        initializedAndNonReentrant
    {
        uint256 balanceBefore = address(this).balance - msg.value;

        _validateClosePosition(msg.sender, closePriceData);
<<<<<<< HEAD
        _executePendingAction(previousActionPriceData);
        _refundExcessEther(address(this).balance - balanceBefore);
=======
        _executePendingAction(previousActionsData);
        _refundExcessEther();
>>>>>>> f50cbb41
        _checkPendingFee();
    }

    /// @inheritdoc IUsdnProtocolActions
    function liquidate(bytes calldata currentPriceData, uint16 iterations)
        external
        payable
        returns (uint256 liquidatedPositions_)
    {
        uint256 balanceBefore = address(this).balance - msg.value;

        liquidatedPositions_ = _liquidate(currentPriceData, iterations);
        _refundExcessEther(address(this).balance - balanceBefore);
        _checkPendingFee();
    }

    /**
     * @notice Send rewards to the liquidator.
     * @dev Should still emit an event if liquidationRewards = 0 to better keep track of those anomalies as rewards for
     * those will be managed off-chain.
     * @param liquidatedTicks The number of ticks that were liquidated.
     * @param liquidatedCollateral The amount of collateral lost due to the liquidations.
     * @param rebased Whether a USDN rebase was performed.
     */
    function _sendRewardsToLiquidator(uint16 liquidatedTicks, int256 liquidatedCollateral, bool rebased) internal {
        // Get how much we should give to the liquidator as rewards
        uint256 liquidationRewards =
            _liquidationRewardsManager.getLiquidationRewards(liquidatedTicks, liquidatedCollateral, rebased);

        // Avoid underflows in situation of extreme bad debt
        if (_balanceVault < liquidationRewards) {
            liquidationRewards = _balanceVault;
        }

        // Update the vault's balance
        unchecked {
            _balanceVault -= liquidationRewards;
        }

        // Transfer rewards (wsteth) to the liquidator
        _asset.safeTransfer(msg.sender, liquidationRewards);

        emit LiquidatorRewarded(msg.sender, liquidationRewards);
    }

    /**
     * @notice Initiate a deposit of assets into the vault to mint USDN.
     * @dev Consult the current oracle middleware implementation to know the expected format for the price data, using
     * the `ProtocolAction.InitiateDeposit` action.
     * The price validation might require payment according to the return value of the `getValidationCost` function
     * of the middleware.
     * @param user The address of theuser initiating the deposit.
     * @param amount The amount of wstETH to deposit.
     * @param currentPriceData The current price data
     */
    function _initiateDeposit(address user, uint128 amount, bytes calldata currentPriceData) internal {
        if (amount == 0) {
            revert UsdnProtocolZeroAmount();
        }

        PriceInfo memory currentPrice =
            _getOraclePrice(ProtocolAction.InitiateDeposit, uint40(block.timestamp), currentPriceData);

        _applyPnlAndFundingAndLiquidate(currentPrice.neutralPrice, currentPrice.timestamp);

        // Apply fees on price
        uint128 pendingActionPrice =
            (currentPrice.price - currentPrice.price * _positionFeeBps / BPS_DIVISOR).toUint128();

        VaultPendingAction memory pendingAction = VaultPendingAction({
            action: ProtocolAction.ValidateDeposit,
            timestamp: uint40(block.timestamp),
            user: user,
            _unused: 0,
            amount: amount,
            assetPrice: pendingActionPrice,
            totalExpo: _totalExpo,
            balanceVault: _vaultAssetAvailable(_totalExpo, _balanceVault, _balanceLong, pendingActionPrice, _lastPrice)
                .toUint256(),
            balanceLong: _balanceLong,
            usdnTotalSupply: _usdn.totalSupply()
        });

        _addPendingAction(user, _convertVaultPendingAction(pendingAction));

        _asset.safeTransferFrom(user, address(this), amount);

        emit InitiatedDeposit(user, amount);
    }

    function _validateDeposit(address user, bytes calldata priceData) internal {
        PendingAction memory pending = _getAndClearPendingAction(user);

        // check type of action
        if (pending.action != ProtocolAction.ValidateDeposit) {
            revert UsdnProtocolInvalidPendingAction();
        }
        // sanity check
        if (pending.user != user) {
            revert UsdnProtocolInvalidPendingAction();
        }

        _validateDepositWithAction(pending, priceData);
    }

    function _validateDepositWithAction(PendingAction memory pending, bytes calldata priceData)
        internal
        returns (PriceInfo memory depositPrice_)
    {
        VaultPendingAction memory deposit = _toVaultPendingAction(pending);

        depositPrice_ = _getOraclePrice(ProtocolAction.ValidateDeposit, deposit.timestamp, priceData);

        // adjust balances
        _applyPnlAndFundingAndLiquidate(depositPrice_.neutralPrice, depositPrice_.timestamp);

        // We calculate the amount of USDN to mint, either considering the asset price at the time of the initiate
        // action, or the current price provided for validation. We will use the lower of the two amounts to mint.
        // Apply fees on price
        uint128 priceWithFees =
            (depositPrice_.price - (depositPrice_.price * _positionFeeBps) / BPS_DIVISOR).toUint128();

        uint256 usdnToMint1 =
            _calcMintUsdn(deposit.amount, deposit.balanceVault, deposit.usdnTotalSupply, deposit.assetPrice);

        uint256 usdnToMint2 = _calcMintUsdn(
            deposit.amount,
            // Calculate the available balance in the vault side if the price moves to `priceWithFees`
            uint256(
                _vaultAssetAvailable(
                    deposit.totalExpo, deposit.balanceVault, deposit.balanceLong, priceWithFees, deposit.assetPrice
                )
            ),
            deposit.usdnTotalSupply,
            priceWithFees
        );

        uint256 usdnToMint;
        // We use the lower of the two amounts to mint
        if (usdnToMint1 <= usdnToMint2) {
            usdnToMint = usdnToMint1;
        } else {
            usdnToMint = usdnToMint2;
        }

        _balanceVault += deposit.amount;

        _usdn.mint(deposit.user, usdnToMint);
        emit ValidatedDeposit(deposit.user, deposit.amount, usdnToMint);
    }

    /**
     * @notice Initiate a withdrawal of assets from the vault by providing USDN tokens.
     * @dev Consult the current oracle middleware implementation to know the expected format for the price data, using
     * the `ProtocolAction.InitiateWithdrawal` action.
     * The price validation might require payment according to the return value of the `getValidationCost` function
     * of the middleware.
     * @param user The address of the user initiating the withdrawal.
     * @param usdnAmount The amount of USDN to burn.
     * @param currentPriceData The current price data
     */
    function _initiateWithdrawal(address user, uint128 usdnAmount, bytes calldata currentPriceData) internal {
        if (usdnAmount == 0) {
            revert UsdnProtocolZeroAmount();
        }

        PriceInfo memory currentPrice =
            _getOraclePrice(ProtocolAction.InitiateWithdrawal, uint40(block.timestamp), currentPriceData);

        _applyPnlAndFundingAndLiquidate(currentPrice.neutralPrice, currentPrice.timestamp);

        // Apply fees on price
        uint128 pendingActionPrice =
            (currentPrice.price + currentPrice.price * _positionFeeBps / BPS_DIVISOR).toUint128();

        uint256 totalExpo = _totalExpo;

        VaultPendingAction memory pendingAction = VaultPendingAction({
            action: ProtocolAction.ValidateWithdrawal,
            timestamp: uint40(block.timestamp),
            user: user,
            _unused: 0,
            amount: usdnAmount,
            assetPrice: pendingActionPrice,
            totalExpo: totalExpo,
            balanceVault: _vaultAssetAvailable(totalExpo, _balanceVault, _balanceLong, pendingActionPrice, _lastPrice)
                .toUint256(),
            balanceLong: _balanceLong,
            usdnTotalSupply: _usdn.totalSupply()
        });

        _addPendingAction(user, _convertVaultPendingAction(pendingAction));

        // retrieve the USDN tokens, checks that balance is sufficient
        _usdn.safeTransferFrom(user, address(this), usdnAmount);

        emit InitiatedWithdrawal(user, usdnAmount);
    }

    function _validateWithdrawal(address user, bytes calldata priceData) internal {
        PendingAction memory pending = _getAndClearPendingAction(user);

        // check type of action
        if (pending.action != ProtocolAction.ValidateWithdrawal) {
            revert UsdnProtocolInvalidPendingAction();
        }
        // sanity check
        if (pending.user != user) {
            revert UsdnProtocolInvalidPendingAction();
        }

        _validateWithdrawalWithAction(pending, priceData);
    }

    function _validateWithdrawalWithAction(PendingAction memory pending, bytes calldata priceData) internal {
        VaultPendingAction memory withdrawal = _toVaultPendingAction(pending);

        PriceInfo memory withdrawalPrice =
            _getOraclePrice(ProtocolAction.ValidateWithdrawal, withdrawal.timestamp, priceData);

        _applyPnlAndFundingAndLiquidate(withdrawalPrice.neutralPrice, withdrawalPrice.timestamp);

        // Apply fees on price
        uint128 withdrawalPriceWithFees =
            (withdrawalPrice.price + (withdrawalPrice.price * _positionFeeBps) / BPS_DIVISOR).toUint128();

        // We calculate the available balance of the vault side, either considering the asset price at the time of the
        // initiate action, or the current price provided for validation. We will use the lower of the two amounts to
        // redeem the underlying asset share.
        uint256 available1 = withdrawal.balanceVault;
        uint256 available2 = uint256(
            _vaultAssetAvailable(
                withdrawal.totalExpo,
                withdrawal.balanceVault,
                withdrawal.balanceLong,
                withdrawalPriceWithFees, // new price
                withdrawal.assetPrice // old price
            )
        );
        uint256 available;
        if (available1 <= available2) {
            available = available1;
        } else {
            available = available2;
        }

        // assetToTransfer = amountUsdn * usdnPrice / assetPrice = amountUsdn * assetAvailable / totalSupply
        uint256 assetToTransfer = FixedPointMathLib.fullMulDiv(withdrawal.amount, available, withdrawal.usdnTotalSupply);

        // we have the USDN in the contract already
        _usdn.burn(withdrawal.amount);

        // send the asset to the user
        if (assetToTransfer > 0) {
            _balanceVault -= assetToTransfer;
            _asset.safeTransfer(withdrawal.user, assetToTransfer);
        }

        emit ValidatedWithdrawal(withdrawal.user, assetToTransfer, withdrawal.amount);
    }

    /**
     * @notice Initiate an open position action.
     * @dev Consult the current oracle middleware implementation to know the expected format for the price data, using
     * the `ProtocolAction.InitiateOpenPosition` action.
     * The price validation might require payment according to the return value of the `getValidationCost` function
     * of the middleware.
     * The position is immediately included in the protocol calculations with a temporary entry price (and thus
     * leverage). The validation operation then updates the entry price and leverage with fresher data.
     * @param user The address of the user initiating the open position.
     * @param amount The amount of wstETH to deposit.
     * @param desiredLiqPrice The desired liquidation price, including the liquidation penalty.
     * @param currentPriceData  The current price data (used to calculate the temporary leverage and entry price,
     * pending validation)
     */
    function _initiateOpenPosition(
        address user,
        uint128 amount,
        uint128 desiredLiqPrice,
        bytes calldata currentPriceData
    ) internal returns (int24 tick_, uint256 tickVersion_, uint256 index_) {
        if (amount == 0) {
            revert UsdnProtocolZeroAmount();
        }

        uint128 adjustedPrice; // the price returned by the oracle middleware, to be used for the user action
        uint128 neutralPrice;
        {
            PriceInfo memory currentPrice =
                _getOraclePrice(ProtocolAction.InitiateOpenPosition, uint40(block.timestamp), currentPriceData);

            // Apply fees on price
            adjustedPrice = (currentPrice.price + (currentPrice.price * _positionFeeBps) / BPS_DIVISOR).toUint128();

            neutralPrice = currentPrice.neutralPrice.toUint128();

            _applyPnlAndFundingAndLiquidate(neutralPrice, currentPrice.timestamp);
        }

        uint128 leverage;
        uint128 positionTotalExpo;
        {
            // we calculate the closest valid tick down for the desired liq price with liquidation penalty
            tick_ = getEffectiveTickForPrice(desiredLiqPrice);

            // remove liquidation penalty for leverage calculation
            uint128 liqPriceWithoutPenalty = getEffectivePriceForTick(tick_ - int24(_liquidationPenalty) * _tickSpacing);
            positionTotalExpo = _calculatePositionTotalExpo(amount, adjustedPrice, liqPriceWithoutPenalty);

            // calculate position leverage
            // reverts if liquidationPrice >= entryPrice
            leverage = _getLeverage(adjustedPrice, liqPriceWithoutPenalty);
            if (leverage < _minLeverage) {
                revert UsdnProtocolLeverageTooLow();
            }
            if (leverage > _maxLeverage) {
                revert UsdnProtocolLeverageTooHigh();
            }
        }

        {
            // Calculate effective liquidation price
            uint128 liqPrice = getEffectivePriceForTick(tick_);
            // Liquidation price must be at least x% below current price
            _checkSafetyMargin(neutralPrice, liqPrice);
        }

        // Register position and adjust contract state
        {
            Position memory long = Position({
                user: user,
                amount: amount,
                totalExpo: positionTotalExpo,
                timestamp: uint40(block.timestamp)
            });
            (tickVersion_, index_) = _saveNewPosition(tick_, long);

            // Register pending action
            LongPendingAction memory pendingAction = LongPendingAction({
                action: ProtocolAction.ValidateOpenPosition,
                timestamp: uint40(block.timestamp),
                user: user,
                tick: tick_,
                closeAmount: 0,
                closeTotalExpo: 0,
                tickVersion: tickVersion_,
                index: index_,
                closeLiqMultiplier: 0,
                closeTempTransfer: 0
            });
            _addPendingAction(user, _convertLongPendingAction(pendingAction));
            emit InitiatedOpenPosition(
                user, long.timestamp, leverage, long.amount, adjustedPrice, tick_, tickVersion_, index_
            );
        }
        _asset.safeTransferFrom(user, address(this), amount);
    }

    function _validateOpenPosition(address user, bytes calldata priceData) internal {
        PendingAction memory pending = _getAndClearPendingAction(user);

        // check type of action
        if (pending.action != ProtocolAction.ValidateOpenPosition) {
            revert UsdnProtocolInvalidPendingAction();
        }
        // sanity check
        if (pending.user != user) {
            revert UsdnProtocolInvalidPendingAction();
        }

        _validateOpenPositionWithAction(pending, priceData);
    }

    function _validateOpenPositionWithAction(PendingAction memory pending, bytes calldata priceData) internal {
        LongPendingAction memory long = _toLongPendingAction(pending);

        uint128 startPrice;
        {
            PriceInfo memory price = _getOraclePrice(ProtocolAction.ValidateOpenPosition, long.timestamp, priceData);

            // Apply fees on price
            startPrice = (price.price + (price.price * _positionFeeBps) / BPS_DIVISOR).toUint128();

            _applyPnlAndFundingAndLiquidate(price.neutralPrice, price.timestamp);
        }

        (bytes32 tickHash, uint256 version) = _tickHash(long.tick);
        if (version != long.tickVersion) {
            // The current tick version doesn't match the version from the pending action.
            // This means the position has been liquidated in the mean time
            emit StalePendingActionRemoved(long.user, long.tick, long.tickVersion, long.index);
            return;
        }

        // Get the position
        Position memory pos = _longPositions[tickHash][long.index];
        // Re-calculate leverage
        uint128 liqPriceWithoutPenalty = getEffectivePriceForTick(long.tick - int24(_liquidationPenalty) * _tickSpacing);
        // reverts if liquidationPrice >= entryPrice
        uint128 leverage = _getLeverage(startPrice, liqPriceWithoutPenalty);
        // Leverage is always greater than 1 (liquidationPrice is positive).
        // Even if it drops below _minLeverage between the initiate and validate actions, we still allow it.
        // However, if the leverage exceeds max leverage, then we adjust the liquidation price (tick) to have a leverage
        // of _maxLeverage
        if (leverage > _maxLeverage) {
            // remove the position
            _removeAmountFromPosition(long.tick, long.index, pos, pos.amount, pos.totalExpo);
            // theoretical liquidation price for _maxLeverage
            liqPriceWithoutPenalty = _getLiquidationPrice(startPrice, _maxLeverage.toUint128());
            // adjust to closest valid tick down
            int24 tickWithoutPenalty = getEffectiveTickForPrice(liqPriceWithoutPenalty);
            // retrieve exact liquidation price without penalty
            liqPriceWithoutPenalty = getEffectivePriceForTick(tickWithoutPenalty);
            // recalculate the leverage with the new liquidation price
            leverage = _getLeverage(startPrice, liqPriceWithoutPenalty);
            // update position total expo
            pos.totalExpo = _calculatePositionTotalExpo(pos.amount, startPrice, liqPriceWithoutPenalty);
            // apply liquidation penalty
            int24 tick = tickWithoutPenalty + int24(_liquidationPenalty) * _tickSpacing;
            // insert position into new tick, update tickVersion and index
            (uint256 tickVersion, uint256 index) = _saveNewPosition(tick, pos);
            // emit LiquidationPriceUpdated
            emit LiquidationPriceUpdated(long.tick, long.tickVersion, long.index, tick, tickVersion, index);
            emit ValidatedOpenPosition(pos.user, leverage, startPrice, tick, tickVersion, index);
        } else {
            // Calculate the new total expo
            uint128 expoBefore = pos.totalExpo;
            uint128 expoAfter = _calculatePositionTotalExpo(pos.amount, startPrice, liqPriceWithoutPenalty);

            // Update the total expo of the position
            _longPositions[tickHash][long.index].totalExpo = expoAfter;
            // Update the total expo by adding the position's new expo and removing the old one.
            // Do not use += or it will underflow
            _totalExpo = _totalExpo + expoAfter - expoBefore;
            _totalExpoByTick[tickHash] = _totalExpoByTick[tickHash] + expoAfter - expoBefore;

            emit ValidatedOpenPosition(long.user, leverage, startPrice, long.tick, long.tickVersion, long.index);
        }
    }

    /**
     * @notice Initiate a close position action.
     * @dev Consult the current oracle middleware implementation to know the expected format for the price data, using
     * the `ProtocolAction.InitiateClosePosition` action.
     * The price validation might require payment according to the return value of the `getValidationCost` function
     * of the middleware.
     * If the current tick version is greater than the tick version of the position (when it was opened), then the
     * position has been liquidated and the transaction will revert.
     * The position is taken out of the tick and put in a pending state during this operation. Thus, calculations don't
     * consider this position anymore. The exit price (and thus profit) is not yet set definitively, and will be done
     * during the validate action.
     * @param user The address of the user initiating the close position.
     * @param tick The tick containing the position to close
     * @param tickVersion The tick version of the position to close
     * @param index The index of the position inside the tick array
     * @param amountToClose The amount of collateral to remove from the position's amount
     * @param currentPriceData The current price data
     */
    function _initiateClosePosition(
        address user,
        int24 tick,
        uint256 tickVersion,
        uint256 index,
        uint128 amountToClose,
        bytes calldata currentPriceData
    ) internal {
        // check if the position belongs to the user
        // this reverts if the position was liquidated
        Position memory pos = getLongPosition(tick, tickVersion, index);
        if (pos.user != user) {
            revert UsdnProtocolUnauthorized();
        }

        if (amountToClose > pos.amount) {
            revert UsdnProtocolAmountToCloseHigherThanPositionAmount(amountToClose, pos.amount);
        }

        if (amountToClose == 0) {
            revert UsdnProtocolAmountToCloseIsZero();
        }

        uint128 priceWithFees;
        {
            PriceInfo memory currentPrice =
                _getOraclePrice(ProtocolAction.InitiateClosePosition, uint40(block.timestamp), currentPriceData);

            _applyPnlAndFundingAndLiquidate(currentPrice.neutralPrice, currentPrice.timestamp);
            priceWithFees = (currentPrice.price - (currentPrice.price * _positionFeeBps) / BPS_DIVISOR).toUint128();
        }

        uint128 totalExpoToClose = (uint256(pos.totalExpo) * amountToClose / pos.amount).toUint128();
        {
            uint256 liqMultiplier = _liquidationMultiplier;
            uint256 tempTransfer = _assetToTransfer(priceWithFees, tick, totalExpoToClose, liqMultiplier, 0);

            LongPendingAction memory pendingAction = LongPendingAction({
                action: ProtocolAction.ValidateClosePosition,
                timestamp: uint40(block.timestamp),
                user: user,
                tick: tick,
                closeAmount: amountToClose,
                closeTotalExpo: totalExpoToClose,
                tickVersion: tickVersion,
                index: index,
                closeLiqMultiplier: liqMultiplier,
                closeTempTransfer: tempTransfer
            });

            // decrease balance optimistically (exact amount will be recalculated during validation)
            // transfer will be done after validation
            _balanceLong -= tempTransfer;

            _addPendingAction(user, _convertLongPendingAction(pendingAction));

            // Remove the position if it's fully closed
            _removeAmountFromPosition(tick, index, pos, amountToClose, totalExpoToClose);
        }

        emit InitiatedClosePosition(
            user, tick, tickVersion, index, pos.amount - amountToClose, pos.totalExpo - totalExpoToClose
        );
    }

    function _validateClosePosition(address user, bytes calldata priceData) internal {
        PendingAction memory pending = _getAndClearPendingAction(user);

        // check type of action
        if (pending.action != ProtocolAction.ValidateClosePosition) {
            revert UsdnProtocolInvalidPendingAction();
        }
        // sanity check
        if (pending.user != user) {
            revert UsdnProtocolInvalidPendingAction();
        }

        _validateClosePositionWithAction(pending, priceData);
    }

    function _validateClosePositionWithAction(PendingAction memory pending, bytes calldata priceData) internal {
        LongPendingAction memory long = _toLongPendingAction(pending);

        PriceInfo memory price = _getOraclePrice(ProtocolAction.ValidateClosePosition, long.timestamp, priceData);

        _applyPnlAndFundingAndLiquidate(price.neutralPrice, price.timestamp);

        // Apply fees on price
        uint128 priceWithFees = (price.price - (price.price * _positionFeeBps) / BPS_DIVISOR).toUint128();

        uint256 assetToTransfer = _assetToTransfer(
            priceWithFees, long.tick, long.closeTotalExpo, long.closeLiqMultiplier, long.closeTempTransfer
        );

        // adjust long balance that was previously optimistically decreased
        if (assetToTransfer > long.closeTempTransfer) {
            // we didn't remove enough
            // FIXME: here, should we replace assetToTransfer with the user tempTransfer since it's the lower of the
            // two amounts? In which case _balanceLong would already be correct.
            _balanceLong -= assetToTransfer - long.closeTempTransfer;
        } else if (assetToTransfer < long.closeTempTransfer) {
            // we removed too much
            _balanceLong += long.closeTempTransfer - assetToTransfer;
        }

        // get liquidation price (with liq penalty) to check if position was valid at `timestamp + validationDelay`
        uint128 liquidationPrice = getEffectivePriceForTick(long.tick, long.closeLiqMultiplier);
        if (price.neutralPrice <= liquidationPrice) {
            // position should be liquidated, we don't pay out the profits but send any remaining collateral to the
            // vault
            _balanceVault += assetToTransfer;
            emit LiquidatedPosition(
                long.user, long.tick, long.tickVersion, long.index, price.neutralPrice, liquidationPrice
            );
            return;
        }

        // send the asset to the user
        if (assetToTransfer > 0) {
            _asset.safeTransfer(long.user, assetToTransfer);
        }

        emit ValidatedClosePosition(
            long.user,
            long.tick,
            long.tickVersion,
            long.index,
            assetToTransfer,
            int256(assetToTransfer) - _toInt256(long.closeAmount)
        );
    }

    /**
     * @notice Liquidate positions according to the current asset price, limited to a maximum of `iterations` ticks.
     * @dev Consult the current oracle middleware implementation to know the expected format for the price data, using
     * the `ProtocolAction.Liquidation` action.
     * The price validation might require payment according to the return value of the `getValidationCost` function
     * of the middleware.
     * Each tick is liquidated in constant time. The tick version is incremented for each tick that was liquidated.
     * At least one tick will be liquidated, even if the `iterations` parameter is zero.
     * @param currentPriceData The most recent price data
     * @param iterations The maximum number of ticks to liquidate
     * @return liquidatedPositions_ The number of positions that were liquidated
     */
    function _liquidate(bytes calldata currentPriceData, uint16 iterations)
        internal
        returns (uint256 liquidatedPositions_)
    {
        PriceInfo memory currentPrice =
            _getOraclePrice(ProtocolAction.Liquidation, uint40(block.timestamp), currentPriceData);

        (, int256 tempLongBalance, int256 tempVaultBalance) =
            _applyPnlAndFunding(currentPrice.neutralPrice.toUint128(), currentPrice.timestamp.toUint128());

        uint16 liquidatedTicks;
        int256 liquidatedCollateral;
        (liquidatedPositions_, liquidatedTicks, liquidatedCollateral, _balanceLong, _balanceVault) =
            _liquidatePositions(currentPrice.neutralPrice, iterations, tempLongBalance, tempVaultBalance);

        // Always perform the rebase check during liquidation
        bool rebased = _usdnRebase(uint128(currentPrice.neutralPrice), true); // SafeCast not needed since done above

        if (liquidatedTicks > 0) {
            _sendRewardsToLiquidator(liquidatedTicks, liquidatedCollateral, rebased);
        }
    }

    /**
     * @notice Calculate how much wstETH must be transferred to a user to close a position.
     * @dev The amount is bound by the amount of wstETH available in the long side.
     * @param currentPrice The current price of the asset
     * @param tick The tick of the position
     * @param posExpo The total expo of the position
     * @param liqMultiplier The liquidation multiplier at the moment of closing the position
     * @param tempTransferred An amount that was already subtracted from the long balance
     */
    function _assetToTransfer(
        uint128 currentPrice,
        int24 tick,
        uint128 posExpo,
        uint256 liqMultiplier,
        uint256 tempTransferred
    ) internal view returns (uint256 assetToTransfer_) {
        // The available amount of asset on the long side
        uint256 available = _balanceLong + tempTransferred;

        // Calculate position value
        uint256 value = _positionValue(
            currentPrice,
            getEffectivePriceForTick(tick - int24(_liquidationPenalty) * _tickSpacing, liqMultiplier),
            posExpo
        );

        if (value > available) {
            assetToTransfer_ = available;
        } else {
            assetToTransfer_ = value;
        }
    }

    function _executePendingAction(PreviousActionsData calldata data) internal {
        (PendingAction memory pending, uint128 rawIndex) = _getActionablePendingAction();
        if (pending.action == ProtocolAction.None) {
            // no pending action
            return;
        }
        uint256 length = data.priceData.length;
        if (data.rawIndices.length != length || length < 1) {
            revert UsdnProtocolInvalidPendingActionData();
        }
        uint128 offset;
        unchecked {
            // underflow is desired here (wrap-around)
            offset = rawIndex - data.rawIndices[0];
        }
        if (offset >= length || data.rawIndices[offset] != rawIndex) {
            revert UsdnProtocolInvalidPendingActionData();
        }
        bytes calldata priceData = data.priceData[offset];
        _clearPendingAction(pending.user);
        if (pending.action == ProtocolAction.ValidateDeposit) {
            _validateDepositWithAction(pending, priceData);
        } else if (pending.action == ProtocolAction.ValidateWithdrawal) {
            _validateWithdrawalWithAction(pending, priceData);
        } else if (pending.action == ProtocolAction.ValidateOpenPosition) {
            _validateOpenPositionWithAction(pending, priceData);
        } else if (pending.action == ProtocolAction.ValidateClosePosition) {
            _validateClosePositionWithAction(pending, priceData);
        }
    }

    function _getOraclePrice(ProtocolAction action, uint40 timestamp, bytes calldata priceData)
        internal
        returns (PriceInfo memory price_)
    {
        uint256 validationCost = _oracleMiddleware.validationCost(priceData, action);
        if (address(this).balance < validationCost) {
            revert UsdnProtocolInsufficientOracleFee();
        }
        price_ = _oracleMiddleware.parseAndValidatePrice{ value: validationCost }(timestamp, action, priceData);
    }

    function _applyPnlAndFundingAndLiquidate(uint256 neutralPrice, uint256 timestamp) internal {
        // adjust balances
        (bool priceUpdated, int256 tempLongBalance, int256 tempVaultBalance) =
            _applyPnlAndFunding(neutralPrice.toUint128(), timestamp.toUint128());
        // liquidate if price is more recent than _lastPrice
        if (priceUpdated) {
            (,,, _balanceLong, _balanceVault) =
                _liquidatePositions(neutralPrice, _liquidationIteration, tempLongBalance, tempVaultBalance);
            // rebase USDN if needed (interval has elapsed and price threshold was reached)
            _usdnRebase(uint128(neutralPrice), false); // safecast not needed since already done earlier
        }
    }

    /// @notice Refund any excess ether to the user, making sure we don't lock ETH in the contract.
    function _refundExcessEther(uint256 amount) internal {
        if (amount != 0) {
            (bool success,) = payable(msg.sender).call{ value: amount }("");
            if (!success) {
                revert UsdnProtocolEtherRefundFailed();
            }
        }
    }

    function _checkPendingFee() internal {
        // if pending protocol fee is above threshold, send it to the fee collector
        if (_pendingProtocolFee >= _feeThreshold) {
            _asset.safeTransfer(_feeCollector, _pendingProtocolFee);
            emit ProtocolFeeDistributed(_feeCollector, _pendingProtocolFee);
            _pendingProtocolFee = 0;
        }
    }
}<|MERGE_RESOLUTION|>--- conflicted
+++ resolved
@@ -31,38 +31,27 @@
     uint256 public constant MIN_USDN_SUPPLY = 1000;
 
     /// @inheritdoc IUsdnProtocolActions
-<<<<<<< HEAD
-    function initiateDeposit(uint128 amount, bytes calldata currentPriceData, bytes calldata previousActionPriceData)
-        external
-        payable
-        initializedAndNonReentrant
-    {
-        if (msg.value < _securityDepositValue) {
-            revert UsdnProtocolSecurityDepositTooLow();
-        }
-        uint256 balanceBefore = address(this).balance - msg.value;
-
-        _initiateDeposit(msg.sender, amount, currentPriceData);
-        _executePendingAction(previousActionPriceData);
-
-        if (address(this).balance < _securityDepositValue + balanceBefore) {
-            revert UsdnProtocolUnexpectedBalance();
-        }
-        unchecked {
-            uint256 amountToRefund = address(this).balance - balanceBefore - _securityDepositValue;
-            _refundExcessEther(amountToRefund);
-        }
-
-=======
     function initiateDeposit(
         uint128 amount,
         bytes calldata currentPriceData,
         PreviousActionsData calldata previousActionsData
     ) external payable initializedAndNonReentrant {
+        if (msg.value < _securityDepositValue) {
+            revert UsdnProtocolSecurityDepositTooLow();
+        }
+        uint256 balanceBefore = address(this).balance - msg.value;
+
         _initiateDeposit(msg.sender, amount, currentPriceData);
         _executePendingAction(previousActionsData);
-        _refundExcessEther();
->>>>>>> f50cbb41
+
+        if (address(this).balance < _securityDepositValue + balanceBefore) {
+            revert UsdnProtocolUnexpectedBalance();
+        }
+        unchecked {
+            uint256 amountToRefund = address(this).balance - balanceBefore - _securityDepositValue;
+            _refundExcessEther(amountToRefund);
+        }
+
         _checkPendingFee();
     }
 
@@ -75,13 +64,8 @@
         uint256 balanceBefore = address(this).balance - msg.value;
 
         _validateDeposit(msg.sender, depositPriceData);
-<<<<<<< HEAD
-        _executePendingAction(previousActionPriceData);
+        _executePendingAction(previousActionsData);
         _refundExcessEther(address(this).balance - balanceBefore);
-=======
-        _executePendingAction(previousActionsData);
-        _refundExcessEther();
->>>>>>> f50cbb41
         _checkPendingFee();
     }
 
@@ -97,8 +81,7 @@
         uint256 balanceBefore = address(this).balance - msg.value;
 
         _initiateWithdrawal(msg.sender, usdnAmount, currentPriceData);
-<<<<<<< HEAD
-        _executePendingAction(previousActionPriceData);
+        _executePendingAction(previousActionsData);
         if (address(this).balance < _securityDepositValue + balanceBefore) {
             revert UsdnProtocolUnexpectedBalance();
         }
@@ -106,10 +89,6 @@
             uint256 amountToRefund = address(this).balance - balanceBefore - _securityDepositValue;
             _refundExcessEther(amountToRefund);
         }
-=======
-        _executePendingAction(previousActionsData);
-        _refundExcessEther();
->>>>>>> f50cbb41
         _checkPendingFee();
     }
 
@@ -122,13 +101,8 @@
         uint256 balanceBefore = address(this).balance - msg.value;
 
         _validateWithdrawal(msg.sender, withdrawalPriceData);
-<<<<<<< HEAD
-        _executePendingAction(previousActionPriceData);
+        _executePendingAction(previousActionsData);
         _refundExcessEther(address(this).balance - balanceBefore);
-=======
-        _executePendingAction(previousActionsData);
-        _refundExcessEther();
->>>>>>> f50cbb41
         _checkPendingFee();
     }
 
@@ -146,8 +120,7 @@
         uint256 balanceBefore = address(this).balance - msg.value;
 
         (tick_, tickVersion_, index_) = _initiateOpenPosition(msg.sender, amount, desiredLiqPrice, currentPriceData);
-<<<<<<< HEAD
-        _executePendingAction(previousActionPriceData);
+        _executePendingAction(previousActionsData);
 
         if (address(this).balance < _securityDepositValue + balanceBefore) {
             revert UsdnProtocolUnexpectedBalance();
@@ -157,10 +130,6 @@
             _refundExcessEther(amountToRefund);
         }
 
-=======
-        _executePendingAction(previousActionsData);
-        _refundExcessEther();
->>>>>>> f50cbb41
         _checkPendingFee();
     }
 
@@ -173,13 +142,8 @@
         uint256 balanceBefore = address(this).balance - msg.value;
 
         _validateOpenPosition(msg.sender, openPriceData);
-<<<<<<< HEAD
-        _executePendingAction(previousActionPriceData);
+        _executePendingAction(previousActionsData);
         _refundExcessEther(address(this).balance - balanceBefore);
-=======
-        _executePendingAction(previousActionsData);
-        _refundExcessEther();
->>>>>>> f50cbb41
         _checkPendingFee();
     }
 
@@ -192,14 +156,13 @@
         bytes calldata currentPriceData,
         PreviousActionsData calldata previousActionsData
     ) external payable initializedAndNonReentrant {
-<<<<<<< HEAD
         if (msg.value < _securityDepositValue) {
             revert UsdnProtocolSecurityDepositTooLow();
         }
         uint256 balanceBefore = address(this).balance - msg.value;
 
-        _initiateClosePosition(msg.sender, tick, tickVersion, index, currentPriceData);
-        _executePendingAction(previousActionPriceData);
+        _initiateClosePosition(msg.sender, tick, tickVersion, index, amountToClose, currentPriceData);
+        _executePendingAction(previousActionsData);
 
         if (address(this).balance < _securityDepositValue + balanceBefore) {
             revert UsdnProtocolUnexpectedBalance();
@@ -209,11 +172,6 @@
             _refundExcessEther(amountToRefund);
         }
 
-=======
-        _initiateClosePosition(msg.sender, tick, tickVersion, index, amountToClose, currentPriceData);
-        _executePendingAction(previousActionsData);
-        _refundExcessEther();
->>>>>>> f50cbb41
         _checkPendingFee();
     }
 
@@ -226,13 +184,8 @@
         uint256 balanceBefore = address(this).balance - msg.value;
 
         _validateClosePosition(msg.sender, closePriceData);
-<<<<<<< HEAD
-        _executePendingAction(previousActionPriceData);
+        _executePendingAction(previousActionsData);
         _refundExcessEther(address(this).balance - balanceBefore);
-=======
-        _executePendingAction(previousActionsData);
-        _refundExcessEther();
->>>>>>> f50cbb41
         _checkPendingFee();
     }
 
