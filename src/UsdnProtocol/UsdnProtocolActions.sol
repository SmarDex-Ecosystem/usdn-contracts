// SPDX-License-Identifier: BUSL-1.1
pragma solidity 0.8.20;

import { IERC20Metadata } from "@openzeppelin/contracts/token/ERC20/extensions/IERC20Metadata.sol";
import { SafeERC20 } from "@openzeppelin/contracts/token/ERC20/utils/SafeERC20.sol";
import { SafeCast } from "@openzeppelin/contracts/utils/math/SafeCast.sol";
import { LibBitmap } from "solady/src/utils/LibBitmap.sol";
import { FixedPointMathLib } from "solady/src/utils/FixedPointMathLib.sol";

import { IUsdnProtocolActions } from "src/interfaces/UsdnProtocol/IUsdnProtocolActions.sol";
import {
    Position,
    ProtocolAction,
    PendingAction,
    DepositPendingAction,
    WithdrawalPendingAction,
    LongPendingAction,
    LiquidationsEffects,
    PreviousActionsData,
    PositionId,
    TickData
} from "src/interfaces/UsdnProtocol/IUsdnProtocolTypes.sol";
import { UsdnProtocolLong } from "src/UsdnProtocol/UsdnProtocolLong.sol";
import { PriceInfo } from "src/interfaces/OracleMiddleware/IOracleMiddlewareTypes.sol";
import { IUsdn } from "src/interfaces/Usdn/IUsdn.sol";
import { TickMath } from "src/libraries/TickMath.sol";
import { SignedMath } from "src/libraries/SignedMath.sol";
import { HugeUint } from "src/libraries/HugeUint.sol";

abstract contract UsdnProtocolActions is IUsdnProtocolActions, UsdnProtocolLong {
    using SafeERC20 for IERC20Metadata;
    using SafeERC20 for IUsdn;
    using SafeCast for uint256;
    using SafeCast for int256;
    using LibBitmap for LibBitmap.Bitmap;
    using SignedMath for int256;
    using HugeUint for HugeUint.Uint512;

    /**
     * @dev Structure to hold the transient data during `_initiateWithdrawal`
     * @param pendingActionPrice The adjusted price with position fees applied
     * @param totalExpo The current total expo
     * @param balanceLong The current long balance
     * @param balanceVault The vault balance, adjusted according to the pendingActionPrice
     * @param usdn The USDN token
     */
    struct WithdrawalData {
        uint128 pendingActionPrice;
        uint256 totalExpo;
        uint256 balanceLong;
        uint256 balanceVault;
        IUsdn usdn;
    }

    /**
     * @dev Structure to hold the transient data during `_initiateOpenPosition`
     * @param adjustedPrice The adjusted price with position fees applied
     * @param posId The new position id
     * @param liquidationPenalty The liquidation penalty
     * @param leverage The leverage
     * @param positionTotalExpo The total expo of the position
     */
    struct InitiateOpenPositionData {
        uint128 adjustedPrice;
        PositionId posId;
        uint8 liquidationPenalty;
        uint128 leverage;
        uint128 positionTotalExpo;
    }

    /**
     * @dev Structure to hold the transient data during `_validateOpenPosition`
     * @param action The long pending action
     * @param startPrice The new entry price of the position
     * @param tickHash The tick hash
     * @param pos The position object
     * @param liqPriceWithoutPenalty The new liquidation price without penalty
     * @param leverage The new leverage
     * @param liquidationPenalty The liquidation penalty for the position's tick
     */
    struct ValidateOpenPositionData {
        LongPendingAction action;
        uint128 startPrice;
        bytes32 tickHash;
        Position pos;
        uint128 liqPriceWithoutPenalty;
        uint128 leverage;
        uint8 liquidationPenalty;
    }

    /**
     * @dev Structure to hold the transient data during `_initiateClosePosition`
     * @param pos The position to close
     * @param liquidationPenalty The liquidation penalty
     * @param securityDepositValue The security deposit value
     * @param totalExpoToClose The total expo to close
     * @param lastPrice The price after the last balances update
     * @param tempPositionValue The bounded value of the position that was removed from the long balance
     * @param longTradingExpo The long trading expo
     * @param liqMulAcc The liquidation multiplier accumulator
     */
    struct ClosePositionData {
        Position pos;
        uint8 liquidationPenalty;
        uint64 securityDepositValue;
        uint128 totalExpoToClose;
        uint128 lastPrice;
        uint256 tempPositionValue;
        uint256 longTradingExpo;
        HugeUint.Uint512 liqMulAcc;
    }

    /// @inheritdoc IUsdnProtocolActions
    uint256 public constant MIN_USDN_SUPPLY = 1000;

    /// @inheritdoc IUsdnProtocolActions
    function initiateDeposit(
        uint128 amount,
        bytes calldata currentPriceData,
        PreviousActionsData calldata previousActionsData,
        address to,
        address validator
    ) external payable initializedAndNonReentrant {
        uint256 securityDepositValue = _securityDepositValue;
        if (msg.value < securityDepositValue) {
            revert UsdnProtocolSecurityDepositTooLow();
        }
        uint256 balanceBefore = address(this).balance;

        uint256 amountToRefund = _initiateDeposit(msg.sender, to, validator, amount, currentPriceData);
        unchecked {
            amountToRefund += _executePendingActionOrRevert(previousActionsData);
        }
        _refundExcessEther(securityDepositValue, amountToRefund, balanceBefore);
        _checkPendingFee();
    }

    /// @inheritdoc IUsdnProtocolActions
    function validateDeposit(
        address validator,
        bytes calldata depositPriceData,
        PreviousActionsData calldata previousActionsData
    ) external payable initializedAndNonReentrant {
        uint256 amountToRefund = _validateDeposit(validator, depositPriceData);
        _refoundEther(amountToRefund, validator);
        uint256 balanceBefore = address(this).balance;
        amountToRefund = 0;
        unchecked {
            amountToRefund += _executePendingActionOrRevert(previousActionsData);
        }
        _refundExcessEther(0, amountToRefund, balanceBefore);
        _checkPendingFee();
    }

    /// @inheritdoc IUsdnProtocolActions
    function initiateWithdrawal(
        uint152 usdnShares,
        bytes calldata currentPriceData,
        PreviousActionsData calldata previousActionsData,
        address to,
        address validator
    ) external payable initializedAndNonReentrant {
        uint256 securityDepositValue = _securityDepositValue;
        if (msg.value < securityDepositValue) {
            revert UsdnProtocolSecurityDepositTooLow();
        }

        uint256 balanceBefore = address(this).balance;

        uint256 amountToRefund = _initiateWithdrawal(msg.sender, to, validator, usdnShares, currentPriceData);
        unchecked {
            amountToRefund += _executePendingActionOrRevert(previousActionsData);
        }
        _refundExcessEther(securityDepositValue, amountToRefund, balanceBefore);
        _checkPendingFee();
    }

    /// @inheritdoc IUsdnProtocolActions
    function validateWithdrawal(
        address validator,
        bytes calldata withdrawalPriceData,
        PreviousActionsData calldata previousActionsData
    ) external payable initializedAndNonReentrant {
        uint256 amountToRefund = _validateWithdrawal(validator, withdrawalPriceData);
        _refoundEther(amountToRefund, validator);
        uint256 balanceBefore = address(this).balance;
        amountToRefund = 0;
        unchecked {
            amountToRefund += _executePendingActionOrRevert(previousActionsData);
        }
        _refundExcessEther(0, amountToRefund, balanceBefore);
        _checkPendingFee();
    }

    /// @inheritdoc IUsdnProtocolActions
    function initiateOpenPosition(
        uint128 amount,
        uint128 desiredLiqPrice,
        bytes calldata currentPriceData,
        PreviousActionsData calldata previousActionsData,
<<<<<<< HEAD
        address to,
        address validator
    ) external payable initializedAndNonReentrant returns (int24 tick_, uint256 tickVersion_, uint256 index_) {
=======
        address to
    ) external payable initializedAndNonReentrant returns (PositionId memory posId_) {
>>>>>>> d0f7ee19
        uint256 securityDepositValue = _securityDepositValue;
        if (msg.value < securityDepositValue) {
            revert UsdnProtocolSecurityDepositTooLow();
        }

        uint256 balanceBefore = address(this).balance;
        uint256 amountToRefund;
<<<<<<< HEAD
        PositionId memory posId;
        (posId, amountToRefund) =
            _initiateOpenPosition(msg.sender, to, validator, amount, desiredLiqPrice, currentPriceData);
        tick_ = posId.tick;
        tickVersion_ = posId.tickVersion;
        index_ = posId.index;
=======

        (posId_, amountToRefund) = _initiateOpenPosition(msg.sender, to, amount, desiredLiqPrice, currentPriceData);

>>>>>>> d0f7ee19
        unchecked {
            amountToRefund += _executePendingActionOrRevert(previousActionsData);
        }
        _refundExcessEther(securityDepositValue, amountToRefund, balanceBefore);
        _checkPendingFee();
    }

    /// @inheritdoc IUsdnProtocolActions
    function validateOpenPosition(
        address validator,
        bytes calldata openPriceData,
        PreviousActionsData calldata previousActionsData
    ) external payable initializedAndNonReentrant {
        uint256 amountToRefund = _validateOpenPosition(validator, openPriceData);
        _refoundEther(amountToRefund, validator);
        uint256 balanceBefore = address(this).balance;
        amountToRefund = 0;
        unchecked {
            amountToRefund += _executePendingActionOrRevert(previousActionsData);
        }
        _refundExcessEther(0, amountToRefund, balanceBefore);
        _checkPendingFee();
    }

    /// @inheritdoc IUsdnProtocolActions
    function initiateClosePosition(
        PositionId calldata posId,
        uint128 amountToClose,
        bytes calldata currentPriceData,
        PreviousActionsData calldata previousActionsData,
        address to,
        address validator
    ) external payable initializedAndNonReentrant {
        uint256 securityDepositValue = _securityDepositValue;
        if (msg.value < securityDepositValue) {
            revert UsdnProtocolSecurityDepositTooLow();
        }

        uint256 balanceBefore = address(this).balance;

<<<<<<< HEAD
        uint256 amountToRefund = _initiateClosePosition(
            to,
            validator,
            PositionId({ tick: tick, tickVersion: tickVersion, index: index }),
            amountToClose,
            currentPriceData
        );
=======
        uint256 amountToRefund = _initiateClosePosition(msg.sender, to, posId, amountToClose, currentPriceData);
>>>>>>> d0f7ee19
        unchecked {
            amountToRefund += _executePendingActionOrRevert(previousActionsData);
        }
        _refundExcessEther(securityDepositValue, amountToRefund, balanceBefore);
        _checkPendingFee();
    }

    /// @inheritdoc IUsdnProtocolActions
    function validateClosePosition(
        address validator,
        bytes calldata closePriceData,
        PreviousActionsData calldata previousActionsData
    ) external payable initializedAndNonReentrant {
        uint256 amountToRefund = _validateClosePosition(validator, closePriceData);
        _refoundEther(amountToRefund, validator);
        uint256 balanceBefore = address(this).balance;
        amountToRefund = 0;
        unchecked {
            amountToRefund += _executePendingActionOrRevert(previousActionsData);
        }
        _refundExcessEther(0, amountToRefund, balanceBefore);
        _checkPendingFee();
    }

    /// @inheritdoc IUsdnProtocolActions
    function liquidate(bytes calldata currentPriceData, uint16 iterations)
        external
        payable
        initializedAndNonReentrant
        returns (uint256 liquidatedPositions_)
    {
        uint256 balanceBefore = address(this).balance;
        PriceInfo memory currentPrice = _getOraclePrice(ProtocolAction.Liquidation, 0, currentPriceData);

        liquidatedPositions_ = _applyPnlAndFundingAndLiquidate(
            currentPrice.neutralPrice, currentPrice.timestamp, iterations, true, currentPriceData
        );

        _refundExcessEther(0, 0, balanceBefore);
        _checkPendingFee();
    }

    /// @inheritdoc IUsdnProtocolActions
    function validateActionablePendingActions(PreviousActionsData calldata previousActionsData, uint256 maxValidations)
        external
        payable
        initializedAndNonReentrant
        returns (uint256 validatedActions_)
    {
        uint256 balanceBefore = address(this).balance;
        uint256 amountToRefund;

        if (maxValidations > previousActionsData.rawIndices.length) {
            maxValidations = previousActionsData.rawIndices.length;
        }
        do {
            (, bool executed, uint256 securityDepositValue) = _executePendingAction(previousActionsData);
            if (!executed) {
                break;
            }
            unchecked {
                validatedActions_++;
                amountToRefund += securityDepositValue;
            }
        } while (validatedActions_ < maxValidations);
        _refundExcessEther(0, amountToRefund, balanceBefore);
        _checkPendingFee();
    }

    /**
     * @notice The deposit vault imbalance limit state verification
     * @dev To ensure that the protocol does not imbalance more than
     * the deposit limit on vault side, otherwise revert
     * @param depositValue the deposit value in asset
     */
    function _checkImbalanceLimitDeposit(uint256 depositValue) internal view {
        int256 depositExpoImbalanceLimitBps = _depositExpoImbalanceLimitBps;

        // early return in case limit is disabled
        if (depositExpoImbalanceLimitBps == 0) {
            return;
        }

        int256 currentLongExpo = _totalExpo.toInt256().safeSub(_balanceLong.toInt256());

        // cannot be calculated
        if (currentLongExpo == 0) {
            revert UsdnProtocolInvalidLongExpo();
        }

        int256 imbalanceBps = ((_balanceVault + depositValue).toInt256().safeSub(currentLongExpo)).safeMul(
            int256(BPS_DIVISOR)
        ).safeDiv(currentLongExpo);

        if (imbalanceBps >= depositExpoImbalanceLimitBps) {
            revert UsdnProtocolImbalanceLimitReached(imbalanceBps);
        }
    }

    /**
     * @notice The withdrawal imbalance limit state verification
     * @dev To ensure that the protocol does not imbalance more than
     * the withdrawal limit on long side, otherwise revert
     * @param withdrawalValue The withdrawal value in asset
     * @param totalExpo The current total expo
     */
    function _checkImbalanceLimitWithdrawal(uint256 withdrawalValue, uint256 totalExpo) internal view {
        int256 withdrawalExpoImbalanceLimitBps = _withdrawalExpoImbalanceLimitBps;

        // early return in case limit is disabled
        if (withdrawalExpoImbalanceLimitBps == 0) {
            return;
        }

        int256 newVaultExpo = _balanceVault.toInt256().safeSub(withdrawalValue.toInt256());

        // cannot be calculated if equal zero
        if (newVaultExpo == 0) {
            revert UsdnProtocolInvalidVaultExpo();
        }

        int256 imbalanceBps = ((totalExpo.toInt256().safeSub(_balanceLong.toInt256())).safeSub(newVaultExpo)).safeMul(
            int256(BPS_DIVISOR)
        ).safeDiv(newVaultExpo);

        if (imbalanceBps >= withdrawalExpoImbalanceLimitBps) {
            revert UsdnProtocolImbalanceLimitReached(imbalanceBps);
        }
    }

    /**
     * @notice The open long imbalance limit state verification. Revert
     * @dev To ensure that the protocol does not imbalance more than
     * the open limit on long side, otherwise revert
     * @param openTotalExpoValue The open position expo value
     * @param openCollatValue The open position collateral value
     */
    function _checkImbalanceLimitOpen(uint256 openTotalExpoValue, uint256 openCollatValue) internal view {
        int256 openExpoImbalanceLimitBps = _openExpoImbalanceLimitBps;

        // early return in case limit is disabled
        if (openExpoImbalanceLimitBps == 0) {
            return;
        }

        int256 currentVaultExpo = _balanceVault.toInt256();

        // cannot be calculated if equal zero
        if (currentVaultExpo == 0) {
            revert UsdnProtocolInvalidVaultExpo();
        }

        int256 imbalanceBps = (
            ((_totalExpo + openTotalExpoValue).toInt256().safeSub((_balanceLong + openCollatValue).toInt256())).safeSub(
                currentVaultExpo
            )
        ).safeMul(int256(BPS_DIVISOR)).safeDiv(currentVaultExpo);

        if (imbalanceBps >= openExpoImbalanceLimitBps) {
            revert UsdnProtocolImbalanceLimitReached(imbalanceBps);
        }
    }

    /**
     * @notice The close vault imbalance limit state verification
     * @dev To ensure that the protocol does not imbalance more than
     * the close limit on vault side, otherwise revert
     * @param closePosTotalExpoValue The close position total expo value
     * @param closeCollatValue The close position collateral value
     */
    function _checkImbalanceLimitClose(uint256 closePosTotalExpoValue, uint256 closeCollatValue) internal view {
        int256 closeExpoImbalanceLimitBps = _closeExpoImbalanceLimitBps;

        // early return in case limit is disabled
        if (closeExpoImbalanceLimitBps == 0) {
            return;
        }

        int256 newLongExpo = (_totalExpo.toInt256().safeSub(closePosTotalExpoValue.toInt256())).safeSub(
            _balanceLong.toInt256().safeSub(closeCollatValue.toInt256())
        );

        // cannot be calculated if equal or lower than zero
        if (newLongExpo <= 0) {
            revert UsdnProtocolInvalidLongExpo();
        }

        int256 imbalanceBps =
            (_balanceVault.toInt256().safeSub(newLongExpo)).safeMul(int256(BPS_DIVISOR)).safeDiv(newLongExpo);

        if (imbalanceBps >= closeExpoImbalanceLimitBps) {
            revert UsdnProtocolImbalanceLimitReached(imbalanceBps);
        }
    }

    /**
     * @notice Send rewards to the liquidator.
     * @dev Should still emit an event if liquidationRewards = 0 to better keep track of those anomalies as rewards for
     * those will be managed off-chain.
     * @param liquidatedTicks The number of ticks that were liquidated.
     * @param remainingCollateral The amount of collateral remaining after liquidations.
     * @param rebased Whether a USDN rebase was performed.
     * @param priceData The price oracle update data.
     */
    function _sendRewardsToLiquidator(
        uint16 liquidatedTicks,
        int256 remainingCollateral,
        bool rebased,
        bytes memory priceData
    ) internal {
        // Get how much we should give to the liquidator as rewards
        uint256 liquidationRewards =
            _liquidationRewardsManager.getLiquidationRewards(liquidatedTicks, remainingCollateral, rebased, priceData);

        // Avoid underflows in situation of extreme bad debt
        if (_balanceVault < liquidationRewards) {
            liquidationRewards = _balanceVault;
        }

        // Update the vault's balance
        unchecked {
            _balanceVault -= liquidationRewards;
        }

        // Transfer rewards (wsteth) to the liquidator
        _asset.safeTransfer(msg.sender, liquidationRewards);

        emit LiquidatorRewarded(msg.sender, liquidationRewards);
    }

    /**
     * @notice Initiate a deposit of assets into the vault to mint USDN.
     * @dev Consult the current oracle middleware implementation to know the expected format for the price data, using
     * the `ProtocolAction.InitiateDeposit` action.
     * The price validation might require payment according to the return value of the `getValidationCost` function
     * of the middleware.
     * @param user The address of the user initiating the deposit.
     * @param to The address to receive the USDN tokens.
     * @param validator The address that will validate the deposit.
     * @param amount The amount of wstETH to deposit.
     * @param currentPriceData The current price data
     * @return securityDepositValue_ The security deposit value
     */
    function _initiateDeposit(
        address user,
        address to,
        address validator,
        uint128 amount,
        bytes calldata currentPriceData
    ) internal returns (uint256 securityDepositValue_) {
        if (to == address(0)) {
            revert UsdnProtocolInvalidAddressTo();
        }
        if (amount == 0) {
            revert UsdnProtocolZeroAmount();
        }

        PriceInfo memory currentPrice =
            _getOraclePrice(ProtocolAction.InitiateDeposit, block.timestamp, currentPriceData);

        _applyPnlAndFundingAndLiquidate(
            currentPrice.neutralPrice, currentPrice.timestamp, _liquidationIteration, false, currentPriceData
        );

        _checkImbalanceLimitDeposit(amount);

        // Apply fees on price
        uint128 pendingActionPrice =
            (currentPrice.price - currentPrice.price * _positionFeeBps / BPS_DIVISOR).toUint128();

        DepositPendingAction memory pendingAction = DepositPendingAction({
<<<<<<< HEAD
            common: PendingActionCommonData({
                action: ProtocolAction.ValidateDeposit,
                timestamp: uint40(block.timestamp),
                to: to,
                validator: validator,
                securityDepositValue: (_securityDepositValue / SECURITY_DEPOSIT_FACTOR).toUint24()
            }),
=======
            action: ProtocolAction.ValidateDeposit,
            timestamp: uint40(block.timestamp),
            user: user,
            to: to,
            securityDepositValue: _securityDepositValue,
>>>>>>> d0f7ee19
            _unused: 0,
            amount: amount,
            assetPrice: pendingActionPrice,
            totalExpo: _totalExpo,
            balanceVault: _vaultAssetAvailable(_totalExpo, _balanceVault, _balanceLong, pendingActionPrice, _lastPrice)
                .toUint256(),
            balanceLong: _balanceLong,
            usdnTotalSupply: _usdn.totalSupply()
        });

        securityDepositValue_ = _addPendingAction(validator, _convertDepositPendingAction(pendingAction));

        // Calculate the amount of SDEX tokens to burn
        uint256 usdnToMintEstimated = _calcMintUsdn(
            pendingAction.amount, pendingAction.balanceVault, pendingAction.usdnTotalSupply, pendingAction.assetPrice
        );
        uint32 burnRatio = _sdexBurnOnDepositRatio;
        uint256 sdexToBurn = _calcSdexToBurn(usdnToMintEstimated, burnRatio);
        // We want to at least mint 1 wei of USDN
        if (usdnToMintEstimated == 0) {
            revert UsdnProtocolDepositTooSmall();
        }
        // We want to at least burn 1 wei of SDEX if SDEX burning is enabled
        if (burnRatio != 0 && sdexToBurn == 0) {
            revert UsdnProtocolDepositTooSmall();
        }
        if (sdexToBurn > 0) {
            // Send SDEX to the dead address
            _sdex.safeTransferFrom(user, DEAD_ADDRESS, sdexToBurn);
        }

        // Transfer assets
        _asset.safeTransferFrom(user, address(this), amount);

        emit InitiatedDeposit(to, validator, amount, block.timestamp);
    }

    function _validateDeposit(address validator, bytes calldata priceData)
        internal
        returns (uint256 securityDepositValue_)
    {
        PendingAction memory pending = _getAndClearPendingAction(validator);

        // check type of action
        if (pending.action != ProtocolAction.ValidateDeposit) {
            revert UsdnProtocolInvalidPendingAction();
        }
        // sanity check
<<<<<<< HEAD
        if (pending.common.validator != validator) {
=======
        if (pending.user != user) {
>>>>>>> d0f7ee19
            revert UsdnProtocolInvalidPendingAction();
        }

        _validateDepositWithAction(pending, priceData);
        return pending.securityDepositValue;
    }

    function _validateDepositWithAction(PendingAction memory pending, bytes calldata priceData) internal {
        DepositPendingAction memory deposit = _toDepositPendingAction(pending);

        PriceInfo memory currentPrice = _getOraclePrice(ProtocolAction.ValidateDeposit, deposit.timestamp, priceData);

        // adjust balances
        _applyPnlAndFundingAndLiquidate(
            currentPrice.neutralPrice, currentPrice.timestamp, _liquidationIteration, false, priceData
        );

        // We calculate the amount of USDN to mint, either considering the asset price at the time of the initiate
        // action, or the current price provided for validation. We will use the lower of the two amounts to mint.
        // Apply fees on price
        uint128 priceWithFees = (currentPrice.price - (currentPrice.price * _positionFeeBps) / BPS_DIVISOR).toUint128();

        uint256 usdnToMint1 =
            _calcMintUsdn(deposit.amount, deposit.balanceVault, deposit.usdnTotalSupply, deposit.assetPrice);

        uint256 usdnToMint2 = _calcMintUsdn(
            deposit.amount,
            // Calculate the available balance in the vault side if the price moves to `priceWithFees`
            _vaultAssetAvailable(
                deposit.totalExpo, deposit.balanceVault, deposit.balanceLong, priceWithFees, deposit.assetPrice
            ).toUint256(),
            deposit.usdnTotalSupply,
            priceWithFees
        );

        uint256 usdnToMint;
        // We use the lower of the two amounts to mint
        if (usdnToMint1 <= usdnToMint2) {
            usdnToMint = usdnToMint1;
        } else {
            usdnToMint = usdnToMint2;
        }

        _balanceVault += deposit.amount;

<<<<<<< HEAD
        _usdn.mint(deposit.common.to, usdnToMint);
        emit ValidatedDeposit(
            deposit.common.to, deposit.common.validator, deposit.amount, usdnToMint, deposit.common.timestamp
        );
=======
        _usdn.mint(deposit.to, usdnToMint);
        emit ValidatedDeposit(deposit.user, deposit.to, deposit.amount, usdnToMint, deposit.timestamp);
>>>>>>> d0f7ee19
    }

    /**
     * @notice Update protocol balances, then prepare the data for the withdrawal action.
     * @dev Reverts if the imbalance limit is reached.
     * @param usdnShares The amount of USDN shares to burn.
     * @param currentPriceData The current price data
     * @return data_ The withdrawal data struct
     */
    function _prepareWithdrawalData(uint152 usdnShares, bytes calldata currentPriceData)
        internal
        returns (WithdrawalData memory data_)
    {
        PriceInfo memory currentPrice =
            _getOraclePrice(ProtocolAction.InitiateWithdrawal, block.timestamp, currentPriceData);

        _applyPnlAndFundingAndLiquidate(
            currentPrice.neutralPrice, currentPrice.timestamp, _liquidationIteration, false, currentPriceData
        );

        // Apply fees on price
        data_.pendingActionPrice = (currentPrice.price + currentPrice.price * _positionFeeBps / BPS_DIVISOR).toUint128();

        data_.totalExpo = _totalExpo;
        data_.balanceLong = _balanceLong;
        data_.balanceVault = _vaultAssetAvailable(
            data_.totalExpo, _balanceVault, data_.balanceLong, data_.pendingActionPrice, _lastPrice
        ).toUint256();
        data_.usdn = _usdn;

        _checkImbalanceLimitWithdrawal(
            FixedPointMathLib.fullMulDiv(usdnShares, data_.balanceVault, data_.usdn.totalShares()), data_.totalExpo
        );
    }

    /**
     * @notice Prepare the pending action struct for a withdrawal and add it to the queue
     * @param to The address that will receive the assets
     * @param validator The address that will validate the withdrawal
     * @param usdnShares The amount of USDN shares to burn
     * @param data The withdrawal action data
     * @return securityDepositValue_ The security deposit value
     */
    function _createWithdrawalPendingAction(
        address to,
        address validator,
        uint152 usdnShares,
        WithdrawalData memory data
    ) internal returns (uint256 securityDepositValue_) {
        PendingAction memory action = _convertWithdrawalPendingAction(
            WithdrawalPendingAction({
<<<<<<< HEAD
                common: PendingActionCommonData({
                    action: ProtocolAction.ValidateWithdrawal,
                    timestamp: uint40(block.timestamp),
                    to: to,
                    validator: validator,
                    securityDepositValue: (_securityDepositValue / SECURITY_DEPOSIT_FACTOR).toUint24()
                }),
=======
                action: ProtocolAction.ValidateWithdrawal,
                timestamp: uint40(block.timestamp),
                user: user,
                to: to,
                securityDepositValue: _securityDepositValue,
>>>>>>> d0f7ee19
                sharesLSB: _calcWithdrawalAmountLSB(usdnShares),
                sharesMSB: _calcWithdrawalAmountMSB(usdnShares),
                assetPrice: data.pendingActionPrice,
                totalExpo: data.totalExpo,
                balanceVault: data.balanceVault,
                balanceLong: data.balanceLong,
                usdnTotalShares: data.usdn.totalShares()
            })
        );
        securityDepositValue_ = _addPendingAction(validator, action);
    }

    /**
     * @notice Initiate a withdrawal of assets from the vault by providing USDN tokens.
     * @dev Consult the current oracle middleware implementation to know the expected format for the price data, using
     * the `ProtocolAction.InitiateWithdrawal` action.
     * The price validation might require payment according to the return value of the `getValidationCost` function
     * of the middleware.
     * @param user The address of the user initiating the withdrawal.
     * @param to The address that will receive the assets
     * @param validator The address that will validate the withdrawal.
     * @param usdnShares The amount of USDN shares to burn.
     * @param currentPriceData The current price data
     * @return securityDepositValue_ The security deposit value
     */
    function _initiateWithdrawal(
        address user,
        address to,
        address validator,
        uint152 usdnShares,
        bytes calldata currentPriceData
    ) internal returns (uint256 securityDepositValue_) {
        if (to == address(0)) {
            revert UsdnProtocolInvalidAddressTo();
        }
        if (usdnShares == 0) {
            revert UsdnProtocolZeroAmount();
        }

        WithdrawalData memory data = _prepareWithdrawalData(usdnShares, currentPriceData);

        securityDepositValue_ = _createWithdrawalPendingAction(to, validator, usdnShares, data);

        // retrieve the USDN tokens, checks that balance is sufficient
        data.usdn.transferSharesFrom(user, address(this), usdnShares);

        emit InitiatedWithdrawal(to, validator, data.usdn.convertToTokens(usdnShares), block.timestamp);
    }

    function _validateWithdrawal(address validator, bytes calldata priceData)
        internal
        returns (uint256 securityDepositValue_)
    {
        PendingAction memory pending = _getAndClearPendingAction(validator);

        // check type of action
        if (pending.action != ProtocolAction.ValidateWithdrawal) {
            revert UsdnProtocolInvalidPendingAction();
        }
        // sanity check
<<<<<<< HEAD
        if (pending.common.validator != validator) {
=======
        if (pending.user != user) {
>>>>>>> d0f7ee19
            revert UsdnProtocolInvalidPendingAction();
        }

        _validateWithdrawalWithAction(pending, priceData);
        return pending.securityDepositValue;
    }

    function _validateWithdrawalWithAction(PendingAction memory pending, bytes calldata priceData) internal {
        WithdrawalPendingAction memory withdrawal = _toWithdrawalPendingAction(pending);

        PriceInfo memory currentPrice =
            _getOraclePrice(ProtocolAction.ValidateWithdrawal, withdrawal.timestamp, priceData);

        _applyPnlAndFundingAndLiquidate(
            currentPrice.neutralPrice, currentPrice.timestamp, _liquidationIteration, false, priceData
        );

        // Apply fees on price
        uint128 withdrawalPriceWithFees =
            (currentPrice.price + (currentPrice.price * _positionFeeBps) / BPS_DIVISOR).toUint128();

        // We calculate the available balance of the vault side, either considering the asset price at the time of the
        // initiate action, or the current price provided for validation. We will use the lower of the two amounts to
        // redeem the underlying asset share.
        uint256 available1 = withdrawal.balanceVault;
        uint256 available2 = _vaultAssetAvailable(
            withdrawal.totalExpo,
            withdrawal.balanceVault,
            withdrawal.balanceLong,
            withdrawalPriceWithFees,
            withdrawal.assetPrice
        ).toUint256();
        uint256 available;
        if (available1 <= available2) {
            available = available1;
        } else {
            available = available2;
        }

        uint256 shares = _mergeWithdrawalAmountParts(withdrawal.sharesLSB, withdrawal.sharesMSB);

        // we have the USDN in the contract already
        IUsdn usdn = _usdn;

        uint256 assetToTransfer = _calcBurnUsdn(shares, available, usdn.totalShares());

        usdn.burnShares(shares);

        // send the asset to the user
        if (assetToTransfer > 0) {
            _balanceVault -= assetToTransfer;
            _asset.safeTransfer(withdrawal.to, assetToTransfer);
        }

        emit ValidatedWithdrawal(
<<<<<<< HEAD
            withdrawal.common.to,
            withdrawal.common.validator,
            assetToTransfer,
            usdn.convertToTokens(shares),
            withdrawal.common.timestamp
=======
            withdrawal.user, withdrawal.to, assetToTransfer, usdn.convertToTokens(shares), withdrawal.timestamp
>>>>>>> d0f7ee19
        );
    }

    /**
     * @notice Update protocol balances, then prepare the data for the initiate open position action
     * @dev Reverts if the imbalance limit is reached, or if the safety margin is not respected
     * @param amount The amount of wstETH to deposit
     * @param desiredLiqPrice The desired liquidation price, including the liquidation penalty
     * @param currentPriceData The current price data
     * @return data_ The temporary data for the open position action
     */
    function _prepareInitiateOpenPositionData(uint128 amount, uint128 desiredLiqPrice, bytes calldata currentPriceData)
        internal
        returns (InitiateOpenPositionData memory data_)
    {
        PriceInfo memory currentPrice =
            _getOraclePrice(ProtocolAction.InitiateOpenPosition, block.timestamp, currentPriceData);
        data_.adjustedPrice = (currentPrice.price + (currentPrice.price * _positionFeeBps) / BPS_DIVISOR).toUint128();

        if (FixedPointMathLib.fullMulDiv(amount, data_.adjustedPrice, 10 ** _assetDecimals) < _minLongPosition) {
            revert UsdnProtocolLongPositionTooSmall();
        }

        uint128 neutralPrice = currentPrice.neutralPrice.toUint128();

        _applyPnlAndFundingAndLiquidate(
            neutralPrice, currentPrice.timestamp, _liquidationIteration, false, currentPriceData
        );

        // we calculate the closest valid tick down for the desired liq price with liquidation penalty
        data_.posId.tick = getEffectiveTickForPrice(desiredLiqPrice);
        data_.liquidationPenalty = getTickLiquidationPenalty(data_.posId.tick);

        // Calculate effective liquidation price
        uint128 liqPrice = getEffectivePriceForTick(data_.posId.tick);

        // Liquidation price must be at least x% below current price
        _checkSafetyMargin(neutralPrice, liqPrice);

        (data_.leverage, data_.positionTotalExpo) =
            _getOpenPositionLeverage(data_.posId.tick, data_.liquidationPenalty, data_.adjustedPrice, amount);
        _checkImbalanceLimitOpen(data_.positionTotalExpo, amount);
    }

    /**
     * @notice Prepare the pending action struct for an open position and add it to the queue.
     * @param to The address that will be the owner of the position
     * @param validator The address that will validate the open position
     * @param data The open position action data
     * @return securityDepositValue_ The security deposit value
     */
    function _createOpenPendingAction(address to, address validator, InitiateOpenPositionData memory data)
        internal
        returns (uint256 securityDepositValue_)
    {
        LongPendingAction memory action = LongPendingAction({
<<<<<<< HEAD
            common: PendingActionCommonData({
                action: ProtocolAction.ValidateOpenPosition,
                timestamp: uint40(block.timestamp),
                to: to,
                validator: validator,
                securityDepositValue: (_securityDepositValue / SECURITY_DEPOSIT_FACTOR).toUint24()
            }),
=======
            action: ProtocolAction.ValidateOpenPosition,
            timestamp: uint40(block.timestamp),
            user: user,
            to: to,
            securityDepositValue: _securityDepositValue,
>>>>>>> d0f7ee19
            tick: data.posId.tick,
            closeAmount: 0,
            closePosTotalExpo: 0,
            tickVersion: data.posId.tickVersion,
            index: data.posId.index,
            closeLiqMultiplier: 0,
            closeBoundedPositionValue: 0
        });
        securityDepositValue_ = _addPendingAction(validator, _convertLongPendingAction(action));
    }

    /**
     * @notice Initiate an open position action.
     * @dev Consult the current oracle middleware implementation to know the expected format for the price data, using
     * the `ProtocolAction.InitiateOpenPosition` action.
     * The price validation might require payment according to the return value of the `getValidationCost` function
     * of the middleware.
     * The position is immediately included in the protocol calculations with a temporary entry price (and thus
     * leverage). The validation operation then updates the entry price and leverage with fresher data.
     * @param user The address of the user initiating the open position.
     * @param to The address that will be the owner of the position
     * @param validator The address that will validate the open position.
     * @param amount The amount of wstETH to deposit.
     * @param desiredLiqPrice The desired liquidation price, including the liquidation penalty.
     * @param currentPriceData  The current price data (used to calculate the temporary leverage and entry price,
     * pending validation)
     * @return posId_ The unique index of the opened position
     * @return securityDepositValue_ The security deposit value
     */
    function _initiateOpenPosition(
        address user,
        address to,
        address validator,
        uint128 amount,
        uint128 desiredLiqPrice,
        bytes calldata currentPriceData
    ) internal returns (PositionId memory posId_, uint256 securityDepositValue_) {
        if (to == address(0)) {
            revert UsdnProtocolInvalidAddressTo();
        }
        if (amount == 0) {
            revert UsdnProtocolZeroAmount();
        }
        if (amount < _minLongPosition) {
            revert UsdnProtocolLongPositionTooSmall();
        }

        InitiateOpenPositionData memory data =
            _prepareInitiateOpenPositionData(amount, desiredLiqPrice, currentPriceData);

        // Register position and adjust contract state
        Position memory long = Position({
            user: to,
            amount: amount,
            totalExpo: data.positionTotalExpo,
            timestamp: uint40(block.timestamp)
        });
        (data.posId.tickVersion, data.posId.index) = _saveNewPosition(data.posId.tick, long, data.liquidationPenalty);
        _balanceLong += long.amount;
        posId_ = data.posId;

        securityDepositValue_ = _createOpenPendingAction(to, validator, data);

        _asset.safeTransferFrom(user, address(this), amount);

<<<<<<< HEAD
        emit InitiatedOpenPosition(
            to,
            validator,
            uint40(block.timestamp),
            data.leverage,
            amount,
            data.adjustedPrice,
            posId_.tick,
            posId_.tickVersion,
            posId_.index
        );
=======
        emit InitiatedOpenPosition(user, to, uint40(block.timestamp), data.leverage, amount, data.adjustedPrice, posId_);
>>>>>>> d0f7ee19
    }

    function _validateOpenPosition(address validator, bytes calldata priceData)
        internal
        returns (uint256 securityDepositValue_)
    {
        PendingAction memory pending = _getAndClearPendingAction(validator);

        // check type of action
        if (pending.action != ProtocolAction.ValidateOpenPosition) {
            revert UsdnProtocolInvalidPendingAction();
        }
        // sanity check
<<<<<<< HEAD
        if (pending.common.validator != validator) {
=======
        if (pending.user != user) {
>>>>>>> d0f7ee19
            revert UsdnProtocolInvalidPendingAction();
        }

        _validateOpenPositionWithAction(pending, priceData);
        return pending.securityDepositValue;
    }

    /**
     * @notice Update protocol balances, then prepare the data for the validate open position action.
     * @param pending The pending action data
     * @param priceData The current price data
     * @return data_ The validate open position data struct
     * @return liq_ Whether the position was liquidated and the caller should return early
     */
    function _prepareValidateOpenPositionData(PendingAction memory pending, bytes calldata priceData)
        internal
        returns (ValidateOpenPositionData memory data_, bool liq_)
    {
        data_.action = _toLongPendingAction(pending);
        PriceInfo memory currentPrice =
            _getOraclePrice(ProtocolAction.ValidateOpenPosition, data_.action.timestamp, priceData);
        // Apply fees on price
        data_.startPrice = (currentPrice.price + (currentPrice.price * _positionFeeBps) / BPS_DIVISOR).toUint128();

        _applyPnlAndFundingAndLiquidate(
            currentPrice.neutralPrice, currentPrice.timestamp, _liquidationIteration, false, priceData
        );

        uint256 version;
        (data_.tickHash, version) = _tickHash(data_.action.tick);
        if (version != data_.action.tickVersion) {
            // The current tick version doesn't match the version from the pending action.
            // This means the position has been liquidated in the mean time
            emit StalePendingActionRemoved(
<<<<<<< HEAD
                data_.action.common.to, data_.action.tick, data_.action.tickVersion, data_.action.index
=======
                data_.action.user,
                PositionId({ tick: data_.action.tick, tickVersion: data_.action.tickVersion, index: data_.action.index })
>>>>>>> d0f7ee19
            );
            return (data_, true);
        }
        // Get the position
        data_.pos = _longPositions[data_.tickHash][data_.action.index];
        // Re-calculate leverage
        data_.liquidationPenalty = _tickData[data_.tickHash].liquidationPenalty;
        data_.liqPriceWithoutPenalty =
            getEffectivePriceForTick(_calcTickWithoutPenalty(data_.action.tick, data_.liquidationPenalty));
        // reverts if liqPriceWithoutPenalty >= startPrice
        data_.leverage = _getLeverage(data_.startPrice, data_.liqPriceWithoutPenalty);
    }

    /**
     * @notice Validate an open position action.
     * @param pending The pending action data
     * @param priceData The current price data
     */
    function _validateOpenPositionWithAction(PendingAction memory pending, bytes calldata priceData) internal {
        (ValidateOpenPositionData memory data, bool liquidated) = _prepareValidateOpenPositionData(pending, priceData);
        if (liquidated) {
            return;
        }

        // Leverage is always greater than 1 (liquidationPrice is positive).
        // Even if it drops below _minLeverage between the initiate and validate actions, we still allow it.
        // However, if the leverage exceeds max leverage, then we adjust the liquidation price (tick) to have a leverage
        // of _maxLeverage
        uint128 maxLeverage = uint128(_maxLeverage);
        if (data.leverage > maxLeverage) {
            // theoretical liquidation price for _maxLeverage
            data.liqPriceWithoutPenalty = _getLiquidationPrice(data.startPrice, maxLeverage);
            // adjust to closest valid tick down
            int24 tickWithoutPenalty = getEffectiveTickForPrice(data.liqPriceWithoutPenalty);

            // apply liquidation penalty with the current penalty setting
            uint8 currentLiqPenalty = _liquidationPenalty;
            PositionId memory newPosId;
            newPosId.tick = tickWithoutPenalty + int24(uint24(currentLiqPenalty)) * _tickSpacing;
            // retrieve the actual penalty for this tick we want to use
            uint8 liquidationPenalty = getTickLiquidationPenalty(newPosId.tick);
            // check if the penalty for that tick is different from the current setting
            if (liquidationPenalty == currentLiqPenalty) {
                // Since the tick's penalty is the same as what we assumed, we can use the `tickWithoutPenalty` from
                // above.
                // Retrieve exact liquidation price without penalty
                data.liqPriceWithoutPenalty = getEffectivePriceForTick(tickWithoutPenalty);
            } else {
                // The tick's imposed penalty is different from the current setting, so the `tickWithoutPenalty` we
                // calculated above can't be used to calculate the leverage.
                // We must instead use the tick's penalty to find the new `liqPriceWithoutPenalty` and calculate the
                // leverage.

                // Note: In case the tick liquidation penalty is lower than the current setting, it might lead to a
                // leverage that exceeds the max leverage slightly. We allow this behavior in this rare occurrence.

                // Retrieve exact liquidation price without penalty.
                data.liqPriceWithoutPenalty =
                    getEffectivePriceForTick(_calcTickWithoutPenalty(newPosId.tick, liquidationPenalty));
            }
            // recalculate the leverage with the new liquidation price
            data.leverage = _getLeverage(data.startPrice, data.liqPriceWithoutPenalty);

            // move the position to its new tick, updating its total expo, and returning the new tickVersion and index
            // remove position from old tick completely
            _removeAmountFromPosition(
                data.action.tick, data.action.index, data.pos, data.pos.amount, data.pos.totalExpo
            );
            // update position total expo (because of new leverage / liq price)
            data.pos.totalExpo =
                _calculatePositionTotalExpo(data.pos.amount, data.startPrice, data.liqPriceWithoutPenalty);
            // insert position into new tick
            (newPosId.tickVersion, newPosId.index) = _saveNewPosition(newPosId.tick, data.pos, liquidationPenalty);
            // no long balance update is necessary (collateral didn't change)

            // emit LiquidationPriceUpdated
            emit LiquidationPriceUpdated(
                PositionId({ tick: data.action.tick, tickVersion: data.action.tickVersion, index: data.action.index }),
                newPosId
            );
<<<<<<< HEAD
            emit ValidatedOpenPosition(
                data.action.common.to,
                data.action.common.validator,
                data.leverage,
                data.startPrice,
                tick,
                tickVersion,
                index
            );
        } else {
            // Calculate the new total expo
            uint128 expoBefore = data.pos.totalExpo;
            uint128 expoAfter =
                _calculatePositionTotalExpo(data.pos.amount, data.startPrice, data.liqPriceWithoutPenalty);
=======
            emit ValidatedOpenPosition(data.action.user, data.action.to, data.leverage, data.startPrice, newPosId);
            return;
        }
        // the new leverage does not exceed the max leverage
>>>>>>> d0f7ee19

        // Calculate the new total expo
        uint128 expoBefore = data.pos.totalExpo;
        uint128 expoAfter = _calculatePositionTotalExpo(data.pos.amount, data.startPrice, data.liqPriceWithoutPenalty);

<<<<<<< HEAD
            emit ValidatedOpenPosition(
                data.action.common.to,
                data.action.common.validator,
                data.leverage,
                data.startPrice,
                data.action.tick,
                data.action.tickVersion,
                data.action.index
            );
=======
        // Update the total expo of the position
        _longPositions[data.tickHash][data.action.index].totalExpo = expoAfter;
        // Update the total expo by adding the position's new expo and removing the old one.
        // Do not use += or it will underflow
        _totalExpo = _totalExpo + expoAfter - expoBefore;

        // update the tick data and the liqMultiplierAccumulator
        {
            TickData storage tickData = _tickData[data.tickHash];
            uint256 unadjustedTickPrice =
                TickMath.getPriceAtTick(data.action.tick - int24(uint24(data.liquidationPenalty)) * _tickSpacing);
            tickData.totalExpo = tickData.totalExpo + expoAfter - expoBefore;
            _liqMultiplierAccumulator = _liqMultiplierAccumulator.add(HugeUint.wrap(expoAfter * unadjustedTickPrice))
                .sub(HugeUint.wrap(expoBefore * unadjustedTickPrice));
>>>>>>> d0f7ee19
        }

        emit ValidatedOpenPosition(
            data.action.user,
            data.action.to,
            data.leverage,
            data.startPrice,
            PositionId({ tick: data.action.tick, tickVersion: data.action.tickVersion, index: data.action.index })
        );
    }

    /**
     * @notice Perform checks for the initiate close position action.
     * @dev Reverts if the position is not owned by the user, the amount to close is higher than the position amount, or
     * the amount to close is zero.
     * @param to The address that will receive the assets
     * @param amountToClose The amount of collateral to remove from the position's amount
     * @param pos The position to close
     */
<<<<<<< HEAD
    function _checkInitiateClosePosition(address to, uint128 amountToClose, Position memory pos) internal pure {
        if (pos.user != to) {
=======
    function _checkInitiateClosePosition(address user, address to, uint128 amountToClose, Position memory pos)
        internal
        view
    {
        if (pos.user != user) {
>>>>>>> d0f7ee19
            revert UsdnProtocolUnauthorized();
        }

        if (amountToClose > pos.amount) {
            revert UsdnProtocolAmountToCloseHigherThanPositionAmount(amountToClose, pos.amount);
        }

        // Make sure the remaining position is higher than _minLongPosition
        uint128 remainingAmount = pos.amount - amountToClose;
        if (remainingAmount > 0 && remainingAmount < _minLongPosition) {
            revert UsdnProtocolLongPositionTooSmall();
        }

        if (amountToClose == 0) {
            revert UsdnProtocolAmountToCloseIsZero();
        }

        if (to == address(0)) {
            revert UsdnProtocolInvalidAddressTo();
        }
    }

    /**
     * @notice Update protocol balances, then prepare the data for the initiate close position action
     * @dev Reverts if the imbalance limit is reached, or if any of the checks in `_checkInitiateClosePosition` fail
     * Returns without creating a pending action if the position gets liquidated in this transaction
     * @param to The address that will receive the assets
     * @param posId The unique identifier of the position
     * @param amountToClose The amount of collateral to remove from the position's amount
     * @param currentPriceData The current price data
     * @return data_ The close position data
     * @return liq_ Whether the position was liquidated and the caller should return early
     */
    function _prepareClosePositionData(
        address to,
        PositionId memory posId,
        uint128 amountToClose,
        bytes calldata currentPriceData
    ) internal returns (ClosePositionData memory data_, bool liq_) {
        (data_.pos, data_.liquidationPenalty) = getLongPosition(posId);

        _checkInitiateClosePosition(to, amountToClose, data_.pos);

        PriceInfo memory currentPrice =
            _getOraclePrice(ProtocolAction.InitiateClosePosition, block.timestamp, currentPriceData);

        _applyPnlAndFundingAndLiquidate(
            currentPrice.neutralPrice, currentPrice.timestamp, _liquidationIteration, false, currentPriceData
        );

        (, uint256 version) = _tickHash(posId.tick);
        if (version != posId.tickVersion) {
            // The current tick version doesn't match the version from the position,
            // that means that the position has been liquidated in this transaction.
            return (data_, true);
        }

        data_.totalExpoToClose = (uint256(data_.pos.totalExpo) * amountToClose / data_.pos.amount).toUint128();

        _checkImbalanceLimitClose(data_.totalExpoToClose, amountToClose);

        data_.longTradingExpo = _totalExpo - _balanceLong;
        data_.liqMulAcc = _liqMultiplierAccumulator;
        data_.lastPrice = _lastPrice;

        // The approximate value position to remove is calculated with `_lastPrice`, so not taking into account
        // any fees. This way, the removal of the position doesn't affect the liquidation multiplier calculations.

        // In order to have the maximum precision, we do not pre-compute the liquidation multiplier with a fixed
        // precision just now, we will store it in the pending action later, to be used in the validate action.
        data_.tempPositionValue = _assetToRemove(
            data_.lastPrice,
            getEffectivePriceForTick(
                _calcTickWithoutPenalty(posId.tick, data_.liquidationPenalty),
                data_.lastPrice,
                data_.longTradingExpo,
                data_.liqMulAcc
            ),
            data_.totalExpoToClose
        );

        data_.securityDepositValue = _securityDepositValue;
    }

    /**
     * @notice Prepare the pending action struct for the close position action and add it to the queue.
     * @param to The address that will receive the assets
     * @param validator The address that will validate the close position
     * @param posId The unique identifier of the position
     * @param amountToClose The amount of collateral to remove from the position's amount
     * @param data The close position data
     * @return securityDepositValue_ The security deposit value
     */
    function _createClosePendingAction(
        address to,
        address validator,
        PositionId memory posId,
        uint128 amountToClose,
        ClosePositionData memory data
    ) internal returns (uint256 securityDepositValue_) {
        LongPendingAction memory action = LongPendingAction({
<<<<<<< HEAD
            common: PendingActionCommonData({
                action: ProtocolAction.ValidateClosePosition,
                timestamp: uint40(block.timestamp),
                to: to,
                validator: validator,
                securityDepositValue: data.securityDepositValue
            }),
=======
            action: ProtocolAction.ValidateClosePosition,
            timestamp: uint40(block.timestamp),
            user: user,
            to: to,
            securityDepositValue: data.securityDepositValue,
>>>>>>> d0f7ee19
            tick: posId.tick,
            closeAmount: amountToClose,
            closePosTotalExpo: data.totalExpoToClose,
            tickVersion: posId.tickVersion,
            index: posId.index,
            closeLiqMultiplier: _calcFixedPrecisionMultiplier(data.lastPrice, data.longTradingExpo, data.liqMulAcc),
            closeBoundedPositionValue: data.tempPositionValue
        });
        securityDepositValue_ = _addPendingAction(validator, _convertLongPendingAction(action));
    }

    /**
     * @notice Initiate a close position action.
     * @dev Consult the current oracle middleware implementation to know the expected format for the price data, using
     * the `ProtocolAction.InitiateClosePosition` action.
     * The price validation might require payment according to the return value of the `getValidationCost` function
     * of the middleware.
     * If the current tick version is greater than the tick version of the position (when it was opened), then the
     * position has been liquidated and this function will return 0.
     * The position is taken out of the tick and put in a pending state during this operation. Thus, calculations don't
     * consider this position anymore. The exit price (and thus profit) is not yet set definitively, and will be done
     * during the validate action.
     * @param to The address that will receive the assets
     * @param validator The address that will validate the close position.
     * @param posId The unique identifier of the position
     * @param amountToClose The amount of collateral to remove from the position's amount
     * @param currentPriceData The current price data
     * @return securityDepositValue_ The security deposit value
     */
    function _initiateClosePosition(
        address to,
        address validator,
        PositionId memory posId,
        uint128 amountToClose,
        bytes calldata currentPriceData
    ) internal returns (uint256 securityDepositValue_) {
        (ClosePositionData memory data, bool liq) =
            _prepareClosePositionData(to, posId, amountToClose, currentPriceData);
        if (liq) {
            // position was liquidated in this transaction
            return 0;
        }

        securityDepositValue_ = _createClosePendingAction(to, validator, posId, amountToClose, data);

        _balanceLong -= data.tempPositionValue;

        _removeAmountFromPosition(posId.tick, posId.index, data.pos, amountToClose, data.totalExpoToClose);

        emit InitiatedClosePosition(
<<<<<<< HEAD
            to,
            validator,
            posId.tick,
            posId.tickVersion,
            posId.index,
            data.pos.amount,
            amountToClose,
            data.pos.totalExpo - data.totalExpoToClose
=======
            user, to, posId, data.pos.amount, amountToClose, data.pos.totalExpo - data.totalExpoToClose
>>>>>>> d0f7ee19
        );
    }

    function _validateClosePosition(address validator, bytes calldata priceData)
        internal
        returns (uint256 securityDepositValue_)
    {
        PendingAction memory pending = _getAndClearPendingAction(validator);

        // check type of action
        if (pending.action != ProtocolAction.ValidateClosePosition) {
            revert UsdnProtocolInvalidPendingAction();
        }
        // sanity check
<<<<<<< HEAD
        if (pending.common.validator != validator) {
=======
        if (pending.user != user) {
>>>>>>> d0f7ee19
            revert UsdnProtocolInvalidPendingAction();
        }

        _validateClosePositionWithAction(pending, priceData);
        return pending.securityDepositValue;
    }

    function _validateClosePositionWithAction(PendingAction memory pending, bytes calldata priceData) internal {
        LongPendingAction memory long = _toLongPendingAction(pending);

        PriceInfo memory currentPrice = _getOraclePrice(ProtocolAction.ValidateClosePosition, long.timestamp, priceData);

        _applyPnlAndFundingAndLiquidate(
            currentPrice.neutralPrice, currentPrice.timestamp, _liquidationIteration, false, priceData
        );

        // Apply fees on price
        uint128 priceWithFees = (currentPrice.price - (currentPrice.price * _positionFeeBps) / BPS_DIVISOR).toUint128();

        // get liquidation price (with liq penalty) to check if position was valid at `timestamp + validationDelay`
        uint128 liquidationPrice = _getEffectivePriceForTick(long.tick, long.closeLiqMultiplier);

        if (currentPrice.neutralPrice <= liquidationPrice) {
            // Position should be liquidated, we don't transfer assets to the user.
            // Position was already removed from tick so no additional bookkeeping is necessary.
            // Credit the full amount to the vault to preserve the total balance invariant.
            _balanceVault += long.closeBoundedPositionValue;
            emit LiquidatedPosition(
<<<<<<< HEAD
                long.common.to, long.tick, long.tickVersion, long.index, currentPrice.neutralPrice, liquidationPrice
=======
                long.user,
                PositionId({ tick: long.tick, tickVersion: long.tickVersion, index: long.index }),
                currentPrice.neutralPrice,
                liquidationPrice
>>>>>>> d0f7ee19
            );
            return;
        }

        int256 positionValue = _positionValue(
            priceWithFees,
            _getEffectivePriceForTick(
                _calcTickWithoutPenalty(long.tick, getTickLiquidationPenalty(long.tick)), long.closeLiqMultiplier
            ),
            long.closePosTotalExpo
        );
        uint256 assetToTransfer;
        if (positionValue > 0) {
            assetToTransfer = uint256(positionValue);
            // Normally, the position value should be smaller than `long.closeBoundedPositionValue` (due to the position
            // fee).
            // We can send the difference (any remaining collateral) to the vault.
            // If the price increased since the initiate, it's possible that the position value is higher than the
            // `long.closeBoundedPositionValue`. In that case, we need to take the missing assets from the vault.
            if (assetToTransfer < long.closeBoundedPositionValue) {
                uint256 remainingCollateral;
                unchecked {
                    // since assetToTransfer is strictly smaller than closeBoundedPositionValue, this operation can't
                    // underflow
                    remainingCollateral = long.closeBoundedPositionValue - assetToTransfer;
                }
                _balanceVault += remainingCollateral;
            } else if (assetToTransfer > long.closeBoundedPositionValue) {
                uint256 missingValue;
                unchecked {
                    // since assetToTransfer is strictly larger than closeBoundedPositionValue, this operation can't
                    // underflow
                    missingValue = assetToTransfer - long.closeBoundedPositionValue;
                }
                uint256 balanceVault = _balanceVault;
                // If the vault does not have enough balance left to pay out the missing value, we take what we can
                if (missingValue > balanceVault) {
                    _balanceVault = 0;
                    unchecked {
                        // since missingValue is strictly larger than balanceVault, their subtraction can't underflow
                        // moreover, since (missingValue - balanceVault) is smaller than or equal to missingValue,
                        // and since missingValue is smaller than or equal to assetToTransfer,
                        // (missingValue - balanceVault) is smaller than or equal to assetToTransfer, and their
                        // subtraction can't underflow.
                        assetToTransfer -= missingValue - balanceVault;
                    }
                } else {
                    unchecked {
                        // since missingValue is smaller than or equal to balanceVault, this operation can't underflow
                        _balanceVault = balanceVault - missingValue;
                    }
                }
            }
        }
        // in case the position value is zero or negative, we don't transfer any asset to the user

        // send the asset to the user
        if (assetToTransfer > 0) {
            _asset.safeTransfer(long.to, assetToTransfer);
        }

        emit ValidatedClosePosition(
<<<<<<< HEAD
            long.common.to,
            long.common.validator,
            long.tick,
            long.tickVersion,
            long.index,
=======
            long.user,
            long.to,
            PositionId({ tick: long.tick, tickVersion: long.tickVersion, index: long.index }),
>>>>>>> d0f7ee19
            assetToTransfer,
            assetToTransfer.toInt256() - _toInt256(long.closeAmount)
        );
    }

    /**
     * @notice During creation of a new long position, calculate the leverage and total exposure of the position.
     * @param tick The tick of the position.
     * @param liquidationPenalty The liquidation penalty of the tick.
     * @param adjustedPrice The adjusted price of the asset.
     * @param amount The amount of collateral.
     * @return leverage_ The leverage of the position.
     * @return totalExpo_ The total exposure of the position.
     */
    function _getOpenPositionLeverage(int24 tick, uint8 liquidationPenalty, uint128 adjustedPrice, uint128 amount)
        internal
        view
        returns (uint128 leverage_, uint128 totalExpo_)
    {
        // remove liquidation penalty for leverage calculation
        uint128 liqPriceWithoutPenalty = getEffectivePriceForTick(_calcTickWithoutPenalty(tick, liquidationPenalty));
        totalExpo_ = _calculatePositionTotalExpo(amount, adjustedPrice, liqPriceWithoutPenalty);

        // calculate position leverage
        // reverts if liquidationPrice >= entryPrice
        leverage_ = _getLeverage(adjustedPrice, liqPriceWithoutPenalty);
        if (leverage_ < _minLeverage) {
            revert UsdnProtocolLeverageTooLow();
        }
        if (leverage_ > _maxLeverage) {
            revert UsdnProtocolLeverageTooHigh();
        }
    }

    /**
     * @notice Calculate how much wstETH must be removed from the long balance due to a position closing.
     * @dev The amount is bound by the amount of wstETH available in the long side.
     * @param priceWithFees The current price of the asset, adjusted with fees
     * @param liqPriceWithoutPenalty The liquidation price without penalty
     * @param posExpo The total expo of the position
     * @return boundedPosValue_ The amount of assets to remove from the long balance, bound by zero and the available
     * long balance
     */
    function _assetToRemove(uint128 priceWithFees, uint128 liqPriceWithoutPenalty, uint128 posExpo)
        internal
        view
        returns (uint256 boundedPosValue_)
    {
        // The available amount of asset on the long side (with the current balance)
        uint256 available = _balanceLong;

        // Calculate position value
        int256 positionValue = _positionValue(priceWithFees, liqPriceWithoutPenalty, posExpo);

        if (positionValue <= 0) {
            // should not happen, unless we did not manage to liquidate all ticks that needed to be liquidated during
            // the initiateClosePosition
            boundedPosValue_ = 0;
        } else if (uint256(positionValue) > available) {
            boundedPosValue_ = available;
        } else {
            boundedPosValue_ = uint256(positionValue);
        }
    }

    /**
     * @notice Execute the first actionable pending action or revert if the price data was not provided.
     * @param data The price data and raw indices
     * @return securityDepositValue_ The security deposit value of the executed action
     */
    function _executePendingActionOrRevert(PreviousActionsData calldata data)
        internal
        returns (uint256 securityDepositValue_)
    {
        bool success;
        (success,, securityDepositValue_) = _executePendingAction(data);
        if (!success) {
            revert UsdnProtocolInvalidPendingActionData();
        }
    }

    /**
     * @notice Execute the first actionable pending action and report success.
     * @param data The price data and raw indices
     * @return success_ Whether the price data is valid
     * @return executed_ Whether the pending action was executed (false if the queue has no actionable item)
     * @return securityDepositValue_ The security deposit value of the executed action
     */
    function _executePendingAction(PreviousActionsData calldata data)
        internal
        returns (bool success_, bool executed_, uint256 securityDepositValue_)
    {
        (PendingAction memory pending, uint128 rawIndex) = _getActionablePendingAction();
        if (pending.action == ProtocolAction.None) {
            // no pending action
            return (true, false, 0);
        }
        uint256 length = data.priceData.length;
        if (data.rawIndices.length != length || length < 1) {
            return (false, false, 0);
        }
        uint128 offset;
        unchecked {
            // underflow is desired here (wrap-around)
            offset = rawIndex - data.rawIndices[0];
        }
        if (offset >= length || data.rawIndices[offset] != rawIndex) {
            return (false, false, 0);
        }
        bytes calldata priceData = data.priceData[offset];
<<<<<<< HEAD
        _clearPendingAction(pending.common.validator);
        if (pending.common.action == ProtocolAction.ValidateDeposit) {
=======
        _clearPendingAction(pending.user);
        if (pending.action == ProtocolAction.ValidateDeposit) {
>>>>>>> d0f7ee19
            _validateDepositWithAction(pending, priceData);
        } else if (pending.action == ProtocolAction.ValidateWithdrawal) {
            _validateWithdrawalWithAction(pending, priceData);
        } else if (pending.action == ProtocolAction.ValidateOpenPosition) {
            _validateOpenPositionWithAction(pending, priceData);
        } else if (pending.action == ProtocolAction.ValidateClosePosition) {
            _validateClosePositionWithAction(pending, priceData);
        }
        success_ = true;
        executed_ = true;
<<<<<<< HEAD
        securityDepositValue_ = pending.common.securityDepositValue * SECURITY_DEPOSIT_FACTOR;
        emit SecurityDepositRefunded(pending.common.validator, msg.sender, securityDepositValue_);
=======
        securityDepositValue_ = pending.securityDepositValue;
        emit SecurityDepositRefunded(pending.user, msg.sender, securityDepositValue_);
>>>>>>> d0f7ee19
    }

    function _getOraclePrice(ProtocolAction action, uint256 timestamp, bytes calldata priceData)
        internal
        returns (PriceInfo memory price_)
    {
        uint256 validationCost = _oracleMiddleware.validationCost(priceData, action);
        if (address(this).balance < validationCost) {
            revert UsdnProtocolInsufficientOracleFee();
        }
        price_ = _oracleMiddleware.parseAndValidatePrice{ value: validationCost }(uint128(timestamp), action, priceData);
    }

    /**
     * @notice Applies PnL, funding, and liquidates positions if necessary.
     * @param neutralPrice The neutral price for the asset.
     * @param timestamp The timestamp at which the operation is performed.
     * @param iterations The number of iterations for the liquidation process.
     * @param ignoreInterval A boolean indicating whether to ignore the interval for USDN rebase.
     * @param priceData The price oracle update data.
     * @return liquidatedPositions_ The number of positions that were liquidated.
     * @dev If there were any liquidated positions, it sends rewards to the msg.sender.
     */
    function _applyPnlAndFundingAndLiquidate(
        uint256 neutralPrice,
        uint256 timestamp,
        uint16 iterations,
        bool ignoreInterval,
        bytes memory priceData
    ) internal returns (uint256 liquidatedPositions_) {
        // adjust balances
        (bool priceUpdated, int256 tempLongBalance, int256 tempVaultBalance) =
            _applyPnlAndFunding(neutralPrice.toUint128(), timestamp.toUint128());

        // liquidate if price is more recent than _lastPrice
        if (priceUpdated) {
            LiquidationsEffects memory liquidationEffects =
                _liquidatePositions(neutralPrice, iterations, tempLongBalance, tempVaultBalance);

            _balanceLong = liquidationEffects.newLongBalance;
            _balanceVault = liquidationEffects.newVaultBalance;

            bool rebased = _usdnRebase(uint128(neutralPrice), ignoreInterval); // safecast not needed since already done
                // earlier

            if (liquidationEffects.liquidatedTicks > 0) {
                _sendRewardsToLiquidator(
                    liquidationEffects.liquidatedTicks, liquidationEffects.remainingCollateral, rebased, priceData
                );
            }

            liquidatedPositions_ = liquidationEffects.liquidatedPositions;
        }
    }

    /**
     * @notice Refunds any excess ether to the user to prevent locking ETH in the contract.
     * @param securityDepositValue The security deposit value of the action (zero for a validation action).
     * @param amountToRefund The amount to refund to the user:
     *      - the security deposit if executing an action for another user,
     *      - the initialization security deposit in case of a validation action.
     * @param balanceBefore The balance of the contract before the action.
     */
    function _refundExcessEther(uint256 securityDepositValue, uint256 amountToRefund, uint256 balanceBefore) internal {
        uint256 positive = amountToRefund + address(this).balance + msg.value;
        uint256 negative = balanceBefore + securityDepositValue;

        if (negative > positive) {
            revert UsdnProtocolUnexpectedBalance();
        }

        uint256 amount;
        unchecked {
            // we know that positive >= negative, so this subtraction is safe
            amount = positive - negative;
        }

        _refoundEther(amount, msg.sender);
    }

    /**
     * @notice Refunds an amount of ether to the given address.
     * @param amount The amount of ether to refund.
     * @param to The address to refund ether.
     */
    function _refoundEther(uint256 amount, address to) internal {
        if (amount != 0) {
            // slither-disable-next-line arbitrary-send-eth
            (bool success,) = payable(to).call{ value: amount }("");
            if (!success) {
                revert UsdnProtocolEtherRefundFailed();
            }
        }
    }

    function _checkPendingFee() internal {
        // if the pending protocol fee is above the threshold, send it to the fee collector
        if (_pendingProtocolFee >= _feeThreshold) {
            _asset.safeTransfer(_feeCollector, _pendingProtocolFee);
            emit ProtocolFeeDistributed(_feeCollector, _pendingProtocolFee);
            _pendingProtocolFee = 0;
        }
    }
}<|MERGE_RESOLUTION|>--- conflicted
+++ resolved
@@ -198,14 +198,9 @@
         uint128 desiredLiqPrice,
         bytes calldata currentPriceData,
         PreviousActionsData calldata previousActionsData,
-<<<<<<< HEAD
         address to,
         address validator
-    ) external payable initializedAndNonReentrant returns (int24 tick_, uint256 tickVersion_, uint256 index_) {
-=======
-        address to
     ) external payable initializedAndNonReentrant returns (PositionId memory posId_) {
->>>>>>> d0f7ee19
         uint256 securityDepositValue = _securityDepositValue;
         if (msg.value < securityDepositValue) {
             revert UsdnProtocolSecurityDepositTooLow();
@@ -213,18 +208,10 @@
 
         uint256 balanceBefore = address(this).balance;
         uint256 amountToRefund;
-<<<<<<< HEAD
-        PositionId memory posId;
-        (posId, amountToRefund) =
+
+        (posId_, amountToRefund) =
             _initiateOpenPosition(msg.sender, to, validator, amount, desiredLiqPrice, currentPriceData);
-        tick_ = posId.tick;
-        tickVersion_ = posId.tickVersion;
-        index_ = posId.index;
-=======
-
-        (posId_, amountToRefund) = _initiateOpenPosition(msg.sender, to, amount, desiredLiqPrice, currentPriceData);
-
->>>>>>> d0f7ee19
+
         unchecked {
             amountToRefund += _executePendingActionOrRevert(previousActionsData);
         }
@@ -265,17 +252,8 @@
 
         uint256 balanceBefore = address(this).balance;
 
-<<<<<<< HEAD
-        uint256 amountToRefund = _initiateClosePosition(
-            to,
-            validator,
-            PositionId({ tick: tick, tickVersion: tickVersion, index: index }),
-            amountToClose,
-            currentPriceData
-        );
-=======
-        uint256 amountToRefund = _initiateClosePosition(msg.sender, to, posId, amountToClose, currentPriceData);
->>>>>>> d0f7ee19
+        uint256 amountToRefund =
+            _initiateClosePosition(msg.sender, to, validator, posId, amountToClose, currentPriceData);
         unchecked {
             amountToRefund += _executePendingActionOrRevert(previousActionsData);
         }
@@ -547,21 +525,12 @@
             (currentPrice.price - currentPrice.price * _positionFeeBps / BPS_DIVISOR).toUint128();
 
         DepositPendingAction memory pendingAction = DepositPendingAction({
-<<<<<<< HEAD
-            common: PendingActionCommonData({
-                action: ProtocolAction.ValidateDeposit,
-                timestamp: uint40(block.timestamp),
-                to: to,
-                validator: validator,
-                securityDepositValue: (_securityDepositValue / SECURITY_DEPOSIT_FACTOR).toUint24()
-            }),
-=======
             action: ProtocolAction.ValidateDeposit,
             timestamp: uint40(block.timestamp),
             user: user,
             to: to,
+            validator: validator,
             securityDepositValue: _securityDepositValue,
->>>>>>> d0f7ee19
             _unused: 0,
             amount: amount,
             assetPrice: pendingActionPrice,
@@ -610,11 +579,7 @@
             revert UsdnProtocolInvalidPendingAction();
         }
         // sanity check
-<<<<<<< HEAD
-        if (pending.common.validator != validator) {
-=======
-        if (pending.user != user) {
->>>>>>> d0f7ee19
+        if (pending.validator != validator) {
             revert UsdnProtocolInvalidPendingAction();
         }
 
@@ -660,15 +625,8 @@
 
         _balanceVault += deposit.amount;
 
-<<<<<<< HEAD
-        _usdn.mint(deposit.common.to, usdnToMint);
-        emit ValidatedDeposit(
-            deposit.common.to, deposit.common.validator, deposit.amount, usdnToMint, deposit.common.timestamp
-        );
-=======
         _usdn.mint(deposit.to, usdnToMint);
-        emit ValidatedDeposit(deposit.user, deposit.to, deposit.amount, usdnToMint, deposit.timestamp);
->>>>>>> d0f7ee19
+        emit ValidatedDeposit(deposit.to, deposit.validator, deposit.amount, usdnToMint, deposit.timestamp);
     }
 
     /**
@@ -720,21 +678,12 @@
     ) internal returns (uint256 securityDepositValue_) {
         PendingAction memory action = _convertWithdrawalPendingAction(
             WithdrawalPendingAction({
-<<<<<<< HEAD
-                common: PendingActionCommonData({
-                    action: ProtocolAction.ValidateWithdrawal,
-                    timestamp: uint40(block.timestamp),
-                    to: to,
-                    validator: validator,
-                    securityDepositValue: (_securityDepositValue / SECURITY_DEPOSIT_FACTOR).toUint24()
-                }),
-=======
                 action: ProtocolAction.ValidateWithdrawal,
                 timestamp: uint40(block.timestamp),
                 user: user,
                 to: to,
+                validator: validator,
                 securityDepositValue: _securityDepositValue,
->>>>>>> d0f7ee19
                 sharesLSB: _calcWithdrawalAmountLSB(usdnShares),
                 sharesMSB: _calcWithdrawalAmountMSB(usdnShares),
                 assetPrice: data.pendingActionPrice,
@@ -795,11 +744,7 @@
             revert UsdnProtocolInvalidPendingAction();
         }
         // sanity check
-<<<<<<< HEAD
-        if (pending.common.validator != validator) {
-=======
-        if (pending.user != user) {
->>>>>>> d0f7ee19
+        if (pending.validator != validator) {
             revert UsdnProtocolInvalidPendingAction();
         }
 
@@ -855,15 +800,12 @@
         }
 
         emit ValidatedWithdrawal(
-<<<<<<< HEAD
-            withdrawal.common.to,
-            withdrawal.common.validator,
+            withdrawal.user,
+            withdrawal.to,
+            withdrawal.validator,
             assetToTransfer,
             usdn.convertToTokens(shares),
-            withdrawal.common.timestamp
-=======
-            withdrawal.user, withdrawal.to, assetToTransfer, usdn.convertToTokens(shares), withdrawal.timestamp
->>>>>>> d0f7ee19
+            withdrawal.timestamp
         );
     }
 
@@ -920,21 +862,12 @@
         returns (uint256 securityDepositValue_)
     {
         LongPendingAction memory action = LongPendingAction({
-<<<<<<< HEAD
-            common: PendingActionCommonData({
-                action: ProtocolAction.ValidateOpenPosition,
-                timestamp: uint40(block.timestamp),
-                to: to,
-                validator: validator,
-                securityDepositValue: (_securityDepositValue / SECURITY_DEPOSIT_FACTOR).toUint24()
-            }),
-=======
             action: ProtocolAction.ValidateOpenPosition,
             timestamp: uint40(block.timestamp),
             user: user,
             to: to,
+            validator: validator,
             securityDepositValue: _securityDepositValue,
->>>>>>> d0f7ee19
             tick: data.posId.tick,
             closeAmount: 0,
             closePosTotalExpo: 0,
@@ -1000,21 +933,9 @@
 
         _asset.safeTransferFrom(user, address(this), amount);
 
-<<<<<<< HEAD
         emit InitiatedOpenPosition(
-            to,
-            validator,
-            uint40(block.timestamp),
-            data.leverage,
-            amount,
-            data.adjustedPrice,
-            posId_.tick,
-            posId_.tickVersion,
-            posId_.index
-        );
-=======
-        emit InitiatedOpenPosition(user, to, uint40(block.timestamp), data.leverage, amount, data.adjustedPrice, posId_);
->>>>>>> d0f7ee19
+            user, to, validator, uint40(block.timestamp), data.leverage, amount, data.adjustedPrice, posId_
+        );
     }
 
     function _validateOpenPosition(address validator, bytes calldata priceData)
@@ -1028,11 +949,7 @@
             revert UsdnProtocolInvalidPendingAction();
         }
         // sanity check
-<<<<<<< HEAD
-        if (pending.common.validator != validator) {
-=======
-        if (pending.user != user) {
->>>>>>> d0f7ee19
+        if (pending.validator != validator) {
             revert UsdnProtocolInvalidPendingAction();
         }
 
@@ -1067,12 +984,8 @@
             // The current tick version doesn't match the version from the pending action.
             // This means the position has been liquidated in the mean time
             emit StalePendingActionRemoved(
-<<<<<<< HEAD
-                data_.action.common.to, data_.action.tick, data_.action.tickVersion, data_.action.index
-=======
                 data_.action.user,
                 PositionId({ tick: data_.action.tick, tickVersion: data_.action.tickVersion, index: data_.action.index })
->>>>>>> d0f7ee19
             );
             return (data_, true);
         }
@@ -1153,43 +1066,14 @@
                 PositionId({ tick: data.action.tick, tickVersion: data.action.tickVersion, index: data.action.index }),
                 newPosId
             );
-<<<<<<< HEAD
-            emit ValidatedOpenPosition(
-                data.action.common.to,
-                data.action.common.validator,
-                data.leverage,
-                data.startPrice,
-                tick,
-                tickVersion,
-                index
-            );
-        } else {
-            // Calculate the new total expo
-            uint128 expoBefore = data.pos.totalExpo;
-            uint128 expoAfter =
-                _calculatePositionTotalExpo(data.pos.amount, data.startPrice, data.liqPriceWithoutPenalty);
-=======
-            emit ValidatedOpenPosition(data.action.user, data.action.to, data.leverage, data.startPrice, newPosId);
+            emit ValidatedOpenPosition(data.action.to, data.action.validator, data.leverage, data.startPrice, newPosId);
             return;
         }
         // the new leverage does not exceed the max leverage
->>>>>>> d0f7ee19
-
         // Calculate the new total expo
         uint128 expoBefore = data.pos.totalExpo;
         uint128 expoAfter = _calculatePositionTotalExpo(data.pos.amount, data.startPrice, data.liqPriceWithoutPenalty);
 
-<<<<<<< HEAD
-            emit ValidatedOpenPosition(
-                data.action.common.to,
-                data.action.common.validator,
-                data.leverage,
-                data.startPrice,
-                data.action.tick,
-                data.action.tickVersion,
-                data.action.index
-            );
-=======
         // Update the total expo of the position
         _longPositions[data.tickHash][data.action.index].totalExpo = expoAfter;
         // Update the total expo by adding the position's new expo and removing the old one.
@@ -1204,12 +1088,11 @@
             tickData.totalExpo = tickData.totalExpo + expoAfter - expoBefore;
             _liqMultiplierAccumulator = _liqMultiplierAccumulator.add(HugeUint.wrap(expoAfter * unadjustedTickPrice))
                 .sub(HugeUint.wrap(expoBefore * unadjustedTickPrice));
->>>>>>> d0f7ee19
         }
 
         emit ValidatedOpenPosition(
-            data.action.user,
             data.action.to,
+            data.action.validator,
             data.leverage,
             data.startPrice,
             PositionId({ tick: data.action.tick, tickVersion: data.action.tickVersion, index: data.action.index })
@@ -1224,16 +1107,8 @@
      * @param amountToClose The amount of collateral to remove from the position's amount
      * @param pos The position to close
      */
-<<<<<<< HEAD
-    function _checkInitiateClosePosition(address to, uint128 amountToClose, Position memory pos) internal pure {
+    function _checkInitiateClosePosition(address to, uint128 amountToClose, Position memory pos) internal view {
         if (pos.user != to) {
-=======
-    function _checkInitiateClosePosition(address user, address to, uint128 amountToClose, Position memory pos)
-        internal
-        view
-    {
-        if (pos.user != user) {
->>>>>>> d0f7ee19
             revert UsdnProtocolUnauthorized();
         }
 
@@ -1335,21 +1210,11 @@
         ClosePositionData memory data
     ) internal returns (uint256 securityDepositValue_) {
         LongPendingAction memory action = LongPendingAction({
-<<<<<<< HEAD
-            common: PendingActionCommonData({
-                action: ProtocolAction.ValidateClosePosition,
-                timestamp: uint40(block.timestamp),
-                to: to,
-                validator: validator,
-                securityDepositValue: data.securityDepositValue
-            }),
-=======
             action: ProtocolAction.ValidateClosePosition,
             timestamp: uint40(block.timestamp),
-            user: user,
             to: to,
+            validator: validator,
             securityDepositValue: data.securityDepositValue,
->>>>>>> d0f7ee19
             tick: posId.tick,
             closeAmount: amountToClose,
             closePosTotalExpo: data.totalExpoToClose,
@@ -1400,18 +1265,7 @@
         _removeAmountFromPosition(posId.tick, posId.index, data.pos, amountToClose, data.totalExpoToClose);
 
         emit InitiatedClosePosition(
-<<<<<<< HEAD
-            to,
-            validator,
-            posId.tick,
-            posId.tickVersion,
-            posId.index,
-            data.pos.amount,
-            amountToClose,
-            data.pos.totalExpo - data.totalExpoToClose
-=======
-            user, to, posId, data.pos.amount, amountToClose, data.pos.totalExpo - data.totalExpoToClose
->>>>>>> d0f7ee19
+            to, validator, posId, data.pos.amount, amountToClose, data.pos.totalExpo - data.totalExpoToClose
         );
     }
 
@@ -1426,11 +1280,7 @@
             revert UsdnProtocolInvalidPendingAction();
         }
         // sanity check
-<<<<<<< HEAD
-        if (pending.common.validator != validator) {
-=======
-        if (pending.user != user) {
->>>>>>> d0f7ee19
+        if (pending.validator != validator) {
             revert UsdnProtocolInvalidPendingAction();
         }
 
@@ -1459,14 +1309,10 @@
             // Credit the full amount to the vault to preserve the total balance invariant.
             _balanceVault += long.closeBoundedPositionValue;
             emit LiquidatedPosition(
-<<<<<<< HEAD
-                long.common.to, long.tick, long.tickVersion, long.index, currentPrice.neutralPrice, liquidationPrice
-=======
-                long.user,
+                long.to,
                 PositionId({ tick: long.tick, tickVersion: long.tickVersion, index: long.index }),
                 currentPrice.neutralPrice,
                 liquidationPrice
->>>>>>> d0f7ee19
             );
             return;
         }
@@ -1529,17 +1375,9 @@
         }
 
         emit ValidatedClosePosition(
-<<<<<<< HEAD
-            long.common.to,
-            long.common.validator,
-            long.tick,
-            long.tickVersion,
-            long.index,
-=======
-            long.user,
             long.to,
+            long.validator,
             PositionId({ tick: long.tick, tickVersion: long.tickVersion, index: long.index }),
->>>>>>> d0f7ee19
             assetToTransfer,
             assetToTransfer.toInt256() - _toInt256(long.closeAmount)
         );
@@ -1650,13 +1488,8 @@
             return (false, false, 0);
         }
         bytes calldata priceData = data.priceData[offset];
-<<<<<<< HEAD
-        _clearPendingAction(pending.common.validator);
+        _clearPendingAction(pending.validator);
         if (pending.common.action == ProtocolAction.ValidateDeposit) {
-=======
-        _clearPendingAction(pending.user);
-        if (pending.action == ProtocolAction.ValidateDeposit) {
->>>>>>> d0f7ee19
             _validateDepositWithAction(pending, priceData);
         } else if (pending.action == ProtocolAction.ValidateWithdrawal) {
             _validateWithdrawalWithAction(pending, priceData);
@@ -1667,13 +1500,8 @@
         }
         success_ = true;
         executed_ = true;
-<<<<<<< HEAD
-        securityDepositValue_ = pending.common.securityDepositValue * SECURITY_DEPOSIT_FACTOR;
-        emit SecurityDepositRefunded(pending.common.validator, msg.sender, securityDepositValue_);
-=======
         securityDepositValue_ = pending.securityDepositValue;
-        emit SecurityDepositRefunded(pending.user, msg.sender, securityDepositValue_);
->>>>>>> d0f7ee19
+        emit SecurityDepositRefunded(pending.validator, msg.sender, securityDepositValue_);
     }
 
     function _getOraclePrice(ProtocolAction action, uint256 timestamp, bytes calldata priceData)
