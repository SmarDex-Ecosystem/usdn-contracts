--- conflicted
+++ resolved
@@ -85,86 +85,7 @@
         bytes calldata currentPriceData,
         bytes calldata previousActionPriceData
     ) external payable initializedAndNonReentrant returns (int24 tick_, uint256 tickVersion_, uint256 index_) {
-<<<<<<< HEAD
         (tick_, tickVersion_, index_) = _initiateOpenPosition(msg.sender, amount, desiredLiqPrice, currentPriceData);
-=======
-        if (amount == 0) {
-            revert UsdnProtocolZeroAmount();
-        }
-
-        uint128 adjustedPrice; // the price returned by the oracle middleware, to be used for the user action
-        uint128 neutralPrice;
-        {
-            PriceInfo memory currentPrice =
-                _getOraclePrice(ProtocolAction.InitiateOpenPosition, uint40(block.timestamp), currentPriceData);
-
-            // Apply fees on price
-            adjustedPrice = (currentPrice.price + (currentPrice.price * _positionFeeBps) / BPS_DIVISOR).toUint128();
-
-            neutralPrice = currentPrice.neutralPrice.toUint128();
-
-            _applyPnlAndFundingAndLiquidate(neutralPrice, currentPrice.timestamp);
-        }
-
-        uint128 leverage;
-        uint128 positionTotalExpo;
-        {
-            // we calculate the closest valid tick down for the desired liq price with liquidation penalty
-            tick_ = getEffectiveTickForPrice(desiredLiqPrice);
-
-            // remove liquidation penalty for leverage calculation
-            uint128 liqPriceWithoutPenalty = getEffectivePriceForTick(tick_ - int24(_liquidationPenalty) * _tickSpacing);
-            positionTotalExpo = _calculatePositionTotalExpo(amount, adjustedPrice, liqPriceWithoutPenalty);
-
-            // calculate position leverage
-            // reverts if liquidationPrice >= entryPrice
-            leverage = _getLeverage(adjustedPrice, liqPriceWithoutPenalty);
-            if (leverage < _minLeverage) {
-                revert UsdnProtocolLeverageTooLow();
-            }
-            if (leverage > _maxLeverage) {
-                revert UsdnProtocolLeverageTooHigh();
-            }
-        }
-
-        {
-            // Calculate effective liquidation price
-            uint128 liqPrice = getEffectivePriceForTick(tick_);
-            // Liquidation price must be at least x% below current price
-            _checkSafetyMargin(neutralPrice, liqPrice);
-        }
-
-        // Register position and adjust contract state
-        {
-            Position memory long = Position({
-                user: msg.sender,
-                amount: amount,
-                totalExpo: positionTotalExpo,
-                timestamp: uint40(block.timestamp)
-            });
-            (tickVersion_, index_) = _saveNewPosition(tick_, long);
-
-            // Register pending action
-            LongPendingAction memory pendingAction = LongPendingAction({
-                action: ProtocolAction.ValidateOpenPosition,
-                timestamp: uint40(block.timestamp),
-                user: msg.sender,
-                tick: tick_,
-                closeAmount: 0,
-                closeTotalExpo: 0,
-                tickVersion: tickVersion_,
-                index: index_,
-                closeLiqMultiplier: 0,
-                closeTempTransfer: 0
-            });
-            _addPendingAction(msg.sender, _convertLongPendingAction(pendingAction));
-            emit InitiatedOpenPosition(
-                msg.sender, long.timestamp, leverage, long.amount, adjustedPrice, tick_, tickVersion_, index_
-            );
-        }
-        _asset.safeTransferFrom(msg.sender, address(this), amount);
-
->>>>>>> 90b2ca4f
         _executePendingAction(previousActionPriceData);
         _refundExcessEther();
         _checkPendingFee();
@@ -468,12 +389,14 @@
         }
 
         uint128 leverage;
+        uint128 positionTotalExpo;
         {
             // we calculate the closest valid tick down for the desired liq price with liquidation penalty
             tick_ = getEffectiveTickForPrice(desiredLiqPrice);
 
             // remove liquidation penalty for leverage calculation
             uint128 liqPriceWithoutPenalty = getEffectivePriceForTick(tick_ - int24(_liquidationPenalty) * _tickSpacing);
+            positionTotalExpo = _calculatePositionTotalExpo(amount, adjustedPrice, liqPriceWithoutPenalty);
 
             // calculate position leverage
             // reverts if liquidationPrice >= entryPrice
@@ -486,14 +409,11 @@
             }
         }
 
-        uint128 positionTotalExpo;
         {
             // Calculate effective liquidation price
-            uint128 liquidationPrice = getEffectivePriceForTick(tick_);
-
+            uint128 liqPrice = getEffectivePriceForTick(tick_);
             // Liquidation price must be at least x% below current price
-            _checkSafetyMargin(neutralPrice, liquidationPrice);
-            positionTotalExpo = _calculatePositionTotalExpo(amount, adjustedPrice, liquidationPrice);
+            _checkSafetyMargin(neutralPrice, liqPrice);
         }
 
         // Register position and adjust contract state
