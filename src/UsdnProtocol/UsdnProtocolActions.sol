// SPDX-License-Identifier: BUSL-1.1
pragma solidity 0.8.20;

import { IERC20Metadata } from "@openzeppelin/contracts/token/ERC20/extensions/IERC20Metadata.sol";
import { SafeERC20 } from "@openzeppelin/contracts/token/ERC20/utils/SafeERC20.sol";
import { SafeCast } from "@openzeppelin/contracts/utils/math/SafeCast.sol";
import { LibBitmap } from "solady/src/utils/LibBitmap.sol";
import { FixedPointMathLib } from "solady/src/utils/FixedPointMathLib.sol";

import { IUsdnProtocolActions } from "src/interfaces/UsdnProtocol/IUsdnProtocolActions.sol";
import {
    Position,
    ProtocolAction,
    PendingAction,
    VaultPendingAction,
    LongPendingAction,
    PreviousActionsData
} from "src/interfaces/UsdnProtocol/IUsdnProtocolTypes.sol";
import { UsdnProtocolLong } from "src/UsdnProtocol/UsdnProtocolLong.sol";
import { PriceInfo } from "src/interfaces/OracleMiddleware/IOracleMiddlewareTypes.sol";
import { IUsdn } from "src/interfaces/Usdn/IUsdn.sol";
<<<<<<< HEAD
import { console2 } from "forge-std/Test.sol";
=======
import { SignedMath } from "src/libraries/SignedMath.sol";
>>>>>>> 27a9ccde

abstract contract UsdnProtocolActions is IUsdnProtocolActions, UsdnProtocolLong {
    using SafeERC20 for IERC20Metadata;
    using SafeERC20 for IUsdn;
    using SafeCast for uint256;
    using SafeCast for int256;
    using LibBitmap for LibBitmap.Bitmap;
    using SignedMath for int256;

    /// @inheritdoc IUsdnProtocolActions
    uint256 public constant MIN_USDN_SUPPLY = 1000;

    /// @inheritdoc IUsdnProtocolActions
    function initiateDeposit(
        uint128 amount,
        bytes calldata currentPriceData,
        PreviousActionsData calldata previousActionsData
    ) external payable initializedAndNonReentrant {
        uint256 securityDepositValue = _securityDepositValue;
        if (msg.value < securityDepositValue) {
            revert UsdnProtocolSecurityDepositTooLow();
        }

        uint256 balanceBefore = address(this).balance;

        uint256 amountToRefund = _initiateDeposit(msg.sender, amount, currentPriceData);
        unchecked {
            amountToRefund += _executePendingActionOrRevert(previousActionsData);
        }
        _refundExcessEther(securityDepositValue, amountToRefund, balanceBefore);
        _checkPendingFee();
    }

    /// @inheritdoc IUsdnProtocolActions
    function validateDeposit(bytes calldata depositPriceData, PreviousActionsData calldata previousActionsData)
        external
        payable
        initializedAndNonReentrant
    {
        uint256 balanceBefore = address(this).balance;

        uint256 amountToRefund = _validateDeposit(msg.sender, depositPriceData);
        unchecked {
            amountToRefund += _executePendingActionOrRevert(previousActionsData);
        }
        _refundExcessEther(0, amountToRefund, balanceBefore);
        _checkPendingFee();
    }

    /// @inheritdoc IUsdnProtocolActions
    function initiateWithdrawal(
        uint128 usdnAmount,
        bytes calldata currentPriceData,
        PreviousActionsData calldata previousActionsData
    ) external payable initializedAndNonReentrant {
        uint256 securityDepositValue = _securityDepositValue;
        if (msg.value < securityDepositValue) {
            revert UsdnProtocolSecurityDepositTooLow();
        }

        uint256 balanceBefore = address(this).balance;

        uint256 amountToRefund = _initiateWithdrawal(msg.sender, usdnAmount, currentPriceData);
        unchecked {
            amountToRefund += _executePendingActionOrRevert(previousActionsData);
        }
        _refundExcessEther(securityDepositValue, amountToRefund, balanceBefore);
        _checkPendingFee();
    }

    /// @inheritdoc IUsdnProtocolActions
    function validateWithdrawal(bytes calldata withdrawalPriceData, PreviousActionsData calldata previousActionsData)
        external
        payable
        initializedAndNonReentrant
    {
        uint256 balanceBefore = address(this).balance;

        uint256 amountToRefund = _validateWithdrawal(msg.sender, withdrawalPriceData);
        unchecked {
            amountToRefund += _executePendingActionOrRevert(previousActionsData);
        }
        _refundExcessEther(0, amountToRefund, balanceBefore);
        _checkPendingFee();
    }

    /// @inheritdoc IUsdnProtocolActions
    function initiateOpenPosition(
        uint128 amount,
        uint128 desiredLiqPrice,
        bytes calldata currentPriceData,
        PreviousActionsData calldata previousActionsData
    ) external payable initializedAndNonReentrant returns (int24 tick_, uint256 tickVersion_, uint256 index_) {
        uint256 securityDepositValue = _securityDepositValue;
        if (msg.value < securityDepositValue) {
            revert UsdnProtocolSecurityDepositTooLow();
        }

        uint256 balanceBefore = address(this).balance;
        uint256 amountToRefund;

        (tick_, tickVersion_, index_, amountToRefund) =
            _initiateOpenPosition(msg.sender, amount, desiredLiqPrice, currentPriceData);
        unchecked {
            amountToRefund += _executePendingActionOrRevert(previousActionsData);
        }
        _refundExcessEther(securityDepositValue, amountToRefund, balanceBefore);
        _checkPendingFee();
    }

    /// @inheritdoc IUsdnProtocolActions
    function validateOpenPosition(bytes calldata openPriceData, PreviousActionsData calldata previousActionsData)
        external
        payable
        initializedAndNonReentrant
    {
        uint256 balanceBefore = address(this).balance;

        uint256 amountToRefund = _validateOpenPosition(msg.sender, openPriceData);
        unchecked {
            amountToRefund += _executePendingActionOrRevert(previousActionsData);
        }
        _refundExcessEther(0, amountToRefund, balanceBefore);
        _checkPendingFee();
    }

    /// @inheritdoc IUsdnProtocolActions
    function initiateClosePosition(
        int24 tick,
        uint256 tickVersion,
        uint256 index,
        uint128 amountToClose,
        bytes calldata currentPriceData,
        PreviousActionsData calldata previousActionsData
    ) external payable initializedAndNonReentrant {
        uint256 securityDepositValue = _securityDepositValue;
        if (msg.value < securityDepositValue) {
            revert UsdnProtocolSecurityDepositTooLow();
        }

        uint256 balanceBefore = address(this).balance;

        uint256 amountToRefund =
            _initiateClosePosition(msg.sender, tick, tickVersion, index, amountToClose, currentPriceData);
        unchecked {
            amountToRefund += _executePendingActionOrRevert(previousActionsData);
        }
        _refundExcessEther(securityDepositValue, amountToRefund, balanceBefore);
        _checkPendingFee();
    }

    /// @inheritdoc IUsdnProtocolActions
    function validateClosePosition(bytes calldata closePriceData, PreviousActionsData calldata previousActionsData)
        external
        payable
        initializedAndNonReentrant
    {
        uint256 balanceBefore = address(this).balance;

        uint256 amountToRefund = _validateClosePosition(msg.sender, closePriceData);
        unchecked {
            amountToRefund += _executePendingActionOrRevert(previousActionsData);
        }
        _refundExcessEther(0, amountToRefund, balanceBefore);
        _checkPendingFee();
    }

    /// @inheritdoc IUsdnProtocolActions
    function liquidate(bytes calldata currentPriceData, uint16 iterations)
        external
        payable
        initializedAndNonReentrant
        returns (uint256 liquidatedPositions_)
    {
        uint256 balanceBefore = address(this).balance;

        liquidatedPositions_ = _liquidate(currentPriceData, iterations);
        _refundExcessEther(0, 0, balanceBefore);
        _checkPendingFee();
    }

    /// @inheritdoc IUsdnProtocolActions
    function validateActionablePendingActions(PreviousActionsData calldata previousActionsData, uint256 maxValidations)
        external
        payable
        initializedAndNonReentrant
        returns (uint256 validatedActions_)
    {
        uint256 balanceBefore = address(this).balance;
        uint256 amountToRefund;

        if (maxValidations > previousActionsData.rawIndices.length) {
            maxValidations = previousActionsData.rawIndices.length;
        }
        do {
            (, bool executed, uint256 securityDepositValue) = _executePendingAction(previousActionsData);
            if (!executed) {
                break;
            }
            unchecked {
                validatedActions_++;
                amountToRefund += securityDepositValue;
            }
        } while (validatedActions_ < maxValidations);
        _refundExcessEther(0, amountToRefund, balanceBefore);
        _checkPendingFee();
    }

    /**
     * @notice The deposit vault imbalance limit state verification
     * @dev To ensure that the protocol does not imbalance more than
     * the deposit limit on vault side, otherwise revert
     * @param depositValue the deposit value in asset
     */
    function _checkImbalanceLimitDeposit(uint256 depositValue) internal view {
        int256 depositExpoImbalanceLimitBps = _depositExpoImbalanceLimitBps;

        // early return in case limit is disabled
        if (depositExpoImbalanceLimitBps == 0) {
            return;
        }

        int256 currentLongExpo = _totalExpo.toInt256().safeSub(_balanceLong.toInt256());

        // cannot be calculated
        if (currentLongExpo == 0) {
            revert UsdnProtocolInvalidLongExpo();
        }

        int256 imbalanceBps = ((_balanceVault + depositValue).toInt256().safeSub(currentLongExpo)).safeMul(
            BPS_DIVISOR.toInt256()
        ).safeDiv(currentLongExpo);

        if (imbalanceBps >= depositExpoImbalanceLimitBps) {
            revert UsdnProtocolImbalanceLimitReached(imbalanceBps);
        }
    }

    /**
     * @notice The withdrawal imbalance limit state verification
     * @dev This is to ensure that the protocol does not imbalance more than
     * the withdrawal limit on long side, otherwise revert
     * @param withdrawalValue The withdrawal value in asset
     * @param totalExpo The current total expo
     */
    function _checkImbalanceLimitWithdrawal(uint256 withdrawalValue, uint256 totalExpo) internal view {
        int256 withdrawalExpoImbalanceLimitBps = _withdrawalExpoImbalanceLimitBps;

        // early return in case limit is disabled
        if (withdrawalExpoImbalanceLimitBps == 0) {
            return;
        }

        int256 currentVaultExpo = _balanceVault.toInt256();

        // cannot be calculated
        if (currentVaultExpo == 0) {
            revert UsdnProtocolInvalidVaultExpo();
        }

        int256 imbalanceBps = (
            (totalExpo.toInt256().safeSub(_balanceLong.toInt256())).safeSub(
                currentVaultExpo.safeSub(withdrawalValue.toInt256())
            )
        ).safeMul(BPS_DIVISOR.toInt256()).safeDiv(currentVaultExpo);

        if (imbalanceBps >= withdrawalExpoImbalanceLimitBps) {
            revert UsdnProtocolImbalanceLimitReached(imbalanceBps);
        }
    }

    /**
     * @notice The open long imbalance limit state verification. Revert
     * @dev This is to ensure that the protocol does not imbalance more than
     * the open limit on long side, otherwise revert
     * @param openTotalExpoValue The open position expo value
     * @param openCollatValue The open position collateral value
     */
    function _checkImbalanceLimitOpen(uint256 openTotalExpoValue, uint256 openCollatValue) internal view {
        int256 openExpoImbalanceLimitBps = _openExpoImbalanceLimitBps;

        // early return in case limit is disabled
        if (openExpoImbalanceLimitBps == 0) {
            return;
        }

        int256 currentVaultExpo = _balanceVault.toInt256();

        // cannot be calculated
        if (currentVaultExpo == 0) {
            revert UsdnProtocolInvalidVaultExpo();
        }

        int256 imbalanceBps = (
            ((_totalExpo + openTotalExpoValue).toInt256().safeSub((_balanceLong + openCollatValue).toInt256())).safeSub(
                currentVaultExpo
            )
        ).safeMul(BPS_DIVISOR.toInt256()).safeDiv(currentVaultExpo);

        if (imbalanceBps >= openExpoImbalanceLimitBps) {
            revert UsdnProtocolImbalanceLimitReached(imbalanceBps);
        }
    }

    /**
     * @notice The close vault imbalance limit state verification
     * @dev This is to ensure that the protocol does not imbalance more than
     * the close limit on vault side, otherwise revert
     * @param closeTotalExpoValue The close position total expo value
     * @param closeCollatValue The close position collateral value
     */
    function _checkImbalanceLimitClose(uint256 closeTotalExpoValue, uint256 closeCollatValue) internal view {
        int256 closeExpoImbalanceLimitBps = _closeExpoImbalanceLimitBps;

        // early return in case limit is disabled
        if (closeExpoImbalanceLimitBps == 0) {
            return;
        }

        int256 totalExpo = _totalExpo.toInt256();
        int256 balanceLong = _balanceLong.toInt256();

        int256 currentLongExpo = totalExpo.safeSub(balanceLong);

        // cannot be calculated
        if (currentLongExpo == 0) {
            revert UsdnProtocolInvalidLongExpo();
        }

        int256 imbalanceBps = (
            _balanceVault.toInt256().safeSub(
                totalExpo.safeSub(closeTotalExpoValue.toInt256()).safeSub(
                    balanceLong.safeSub(closeCollatValue.toInt256())
                )
            )
        ).safeMul(BPS_DIVISOR.toInt256()).safeDiv(currentLongExpo);

        if (imbalanceBps >= closeExpoImbalanceLimitBps) {
            revert UsdnProtocolImbalanceLimitReached(imbalanceBps);
        }
    }

    /**
     * @notice Send rewards to the liquidator.
     * @dev Should still emit an event if liquidationRewards = 0 to better keep track of those anomalies as rewards for
     * those will be managed off-chain.
     * @param liquidatedTicks The number of ticks that were liquidated.
     * @param liquidatedCollateral The amount of collateral lost due to the liquidations.
     * @param rebased Whether a USDN rebase was performed.
     */
    function _sendRewardsToLiquidator(uint16 liquidatedTicks, int256 liquidatedCollateral, bool rebased) internal {
        // Get how much we should give to the liquidator as rewards
        uint256 liquidationRewards =
            _liquidationRewardsManager.getLiquidationRewards(liquidatedTicks, liquidatedCollateral, rebased);

        // Avoid underflows in situation of extreme bad debt
        if (_balanceVault < liquidationRewards) {
            liquidationRewards = _balanceVault;
        }

        // Update the vault's balance
        unchecked {
            _balanceVault -= liquidationRewards;
        }

        // Transfer rewards (wsteth) to the liquidator
        _asset.safeTransfer(msg.sender, liquidationRewards);

        emit LiquidatorRewarded(msg.sender, liquidationRewards);
    }

    /**
     * @notice Initiate a deposit of assets into the vault to mint USDN.
     * @dev Consult the current oracle middleware implementation to know the expected format for the price data, using
     * the `ProtocolAction.InitiateDeposit` action.
     * The price validation might require payment according to the return value of the `getValidationCost` function
     * of the middleware.
     * @param user The address of the user initiating the deposit.
     * @param amount The amount of wstETH to deposit.
     * @param currentPriceData The current price data
     * @return securityDepositValue_ The security deposit value
     */
    function _initiateDeposit(address user, uint128 amount, bytes calldata currentPriceData)
        internal
        returns (uint256 securityDepositValue_)
    {
        if (amount == 0) {
            revert UsdnProtocolZeroAmount();
        }

        PriceInfo memory currentPrice =
            _getOraclePrice(ProtocolAction.InitiateDeposit, block.timestamp, currentPriceData);

        _applyPnlAndFundingAndLiquidate(currentPrice.neutralPrice, currentPrice.timestamp);

        _checkImbalanceLimitDeposit(amount);

        // Apply fees on price
        uint128 pendingActionPrice =
            (currentPrice.price - currentPrice.price * _positionFeeBps / BPS_DIVISOR).toUint128();

        VaultPendingAction memory pendingAction = VaultPendingAction({
            action: ProtocolAction.ValidateDeposit,
            timestamp: uint40(block.timestamp),
            user: user,
            _unused: 0,
            securityDepositValue: (_securityDepositValue / SECURITY_DEPOSIT_FACTOR).toUint24(),
            amount: amount,
            assetPrice: pendingActionPrice,
            totalExpo: _totalExpo,
            balanceVault: _vaultAssetAvailable(_totalExpo, _balanceVault, _balanceLong, pendingActionPrice, _lastPrice)
                .toUint256(),
            balanceLong: _balanceLong,
            usdnTotalSupply: _usdn.totalSupply()
        });

        securityDepositValue_ = _addPendingAction(user, _convertVaultPendingAction(pendingAction));

        _asset.safeTransferFrom(user, address(this), amount);

        emit InitiatedDeposit(user, amount, block.timestamp);
    }

    function _validateDeposit(address user, bytes calldata priceData)
        internal
        returns (uint256 securityDepositValue_)
    {
        PendingAction memory pending = _getAndClearPendingAction(user);

        // check type of action
        if (pending.action != ProtocolAction.ValidateDeposit) {
            revert UsdnProtocolInvalidPendingAction();
        }
        // sanity check
        if (pending.user != user) {
            revert UsdnProtocolInvalidPendingAction();
        }

        _validateDepositWithAction(pending, priceData);
        return (pending.securityDepositValue * SECURITY_DEPOSIT_FACTOR);
    }

    function _validateDepositWithAction(PendingAction memory pending, bytes calldata priceData)
        internal
        returns (PriceInfo memory depositPrice_)
    {
        VaultPendingAction memory deposit = _toVaultPendingAction(pending);

        depositPrice_ = _getOraclePrice(ProtocolAction.ValidateDeposit, deposit.timestamp, priceData);

        // adjust balances
        _applyPnlAndFundingAndLiquidate(depositPrice_.neutralPrice, depositPrice_.timestamp);

        // We calculate the amount of USDN to mint, either considering the asset price at the time of the initiate
        // action, or the current price provided for validation. We will use the lower of the two amounts to mint.
        // Apply fees on price
        uint128 priceWithFees =
            (depositPrice_.price - (depositPrice_.price * _positionFeeBps) / BPS_DIVISOR).toUint128();

        uint256 usdnToMint1 =
            _calcMintUsdn(deposit.amount, deposit.balanceVault, deposit.usdnTotalSupply, deposit.assetPrice);

        uint256 usdnToMint2 = _calcMintUsdn(
            deposit.amount,
            // Calculate the available balance in the vault side if the price moves to `priceWithFees`
            _vaultAssetAvailable(
                deposit.totalExpo, deposit.balanceVault, deposit.balanceLong, priceWithFees, deposit.assetPrice
            ).toUint256(),
            deposit.usdnTotalSupply,
            priceWithFees
        );

        uint256 usdnToMint;
        // We use the lower of the two amounts to mint
        if (usdnToMint1 <= usdnToMint2) {
            usdnToMint = usdnToMint1;
        } else {
            usdnToMint = usdnToMint2;
        }

        _balanceVault += deposit.amount;

        _usdn.mint(deposit.user, usdnToMint);
        emit ValidatedDeposit(deposit.user, deposit.amount, usdnToMint, deposit.timestamp);
    }

    /**
     * @notice Initiate a withdrawal of assets from the vault by providing USDN tokens.
     * @dev Consult the current oracle middleware implementation to know the expected format for the price data, using
     * the `ProtocolAction.InitiateWithdrawal` action.
     * The price validation might require payment according to the return value of the `getValidationCost` function
     * of the middleware.
     * @param user The address of the user initiating the withdrawal.
     * @param usdnAmount The amount of USDN to burn.
     * @param currentPriceData The current price data
     * @return securityDepositValue_ The security deposit value
     */
    function _initiateWithdrawal(address user, uint128 usdnAmount, bytes calldata currentPriceData)
        internal
        returns (uint256 securityDepositValue_)
    {
        if (usdnAmount == 0) {
            revert UsdnProtocolZeroAmount();
        }

        PriceInfo memory currentPrice =
            _getOraclePrice(ProtocolAction.InitiateWithdrawal, block.timestamp, currentPriceData);

        _applyPnlAndFundingAndLiquidate(currentPrice.neutralPrice, currentPrice.timestamp);

        // Apply fees on price
        uint128 pendingActionPrice =
            (currentPrice.price + currentPrice.price * _positionFeeBps / BPS_DIVISOR).toUint128();
        uint256 totalExpo = _totalExpo;
        uint256 balanceLong = _balanceLong;
        uint256 balanceVault =
            _vaultAssetAvailable(totalExpo, _balanceVault, balanceLong, pendingActionPrice, _lastPrice).toUint256();
        uint256 usdnTotalSupply = _usdn.totalSupply();

        _checkImbalanceLimitWithdrawal(
            FixedPointMathLib.fullMulDiv(usdnAmount, balanceVault, usdnTotalSupply), totalExpo
        );

        VaultPendingAction memory pendingAction = VaultPendingAction({
            action: ProtocolAction.ValidateWithdrawal,
            timestamp: uint40(block.timestamp),
            user: user,
            _unused: 0,
            securityDepositValue: (_securityDepositValue / SECURITY_DEPOSIT_FACTOR).toUint24(),
            amount: usdnAmount,
            assetPrice: pendingActionPrice,
            totalExpo: totalExpo,
            balanceVault: balanceVault,
            balanceLong: balanceLong,
            usdnTotalSupply: usdnTotalSupply
        });

        securityDepositValue_ = _addPendingAction(user, _convertVaultPendingAction(pendingAction));

        // retrieve the USDN tokens, checks that balance is sufficient
        _usdn.safeTransferFrom(user, address(this), usdnAmount);

        emit InitiatedWithdrawal(user, usdnAmount, block.timestamp);
    }

    function _validateWithdrawal(address user, bytes calldata priceData)
        internal
        returns (uint256 securityDepositValue_)
    {
        PendingAction memory pending = _getAndClearPendingAction(user);

        // check type of action
        if (pending.action != ProtocolAction.ValidateWithdrawal) {
            revert UsdnProtocolInvalidPendingAction();
        }
        // sanity check
        if (pending.user != user) {
            revert UsdnProtocolInvalidPendingAction();
        }

        _validateWithdrawalWithAction(pending, priceData);
        return (pending.securityDepositValue * SECURITY_DEPOSIT_FACTOR);
    }

    function _validateWithdrawalWithAction(PendingAction memory pending, bytes calldata priceData) internal {
        VaultPendingAction memory withdrawal = _toVaultPendingAction(pending);

        PriceInfo memory withdrawalPrice =
            _getOraclePrice(ProtocolAction.ValidateWithdrawal, withdrawal.timestamp, priceData);

        _applyPnlAndFundingAndLiquidate(withdrawalPrice.neutralPrice, withdrawalPrice.timestamp);

        // Apply fees on price
        uint128 withdrawalPriceWithFees =
            (withdrawalPrice.price + (withdrawalPrice.price * _positionFeeBps) / BPS_DIVISOR).toUint128();

        // We calculate the available balance of the vault side, either considering the asset price at the time of the
        // initiate action, or the current price provided for validation. We will use the lower of the two amounts to
        // redeem the underlying asset share.
        uint256 available1 = withdrawal.balanceVault;
        uint256 available2 = _vaultAssetAvailable(
            withdrawal.totalExpo,
            withdrawal.balanceVault,
            withdrawal.balanceLong,
            withdrawalPriceWithFees,
            withdrawal.assetPrice
        ).toUint256();
        uint256 available;
        if (available1 <= available2) {
            available = available1;
        } else {
            available = available2;
        }

        // assetToTransfer = amountUsdn * usdnPrice / assetPrice = amountUsdn * assetAvailable / totalSupply
        uint256 assetToTransfer = FixedPointMathLib.fullMulDiv(withdrawal.amount, available, withdrawal.usdnTotalSupply);

        // we have the USDN in the contract already
        _usdn.burn(withdrawal.amount);

        // send the asset to the user
        if (assetToTransfer > 0) {
            _balanceVault -= assetToTransfer;
            _asset.safeTransfer(withdrawal.user, assetToTransfer);
        }

        emit ValidatedWithdrawal(withdrawal.user, assetToTransfer, withdrawal.amount, withdrawal.timestamp);
    }

    /**
     * @notice Initiate an open position action.
     * @dev Consult the current oracle middleware implementation to know the expected format for the price data, using
     * the `ProtocolAction.InitiateOpenPosition` action.
     * The price validation might require payment according to the return value of the `getValidationCost` function
     * of the middleware.
     * The position is immediately included in the protocol calculations with a temporary entry price (and thus
     * leverage). The validation operation then updates the entry price and leverage with fresher data.
     * @param user The address of the user initiating the open position.
     * @param amount The amount of wstETH to deposit.
     * @param desiredLiqPrice The desired liquidation price, including the liquidation penalty.
     * @param currentPriceData  The current price data (used to calculate the temporary leverage and entry price,
     * pending validation)
     * @return tick_ The tick of the position
     * @return tickVersion_ The tick version of the position
     * @return index_ The index of the position inside the tick array
     * @return securityDepositValue_ The security deposit value
     */
    function _initiateOpenPosition(
        address user,
        uint128 amount,
        uint128 desiredLiqPrice,
        bytes calldata currentPriceData
    ) internal returns (int24 tick_, uint256 tickVersion_, uint256 index_, uint256 securityDepositValue_) {
        if (amount == 0) {
            revert UsdnProtocolZeroAmount();
        }

        uint128 adjustedPrice; // the price returned by the oracle middleware, to be used for the user action
        uint128 leverage;
        uint128 positionTotalExpo;
        {
            PriceInfo memory currentPrice =
                _getOraclePrice(ProtocolAction.InitiateOpenPosition, block.timestamp, currentPriceData);

            // Apply fees on price
            adjustedPrice = (currentPrice.price + (currentPrice.price * _positionFeeBps) / BPS_DIVISOR).toUint128();

            uint128 neutralPrice = currentPrice.neutralPrice.toUint128();

            _applyPnlAndFundingAndLiquidate(neutralPrice, currentPrice.timestamp);

            // we calculate the closest valid tick down for the desired liq price with liquidation penalty
            tick_ = getEffectiveTickForPrice(desiredLiqPrice);

            // remove liquidation penalty for leverage calculation
            uint128 liqPriceWithoutPenalty = getEffectivePriceForTick(tick_ - int24(_liquidationPenalty) * _tickSpacing);
            positionTotalExpo = _calculatePositionTotalExpo(amount, adjustedPrice, liqPriceWithoutPenalty);
            console2.log("amount", amount);
            console2.log("adjustedPrice", adjustedPrice);
            console2.log("liqPriceWithoutPenalty", liqPriceWithoutPenalty);
            console2.log("positionTotalExpo", positionTotalExpo);
            console2.log("result:", FixedPointMathLib.fullMulDiv(amount, adjustedPrice, 10 ** 18));
            if (FixedPointMathLib.fullMulDiv(amount, adjustedPrice, 10 ** 18) < _minLongPositioon) {
                revert UsdnProtocolLongPositionTooLow();
            }

            _checkImbalanceLimitOpen(positionTotalExpo, amount);

            // calculate position leverage
            // reverts if liquidationPrice >= entryPrice
            leverage = _getLeverage(adjustedPrice, liqPriceWithoutPenalty);
            if (leverage < _minLeverage) {
                revert UsdnProtocolLeverageTooLow();
            }
            if (leverage > _maxLeverage) {
                revert UsdnProtocolLeverageTooHigh();
            }

            // Calculate effective liquidation price
            uint128 liqPrice = getEffectivePriceForTick(tick_);
            // Liquidation price must be at least x% below current price
            _checkSafetyMargin(neutralPrice, liqPrice);
        }

        // Register position and adjust contract state
        {
            Position memory long = Position({
                user: user,
                amount: amount,
                totalExpo: positionTotalExpo,
                timestamp: uint40(block.timestamp)
            });
            (tickVersion_, index_) = _saveNewPosition(tick_, long);

            // Register pending action
            LongPendingAction memory pendingAction = LongPendingAction({
                action: ProtocolAction.ValidateOpenPosition,
                timestamp: uint40(block.timestamp),
                user: user,
                tick: tick_,
                securityDepositValue: (_securityDepositValue / SECURITY_DEPOSIT_FACTOR).toUint24(),
                closeAmount: 0,
                closeTotalExpo: 0,
                tickVersion: tickVersion_,
                index: index_,
                closeLiqMultiplier: 0,
                closeTempTransfer: 0
            });
            securityDepositValue_ = _addPendingAction(user, _convertLongPendingAction(pendingAction));
            emit InitiatedOpenPosition(
                user, long.timestamp, leverage, long.amount, adjustedPrice, tick_, tickVersion_, index_
            );
        }
        _asset.safeTransferFrom(user, address(this), amount);
    }

    function _validateOpenPosition(address user, bytes calldata priceData)
        internal
        returns (uint256 securityDepositValue_)
    {
        PendingAction memory pending = _getAndClearPendingAction(user);

        // check type of action
        if (pending.action != ProtocolAction.ValidateOpenPosition) {
            revert UsdnProtocolInvalidPendingAction();
        }
        // sanity check
        if (pending.user != user) {
            revert UsdnProtocolInvalidPendingAction();
        }

        _validateOpenPositionWithAction(pending, priceData);
        return (pending.securityDepositValue * SECURITY_DEPOSIT_FACTOR);
    }

    function _validateOpenPositionWithAction(PendingAction memory pending, bytes calldata priceData) internal {
        LongPendingAction memory long = _toLongPendingAction(pending);

        uint128 startPrice;
        {
            PriceInfo memory price = _getOraclePrice(ProtocolAction.ValidateOpenPosition, long.timestamp, priceData);

            // Apply fees on price
            startPrice = (price.price + (price.price * _positionFeeBps) / BPS_DIVISOR).toUint128();

            _applyPnlAndFundingAndLiquidate(price.neutralPrice, price.timestamp);
        }

        (bytes32 tickHash, uint256 version) = _tickHash(long.tick);
        if (version != long.tickVersion) {
            // The current tick version doesn't match the version from the pending action.
            // This means the position has been liquidated in the mean time
            emit StalePendingActionRemoved(long.user, long.tick, long.tickVersion, long.index);
            return;
        }

        // Get the position
        Position memory pos = _longPositions[tickHash][long.index];
        // Re-calculate leverage
        uint128 liqPriceWithoutPenalty = getEffectivePriceForTick(long.tick - int24(_liquidationPenalty) * _tickSpacing);

        if (FixedPointMathLib.fullMulDiv(pos.amount, startPrice, 10 ** 18) < _minLongPositioon) {
            revert UsdnProtocolLongPositionTooLow();
        }
        // reverts if liquidationPrice >= entryPrice
        uint128 leverage = _getLeverage(startPrice, liqPriceWithoutPenalty);
        // Leverage is always greater than 1 (liquidationPrice is positive).
        // Even if it drops below _minLeverage between the initiate and validate actions, we still allow it.
        // However, if the leverage exceeds max leverage, then we adjust the liquidation price (tick) to have a leverage
        // of _maxLeverage
        if (leverage > _maxLeverage) {
            // remove the position
            _removeAmountFromPosition(long.tick, long.index, pos, pos.amount, pos.totalExpo);
            // theoretical liquidation price for _maxLeverage
            liqPriceWithoutPenalty = _getLiquidationPrice(startPrice, _maxLeverage.toUint128());
            // adjust to closest valid tick down
            int24 tickWithoutPenalty = getEffectiveTickForPrice(liqPriceWithoutPenalty);
            // retrieve exact liquidation price without penalty
            liqPriceWithoutPenalty = getEffectivePriceForTick(tickWithoutPenalty);
            // recalculate the leverage with the new liquidation price
            leverage = _getLeverage(startPrice, liqPriceWithoutPenalty);
            // update position total expo
            pos.totalExpo = _calculatePositionTotalExpo(pos.amount, startPrice, liqPriceWithoutPenalty);
            // apply liquidation penalty
            int24 tick = tickWithoutPenalty + int24(_liquidationPenalty) * _tickSpacing;
            // insert position into new tick, update tickVersion and index
            (uint256 tickVersion, uint256 index) = _saveNewPosition(tick, pos);
            // emit LiquidationPriceUpdated
            emit LiquidationPriceUpdated(long.tick, long.tickVersion, long.index, tick, tickVersion, index);
            emit ValidatedOpenPosition(pos.user, leverage, startPrice, tick, tickVersion, index);
        } else {
            // Calculate the new total expo
            uint128 expoBefore = pos.totalExpo;
            uint128 expoAfter = _calculatePositionTotalExpo(pos.amount, startPrice, liqPriceWithoutPenalty);

            // Update the total expo of the position
            _longPositions[tickHash][long.index].totalExpo = expoAfter;
            // Update the total expo by adding the position's new expo and removing the old one.
            // Do not use += or it will underflow
            _totalExpo = _totalExpo + expoAfter - expoBefore;
            _totalExpoByTick[tickHash] = _totalExpoByTick[tickHash] + expoAfter - expoBefore;

            emit ValidatedOpenPosition(long.user, leverage, startPrice, long.tick, long.tickVersion, long.index);
        }
    }

    /**
     * @notice Initiate a close position action.
     * @dev Consult the current oracle middleware implementation to know the expected format for the price data, using
     * the `ProtocolAction.InitiateClosePosition` action.
     * The price validation might require payment according to the return value of the `getValidationCost` function
     * of the middleware.
     * If the current tick version is greater than the tick version of the position (when it was opened), then the
     * position has been liquidated and the transaction will revert.
     * The position is taken out of the tick and put in a pending state during this operation. Thus, calculations don't
     * consider this position anymore. The exit price (and thus profit) is not yet set definitively, and will be done
     * during the validate action.
     * @param user The address of the user initiating the close position.
     * @param tick The tick containing the position to close
     * @param tickVersion The tick version of the position to close
     * @param index The index of the position inside the tick array
     * @param amountToClose The amount of collateral to remove from the position's amount
     * @param currentPriceData The current price data
     * @return securityDepositValue_ The security deposit value
     */
    function _initiateClosePosition(
        address user,
        int24 tick,
        uint256 tickVersion,
        uint256 index,
        uint128 amountToClose,
        bytes calldata currentPriceData
    ) internal returns (uint256 securityDepositValue_) {
        // check if the position belongs to the user
        // this reverts if the position was liquidated
        Position memory pos = getLongPosition(tick, tickVersion, index);
        if (pos.user != user) {
            revert UsdnProtocolUnauthorized();
        }

        if (amountToClose > pos.amount) {
            revert UsdnProtocolAmountToCloseHigherThanPositionAmount(amountToClose, pos.amount);
        }

        if (amountToClose == 0) {
            revert UsdnProtocolAmountToCloseIsZero();
        }

        uint128 priceWithFees;
        {
            PriceInfo memory currentPrice =
                _getOraclePrice(ProtocolAction.InitiateClosePosition, block.timestamp, currentPriceData);

            _applyPnlAndFundingAndLiquidate(currentPrice.neutralPrice, currentPrice.timestamp);

            priceWithFees = (currentPrice.price - (currentPrice.price * _positionFeeBps) / BPS_DIVISOR).toUint128();
        }

        uint128 totalExpoToClose = (uint256(pos.totalExpo) * amountToClose / pos.amount).toUint128();

        _checkImbalanceLimitClose(totalExpoToClose, amountToClose);

        {
            uint256 liqMultiplier = _liquidationMultiplier;
            (uint256 tempTransfer,) = _assetToTransfer(priceWithFees, tick, totalExpoToClose, liqMultiplier, 0);

            LongPendingAction memory pendingAction = LongPendingAction({
                action: ProtocolAction.ValidateClosePosition,
                timestamp: uint40(block.timestamp),
                user: user,
                tick: tick,
                securityDepositValue: (_securityDepositValue / SECURITY_DEPOSIT_FACTOR).toUint24(),
                closeAmount: amountToClose,
                closeTotalExpo: totalExpoToClose,
                tickVersion: tickVersion,
                index: index,
                closeLiqMultiplier: liqMultiplier,
                closeTempTransfer: tempTransfer
            });

            // decrease balance optimistically (exact amount will be recalculated during validation)
            // transfer will be done after validation
            _balanceLong -= tempTransfer;

            securityDepositValue_ = _addPendingAction(user, _convertLongPendingAction(pendingAction));

            // Remove the position if it's fully closed
            _removeAmountFromPosition(tick, index, pos, amountToClose, totalExpoToClose);
        }

        emit InitiatedClosePosition(
            user, tick, tickVersion, index, pos.amount - amountToClose, pos.totalExpo - totalExpoToClose
        );
    }

    function _validateClosePosition(address user, bytes calldata priceData)
        internal
        returns (uint256 securityDepositValue_)
    {
        PendingAction memory pending = _getAndClearPendingAction(user);

        // check type of action
        if (pending.action != ProtocolAction.ValidateClosePosition) {
            revert UsdnProtocolInvalidPendingAction();
        }
        // sanity check
        if (pending.user != user) {
            revert UsdnProtocolInvalidPendingAction();
        }

        _validateClosePositionWithAction(pending, priceData);
        return (pending.securityDepositValue * SECURITY_DEPOSIT_FACTOR);
    }

    function _validateClosePositionWithAction(PendingAction memory pending, bytes calldata priceData) internal {
        LongPendingAction memory long = _toLongPendingAction(pending);

        PriceInfo memory price = _getOraclePrice(ProtocolAction.ValidateClosePosition, long.timestamp, priceData);

        _applyPnlAndFundingAndLiquidate(price.neutralPrice, price.timestamp);

        // Apply fees on price
        uint128 priceWithFees = (price.price - (price.price * _positionFeeBps) / BPS_DIVISOR).toUint128();

        (uint256 assetToTransfer, int256 positionValue) = _assetToTransfer(
            priceWithFees, long.tick, long.closeTotalExpo, long.closeLiqMultiplier, long.closeTempTransfer
        );

        // get liquidation price (with liq penalty) to check if position was valid at `timestamp + validationDelay`
        uint128 liquidationPrice = getEffectivePriceForTick(long.tick, long.closeLiqMultiplier);
        if (price.neutralPrice <= liquidationPrice) {
            // position should be liquidated, we don't transfer assets to the user.
            // position was already removed from tick so no additional bookkeeping is necessary.
            // restore amount that was optimistically removed.
            int256 tempLongBalance = (_balanceLong + long.closeTempTransfer).toInt256();
            int256 tempVaultBalance = _balanceVault.toInt256();
            // handle any remaining collateral or bad debt.
            tempLongBalance -= positionValue;
            tempVaultBalance += positionValue;
            if (tempLongBalance < 0) {
                tempVaultBalance += tempLongBalance;
                tempLongBalance = 0;
            }
            if (tempVaultBalance < 0) {
                tempLongBalance += tempVaultBalance;
                tempVaultBalance = 0;
            }
            _balanceLong = tempLongBalance.toUint256();
            _balanceVault = tempVaultBalance.toUint256();
            emit LiquidatedPosition(
                long.user, long.tick, long.tickVersion, long.index, price.neutralPrice, liquidationPrice
            );
            return;
        }

        // adjust long balance that was previously optimistically decreased
        if (assetToTransfer > long.closeTempTransfer) {
            // we didn't remove enough
            // FIXME: here, should we replace assetToTransfer with the user tempTransfer since it's the lower of the
            // two amounts? In which case _balanceLong would already be correct.
            _balanceLong -= assetToTransfer - long.closeTempTransfer;
        } else if (assetToTransfer < long.closeTempTransfer) {
            // we removed too much
            _balanceLong += long.closeTempTransfer - assetToTransfer;
        }

        // send the asset to the user
        if (assetToTransfer > 0) {
            _asset.safeTransfer(long.user, assetToTransfer);
        }

        emit ValidatedClosePosition(
            long.user,
            long.tick,
            long.tickVersion,
            long.index,
            assetToTransfer,
            assetToTransfer.toInt256() - _toInt256(long.closeAmount)
        );
    }

    /**
     * @notice Liquidate positions according to the current asset price, limited to a maximum of `iterations` ticks.
     * @dev Consult the current oracle middleware implementation to know the expected format for the price data, using
     * the `ProtocolAction.Liquidation` action.
     * The price validation might require payment according to the return value of the `getValidationCost` function
     * of the middleware.
     * Each tick is liquidated in constant time. The tick version is incremented for each tick that was liquidated.
     * At least one tick will be liquidated, even if the `iterations` parameter is zero.
     * @param currentPriceData The most recent price data
     * @param iterations The maximum number of ticks to liquidate
     * @return liquidatedPositions_ The number of positions that were liquidated
     */
    function _liquidate(bytes calldata currentPriceData, uint16 iterations)
        internal
        returns (uint256 liquidatedPositions_)
    {
        PriceInfo memory currentPrice = _getOraclePrice(ProtocolAction.Liquidation, block.timestamp, currentPriceData);

        (, int256 tempLongBalance, int256 tempVaultBalance) =
            _applyPnlAndFunding(currentPrice.neutralPrice.toUint128(), currentPrice.timestamp.toUint128());

        uint16 liquidatedTicks;
        int256 liquidatedCollateral;
        (liquidatedPositions_, liquidatedTicks, liquidatedCollateral, _balanceLong, _balanceVault) =
            _liquidatePositions(currentPrice.neutralPrice, iterations, tempLongBalance, tempVaultBalance);

        // Always perform the rebase check during liquidation
        bool rebased = _usdnRebase(uint128(currentPrice.neutralPrice), true); // SafeCast not needed since done above

        if (liquidatedTicks > 0) {
            _sendRewardsToLiquidator(liquidatedTicks, liquidatedCollateral, rebased);
        }
    }

    /**
     * @notice Calculate how much wstETH must be transferred to a user to close a position.
     * @dev The amount is bound by the amount of wstETH available in the long side.
     * @param currentPrice The current price of the asset
     * @param tick The tick of the position
     * @param posExpo The total expo of the position
     * @param liqMultiplier The liquidation multiplier at the moment of closing the position
     * @param tempTransferred An amount that was already subtracted from the long balance
     * @return assetToTransfer_ The amount of assets to transfer to the user, bound by zero and the available balance
     * @return positionValue_ The position value, which can be negative in case of bad debt
     */
    function _assetToTransfer(
        uint128 currentPrice,
        int24 tick,
        uint128 posExpo,
        uint256 liqMultiplier,
        uint256 tempTransferred
    ) internal view returns (uint256 assetToTransfer_, int256 positionValue_) {
        // The available amount of asset on the long side
        uint256 available = _balanceLong + tempTransferred;

        // Calculate position value
        positionValue_ = _positionValue(
            currentPrice,
            getEffectivePriceForTick(tick - int24(_liquidationPenalty) * _tickSpacing, liqMultiplier),
            posExpo
        );

        if (positionValue_ <= 0) {
            assetToTransfer_ = 0;
        } else if (positionValue_ > available.toInt256()) {
            assetToTransfer_ = available;
        } else {
            assetToTransfer_ = uint256(positionValue_);
        }
    }

    /**
     * @notice Execute the first actionable pending action or revert if the price data was not provided.
     * @param data The price data and raw indices
     * @return securityDepositValue_ The security deposit value of the executed action
     */
    function _executePendingActionOrRevert(PreviousActionsData calldata data)
        internal
        returns (uint256 securityDepositValue_)
    {
        bool success;
        (success,, securityDepositValue_) = _executePendingAction(data);
        if (!success) {
            revert UsdnProtocolInvalidPendingActionData();
        }
    }

    /**
     * @notice Execute the first actionable pending action and report success.
     * @param data The price data and raw indices
     * @return success_ Whether the price data is valid
     * @return executed_ Whether the pending action was executed (false if the queue has no actionable item)
     * @return securityDepositValue_ The security deposit value of the executed action
     */
    function _executePendingAction(PreviousActionsData calldata data)
        internal
        returns (bool success_, bool executed_, uint256 securityDepositValue_)
    {
        (PendingAction memory pending, uint128 rawIndex) = _getActionablePendingAction();
        if (pending.action == ProtocolAction.None) {
            // no pending action
            return (true, false, 0);
        }
        uint256 length = data.priceData.length;
        if (data.rawIndices.length != length || length < 1) {
            return (false, false, 0);
        }
        uint128 offset;
        unchecked {
            // underflow is desired here (wrap-around)
            offset = rawIndex - data.rawIndices[0];
        }
        if (offset >= length || data.rawIndices[offset] != rawIndex) {
            return (false, false, 0);
        }
        bytes calldata priceData = data.priceData[offset];
        _clearPendingAction(pending.user);
        if (pending.action == ProtocolAction.ValidateDeposit) {
            _validateDepositWithAction(pending, priceData);
        } else if (pending.action == ProtocolAction.ValidateWithdrawal) {
            _validateWithdrawalWithAction(pending, priceData);
        } else if (pending.action == ProtocolAction.ValidateOpenPosition) {
            _validateOpenPositionWithAction(pending, priceData);
        } else if (pending.action == ProtocolAction.ValidateClosePosition) {
            _validateClosePositionWithAction(pending, priceData);
        }
        success_ = true;
        executed_ = true;
        securityDepositValue_ = pending.securityDepositValue * SECURITY_DEPOSIT_FACTOR;
    }

    function _getOraclePrice(ProtocolAction action, uint256 timestamp, bytes calldata priceData)
        internal
        returns (PriceInfo memory price_)
    {
        uint256 validationCost = _oracleMiddleware.validationCost(priceData, action);
        if (address(this).balance < validationCost) {
            revert UsdnProtocolInsufficientOracleFee();
        }
        price_ = _oracleMiddleware.parseAndValidatePrice{ value: validationCost }(uint128(timestamp), action, priceData);
    }

    function _applyPnlAndFundingAndLiquidate(uint256 neutralPrice, uint256 timestamp) internal {
        // adjust balances
        (bool priceUpdated, int256 tempLongBalance, int256 tempVaultBalance) =
            _applyPnlAndFunding(neutralPrice.toUint128(), timestamp.toUint128());
        // liquidate if price is more recent than _lastPrice
        if (priceUpdated) {
            (,,, _balanceLong, _balanceVault) =
                _liquidatePositions(neutralPrice, _liquidationIteration, tempLongBalance, tempVaultBalance);
            // rebase USDN if needed (interval has elapsed and price threshold was reached)
            _usdnRebase(uint128(neutralPrice), false); // safecast not needed since already done earlier
        }
    }

    /**
     * @notice Refunds any excess ether to the user to prevent locking ETH in the contract.
     * @param securityDepositValue The security deposit value of the action (zero for a validation action).
     * @param amountToRefund The amount to refund to the user:
     *      - the security deposit if executing an action for another user,
     *      - the initialization security deposit in case of a validation action.
     * @param balanceBefore The balance of the contract before the action.
     */
    function _refundExcessEther(uint256 securityDepositValue, uint256 amountToRefund, uint256 balanceBefore) internal {
        uint256 positive = amountToRefund + address(this).balance + msg.value;
        uint256 negative = balanceBefore + securityDepositValue;

        if (negative > positive) {
            revert UsdnProtocolUnexpectedBalance();
        }

        uint256 amount;
        unchecked {
            // we know that positive >= negative, so this subtraction is safe
            amount = positive - negative;
        }

        if (amount != 0) {
            // slither-disable-next-line arbitrary-send-eth
            (bool success,) = payable(msg.sender).call{ value: amount }("");
            if (!success) {
                revert UsdnProtocolEtherRefundFailed();
            }
        }
    }

    function _checkPendingFee() internal {
        // if the pending protocol fee is above the threshold, send it to the fee collector
        if (_pendingProtocolFee >= _feeThreshold) {
            _asset.safeTransfer(_feeCollector, _pendingProtocolFee);
            emit ProtocolFeeDistributed(_feeCollector, _pendingProtocolFee);
            _pendingProtocolFee = 0;
        }
    }
}<|MERGE_RESOLUTION|>--- conflicted
+++ resolved
@@ -19,11 +19,7 @@
 import { UsdnProtocolLong } from "src/UsdnProtocol/UsdnProtocolLong.sol";
 import { PriceInfo } from "src/interfaces/OracleMiddleware/IOracleMiddlewareTypes.sol";
 import { IUsdn } from "src/interfaces/Usdn/IUsdn.sol";
-<<<<<<< HEAD
-import { console2 } from "forge-std/Test.sol";
-=======
 import { SignedMath } from "src/libraries/SignedMath.sol";
->>>>>>> 27a9ccde
 
 abstract contract UsdnProtocolActions is IUsdnProtocolActions, UsdnProtocolLong {
     using SafeERC20 for IERC20Metadata;
@@ -681,17 +677,11 @@
             // remove liquidation penalty for leverage calculation
             uint128 liqPriceWithoutPenalty = getEffectivePriceForTick(tick_ - int24(_liquidationPenalty) * _tickSpacing);
             positionTotalExpo = _calculatePositionTotalExpo(amount, adjustedPrice, liqPriceWithoutPenalty);
-            console2.log("amount", amount);
-            console2.log("adjustedPrice", adjustedPrice);
-            console2.log("liqPriceWithoutPenalty", liqPriceWithoutPenalty);
-            console2.log("positionTotalExpo", positionTotalExpo);
-            console2.log("result:", FixedPointMathLib.fullMulDiv(amount, adjustedPrice, 10 ** 18));
+
+            _checkImbalanceLimitOpen(positionTotalExpo, amount);
             if (FixedPointMathLib.fullMulDiv(amount, adjustedPrice, 10 ** 18) < _minLongPositioon) {
                 revert UsdnProtocolLongPositionTooLow();
             }
-
-            _checkImbalanceLimitOpen(positionTotalExpo, amount);
-
             // calculate position leverage
             // reverts if liquidationPrice >= entryPrice
             leverage = _getLeverage(adjustedPrice, liqPriceWithoutPenalty);
@@ -784,10 +774,6 @@
         Position memory pos = _longPositions[tickHash][long.index];
         // Re-calculate leverage
         uint128 liqPriceWithoutPenalty = getEffectivePriceForTick(long.tick - int24(_liquidationPenalty) * _tickSpacing);
-
-        if (FixedPointMathLib.fullMulDiv(pos.amount, startPrice, 10 ** 18) < _minLongPositioon) {
-            revert UsdnProtocolLongPositionTooLow();
-        }
         // reverts if liquidationPrice >= entryPrice
         uint128 leverage = _getLeverage(startPrice, liqPriceWithoutPenalty);
         // Leverage is always greater than 1 (liquidationPrice is positive).
