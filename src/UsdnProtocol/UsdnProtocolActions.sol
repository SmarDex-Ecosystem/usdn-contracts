--- conflicted
+++ resolved
@@ -112,13 +112,8 @@
         bytes calldata currentPriceData,
         PreviousActionsData calldata previousActionsData
     ) external payable initializedAndNonReentrant {
-<<<<<<< HEAD
-        _initiateClosePosition(msg.sender, tick, tickVersion, index, currentPriceData);
+        _initiateClosePosition(msg.sender, tick, tickVersion, index, amountToClose, currentPriceData);
         _executePendingAction(previousActionsData);
-=======
-        _initiateClosePosition(msg.sender, tick, tickVersion, index, amountToClose, currentPriceData);
-        _executePendingAction(previousActionPriceData);
->>>>>>> 62ff252d
         _refundExcessEther();
         _checkPendingFee();
     }
