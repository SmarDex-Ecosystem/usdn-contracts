--- conflicted
+++ resolved
@@ -131,19 +131,13 @@
         }
         uint256 balanceBefore = address(this).balance;
 
-<<<<<<< HEAD
         (uint256 amountToRefund, bool isLiquidationPending) =
-            _initiateDeposit(msg.sender, to, amount, securityDepositValue, currentPriceData);
+            _initiateDeposit(msg.sender, to, validator, amount, currentPriceData);
 
         if (!isLiquidationPending) {
             unchecked {
                 amountToRefund += _executePendingActionOrRevert(previousActionsData);
             }
-=======
-        uint256 amountToRefund = _initiateDeposit(msg.sender, to, validator, amount, currentPriceData);
-        unchecked {
-            amountToRefund += _executePendingActionOrRevert(previousActionsData);
->>>>>>> 5d134a87
         }
 
         _refundExcessEther(securityDepositValue, amountToRefund, balanceBefore);
@@ -157,24 +151,17 @@
         PreviousActionsData calldata previousActionsData
     ) external payable initializedAndNonReentrant {
         uint256 balanceBefore = address(this).balance;
-<<<<<<< HEAD
-
-        (uint256 amountToRefund, bool isLiquidationPending) = _validateDeposit(msg.sender, depositPriceData);
-
+
+        (uint256 amountToRefund, bool isLiquidationPending) = _validateDeposit(validator, depositPriceData);
+        if (msg.sender != validator) {
+            _refundEther(amountToRefund, validator);
+            balanceBefore -= amountToRefund;
+            amountToRefund = 0;
+        }
         if (!isLiquidationPending) {
             unchecked {
                 amountToRefund += _executePendingActionOrRevert(previousActionsData);
             }
-=======
-        uint256 amountToRefund = _validateDeposit(validator, depositPriceData);
-        if (msg.sender != validator) {
-            _refundEther(amountToRefund, validator);
-            balanceBefore -= amountToRefund;
-            amountToRefund = 0;
-        }
-        unchecked {
-            amountToRefund += _executePendingActionOrRevert(previousActionsData);
->>>>>>> 5d134a87
         }
 
         _refundExcessEther(0, amountToRefund, balanceBefore);
@@ -196,19 +183,13 @@
 
         uint256 balanceBefore = address(this).balance;
 
-<<<<<<< HEAD
         (uint256 amountToRefund, bool isLiquidationPending) =
-            _initiateWithdrawal(msg.sender, to, usdnShares, securityDepositValue, currentPriceData);
+            _initiateWithdrawal(msg.sender, to, validator, usdnShares, currentPriceData);
 
         if (!isLiquidationPending) {
             unchecked {
                 amountToRefund += _executePendingActionOrRevert(previousActionsData);
             }
-=======
-        uint256 amountToRefund = _initiateWithdrawal(msg.sender, to, validator, usdnShares, currentPriceData);
-        unchecked {
-            amountToRefund += _executePendingActionOrRevert(previousActionsData);
->>>>>>> 5d134a87
         }
 
         _refundExcessEther(securityDepositValue, amountToRefund, balanceBefore);
@@ -222,24 +203,17 @@
         PreviousActionsData calldata previousActionsData
     ) external payable initializedAndNonReentrant {
         uint256 balanceBefore = address(this).balance;
-<<<<<<< HEAD
-
-        (uint256 amountToRefund, bool isLiquidationPending) = _validateWithdrawal(msg.sender, withdrawalPriceData);
-
+
+        (uint256 amountToRefund, bool isLiquidationPending) = _validateWithdrawal(validator, withdrawalPriceData);
+        if (msg.sender != validator) {
+            _refundEther(amountToRefund, validator);
+            balanceBefore -= amountToRefund;
+            amountToRefund = 0;
+        }
         if (!isLiquidationPending) {
             unchecked {
                 amountToRefund += _executePendingActionOrRevert(previousActionsData);
             }
-=======
-        uint256 amountToRefund = _validateWithdrawal(validator, withdrawalPriceData);
-        if (msg.sender != validator) {
-            _refundEther(amountToRefund, validator);
-            balanceBefore -= amountToRefund;
-            amountToRefund = 0;
-        }
-        unchecked {
-            amountToRefund += _executePendingActionOrRevert(previousActionsData);
->>>>>>> 5d134a87
         }
 
         _refundExcessEther(0, amountToRefund, balanceBefore);
@@ -264,13 +238,8 @@
         uint256 amountToRefund;
         bool isLiquidationPending;
 
-<<<<<<< HEAD
         (posId_, amountToRefund, isLiquidationPending) =
-            _initiateOpenPosition(msg.sender, to, amount, desiredLiqPrice, securityDepositValue, currentPriceData);
-=======
-        (posId_, amountToRefund) =
-            _initiateOpenPosition(msg.sender, to, validator, amount, desiredLiqPrice, currentPriceData);
->>>>>>> 5d134a87
+            _initiateOpenPosition(msg.sender, to, validator, amount, desiredLiqPrice, securityDeposit, currentPriceData);
 
         if (!isLiquidationPending) {
             unchecked {
@@ -288,24 +257,17 @@
         PreviousActionsData calldata previousActionsData
     ) external payable initializedAndNonReentrant {
         uint256 balanceBefore = address(this).balance;
-<<<<<<< HEAD
-
-        (uint256 amountToRefund, bool isLiquidationPending) = _validateOpenPosition(msg.sender, openPriceData);
-
+
+        (uint256 amountToRefund, bool isLiquidationPending) = _validateOpenPosition(validator, openPriceData);
+        if (msg.sender != validator) {
+            _refundEther(amountToRefund, validator);
+            balanceBefore -= amountToRefund;
+            amountToRefund = 0;
+        }
         if (!isLiquidationPending) {
             unchecked {
                 amountToRefund += _executePendingActionOrRevert(previousActionsData);
             }
-=======
-        uint256 amountToRefund = _validateOpenPosition(validator, openPriceData);
-        if (msg.sender != validator) {
-            _refundEther(amountToRefund, validator);
-            balanceBefore -= amountToRefund;
-            amountToRefund = 0;
-        }
-        unchecked {
-            amountToRefund += _executePendingActionOrRevert(previousActionsData);
->>>>>>> 5d134a87
         }
 
         _refundExcessEther(0, amountToRefund, balanceBefore);
@@ -347,24 +309,17 @@
         PreviousActionsData calldata previousActionsData
     ) external payable initializedAndNonReentrant {
         uint256 balanceBefore = address(this).balance;
-<<<<<<< HEAD
-
-        (uint256 amountToRefund, bool isLiquidationPending) = _validateClosePosition(msg.sender, closePriceData);
-
+
+        (uint256 amountToRefund, bool isLiquidationPending) = _validateClosePosition(owner, closePriceData);
+        if (msg.sender != owner) {
+            _refundEther(amountToRefund, owner);
+            balanceBefore -= amountToRefund;
+            amountToRefund = 0;
+        }
         if (!isLiquidationPending) {
             unchecked {
                 amountToRefund += _executePendingActionOrRevert(previousActionsData);
             }
-=======
-        uint256 amountToRefund = _validateClosePosition(owner, closePriceData);
-        if (msg.sender != owner) {
-            _refundEther(amountToRefund, owner);
-            balanceBefore -= amountToRefund;
-            amountToRefund = 0;
-        }
-        unchecked {
-            amountToRefund += _executePendingActionOrRevert(previousActionsData);
->>>>>>> 5d134a87
         }
 
         _refundExcessEther(0, amountToRefund, balanceBefore);
@@ -589,19 +544,12 @@
      * @dev Consult the current oracle middleware implementation to know the expected format for the price data, using
      * the `ProtocolAction.InitiateDeposit` action
      * The price validation might require payment according to the return value of the `getValidationCost` function
-<<<<<<< HEAD
-     * of the middleware.
-     * @param user The address of the user initiating the deposit.
-     * @param to The address to receive the USDN tokens.
-     * @param amount The amount of wstETH to deposit.
-     * @param securityDepositValue The value of the security deposit for the newly created pending action
-=======
      * of the middleware
      * @param user The address of the user initiating the deposit
      * @param to The address to receive the USDN tokens
      * @param validator The address that will validate the deposit
      * @param amount The amount of wstETH to deposit
->>>>>>> 5d134a87
+     * @param securityDepositValue The value of the security deposit for the newly created pending action
      * @param currentPriceData The current price data
      * @return amountToRefund_ If there are pending liquidations we'll refund the securityDepositValue,
      * else we'll only refund the security deposit value of the stale pending action
@@ -610,17 +558,11 @@
     function _initiateDeposit(
         address user,
         address to,
-<<<<<<< HEAD
+        address validator,
         uint128 amount,
         uint64 securityDepositValue,
         bytes calldata currentPriceData
     ) internal returns (uint256 amountToRefund_, bool isLiquidationPending_) {
-=======
-        address validator,
-        uint128 amount,
-        bytes calldata currentPriceData
-    ) internal returns (uint256 securityDepositValue_) {
->>>>>>> 5d134a87
         if (to == address(0)) {
             revert UsdnProtocolInvalidAddressTo();
         }
@@ -652,12 +594,8 @@
             action: ProtocolAction.ValidateDeposit,
             timestamp: uint40(block.timestamp),
             to: to,
-<<<<<<< HEAD
+            validator: validator,
             securityDepositValue: securityDepositValue,
-=======
-            validator: validator,
-            securityDepositValue: _securityDepositValue,
->>>>>>> 5d134a87
             _unused: 0,
             amount: amount,
             assetPrice: pendingActionPrice,
@@ -668,11 +606,7 @@
             usdnTotalSupply: _usdn.totalSupply()
         });
 
-<<<<<<< HEAD
-        amountToRefund_ = _addPendingAction(user, _convertDepositPendingAction(pendingAction));
-=======
-        securityDepositValue_ = _addPendingAction(validator, _convertDepositPendingAction(pendingAction));
->>>>>>> 5d134a87
+        amountToRefund_ = _addPendingAction(validator, _convertDepositPendingAction(pendingAction));
 
         // calculate the amount of SDEX tokens to burn
         uint256 usdnToMintEstimated = _calcMintUsdn(
@@ -703,11 +637,7 @@
         internal
         returns (uint256 securityDepositValue_, bool isLiquidationPending_)
     {
-<<<<<<< HEAD
-        (PendingAction memory pending, uint128 rawIndex) = _getPendingActionOrRevert(user);
-=======
-        PendingAction memory pending = _getAndClearPendingAction(validator);
->>>>>>> 5d134a87
+        (PendingAction memory pending, uint128 rawIndex) = _getPendingActionOrRevert(validator);
 
         // check type of action
         if (pending.action != ProtocolAction.ValidateDeposit) {
@@ -739,22 +669,15 @@
             currentPrice.neutralPrice, currentPrice.timestamp, _liquidationIteration, false, priceData
         );
 
-<<<<<<< HEAD
         // early return in case there are still pending liquidations
         if (isLiquidationPending_) {
             return true;
         }
 
-        // We calculate the amount of USDN to mint, either considering the asset price at the time of the initiate
-        // action, or the current price provided for validation. We will use the lower of the two amounts to mint.
-        // Apply fees on price
-        uint128 priceWithFees = (currentPrice.price - (currentPrice.price * _positionFeeBps) / BPS_DIVISOR).toUint128();
-=======
         // we calculate the amount of USDN to mint, either considering the asset price at the time of the initiate
         // action, or the current price provided for validation. We will use the lower of the two amounts to mint
         // apply fees on price
         uint128 priceWithFees = (currentPrice.price - currentPrice.price * _vaultFeeBps / BPS_DIVISOR).toUint128();
->>>>>>> 5d134a87
 
         uint256 usdnToMint1 =
             _calcMintUsdn(deposit.amount, deposit.balanceVault, deposit.usdnTotalSupply, deposit.assetPrice);
@@ -801,18 +724,13 @@
             currentPrice.neutralPrice, currentPrice.timestamp, _liquidationIteration, false, currentPriceData
         );
 
-<<<<<<< HEAD
         // early return in case there are still pending liquidations
         if (data_.isLiquidationPending) {
             return data_;
         }
 
-        // Apply fees on price
-        data_.pendingActionPrice = (currentPrice.price + currentPrice.price * _positionFeeBps / BPS_DIVISOR).toUint128();
-=======
         // apply fees on price
         data_.pendingActionPrice = (currentPrice.price + currentPrice.price * _vaultFeeBps / BPS_DIVISOR).toUint128();
->>>>>>> 5d134a87
 
         data_.totalExpo = _totalExpo;
         data_.balanceLong = _balanceLong;
@@ -836,31 +754,19 @@
      * @return amountToRefund_ Refund The security deposit value of a stale pending action
      */
     function _createWithdrawalPendingAction(
-<<<<<<< HEAD
-        address user,
         address to,
+        address validator,
         uint152 usdnShares,
         uint64 securityDepositValue,
         WithdrawalData memory data
     ) internal returns (uint256 amountToRefund_) {
-=======
-        address to,
-        address validator,
-        uint152 usdnShares,
-        WithdrawalData memory data
-    ) internal returns (uint256 securityDepositValue_) {
->>>>>>> 5d134a87
         PendingAction memory action = _convertWithdrawalPendingAction(
             WithdrawalPendingAction({
                 action: ProtocolAction.ValidateWithdrawal,
                 timestamp: uint40(block.timestamp),
                 to: to,
-<<<<<<< HEAD
+                validator: validator,
                 securityDepositValue: securityDepositValue,
-=======
-                validator: validator,
-                securityDepositValue: _securityDepositValue,
->>>>>>> 5d134a87
                 sharesLSB: _calcWithdrawalAmountLSB(usdnShares),
                 sharesMSB: _calcWithdrawalAmountMSB(usdnShares),
                 assetPrice: data.pendingActionPrice,
@@ -870,12 +776,7 @@
                 usdnTotalShares: data.usdn.totalShares()
             })
         );
-<<<<<<< HEAD
-
-        amountToRefund_ = _addPendingAction(user, action);
-=======
-        securityDepositValue_ = _addPendingAction(validator, action);
->>>>>>> 5d134a87
+        amountToRefund_ = _addPendingAction(validator, action);
     }
 
     /**
@@ -886,13 +787,9 @@
      * of the middleware
      * @param user The address of the user initiating the withdrawal
      * @param to The address that will receive the assets
-<<<<<<< HEAD
-     * @param usdnShares The amount of USDN shares to burn.
-     * @param securityDepositValue The value of the security deposit for the newly created pending action
-=======
      * @param validator The address that will validate the withdrawal
      * @param usdnShares The amount of USDN shares to burn
->>>>>>> 5d134a87
+     * @param securityDepositValue The value of the security deposit for the newly created pending action
      * @param currentPriceData The current price data
      * @return amountToRefund_ If there are pending liquidations we'll refund the securityDepositValue,
      * else we'll only refund the security deposit value of the stale pending action
@@ -901,17 +798,11 @@
     function _initiateWithdrawal(
         address user,
         address to,
-<<<<<<< HEAD
+        address validator,
         uint152 usdnShares,
         uint64 securityDepositValue,
         bytes calldata currentPriceData
-    ) internal returns (uint256 amountToRefund_, bool isLiquidationPending_) {
-=======
-        address validator,
-        uint152 usdnShares,
-        bytes calldata currentPriceData
     ) internal returns (uint256 securityDepositValue_) {
->>>>>>> 5d134a87
         if (to == address(0)) {
             revert UsdnProtocolInvalidAddressTo();
         }
@@ -924,15 +815,11 @@
 
         WithdrawalData memory data = _prepareWithdrawalData(usdnShares, currentPriceData);
 
-<<<<<<< HEAD
         if (data.isLiquidationPending) {
             return (securityDepositValue, true);
         }
 
-        amountToRefund_ = _createWithdrawalPendingAction(user, to, usdnShares, securityDepositValue, data);
-=======
-        securityDepositValue_ = _createWithdrawalPendingAction(to, validator, usdnShares, data);
->>>>>>> 5d134a87
+        amountToRefund_ = _createWithdrawalPendingAction(to, validator, usdnShares, data);
 
         // retrieve the USDN tokens, checks that balance is sufficient
         data.usdn.transferSharesFrom(user, address(this), usdnShares);
@@ -944,11 +831,7 @@
         internal
         returns (uint256 securityDepositValue_, bool isLiquidationPending_)
     {
-<<<<<<< HEAD
-        (PendingAction memory pending, uint128 rawIndex) = _getPendingActionOrRevert(user);
-=======
-        PendingAction memory pending = _getAndClearPendingAction(validator);
->>>>>>> 5d134a87
+        (PendingAction memory pending, uint128 rawIndex) = _getPendingActionOrRevert(validator);
 
         // check type of action
         if (pending.action != ProtocolAction.ValidateWithdrawal) {
@@ -980,16 +863,12 @@
             currentPrice.neutralPrice, currentPrice.timestamp, _liquidationIteration, false, priceData
         );
 
-<<<<<<< HEAD
         // early return in case there are still pending liquidations
         if (isLiquidationPending_) {
             return true;
         }
 
         // Apply fees on price
-=======
-        // apply fees on price
->>>>>>> 5d134a87
         uint128 withdrawalPriceWithFees =
             (currentPrice.price + currentPrice.price * _vaultFeeBps / BPS_DIVISOR).toUint128();
 
@@ -1080,37 +959,23 @@
     /**
      * @notice Prepare the pending action struct for an open position and add it to the queue
      * @param to The address that will be the owner of the position
-<<<<<<< HEAD
+     * @param validator The address that will validate the open position
      * @param securityDepositValue The value of the security deposit for the newly created pending action
-=======
-     * @param validator The address that will validate the open position
->>>>>>> 5d134a87
      * @param data The open position action data
      * @return amountToRefund_ Refund The security deposit value of a stale pending action
      */
-<<<<<<< HEAD
     function _createOpenPendingAction(
-        address user,
         address to,
+        address validator,
         uint64 securityDepositValue,
         InitiateOpenPositionData memory data
     ) internal returns (uint256 amountToRefund_) {
-=======
-    function _createOpenPendingAction(address to, address validator, InitiateOpenPositionData memory data)
-        internal
-        returns (uint256 securityDepositValue_)
-    {
->>>>>>> 5d134a87
         LongPendingAction memory action = LongPendingAction({
             action: ProtocolAction.ValidateOpenPosition,
             timestamp: uint40(block.timestamp),
             to: to,
-<<<<<<< HEAD
+            validator: validator,
             securityDepositValue: securityDepositValue,
-=======
-            validator: validator,
-            securityDepositValue: _securityDepositValue,
->>>>>>> 5d134a87
             tick: data.posId.tick,
             closeAmount: 0,
             closePosTotalExpo: 0,
@@ -1119,12 +984,7 @@
             closeLiqMultiplier: 0,
             closeBoundedPositionValue: 0
         });
-<<<<<<< HEAD
-
-        amountToRefund_ = _addPendingAction(user, _convertLongPendingAction(action));
-=======
-        securityDepositValue_ = _addPendingAction(validator, _convertLongPendingAction(action));
->>>>>>> 5d134a87
+        amountToRefund_ = _addPendingAction(validator, _convertLongPendingAction(action));
     }
 
     /**
@@ -1137,15 +997,10 @@
      * leverage). The validation operation then updates the entry price and leverage with fresher data
      * @param user The address of the user initiating the open position
      * @param to The address that will be the owner of the position
-<<<<<<< HEAD
-     * @param amount The amount of wstETH to deposit.
-     * @param desiredLiqPrice The desired liquidation price, including the liquidation penalty.
-     * @param securityDepositValue The value of the security deposit for the newly created pending action
-=======
      * @param validator The address that will validate the open position
      * @param amount The amount of wstETH to deposit
      * @param desiredLiqPrice The desired liquidation price, including the liquidation penalty
->>>>>>> 5d134a87
+     * @param securityDepositValue The value of the security deposit for the newly created pending action
      * @param currentPriceData  The current price data (used to calculate the temporary leverage and entry price,
      * pending validation)
      * @return posId_ The unique index of the opened position
@@ -1178,15 +1033,11 @@
         InitiateOpenPositionData memory data =
             _prepareInitiateOpenPositionData(amount, desiredLiqPrice, currentPriceData);
 
-<<<<<<< HEAD
         if (data.isLiquidationPending) {
             return (posId_, securityDepositValue, true);
         }
 
         // Register position and adjust contract state
-=======
-        // register position and adjust contract state
->>>>>>> 5d134a87
         Position memory long = Position({
             user: to,
             amount: amount,
@@ -1197,11 +1048,7 @@
         _balanceLong += long.amount;
         posId_ = data.posId;
 
-<<<<<<< HEAD
-        amountToRefund_ = _createOpenPendingAction(user, to, securityDepositValue, data);
-=======
-        securityDepositValue_ = _createOpenPendingAction(to, validator, data);
->>>>>>> 5d134a87
+        amountToRefund_ = _createOpenPendingAction(to, validator, securityDepositValue, data);
 
         _asset.safeTransferFrom(user, address(this), amount);
 
@@ -1214,11 +1061,7 @@
         internal
         returns (uint256 securityDepositValue_, bool isLiquidationPending_)
     {
-<<<<<<< HEAD
-        (PendingAction memory pending, uint128 rawIndex) = _getPendingActionOrRevert(user);
-=======
-        PendingAction memory pending = _getAndClearPendingAction(validator);
->>>>>>> 5d134a87
+        (PendingAction memory pending, uint128 rawIndex) = _getPendingActionOrRevert(validator);
 
         // check type of action
         if (pending.action != ProtocolAction.ValidateOpenPosition) {
@@ -1356,16 +1199,11 @@
                 PositionId({ tick: data.action.tick, tickVersion: data.action.tickVersion, index: data.action.index }),
                 newPosId
             );
-<<<<<<< HEAD
-            emit ValidatedOpenPosition(data.action.user, data.action.to, data.pos.totalExpo, data.startPrice, newPosId);
-            return false;
-=======
             emit ValidatedOpenPosition(
                 data.action.to, data.action.validator, data.pos.totalExpo, data.startPrice, newPosId
             );
 
-            return;
->>>>>>> 5d134a87
+            return false;
         }
         // calculate the new total expo
         uint128 expoBefore = data.pos.totalExpo;
@@ -1520,12 +1358,8 @@
             action: ProtocolAction.ValidateClosePosition,
             timestamp: uint40(block.timestamp),
             to: to,
-<<<<<<< HEAD
+            validator: owner,
             securityDepositValue: securityDepositValue,
-=======
-            validator: owner,
-            securityDepositValue: data.securityDepositValue,
->>>>>>> 5d134a87
             tick: posId.tick,
             closeAmount: amountToClose,
             closePosTotalExpo: data.totalExpoToClose,
@@ -1534,12 +1368,7 @@
             closeLiqMultiplier: _calcFixedPrecisionMultiplier(data.lastPrice, data.longTradingExpo, data.liqMulAcc),
             closeBoundedPositionValue: data.tempPositionValue
         });
-<<<<<<< HEAD
-
-        amountToRefund_ = _addPendingAction(user, _convertLongPendingAction(action));
-=======
-        securityDepositValue_ = _addPendingAction(owner, _convertLongPendingAction(action));
->>>>>>> 5d134a87
+        amountToRefund_ = _addPendingAction(owner, _convertLongPendingAction(action));
     }
 
     /**
@@ -1578,15 +1407,11 @@
             return (0, data.isLiquidationPending);
         }
 
-<<<<<<< HEAD
         if (data.isLiquidationPending) {
             return (securityDepositValue, true);
         }
 
-        amountToRefund_ = _createClosePendingAction(user, to, posId, amountToClose, securityDepositValue, data);
-=======
-        securityDepositValue_ = _createClosePendingAction(owner, to, posId, amountToClose, data);
->>>>>>> 5d134a87
+        amountToRefund_ = _createClosePendingAction(owner, to, posId, amountToClose, data);
 
         _balanceLong -= data.tempPositionValue;
 
@@ -1601,11 +1426,7 @@
         internal
         returns (uint256 securityDepositValue_, bool isLiquidationPending_)
     {
-<<<<<<< HEAD
-        (PendingAction memory pending, uint128 rawIndex) = _getPendingActionOrRevert(user);
-=======
-        PendingAction memory pending = _getAndClearPendingAction(owner);
->>>>>>> 5d134a87
+        (PendingAction memory pending, uint128 rawIndex) = _getPendingActionOrRevert(owner);
 
         // check type of action
         if (pending.action != ProtocolAction.ValidateClosePosition) {
@@ -1636,18 +1457,13 @@
             currentPrice.neutralPrice, currentPrice.timestamp, _liquidationIteration, false, priceData
         );
 
-<<<<<<< HEAD
         // early return in case there are still pending liquidations
         if (isLiquidationPending_) {
             return true;
         }
 
-        // Apply fees on price
-        uint128 priceWithFees = (currentPrice.price - (currentPrice.price * _positionFeeBps) / BPS_DIVISOR).toUint128();
-=======
         // apply fees on price
         uint128 priceWithFees = (currentPrice.price - currentPrice.price * _positionFeeBps / BPS_DIVISOR).toUint128();
->>>>>>> 5d134a87
 
         // get liquidation price (with liq penalty) to check if position was valid at `timestamp + validationDelay`
         uint128 liquidationPrice = _getEffectivePriceForTick(long.tick, long.closeLiqMultiplier);
@@ -1825,11 +1641,7 @@
             return (false, false, 0);
         }
         bytes calldata priceData = data.priceData[offset];
-<<<<<<< HEAD
-        _clearPendingAction(pending.user, rawIndex);
-=======
-        _clearPendingAction(pending.validator);
->>>>>>> 5d134a87
+        _clearPendingAction(pending.validator, rawIndex);
         if (pending.action == ProtocolAction.ValidateDeposit) {
             _validateDepositWithAction(pending, priceData);
         } else if (pending.action == ProtocolAction.ValidateWithdrawal) {
@@ -1857,7 +1669,6 @@
     }
 
     /**
-<<<<<<< HEAD
      * @notice Applies PnL, funding, and liquidates positions if necessary.
      * @param neutralPrice The neutral price for the asset.
      * @param timestamp The timestamp at which the operation is performed.
@@ -1867,16 +1678,6 @@
      * @return liquidatedPositions_ The number of positions that were liquidated.
      * @return isLiquidationPending_ If there are pending position to liquidate
      * @dev If there were any liquidated positions, it sends rewards to the msg.sender.
-=======
-     * @notice Applies PnL, funding, and liquidates positions if necessary
-     * @param neutralPrice The neutral price for the asset
-     * @param timestamp The timestamp at which the operation is performed
-     * @param iterations The number of iterations for the liquidation process
-     * @param ignoreInterval A boolean indicating whether to ignore the interval for USDN rebase
-     * @param priceData The price oracle update data
-     * @return liquidatedPositions_ The number of positions that were liquidated
-     * @dev If there were any liquidated positions, it sends rewards to the msg.sender
->>>>>>> 5d134a87
      */
     function _applyPnlAndFundingAndLiquidate(
         uint256 neutralPrice,
