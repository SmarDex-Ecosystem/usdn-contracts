// SPDX-License-Identifier: BUSL-1.1
pragma solidity 0.8.20;

import { SafeERC20 } from "@openzeppelin/contracts/token/ERC20/utils/SafeERC20.sol";
import { SafeCast } from "@openzeppelin/contracts/utils/math/SafeCast.sol";
import { FixedPointMathLib } from "solady/src/utils/FixedPointMathLib.sol";
import { LibBitmap } from "solady/src/utils/LibBitmap.sol";

import { IUsdnProtocolActions } from "src/interfaces/UsdnProtocol/IUsdnProtocolActions.sol";
import { Position, ProtocolAction, PendingAction } from "src/interfaces/UsdnProtocol/IUsdnProtocolTypes.sol";
import { UsdnProtocolLong } from "src/UsdnProtocol/UsdnProtocolLong.sol";
import { PriceInfo } from "src/interfaces/OracleMiddleware/IOracleMiddlewareTypes.sol";
import { IUsdn } from "src/interfaces/Usdn/IUsdn.sol";

abstract contract UsdnProtocolActions is IUsdnProtocolActions, UsdnProtocolLong {
    using SafeERC20 for IUsdn;
    using SafeCast for uint256;
    using LibBitmap for LibBitmap.Bitmap;

    /// @inheritdoc IUsdnProtocolActions
    uint256 public constant MIN_USDN_SUPPLY = 1000;

    /// @inheritdoc IUsdnProtocolActions
    function initiateDeposit(uint128 amount, bytes calldata currentPriceData, bytes calldata previousActionPriceData)
        external
        payable
        initializedAndNonReentrant
    {
        if (amount == 0) {
            revert UsdnProtocolZeroAmount();
        }

        uint40 timestamp = uint40(block.timestamp);

        PriceInfo memory currentPrice = _oracleMiddleware.parseAndValidatePrice{ value: msg.value }(
            timestamp, ProtocolAction.InitiateDeposit, currentPriceData
        );

        bool priceUpdated =
            _applyPnlAndFunding(currentPrice.neutralPrice.toUint128(), currentPrice.timestamp.toUint128());
        // liquidate if pnl applied
        if (priceUpdated) {
            _liquidatePositions(currentPrice.price, _liquidationIteration);
        }

        PendingAction memory pendingAction = PendingAction({
            action: ProtocolAction.InitiateDeposit,
            timestamp: timestamp,
            user: msg.sender,
            tick: 0, // unused
            amountOrIndex: amount,
            assetPrice: _lastPrice, // we use `_lastPrice` because it might be more recent than `currentPrice.price`
            totalExpoOrTickVersion: _totalExpo,
            balanceVault: _balanceVault,
            balanceLong: _balanceLong,
            usdnTotalSupply: _usdn.totalSupply()
        });

        _addPendingAction(msg.sender, pendingAction);

        _retrieveAssetsAndCheckBalance(msg.sender, amount);

        emit InitiatedDeposit(msg.sender, amount);
        _executePendingAction(previousActionPriceData);
    }

    /// @inheritdoc IUsdnProtocolActions
    function validateDeposit(bytes calldata depositPriceData, bytes calldata previousActionPriceData)
        external
        payable
        initializedAndNonReentrant
    {
        _validateDeposit(msg.sender, depositPriceData);
        _executePendingAction(previousActionPriceData);
    }

    /// @inheritdoc IUsdnProtocolActions
    function initiateWithdrawal(
        uint128 usdnAmount,
        bytes calldata currentPriceData,
        bytes calldata previousActionPriceData
    ) external payable initializedAndNonReentrant {
        if (usdnAmount == 0) {
            revert UsdnProtocolZeroAmount();
        }

        uint40 timestamp = uint40(block.timestamp);

        PriceInfo memory currentPrice = _oracleMiddleware.parseAndValidatePrice{ value: msg.value }(
            timestamp, ProtocolAction.InitiateWithdrawal, currentPriceData
        );

        bool priceUpdated =
            _applyPnlAndFunding(currentPrice.neutralPrice.toUint128(), currentPrice.timestamp.toUint128());
        // liquidate if pnl applied
        if (priceUpdated) {
            _liquidatePositions(currentPrice.price, _liquidationIteration);
        }

        PendingAction memory pendingAction = PendingAction({
            action: ProtocolAction.InitiateWithdrawal,
            timestamp: timestamp,
            user: msg.sender,
            tick: 0, // unused
            amountOrIndex: usdnAmount,
            assetPrice: _lastPrice, // we use `_lastPrice` because it might be more recent than `currentPrice.price`
            totalExpoOrTickVersion: _totalExpo,
            balanceVault: _balanceVault,
            balanceLong: _balanceLong,
            usdnTotalSupply: _usdn.totalSupply()
        });

        _addPendingAction(msg.sender, pendingAction);

        // retrieve the USDN tokens, checks that balance is sufficient
        _usdn.safeTransferFrom(msg.sender, address(this), usdnAmount);

        emit InitiatedWithdrawal(msg.sender, usdnAmount);
        _executePendingAction(previousActionPriceData);
    }

    /// @inheritdoc IUsdnProtocolActions
    function validateWithdrawal(bytes calldata withdrawalPriceData, bytes calldata previousActionPriceData)
        external
        payable
        initializedAndNonReentrant
    {
        _validateWithdrawal(msg.sender, withdrawalPriceData);
        _executePendingAction(previousActionPriceData);
    }

    /// @inheritdoc IUsdnProtocolActions
    function initiateOpenPosition(
        uint96 amount,
        uint128 desiredLiqPrice,
        bytes calldata currentPriceData,
        bytes calldata previousActionPriceData
    ) external payable initializedAndNonReentrant returns (int24 tick_, uint256 tickVersion_, uint256 index_) {
        if (amount == 0) {
            revert UsdnProtocolZeroAmount();
        }

        uint40 timestamp = uint40(block.timestamp);

        PriceInfo memory currentPrice = _oracleMiddleware.parseAndValidatePrice{ value: msg.value }(
            timestamp, ProtocolAction.InitiateOpenPosition, currentPriceData
        );

        {
            bool priceUpdated =
                _applyPnlAndFunding(currentPrice.neutralPrice.toUint128(), currentPrice.timestamp.toUint128());
            // liquidate if pnl applied
            if (priceUpdated) {
                _liquidatePositions(currentPrice.price, _liquidationIteration);
            }
        }

        uint128 leverage;
        {
            // we calculate the closest valid tick down for the desired liq price without liquidation penalty
            int24 desiredLiqTick = getEffectiveTickForPrice(desiredLiqPrice);
            uint128 liqPriceWithoutPenalty = getEffectivePriceForTick(desiredLiqTick);

            // calculate position leverage
            // reverts if liquidationPrice >= entryPrice
            leverage = _getLeverage(currentPrice.price.toUint128(), liqPriceWithoutPenalty);
            if (leverage < _minLeverage) {
                revert UsdnProtocolLeverageTooLow();
            }
            if (leverage > _maxLeverage) {
                revert UsdnProtocolLeverageTooHigh();
            }

            // Apply liquidation penalty
            tick_ = desiredLiqTick + int24(_liquidationPenalty) * _tickSpacing;
        }

        // Calculate effective liquidation price
        uint128 liquidationPrice = getEffectivePriceForTick(tick_);

        // Liquidation price must be at least x% below current price
        _checkSafetyMargin(currentPrice.price.toUint128(), liquidationPrice);

        // Register position and adjust contract state
        {
            Position memory long = Position({
                user: msg.sender,
                amount: amount,
                startPrice: currentPrice.price.toUint128(),
                leverage: leverage,
                timestamp: timestamp
            });
            (tickVersion_, index_) = _saveNewPosition(tick_, long);

            // Register pending action
            PendingAction memory pendingAction = PendingAction({
                action: ProtocolAction.InitiateOpenPosition,
                timestamp: timestamp,
                user: msg.sender,
                tick: tick_,
                amountOrIndex: index_.toUint128(),
                assetPrice: 0,
                totalExpoOrTickVersion: tickVersion_,
                balanceVault: 0,
                balanceLong: 0,
                usdnTotalSupply: 0
            });
            _addPendingAction(msg.sender, pendingAction);
            emit InitiatedOpenPosition(msg.sender, long, tick_, tickVersion_, index_);
        }
        _retrieveAssetsAndCheckBalance(msg.sender, amount);

        _executePendingAction(previousActionPriceData);
    }

    /// @inheritdoc IUsdnProtocolActions
    function validateOpenPosition(bytes calldata openPriceData, bytes calldata previousActionPriceData)
        external
        payable
        initializedAndNonReentrant
    {
        _validateOpenPosition(msg.sender, openPriceData);
        _executePendingAction(previousActionPriceData);
    }

    /// @inheritdoc IUsdnProtocolActions
    function initiateClosePosition(
        int24 tick,
        uint256 tickVersion,
        uint256 index,
        bytes calldata currentPriceData,
        bytes calldata previousActionPriceData
    ) external payable initializedAndNonReentrant {
        // check if the position belongs to the user
        Position memory pos = getLongPosition(tick, tickVersion, index);
        if (pos.user != msg.sender) {
            revert UsdnProtocolUnauthorized();
        }

        uint40 timestamp = uint40(block.timestamp);

        PriceInfo memory currentPrice = _oracleMiddleware.parseAndValidatePrice{ value: msg.value }(
            timestamp, ProtocolAction.InitiateClosePosition, currentPriceData
        );

        bool priceUpdated =
            _applyPnlAndFunding(currentPrice.neutralPrice.toUint128(), currentPrice.timestamp.toUint128());
        // liquidate if pnl applied
        if (priceUpdated) {
            _liquidatePositions(currentPrice.price, _liquidationIteration);
        }

        {
            (, uint256 version) = _tickHash(tick);
            if (version != tickVersion) {
                // our position was liquidated
                // can't close a liquidated position
                // TODO: emit event
                return;
            }
        }

        uint256 liqMultiplier = _liquidationMultiplier;
        uint256 tempTransfer = _assetToTransfer(tick, pos.amount, pos.leverage, liqMultiplier);

        PendingAction memory pendingAction = PendingAction({
            action: ProtocolAction.InitiateClosePosition,
            timestamp: timestamp,
            user: msg.sender,
            tick: tick,
            amountOrIndex: pos.amount, // TODO: rename to `amount` and use `usdnTotalSupplyOrPosIndex` for
                // deposit/withdraw
            assetPrice: pos.leverage, // TODO: rename struct field to `assetPriceOrLeverage`
            totalExpoOrTickVersion: tickVersion,
            balanceVault: liqMultiplier, // TODO: rename struct field to `balanceVaultOrLiqMultiplier`
            balanceLong: tempTransfer, // TODO: rename struct field to `balanceLongOrTempTransfer`
            usdnTotalSupply: index // TODO: rename struct field to `usdnTotalSupplyOrPosIndex`
         });

        // decrease balance optimistically (exact amount will be recalculated during validation)
        // transfer will be done after validation
        _balanceLong -= tempTransfer;

        _addPendingAction(msg.sender, pendingAction);

        _removePosition(tick, tickVersion, index, pos);

        emit InitiatedClosePosition(msg.sender, tick, tickVersion, index);
        _executePendingAction(previousActionPriceData);
    }

    /// @inheritdoc IUsdnProtocolActions
    function validateClosePosition(bytes calldata closePriceData, bytes calldata previousActionPriceData)
        external
        payable
        initializedAndNonReentrant
    {
        _validateClosePosition(msg.sender, closePriceData);
        _executePendingAction(previousActionPriceData);
    }

    /// @inheritdoc IUsdnProtocolActions
    function liquidate(bytes calldata currentPriceData, uint16 iterations)
        external
        payable
        returns (uint256 liquidated_)
    {
        PriceInfo memory currentPrice = _oracleMiddleware.parseAndValidatePrice{ value: msg.value }(
            uint40(block.timestamp), ProtocolAction.Liquidation, currentPriceData
        );

        _applyPnlAndFunding(currentPrice.neutralPrice.toUint128(), currentPrice.timestamp.toUint128());

        liquidated_ = _liquidatePositions(currentPrice.price, iterations);

        // TODO: add liquidator incentive if needed
    }

    function _validateDeposit(address user, bytes calldata priceData) internal {
        (PendingAction memory deposit,) = _getPendingAction(user, true); // clear pending action

        // check type of action
        if (deposit.action != ProtocolAction.InitiateDeposit) {
            revert UsdnProtocolInvalidPendingAction();
        }
        // sanity check
        if (deposit.user != user) {
            revert UsdnProtocolInvalidPendingAction();
        }

        _validateDepositWithAction(deposit, priceData, false);
    }

    function _validateDepositWithAction(PendingAction memory deposit, bytes calldata priceData, bool initializing)
        internal
        returns (PriceInfo memory depositPrice_)
    {
        // During initialization, we might want to use a different oracle, so we have a special action
        ProtocolAction action = initializing ? ProtocolAction.Initialize : ProtocolAction.ValidateDeposit;

        depositPrice_ =
            _oracleMiddleware.parseAndValidatePrice{ value: msg.value }(deposit.timestamp, action, priceData);

        // adjust balances
        if (!initializing) {
            // There is no need to adjust balances during initialization.
            // Also, during initialization, `_lastUpdateTimestamp` and `_lastPrice` are not updated yet.
            _applyPnlAndFunding(depositPrice_.neutralPrice.toUint128(), depositPrice_.timestamp.toUint128());
        }

        // We calculate the amount of USDN to mint, either considering the asset price at the time of the initiate
        // action, or the current price provided for validation. We will use the lower of the two amounts to mint.

        // During initialization, the deposit.assetPrice is zero, so we use the price provided for validation.
        uint256 oldPrice = initializing ? depositPrice_.price : deposit.assetPrice;

        // The last parameter (price) is only used during initialization
        uint256 usdnToMint1 =
            _calcMintUsdn(deposit.amountOrIndex, deposit.balanceVault, deposit.usdnTotalSupply, oldPrice);
        uint256 usdnToMint2 = _calcMintUsdn(
            deposit.amountOrIndex,
            uint256(
                _vaultAssetAvailable(
                    deposit.totalExpoOrTickVersion,
                    deposit.balanceVault,
                    deposit.balanceLong,
                    depositPrice_.price.toUint128(), // new price
                    deposit.assetPrice // old price
                )
            ),
            deposit.usdnTotalSupply,
            depositPrice_.price
        );
        uint256 usdnToMint;
        if (usdnToMint1 <= usdnToMint2) {
            usdnToMint = usdnToMint1;
        } else {
            usdnToMint = usdnToMint2;
        }

        _balanceVault += deposit.amountOrIndex;

        if (initializing) {
            // we mint the minimum amount of USDN to the dead address, so that the total supply never falls to zero
            _usdn.mint(DEAD_ADDRESS, MIN_USDN_SUPPLY);
            uint256 mintToUser = usdnToMint - MIN_USDN_SUPPLY;
            _usdn.mint(deposit.user, mintToUser);
            emit ValidatedDeposit(DEAD_ADDRESS, 0, MIN_USDN_SUPPLY);
            emit ValidatedDeposit(deposit.user, deposit.amountOrIndex, mintToUser);
        } else {
            _usdn.mint(deposit.user, usdnToMint);
            emit ValidatedDeposit(deposit.user, deposit.amountOrIndex, usdnToMint);
        }
    }

    function _validateWithdrawal(address user, bytes calldata priceData) internal {
        (PendingAction memory withdrawal,) = _getPendingAction(user, true); // clear pending action

        // check type of action
        if (withdrawal.action != ProtocolAction.InitiateWithdrawal) {
            revert UsdnProtocolInvalidPendingAction();
        }
        // sanity check
        if (withdrawal.user != user) {
            revert UsdnProtocolInvalidPendingAction();
        }

        _validateWithdrawalWithAction(withdrawal, priceData);
    }

    function _validateWithdrawalWithAction(PendingAction memory withdrawal, bytes calldata priceData) internal {
        PriceInfo memory withdrawalPrice = _oracleMiddleware.parseAndValidatePrice{ value: msg.value }(
            withdrawal.timestamp, ProtocolAction.ValidateWithdrawal, priceData
        );

        // adjust balances
        _applyPnlAndFunding(withdrawalPrice.neutralPrice.toUint128(), withdrawalPrice.timestamp.toUint128());

        // We calculate the available balance of the vault side, either considering the asset price at the time of the
        // initiate action, or the current price provided for validation. We will use the lower of the two amounts to
        // redeem the underlying asset share.

        uint256 available1 = withdrawal.balanceVault;
        uint256 available2 = uint256(
            _vaultAssetAvailable(
                withdrawal.totalExpoOrTickVersion,
                withdrawal.balanceVault,
                withdrawal.balanceLong,
                withdrawalPrice.price.toUint128(), // new price
                withdrawal.assetPrice // old price
            )
        );
        uint256 available;
        if (available1 <= available2) {
            available = available1;
        } else {
            available = available2;
        }

        // assetToTransfer = amountUsdn * usdnPrice / assetPrice = amountUsdn * assetAvailable / totalSupply
        uint256 assetToTransfer =
            FixedPointMathLib.fullMulDiv(withdrawal.amountOrIndex, available, withdrawal.usdnTotalSupply);

        _balanceVault -= assetToTransfer;
        // we have the USDN in the contract already
        _usdn.burn(withdrawal.amountOrIndex);

        // send the asset to the user
        _distributeAssetsAndCheckBalance(withdrawal.user, assetToTransfer);

        emit ValidatedWithdrawal(withdrawal.user, assetToTransfer, withdrawal.amountOrIndex);
    }

    function _validateOpenPosition(address user, bytes calldata priceData) internal {
        (PendingAction memory open,) = _getPendingAction(user, true); // clear pending action

        // check type of action
        if (open.action != ProtocolAction.InitiateOpenPosition) {
            revert UsdnProtocolInvalidPendingAction();
        }
        // sanity check
        if (open.user != user) {
            revert UsdnProtocolInvalidPendingAction();
        }

        _validateOpenPositionWithAction(open, priceData);
    }

    function _validateOpenPositionWithAction(PendingAction memory long, bytes calldata priceData) internal {
        int24 tick = long.tick;
        uint256 tickVersion = long.totalExpoOrTickVersion;
        uint256 index = long.amountOrIndex;

        (bytes32 tickHash, uint256 version) = _tickHash(tick);

        if (version != tickVersion) {
            // The current tick version doesn't match the version from the pending action.
            // This means the position has been liquidated in the mean time
            emit StalePendingActionRemoved(long.user, tick, tickVersion, index);
            return;
        }

        PriceInfo memory price = _oracleMiddleware.parseAndValidatePrice{ value: msg.value }(
            long.timestamp, ProtocolAction.ValidateOpenPosition, priceData
        );

        // adjust balances
        _applyPnlAndFunding(price.neutralPrice.toUint128(), price.timestamp.toUint128());

        // TODO: if price <= liquidationPrice, re-calculate a liquidation price based on the leverage so that the
        // position remains solvent. Emit LiquidationPriceChanged.

        // Re-calculate leverage
        uint128 liqPriceWithoutPenalty = getEffectivePriceForTick(tick - int24(_liquidationPenalty) * _tickSpacing);
        // reverts if liquidationPrice >= entryPrice
        uint128 leverage = _getLeverage(price.price.toUint128(), liqPriceWithoutPenalty);
        // Leverage is always greater than 1 (liquidationPrice is positive).
        // Even if it drops below _minLeverage between the initiate and validate actions, we still allow it.
        if (leverage > _maxLeverage) {
            // TODO: We should adjust liquidation price to have a leverage of _maxLeverage
            // Update the `tick` and `index` variables.
            // Emit LiquidationPriceChanged.
        }

        // Adjust position parameters
        Position storage pos = _longPositions[tickHash][index];
        pos.leverage = leverage;
        pos.startPrice = price.price.toUint128();

        emit ValidatedOpenPosition(long.user, pos, tick, tickVersion, index, getEffectivePriceForTick(tick));
    }

    function _validateClosePosition(address user, bytes calldata priceData) internal {
        (PendingAction memory close,) = _getPendingAction(user, true); // clear pending action

        // check type of action
        if (close.action != ProtocolAction.InitiateClosePosition) {
            revert UsdnProtocolInvalidPendingAction();
        }
        // sanity check
        if (close.user != user) {
            revert UsdnProtocolInvalidPendingAction();
        }

        _validateClosePositionWithAction(close, priceData);
    }

    function _validateClosePositionWithAction(PendingAction memory long, bytes calldata priceData) internal {
        int24 tick = long.tick;
        uint256 amount = long.amountOrIndex;
        uint128 leverage = long.assetPrice;
        uint256 liqMultiplier = long.balanceVault;
        uint256 tempTransfer = long.balanceLong;

        PriceInfo memory price = _oracleMiddleware.parseAndValidatePrice{ value: msg.value }(
            long.timestamp, ProtocolAction.ValidateClosePosition, priceData
        );

        // adjust balances
        _applyPnlAndFunding(price.neutralPrice.toUint128(), price.timestamp.toUint128());
        uint256 assetToTransfer = _assetToTransfer(tick, amount, leverage, liqMultiplier);

        // adjust long balance that was previously optimistically decreased
        if (assetToTransfer > tempTransfer) {
            // we didn't remove enough
            // FIXME: here, should send the user tempTransfer since it's the lower of the two amounts?
            _balanceLong -= assetToTransfer - tempTransfer;
        } else if (assetToTransfer < tempTransfer) {
            // we removed too much
            _balanceLong += tempTransfer - assetToTransfer;
        }

        // get liquidation price (with liq penalty) to check if position was valid at `timestamp + validationDelay`
        uint128 liquidationPrice = _getEffectivePriceForTick(tick, liqMultiplier);
        if (price.neutralPrice <= liquidationPrice) {
            // position should be liquidated, we don't pay out the profits but send any remaining collateral to the
            // vault
            // TODO: emit event?
            _balanceVault += assetToTransfer;
            return;
        }

        // send the asset to the user
        _distributeAssetsAndCheckBalance(long.user, assetToTransfer);

        emit ValidatedClosePosition(
            long.user,
            tick,
            long.totalExpoOrTickVersion, // tick version
            long.usdnTotalSupply, // index
            assetToTransfer,
            int256(assetToTransfer) - amount.toInt256()
        );
    }

    /**
     * @notice Calculate how much wstETH must be transferred to a user to close a position.
     * @dev The amount is bound by the amount of wstETH available in the long side.
     * @param tick The tick of the position
     * @param posAmount The amount of the position
     * @param posLeverage The initial leverage of the position
     * @param liqMultiplier The liquidation multiplier at the moment of closing the position
     */
    function _assetToTransfer(int24 tick, uint256 posAmount, uint128 posLeverage, uint256 liqMultiplier)
        internal
        view
        returns (uint256 assetToTransfer_)
    {
        uint128 lastPrice = _lastPrice;
        // calculate amount to transfer
        int256 available = _longAssetAvailable(lastPrice);
        if (available < 0) {
            available = 0;
        }

        // Calculate position value
<<<<<<< HEAD
        int256 value = positionValue(
            lastPrice,
            _getEffectivePriceForTick(tick - int24(_liquidationPenalty) * _tickSpacing, liqMultiplier),
            posAmount,
            posLeverage
        ).toInt256();
=======
        uint128 liqPriceWithoutPenalty = getEffectivePriceForTick(tick - int24(_liquidationPenalty) * _tickSpacing);
        int256 value =
            _positionValue(price.price.toUint128(), liqPriceWithoutPenalty, pos.amount, pos.leverage).toInt256();
>>>>>>> e6dbad5c

        if (value > available) {
            assetToTransfer_ = uint256(available);
        } else {
            assetToTransfer_ = uint256(value);
        }
    }

    function _executePendingAction(bytes calldata priceData) internal {
        PendingAction memory pending = _getActionablePendingAction(0); // use default maxIter
        if (pending.action == ProtocolAction.None) {
            // no pending action
            return;
        } else if (pending.action == ProtocolAction.InitiateDeposit) {
            _validateDepositWithAction(pending, priceData, false);
        } else if (pending.action == ProtocolAction.InitiateWithdrawal) {
            _validateWithdrawalWithAction(pending, priceData);
        } else if (pending.action == ProtocolAction.InitiateOpenPosition) {
            _validateOpenPositionWithAction(pending, priceData);
        } else if (pending.action == ProtocolAction.InitiateClosePosition) {
            _validateClosePositionWithAction(pending, priceData);
        }
    }
}<|MERGE_RESOLUTION|>--- conflicted
+++ resolved
@@ -594,18 +594,12 @@
         }
 
         // Calculate position value
-<<<<<<< HEAD
-        int256 value = positionValue(
+        int256 value = _positionValue(
             lastPrice,
             _getEffectivePriceForTick(tick - int24(_liquidationPenalty) * _tickSpacing, liqMultiplier),
             posAmount,
             posLeverage
         ).toInt256();
-=======
-        uint128 liqPriceWithoutPenalty = getEffectivePriceForTick(tick - int24(_liquidationPenalty) * _tickSpacing);
-        int256 value =
-            _positionValue(price.price.toUint128(), liqPriceWithoutPenalty, pos.amount, pos.leverage).toInt256();
->>>>>>> e6dbad5c
 
         if (value > available) {
             assetToTransfer_ = uint256(available);
