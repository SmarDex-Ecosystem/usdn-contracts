--- conflicted
+++ resolved
@@ -148,11 +148,6 @@
         uint128 adjustedPrice; // the price returned by the oracle middleware, to be used for the user action
         uint128 neutralPrice;
         {
-<<<<<<< HEAD
-            bool priceUpdated =
-                _applyPnlAndFunding(currentPrice.neutralPrice.toUint128(), currentPrice.timestamp.toUint128());
-            // liquidate if price is more recent that _lastPrice
-=======
             PriceInfo memory currentPrice =
                 _getOraclePrice(ProtocolAction.InitiateOpenPosition, uint40(block.timestamp), currentPriceData);
 
@@ -160,7 +155,6 @@
             neutralPrice = currentPrice.neutralPrice.toUint128();
             bool priceUpdated = _applyPnlAndFunding(neutralPrice, currentPrice.timestamp.toUint128());
             // liquidate if pnl applied
->>>>>>> 7c777e4b
             if (priceUpdated) {
                 _liquidatePositions(currentPrice.neutralPrice, _liquidationIteration);
             }
@@ -253,20 +247,12 @@
             PriceInfo memory currentPrice =
                 _getOraclePrice(ProtocolAction.InitiateClosePosition, uint40(block.timestamp), currentPriceData);
 
-<<<<<<< HEAD
-        bool priceUpdated =
-            _applyPnlAndFunding(currentPrice.neutralPrice.toUint128(), currentPrice.timestamp.toUint128());
-        // liquidate if price is more recent that _lastPrice
-        if (priceUpdated) {
-            _liquidatePositions(currentPrice.neutralPrice, _liquidationIteration);
-=======
             bool priceUpdated =
                 _applyPnlAndFunding(currentPrice.neutralPrice.toUint128(), currentPrice.timestamp.toUint128());
             // liquidate if pnl applied
             if (priceUpdated) {
-                _liquidatePositions(currentPrice.price, _liquidationIteration);
+                _liquidatePositions(currentPrice.neutralPrice, _liquidationIteration);
             }
->>>>>>> 7c777e4b
         }
 
         {
@@ -500,7 +486,6 @@
             startPrice = price.price.toUint128();
             // adjust balances
             bool priceUpdated = _applyPnlAndFunding(price.neutralPrice.toUint128(), price.timestamp.toUint128());
-            // liquidate if price is more recent that _lastPrice
             if (priceUpdated) {
                 _liquidatePositions(price.neutralPrice, _liquidationIteration);
             }
