// SPDX-License-Identifier: BUSL-1.1
pragma solidity 0.8.20;

import { SafeERC20 } from "@openzeppelin/contracts/token/ERC20/utils/SafeERC20.sol";
import { SafeCast } from "@openzeppelin/contracts/utils/math/SafeCast.sol";
import { FixedPointMathLib } from "solady/src/utils/FixedPointMathLib.sol";
import { LibBitmap } from "solady/src/utils/LibBitmap.sol";

import { IUsdnProtocolActions } from "src/interfaces/UsdnProtocol/IUsdnProtocolActions.sol";
import {
    Position,
    ProtocolAction,
    PendingAction,
    VaultPendingAction,
    LongPendingAction
} from "src/interfaces/UsdnProtocol/IUsdnProtocolTypes.sol";
import { UsdnProtocolLong } from "src/UsdnProtocol/UsdnProtocolLong.sol";
import { PriceInfo } from "src/interfaces/OracleMiddleware/IOracleMiddlewareTypes.sol";
import { IUsdn } from "src/interfaces/Usdn/IUsdn.sol";

abstract contract UsdnProtocolActions is IUsdnProtocolActions, UsdnProtocolLong {
    using SafeERC20 for IUsdn;
    using SafeCast for uint256;
    using LibBitmap for LibBitmap.Bitmap;

    /// @inheritdoc IUsdnProtocolActions
    uint256 public constant MIN_USDN_SUPPLY = 1000;

    /// @inheritdoc IUsdnProtocolActions
    function initiateDeposit(uint128 amount, bytes calldata currentPriceData, bytes calldata previousActionPriceData)
        external
        payable
        initializedAndNonReentrant
    {
        if (amount == 0) {
            revert UsdnProtocolZeroAmount();
        }

        uint40 timestamp = uint40(block.timestamp);

        uint256 validationCost = _oracleMiddleware.validationCost(currentPriceData, ProtocolAction.InitiateDeposit);
        PriceInfo memory currentPrice = _oracleMiddleware.parseAndValidatePrice{ value: validationCost }(
            timestamp, ProtocolAction.InitiateDeposit, currentPriceData
        );

        bool priceUpdated =
            _applyPnlAndFunding(currentPrice.neutralPrice.toUint128(), currentPrice.timestamp.toUint128());
        // liquidate if pnl applied
        if (priceUpdated) {
            _liquidatePositions(currentPrice.price, _liquidationIteration);
        }

        VaultPendingAction memory pendingAction = VaultPendingAction({
            action: ProtocolAction.ValidateDeposit,
            timestamp: timestamp,
            user: msg.sender,
            _unused: 0,
            amount: amount,
            assetPrice: _lastPrice, // we use `_lastPrice` because it might be more recent than currentPriceData
            totalExpo: _totalExpo,
            balanceVault: _balanceVault,
            balanceLong: _balanceLong,
            usdnTotalSupply: _usdn.totalSupply()
        });

        _addPendingAction(msg.sender, _convertVaultPendingAction(pendingAction));

        _retrieveAssetsAndCheckBalance(msg.sender, amount);

        emit InitiatedDeposit(msg.sender, amount);
        validationCost += _executePendingAction(previousActionPriceData);
        refundExcessEther(validationCost);
    }

    /// @inheritdoc IUsdnProtocolActions
    function validateDeposit(bytes calldata depositPriceData, bytes calldata previousActionPriceData)
        external
        payable
        initializedAndNonReentrant
    {
        uint256 validationCost = _validateDeposit(msg.sender, depositPriceData);
        validationCost += _executePendingAction(previousActionPriceData);
        refundExcessEther(validationCost);
    }

    /// @inheritdoc IUsdnProtocolActions
    function initiateWithdrawal(
        uint128 usdnAmount,
        bytes calldata currentPriceData,
        bytes calldata previousActionPriceData
    ) external payable initializedAndNonReentrant {
        if (usdnAmount == 0) {
            revert UsdnProtocolZeroAmount();
        }

        uint40 timestamp = uint40(block.timestamp);

        uint256 validationCost = _oracleMiddleware.validationCost(currentPriceData, ProtocolAction.InitiateWithdrawal);
        PriceInfo memory currentPrice = _oracleMiddleware.parseAndValidatePrice{ value: validationCost }(
            timestamp, ProtocolAction.InitiateWithdrawal, currentPriceData
        );

        bool priceUpdated =
            _applyPnlAndFunding(currentPrice.neutralPrice.toUint128(), currentPrice.timestamp.toUint128());
        // liquidate if pnl applied
        if (priceUpdated) {
            _liquidatePositions(currentPrice.price, _liquidationIteration);
        }

        VaultPendingAction memory pendingAction = VaultPendingAction({
            action: ProtocolAction.ValidateWithdrawal,
            timestamp: timestamp,
            user: msg.sender,
            _unused: 0,
            amount: usdnAmount,
            assetPrice: _lastPrice, // we use `_lastPrice` because it might be more recent than currentPriceData
            totalExpo: _totalExpo,
            balanceVault: _balanceVault,
            balanceLong: _balanceLong,
            usdnTotalSupply: _usdn.totalSupply()
        });

        _addPendingAction(msg.sender, _convertVaultPendingAction(pendingAction));

        // retrieve the USDN tokens, checks that balance is sufficient
        _usdn.safeTransferFrom(msg.sender, address(this), usdnAmount);

        emit InitiatedWithdrawal(msg.sender, usdnAmount);

        validationCost += _executePendingAction(previousActionPriceData);
        refundExcessEther(validationCost);
    }

    /// @inheritdoc IUsdnProtocolActions
    function validateWithdrawal(bytes calldata withdrawalPriceData, bytes calldata previousActionPriceData)
        external
        payable
        initializedAndNonReentrant
    {
        uint256 validationCost = _validateWithdrawal(msg.sender, withdrawalPriceData);
        validationCost += _executePendingAction(previousActionPriceData);
        refundExcessEther(validationCost);
    }

    /// @inheritdoc IUsdnProtocolActions
    function initiateOpenPosition(
        uint96 amount,
        uint128 desiredLiqPrice,
        bytes calldata currentPriceData,
        bytes calldata previousActionPriceData
    ) external payable initializedAndNonReentrant returns (int24 tick_, uint256 tickVersion_, uint256 index_) {
        if (amount == 0) {
            revert UsdnProtocolZeroAmount();
        }

        uint256 validationCost = _oracleMiddleware.validationCost(currentPriceData, ProtocolAction.InitiateOpenPosition);
        uint128 adjustedPrice; // the price returned by the oracle middleware, to be used for the user action
        uint128 neutralPrice;
        {
            PriceInfo memory currentPrice = _oracleMiddleware.parseAndValidatePrice{ value: validationCost }(
                uint40(block.timestamp), ProtocolAction.InitiateOpenPosition, currentPriceData
            );
            adjustedPrice = currentPrice.price.toUint128();
            neutralPrice = currentPrice.neutralPrice.toUint128();
            bool priceUpdated = _applyPnlAndFunding(neutralPrice, currentPrice.timestamp.toUint128());
            // liquidate if pnl applied
            if (priceUpdated) {
                _liquidatePositions(currentPrice.price, _liquidationIteration);
            }
        }

        uint128 leverage;
        {
            // we calculate the closest valid tick down for the desired liq price with liquidation penalty
            tick_ = getEffectiveTickForPrice(desiredLiqPrice);

            // remove liquidation penalty for leverage calculation
            uint128 liqPriceWithoutPenalty = getEffectivePriceForTick(tick_ - int24(_liquidationPenalty) * _tickSpacing);

            // calculate position leverage
            // reverts if liquidationPrice >= entryPrice
            leverage = _getLeverage(adjustedPrice, liqPriceWithoutPenalty);
            if (leverage < _minLeverage) {
                revert UsdnProtocolLeverageTooLow();
            }
            if (leverage > _maxLeverage) {
                revert UsdnProtocolLeverageTooHigh();
            }
        }

        {
            // Calculate effective liquidation price
            uint128 liquidationPrice = getEffectivePriceForTick(tick_);

            // Liquidation price must be at least x% below current price
            _checkSafetyMargin(neutralPrice, liquidationPrice);
        }

        // Register position and adjust contract state
        {
<<<<<<< HEAD
            Position memory long = Position({
                user: msg.sender,
                amount: amount,
                startPrice: adjustedPrice,
                leverage: leverage,
                timestamp: uint40(block.timestamp)
            });
=======
            Position memory long =
                Position({ user: msg.sender, amount: amount, leverage: leverage, timestamp: timestamp });
>>>>>>> 672e4f7c
            (tickVersion_, index_) = _saveNewPosition(tick_, long);

            // Register pending action
            LongPendingAction memory pendingAction = LongPendingAction({
                action: ProtocolAction.ValidateOpenPosition,
                timestamp: uint40(block.timestamp),
                user: msg.sender,
                tick: tick_,
                closeAmount: 0,
                closeLeverage: 0,
                tickVersion: tickVersion_,
                index: index_,
                closeLiqMultiplier: 0,
                closeTempTransfer: 0
            });
            _addPendingAction(msg.sender, _convertLongPendingAction(pendingAction));
            emit InitiatedOpenPosition(
                msg.sender,
                long.timestamp,
                long.leverage,
                long.amount,
                currentPrice.price.toUint128(),
                tick_,
                tickVersion_,
                index_
            );
        }
        _retrieveAssetsAndCheckBalance(msg.sender, amount);

        validationCost += _executePendingAction(previousActionPriceData);
        refundExcessEther(validationCost);
    }

    /// @inheritdoc IUsdnProtocolActions
    function validateOpenPosition(bytes calldata openPriceData, bytes calldata previousActionPriceData)
        external
        payable
        initializedAndNonReentrant
    {
        uint256 validationCost = _validateOpenPosition(msg.sender, openPriceData);
        validationCost += _executePendingAction(previousActionPriceData);
        refundExcessEther(validationCost);
    }

    /// @inheritdoc IUsdnProtocolActions
    function initiateClosePosition(
        int24 tick,
        uint256 tickVersion,
        uint256 index,
        bytes calldata currentPriceData,
        bytes calldata previousActionPriceData
    ) external payable initializedAndNonReentrant {
        // check if the position belongs to the user
        // this reverts if the position was liquidated
        Position memory pos = getLongPosition(tick, tickVersion, index);
        if (pos.user != msg.sender) {
            revert UsdnProtocolUnauthorized();
        }

        uint40 timestamp = uint40(block.timestamp);

        uint256 validationCost =
            _oracleMiddleware.validationCost(currentPriceData, ProtocolAction.InitiateClosePosition);
        {
            PriceInfo memory currentPrice = _oracleMiddleware.parseAndValidatePrice{ value: validationCost }(
                timestamp, ProtocolAction.InitiateClosePosition, currentPriceData
            );

            bool priceUpdated =
                _applyPnlAndFunding(currentPrice.neutralPrice.toUint128(), currentPrice.timestamp.toUint128());
            // liquidate if pnl applied
            if (priceUpdated) {
                _liquidatePositions(currentPrice.price, _liquidationIteration);
            }
        }

        {
            uint256 liqMultiplier = _liquidationMultiplier;
            uint256 tempTransfer = _assetToTransfer(tick, pos.amount, pos.leverage, liqMultiplier);

            LongPendingAction memory pendingAction = LongPendingAction({
                action: ProtocolAction.ValidateClosePosition,
                timestamp: timestamp,
                user: msg.sender,
                tick: tick,
                closeAmount: pos.amount,
                closeLeverage: pos.leverage,
                tickVersion: tickVersion,
                index: index,
                closeLiqMultiplier: liqMultiplier,
                closeTempTransfer: tempTransfer
            });

            // decrease balance optimistically (exact amount will be recalculated during validation)
            // transfer will be done after validation
            _balanceLong -= tempTransfer;

            _addPendingAction(msg.sender, _convertLongPendingAction(pendingAction));
        }

        _removePosition(tick, tickVersion, index);

        emit InitiatedClosePosition(msg.sender, tick, tickVersion, index);

        validationCost += _executePendingAction(previousActionPriceData);
        refundExcessEther(validationCost);
    }

    /// @inheritdoc IUsdnProtocolActions
    function validateClosePosition(bytes calldata closePriceData, bytes calldata previousActionPriceData)
        external
        payable
        initializedAndNonReentrant
    {
        uint256 validationCost = _validateClosePosition(msg.sender, closePriceData);
        validationCost += _executePendingAction(previousActionPriceData);
        refundExcessEther(validationCost);
    }

    /// @inheritdoc IUsdnProtocolActions
    function liquidate(bytes calldata currentPriceData, uint16 iterations)
        external
        payable
        returns (uint256 liquidated_)
    {
        uint256 validationCost = _oracleMiddleware.validationCost(currentPriceData, ProtocolAction.Liquidation);
        PriceInfo memory currentPrice = _oracleMiddleware.parseAndValidatePrice{ value: validationCost }(
            uint40(block.timestamp), ProtocolAction.Liquidation, currentPriceData
        );

        _applyPnlAndFunding(currentPrice.neutralPrice.toUint128(), currentPrice.timestamp.toUint128());

        liquidated_ = _liquidatePositions(currentPrice.price, iterations);

        // TODO: add liquidator incentive if needed

        refundExcessEther(validationCost);
    }

    function _validateDeposit(address user, bytes calldata priceData) internal returns (uint256 validationCost_) {
        (PendingAction memory pending,) = _getPendingAction(user, true); // clear pending action

        // check type of action
        if (pending.action != ProtocolAction.ValidateDeposit) {
            revert UsdnProtocolInvalidPendingAction();
        }
        // sanity check
        if (pending.user != user) {
            revert UsdnProtocolInvalidPendingAction();
        }

        (, validationCost_) = _validateDepositWithAction(pending, priceData, false);
    }

    function _validateDepositWithAction(PendingAction memory pending, bytes calldata priceData, bool initializing)
        internal
        returns (PriceInfo memory depositPrice_, uint256 validationCost_)
    {
        VaultPendingAction memory deposit = _toVaultPendingAction(pending);

        // During initialization, we might want to use a different oracle, so we have a special action
        ProtocolAction action = initializing ? ProtocolAction.Initialize : ProtocolAction.ValidateDeposit;

        validationCost_ = _oracleMiddleware.validationCost(priceData, action);
        depositPrice_ =
            _oracleMiddleware.parseAndValidatePrice{ value: validationCost_ }(deposit.timestamp, action, priceData);

        // adjust balances
        if (!initializing) {
            // There is no need to adjust balances during initialization.
            // Also, during initialization, `_lastUpdateTimestamp` and `_lastPrice` are not updated yet.
            _applyPnlAndFunding(depositPrice_.neutralPrice.toUint128(), depositPrice_.timestamp.toUint128());
        }

        // We calculate the amount of USDN to mint, either considering the asset price at the time of the initiate
        // action, or the current price provided for validation. We will use the lower of the two amounts to mint.

        // During initialization, the deposit.assetPrice is zero, so we use the price provided for validation.
        uint256 oldPrice = initializing ? depositPrice_.price : deposit.assetPrice;

        // The last parameter (price) is only used during initialization
        uint256 usdnToMint1 = _calcMintUsdn(deposit.amount, deposit.balanceVault, deposit.usdnTotalSupply, oldPrice);
        uint256 usdnToMint2 = _calcMintUsdn(
            deposit.amount,
            uint256(
                _vaultAssetAvailable(
                    deposit.totalExpo,
                    deposit.balanceVault,
                    deposit.balanceLong,
                    depositPrice_.price.toUint128(), // new price
                    deposit.assetPrice // old price
                )
            ),
            deposit.usdnTotalSupply,
            depositPrice_.price
        );
        uint256 usdnToMint;
        if (usdnToMint1 <= usdnToMint2) {
            usdnToMint = usdnToMint1;
        } else {
            usdnToMint = usdnToMint2;
        }

        _balanceVault += deposit.amount;

        if (initializing) {
            // we mint the minimum amount of USDN to the dead address, so that the total supply never falls to zero
            _usdn.mint(DEAD_ADDRESS, MIN_USDN_SUPPLY);
            uint256 mintToUser = usdnToMint - MIN_USDN_SUPPLY;
            _usdn.mint(deposit.user, mintToUser);
            emit ValidatedDeposit(DEAD_ADDRESS, 0, MIN_USDN_SUPPLY);
            emit ValidatedDeposit(deposit.user, deposit.amount, mintToUser);
        } else {
            _usdn.mint(deposit.user, usdnToMint);
            emit ValidatedDeposit(deposit.user, deposit.amount, usdnToMint);
        }
    }

    function _validateWithdrawal(address user, bytes calldata priceData) internal returns (uint256 validationCost_) {
        (PendingAction memory pending,) = _getPendingAction(user, true); // clear pending action

        // check type of action
        if (pending.action != ProtocolAction.ValidateWithdrawal) {
            revert UsdnProtocolInvalidPendingAction();
        }
        // sanity check
        if (pending.user != user) {
            revert UsdnProtocolInvalidPendingAction();
        }

        validationCost_ = _validateWithdrawalWithAction(pending, priceData);
    }

    function _validateWithdrawalWithAction(PendingAction memory pending, bytes calldata priceData)
        internal
        returns (uint256 validationCost_)
    {
        VaultPendingAction memory withdrawal = _toVaultPendingAction(pending);

        validationCost_ = _oracleMiddleware.validationCost(priceData, ProtocolAction.ValidateWithdrawal);
        PriceInfo memory withdrawalPrice = _oracleMiddleware.parseAndValidatePrice{ value: validationCost_ }(
            withdrawal.timestamp, ProtocolAction.ValidateWithdrawal, priceData
        );

        // adjust balances
        _applyPnlAndFunding(withdrawalPrice.neutralPrice.toUint128(), withdrawalPrice.timestamp.toUint128());

        // We calculate the available balance of the vault side, either considering the asset price at the time of the
        // initiate action, or the current price provided for validation. We will use the lower of the two amounts to
        // redeem the underlying asset share.

        uint256 available1 = withdrawal.balanceVault;
        uint256 available2 = uint256(
            _vaultAssetAvailable(
                withdrawal.totalExpo,
                withdrawal.balanceVault,
                withdrawal.balanceLong,
                withdrawalPrice.price.toUint128(), // new price
                withdrawal.assetPrice // old price
            )
        );
        uint256 available;
        if (available1 <= available2) {
            available = available1;
        } else {
            available = available2;
        }

        // assetToTransfer = amountUsdn * usdnPrice / assetPrice = amountUsdn * assetAvailable / totalSupply
        uint256 assetToTransfer = FixedPointMathLib.fullMulDiv(withdrawal.amount, available, withdrawal.usdnTotalSupply);

        _balanceVault -= assetToTransfer;
        // we have the USDN in the contract already
        _usdn.burn(withdrawal.amount);

        // send the asset to the user
        _distributeAssetsAndCheckBalance(withdrawal.user, assetToTransfer);

        emit ValidatedWithdrawal(withdrawal.user, assetToTransfer, withdrawal.amount);
    }

    function _validateOpenPosition(address user, bytes calldata priceData) internal returns (uint256 validationCost_) {
        (PendingAction memory pending,) = _getPendingAction(user, true); // clear pending action

        // check type of action
        if (pending.action != ProtocolAction.ValidateOpenPosition) {
            revert UsdnProtocolInvalidPendingAction();
        }
        // sanity check
        if (pending.user != user) {
            revert UsdnProtocolInvalidPendingAction();
        }

        validationCost_ = _validateOpenPositionWithAction(pending, priceData);
    }

    function _validateOpenPositionWithAction(PendingAction memory pending, bytes calldata priceData)
        internal
        returns (uint256 validationCost_)
    {
        LongPendingAction memory long = _toLongPendingAction(pending);

        uint128 startPrice;
        {
            validationCost_ = _oracleMiddleware.validationCost(priceData, ProtocolAction.ValidateOpenPosition);
            PriceInfo memory price = _oracleMiddleware.parseAndValidatePrice{ value: validationCost_ }(
                long.timestamp, ProtocolAction.ValidateOpenPosition, priceData
            );
            startPrice = price.price.toUint128();
            // adjust balances
            _applyPnlAndFunding(price.neutralPrice.toUint128(), price.timestamp.toUint128());
        }

        (bytes32 tickHash, uint256 version) = _tickHash(long.tick);
        if (version != long.tickVersion) {
            // The current tick version doesn't match the version from the pending action.
            // This means the position has been liquidated in the mean time
            emit StalePendingActionRemoved(long.user, long.tick, long.tickVersion, long.index);
            return validationCost_;
        }

        // Re-calculate leverage
        uint128 liqPriceWithoutPenalty = getEffectivePriceForTick(long.tick - int24(_liquidationPenalty) * _tickSpacing);
        // reverts if liquidationPrice >= entryPrice
        uint128 leverage = _getLeverage(startPrice, liqPriceWithoutPenalty);
        // Leverage is always greater than 1 (liquidationPrice is positive).
        // Even if it drops below _minLeverage between the initiate and validate actions, we still allow it.
        // However, if the leverage exceeds max leverage, then we adjust the liquidation price (tick) to have a leverage
        // of _maxLeverage
        if (leverage > _maxLeverage) {
            // remove and retrieve position
            Position memory pos = _removePosition(long.tick, long.tickVersion, long.index);
            // theoretical liquidation price for _maxLeverage
            liqPriceWithoutPenalty = _getLiquidationPrice(startPrice, _maxLeverage.toUint128());
            // adjust to closest valid tick down
            int24 tickWithoutPenalty = getEffectiveTickForPrice(liqPriceWithoutPenalty);
            // retrieve exact liquidation price without penalty
            liqPriceWithoutPenalty = getEffectivePriceForTick(tickWithoutPenalty);
            // update position leverage
            pos.leverage = _getLeverage(startPrice, liqPriceWithoutPenalty);
            // apply liquidation penalty
            int24 tick = tickWithoutPenalty + int24(_liquidationPenalty) * _tickSpacing;
            // insert position into new tick, update tickVersion and index
            (uint256 tickVersion, uint256 index) = _saveNewPosition(tick, pos);
            // emit LiquidationPriceChanged
            emit LiquidationPriceChanged(long.tick, long.tickVersion, long.index, tick, tickVersion, index);
            emit ValidatedOpenPosition(pos.user, pos.leverage, startPrice, tick, tickVersion, index);
        } else {
            // simply update pos in storage
            Position storage pos = _longPositions[tickHash][long.index];
            pos.leverage = leverage;
            emit ValidatedOpenPosition(long.user, leverage, startPrice, long.tick, long.tickVersion, long.index);
        }
    }

    function _validateClosePosition(address user, bytes calldata priceData)
        internal
        returns (uint256 validationCost_)
    {
        (PendingAction memory pending,) = _getPendingAction(user, true); // clear pending action

        // check type of action
        if (pending.action != ProtocolAction.ValidateClosePosition) {
            revert UsdnProtocolInvalidPendingAction();
        }
        // sanity check
        if (pending.user != user) {
            revert UsdnProtocolInvalidPendingAction();
        }

        validationCost_ = _validateClosePositionWithAction(pending, priceData);
    }

    function _validateClosePositionWithAction(PendingAction memory pending, bytes calldata priceData)
        internal
        returns (uint256 validationCost_)
    {
        LongPendingAction memory long = _toLongPendingAction(pending);

        validationCost_ = _oracleMiddleware.validationCost(priceData, ProtocolAction.ValidateClosePosition);
        PriceInfo memory price = _oracleMiddleware.parseAndValidatePrice{ value: validationCost_ }(
            long.timestamp, ProtocolAction.ValidateClosePosition, priceData
        );

        // adjust balances
        _applyPnlAndFunding(price.neutralPrice.toUint128(), price.timestamp.toUint128());
        uint256 assetToTransfer =
            _assetToTransfer(long.tick, long.closeAmount, long.closeLeverage, long.closeLiqMultiplier);

        // adjust long balance that was previously optimistically decreased
        if (assetToTransfer > long.closeTempTransfer) {
            // we didn't remove enough
            // FIXME: here, should we replace assetToTransfer with the user tempTransfer since it's the lower of the
            // two amounts? In which case _balanceLong would already be correct.
            _balanceLong -= assetToTransfer - long.closeTempTransfer;
        } else if (assetToTransfer < long.closeTempTransfer) {
            // we removed too much
            _balanceLong += long.closeTempTransfer - assetToTransfer;
        }

        // get liquidation price (with liq penalty) to check if position was valid at `timestamp + validationDelay`
        uint128 liquidationPrice = _getEffectivePriceForTick(long.tick, long.closeLiqMultiplier);
        if (price.neutralPrice <= liquidationPrice) {
            // position should be liquidated, we don't pay out the profits but send any remaining collateral to the
            // vault
            _balanceVault += assetToTransfer;
            emit LiquidatedPosition(
                long.user, long.tick, long.tickVersion, long.index, price.neutralPrice, liquidationPrice
            );
            return validationCost_;
        }

        // send the asset to the user
        _distributeAssetsAndCheckBalance(long.user, assetToTransfer);

        emit ValidatedClosePosition(
            long.user,
            long.tick,
            long.tickVersion,
            long.index,
            assetToTransfer,
            int256(assetToTransfer) - _toInt256(long.closeAmount)
        );
    }

    /**
     * @notice Calculate how much wstETH must be transferred to a user to close a position.
     * @dev The amount is bound by the amount of wstETH available in the long side.
     * @param tick The tick of the position
     * @param posAmount The amount of the position
     * @param posLeverage The initial leverage of the position
     * @param liqMultiplier The liquidation multiplier at the moment of closing the position
     */
    function _assetToTransfer(int24 tick, uint256 posAmount, uint128 posLeverage, uint256 liqMultiplier)
        internal
        view
        returns (uint256 assetToTransfer_)
    {
        uint128 lastPrice = _lastPrice;
        // calculate amount to transfer
        int256 available = _longAssetAvailable(lastPrice);
        if (available <= 0) {
            return 0;
        }

        // Calculate position value
        int256 value = _positionValue(
            lastPrice,
            _getEffectivePriceForTick(tick - int24(_liquidationPenalty) * _tickSpacing, liqMultiplier),
            posAmount,
            posLeverage
        ).toInt256();

        if (value > available) {
            assetToTransfer_ = uint256(available);
        } else {
            assetToTransfer_ = uint256(value);
        }
    }

    function _executePendingAction(bytes calldata priceData) internal returns (uint256 validationCost_) {
        PendingAction memory pending = _getActionablePendingAction(0); // use default maxIter
        if (pending.action == ProtocolAction.None) {
            // no pending action
            return 0;
        }
        _clearPendingAction(pending.user);
        if (pending.action == ProtocolAction.ValidateDeposit) {
            (, validationCost_) = _validateDepositWithAction(pending, priceData, false);
        } else if (pending.action == ProtocolAction.ValidateWithdrawal) {
            validationCost_ = _validateWithdrawalWithAction(pending, priceData);
        } else if (pending.action == ProtocolAction.ValidateOpenPosition) {
            validationCost_ = _validateOpenPositionWithAction(pending, priceData);
        } else if (pending.action == ProtocolAction.ValidateClosePosition) {
            validationCost_ = _validateClosePositionWithAction(pending, priceData);
        }
    }

    function refundExcessEther(uint256 validationCost) internal {
        if (msg.value > validationCost) {
            (bool success,) = payable(msg.sender).call{ value: msg.value - validationCost }("");
            if (!success) {
                revert UsdnProtocolEtherRefundFailed();
            }
        }
    }
}<|MERGE_RESOLUTION|>--- conflicted
+++ resolved
@@ -198,18 +198,8 @@
 
         // Register position and adjust contract state
         {
-<<<<<<< HEAD
-            Position memory long = Position({
-                user: msg.sender,
-                amount: amount,
-                startPrice: adjustedPrice,
-                leverage: leverage,
-                timestamp: uint40(block.timestamp)
-            });
-=======
             Position memory long =
-                Position({ user: msg.sender, amount: amount, leverage: leverage, timestamp: timestamp });
->>>>>>> 672e4f7c
+                Position({ user: msg.sender, amount: amount, leverage: leverage, timestamp: uint40(block.timestamp) });
             (tickVersion_, index_) = _saveNewPosition(tick_, long);
 
             // Register pending action
@@ -227,14 +217,7 @@
             });
             _addPendingAction(msg.sender, _convertLongPendingAction(pendingAction));
             emit InitiatedOpenPosition(
-                msg.sender,
-                long.timestamp,
-                long.leverage,
-                long.amount,
-                currentPrice.price.toUint128(),
-                tick_,
-                tickVersion_,
-                index_
+                msg.sender, long.timestamp, long.leverage, long.amount, adjustedPrice, tick_, tickVersion_, index_
             );
         }
         _retrieveAssetsAndCheckBalance(msg.sender, amount);
