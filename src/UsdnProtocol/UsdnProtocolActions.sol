--- conflicted
+++ resolved
@@ -39,7 +39,7 @@
         bytes calldata currentPriceData,
         PreviousActionsData calldata previousActionsData
     ) external payable initializedAndNonReentrant {
-        uint256 securityDepositValue = _securityDepositValue;
+        uint256 securityDepositValue = _params.getSecurityDepositValue();
         if (msg.value < securityDepositValue) {
             revert UsdnProtocolSecurityDepositTooLow();
         }
@@ -76,7 +76,7 @@
         bytes calldata currentPriceData,
         PreviousActionsData calldata previousActionsData
     ) external payable initializedAndNonReentrant {
-        uint256 securityDepositValue = _securityDepositValue;
+        uint256 securityDepositValue = _params.getSecurityDepositValue();
         if (msg.value < securityDepositValue) {
             revert UsdnProtocolSecurityDepositTooLow();
         }
@@ -114,7 +114,7 @@
         bytes calldata currentPriceData,
         PreviousActionsData calldata previousActionsData
     ) external payable initializedAndNonReentrant returns (int24 tick_, uint256 tickVersion_, uint256 index_) {
-        uint256 securityDepositValue = _securityDepositValue;
+        uint256 securityDepositValue = _params.getSecurityDepositValue();
         if (msg.value < securityDepositValue) {
             revert UsdnProtocolSecurityDepositTooLow();
         }
@@ -156,7 +156,7 @@
         bytes calldata currentPriceData,
         PreviousActionsData calldata previousActionsData
     ) external payable initializedAndNonReentrant {
-        uint256 securityDepositValue = _securityDepositValue;
+        uint256 securityDepositValue = _params.getSecurityDepositValue();
         if (msg.value < securityDepositValue) {
             revert UsdnProtocolSecurityDepositTooLow();
         }
@@ -427,7 +427,7 @@
             timestamp: uint40(block.timestamp),
             user: user,
             _unused: 0,
-            securityDepositValue: (_securityDepositValue / SECURITY_DEPOSIT_FACTOR).toUint24(),
+            securityDepositValue: (_params.getSecurityDepositValue() / SECURITY_DEPOSIT_FACTOR).toUint24(),
             amount: amount,
             assetPrice: pendingActionPrice,
             totalExpo: _totalExpo,
@@ -550,7 +550,7 @@
             timestamp: uint40(block.timestamp),
             user: user,
             _unused: 0,
-            securityDepositValue: (_securityDepositValue / SECURITY_DEPOSIT_FACTOR).toUint24(),
+            securityDepositValue: (_params.getSecurityDepositValue() / SECURITY_DEPOSIT_FACTOR).toUint24(),
             amount: usdnAmount,
             assetPrice: pendingActionPrice,
             totalExpo: totalExpo,
@@ -716,7 +716,7 @@
                 timestamp: uint40(block.timestamp),
                 user: user,
                 tick: tick_,
-                securityDepositValue: (_securityDepositValue / SECURITY_DEPOSIT_FACTOR).toUint24(),
+                securityDepositValue: (_params.getSecurityDepositValue() / SECURITY_DEPOSIT_FACTOR).toUint24(),
                 closeAmount: 0,
                 closeTotalExpo: 0,
                 tickVersion: tickVersion_,
@@ -884,7 +884,7 @@
                 timestamp: uint40(block.timestamp),
                 user: user,
                 tick: tick,
-                securityDepositValue: (_securityDepositValue / SECURITY_DEPOSIT_FACTOR).toUint24(),
+                securityDepositValue: (_params.getSecurityDepositValue() / SECURITY_DEPOSIT_FACTOR).toUint24(),
                 closeAmount: amountToClose,
                 closeTotalExpo: totalExpoToClose,
                 tickVersion: tickVersion,
@@ -1182,18 +1182,11 @@
     }
 
     function _checkPendingFee() internal {
-<<<<<<< HEAD
-        // if pending protocol fee is above threshold, send it to the fee collector
+        // if the pending protocol fee is above the threshold, send it to the fee collector
         if (_pendingProtocolFee >= _params.getFeeThreshold()) {
             address feeCollector = _params.getFeeCollector();
             _asset.safeTransfer(feeCollector, _pendingProtocolFee);
             emit ProtocolFeeDistributed(feeCollector, _pendingProtocolFee);
-=======
-        // if the pending protocol fee is above the threshold, send it to the fee collector
-        if (_pendingProtocolFee >= _feeThreshold) {
-            _asset.safeTransfer(_feeCollector, _pendingProtocolFee);
-            emit ProtocolFeeDistributed(_feeCollector, _pendingProtocolFee);
->>>>>>> 27a9ccde
             _pendingProtocolFee = 0;
         }
     }
