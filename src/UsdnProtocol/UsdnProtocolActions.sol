// SPDX-License-Identifier: BUSL-1.1
pragma solidity 0.8.20;

import { IERC20Metadata } from "@openzeppelin/contracts/token/ERC20/extensions/IERC20Metadata.sol";
import { SafeERC20 } from "@openzeppelin/contracts/token/ERC20/utils/SafeERC20.sol";
import { SafeCast } from "@openzeppelin/contracts/utils/math/SafeCast.sol";
import { LibBitmap } from "solady/src/utils/LibBitmap.sol";
import { FixedPointMathLib } from "solady/src/utils/FixedPointMathLib.sol";

import { IUsdnProtocolActions } from "src/interfaces/UsdnProtocol/IUsdnProtocolActions.sol";
import {
    Position,
    ProtocolAction,
    PendingActionCommonData,
    PendingAction,
    DepositPendingAction,
    WithdrawalPendingAction,
    LongPendingAction,
    LiquidationsEffects,
    PreviousActionsData,
    PositionId,
    TickData
} from "src/interfaces/UsdnProtocol/IUsdnProtocolTypes.sol";
import { UsdnProtocolLong } from "src/UsdnProtocol/UsdnProtocolLong.sol";
import { PriceInfo } from "src/interfaces/OracleMiddleware/IOracleMiddlewareTypes.sol";
import { IUsdn } from "src/interfaces/Usdn/IUsdn.sol";
import { TickMath } from "src/libraries/TickMath.sol";
import { SignedMath } from "src/libraries/SignedMath.sol";
import { HugeUint } from "src/libraries/HugeUint.sol";

abstract contract UsdnProtocolActions is IUsdnProtocolActions, UsdnProtocolLong {
    using SafeERC20 for IERC20Metadata;
    using SafeERC20 for IUsdn;
    using SafeCast for uint256;
    using SafeCast for int256;
    using LibBitmap for LibBitmap.Bitmap;
    using SignedMath for int256;
    using HugeUint for HugeUint.Uint512;

    /**
     * @dev Structure to hold the transient data during `_initiateClosePosition`
     * @param pos The position to close
     * @param liquidationPenalty The liquidation penalty
     * @param securityDepositValue The security deposit value
     * @param totalExpoToClose The total expo to close
     * @param lastPrice The price after the last balances update
     * @param tempTransfer The value of the position that was removed from the long balance
     * @param longTradingExpo The long trading expo
     * @param liqMulAcc The liquidation multiplier accumulator
     */
    struct ClosePositionData {
        Position pos;
        uint8 liquidationPenalty;
        uint24 securityDepositValue;
        uint128 totalExpoToClose;
        uint128 lastPrice;
        uint256 tempTransfer;
        uint256 longTradingExpo;
        HugeUint.Uint512 liqMulAcc;
    }

    /// @inheritdoc IUsdnProtocolActions
    uint256 public constant MIN_USDN_SUPPLY = 1000;

    /// @inheritdoc IUsdnProtocolActions
    function initiateDeposit(
        uint128 amount,
        bytes calldata currentPriceData,
        PreviousActionsData calldata previousActionsData,
        address to
    ) external payable initializedAndNonReentrant {
        uint256 securityDepositValue = _securityDepositValue;
        if (msg.value < securityDepositValue) {
            revert UsdnProtocolSecurityDepositTooLow();
        }
        uint256 balanceBefore = address(this).balance;

        uint256 amountToRefund = _initiateDeposit(msg.sender, to, amount, currentPriceData);
        unchecked {
            amountToRefund += _executePendingActionOrRevert(previousActionsData);
        }
        _refundExcessEther(securityDepositValue, amountToRefund, balanceBefore);
        _checkPendingFee();
    }

    /// @inheritdoc IUsdnProtocolActions
    function validateDeposit(bytes calldata depositPriceData, PreviousActionsData calldata previousActionsData)
        external
        payable
        initializedAndNonReentrant
    {
        uint256 balanceBefore = address(this).balance;

        uint256 amountToRefund = _validateDeposit(msg.sender, depositPriceData);
        unchecked {
            amountToRefund += _executePendingActionOrRevert(previousActionsData);
        }
        _refundExcessEther(0, amountToRefund, balanceBefore);
        _checkPendingFee();
    }

    /// @inheritdoc IUsdnProtocolActions
    function initiateWithdrawal(
        uint152 usdnShares,
        bytes calldata currentPriceData,
        PreviousActionsData calldata previousActionsData,
        address to
    ) external payable initializedAndNonReentrant {
        uint256 securityDepositValue = _securityDepositValue;
        if (msg.value < securityDepositValue) {
            revert UsdnProtocolSecurityDepositTooLow();
        }

        uint256 balanceBefore = address(this).balance;

        uint256 amountToRefund = _initiateWithdrawal(msg.sender, to, usdnShares, currentPriceData);
        unchecked {
            amountToRefund += _executePendingActionOrRevert(previousActionsData);
        }
        _refundExcessEther(securityDepositValue, amountToRefund, balanceBefore);
        _checkPendingFee();
    }

    /// @inheritdoc IUsdnProtocolActions
    function validateWithdrawal(bytes calldata withdrawalPriceData, PreviousActionsData calldata previousActionsData)
        external
        payable
        initializedAndNonReentrant
    {
        uint256 balanceBefore = address(this).balance;

        uint256 amountToRefund = _validateWithdrawal(msg.sender, withdrawalPriceData);
        unchecked {
            amountToRefund += _executePendingActionOrRevert(previousActionsData);
        }
        _refundExcessEther(0, amountToRefund, balanceBefore);
        _checkPendingFee();
    }

    /// @inheritdoc IUsdnProtocolActions
    function initiateOpenPosition(
        uint128 amount,
        uint128 desiredLiqPrice,
        bytes calldata currentPriceData,
        PreviousActionsData calldata previousActionsData,
        address to
    ) external payable initializedAndNonReentrant returns (int24 tick_, uint256 tickVersion_, uint256 index_) {
        uint256 securityDepositValue = _securityDepositValue;
        if (msg.value < securityDepositValue) {
            revert UsdnProtocolSecurityDepositTooLow();
        }

        uint256 balanceBefore = address(this).balance;
        uint256 amountToRefund;

        PositionId memory posId;
        (posId, amountToRefund) = _initiateOpenPosition(msg.sender, to, amount, desiredLiqPrice, currentPriceData);
        tick_ = posId.tick;
        tickVersion_ = posId.tickVersion;
        index_ = posId.index;

        unchecked {
            amountToRefund += _executePendingActionOrRevert(previousActionsData);
        }
        _refundExcessEther(securityDepositValue, amountToRefund, balanceBefore);
        _checkPendingFee();
    }

    /// @inheritdoc IUsdnProtocolActions
    function validateOpenPosition(bytes calldata openPriceData, PreviousActionsData calldata previousActionsData)
        external
        payable
        initializedAndNonReentrant
    {
        uint256 balanceBefore = address(this).balance;

        uint256 amountToRefund = _validateOpenPosition(msg.sender, openPriceData);
        unchecked {
            amountToRefund += _executePendingActionOrRevert(previousActionsData);
        }
        _refundExcessEther(0, amountToRefund, balanceBefore);
        _checkPendingFee();
    }

    /// @inheritdoc IUsdnProtocolActions
    function initiateClosePosition(
        int24 tick,
        uint256 tickVersion,
        uint256 index,
        uint128 amountToClose,
        bytes calldata currentPriceData,
        PreviousActionsData calldata previousActionsData,
        address to
    ) external payable initializedAndNonReentrant {
        uint256 securityDepositValue = _securityDepositValue;
        if (msg.value < securityDepositValue) {
            revert UsdnProtocolSecurityDepositTooLow();
        }

        uint256 balanceBefore = address(this).balance;

        uint256 amountToRefund = _initiateClosePosition(
            msg.sender,
            to,
            PositionId({ tick: tick, tickVersion: tickVersion, index: index }),
            amountToClose,
            currentPriceData
        );
        unchecked {
            amountToRefund += _executePendingActionOrRevert(previousActionsData);
        }
        _refundExcessEther(securityDepositValue, amountToRefund, balanceBefore);
        _checkPendingFee();
    }

    /// @inheritdoc IUsdnProtocolActions
    function validateClosePosition(bytes calldata closePriceData, PreviousActionsData calldata previousActionsData)
        external
        payable
        initializedAndNonReentrant
    {
        uint256 balanceBefore = address(this).balance;

        uint256 amountToRefund = _validateClosePosition(msg.sender, closePriceData);
        unchecked {
            amountToRefund += _executePendingActionOrRevert(previousActionsData);
        }
        _refundExcessEther(0, amountToRefund, balanceBefore);
        _checkPendingFee();
    }

    /// @inheritdoc IUsdnProtocolActions
    function liquidate(bytes calldata currentPriceData, uint16 iterations)
        external
        payable
        initializedAndNonReentrant
        returns (uint256 liquidatedPositions_)
    {
        uint256 balanceBefore = address(this).balance;

        liquidatedPositions_ = _liquidate(currentPriceData, iterations);
        _refundExcessEther(0, 0, balanceBefore);
        _checkPendingFee();
    }

    /// @inheritdoc IUsdnProtocolActions
    function validateActionablePendingActions(PreviousActionsData calldata previousActionsData, uint256 maxValidations)
        external
        payable
        initializedAndNonReentrant
        returns (uint256 validatedActions_)
    {
        uint256 balanceBefore = address(this).balance;
        uint256 amountToRefund;

        if (maxValidations > previousActionsData.rawIndices.length) {
            maxValidations = previousActionsData.rawIndices.length;
        }
        do {
            (, bool executed, uint256 securityDepositValue) = _executePendingAction(previousActionsData);
            if (!executed) {
                break;
            }
            unchecked {
                validatedActions_++;
                amountToRefund += securityDepositValue;
            }
        } while (validatedActions_ < maxValidations);
        _refundExcessEther(0, amountToRefund, balanceBefore);
        _checkPendingFee();
    }

    /**
     * @notice The deposit vault imbalance limit state verification
     * @dev To ensure that the protocol does not imbalance more than
     * the deposit limit on vault side, otherwise revert
     * @param depositValue the deposit value in asset
     */
    function _checkImbalanceLimitDeposit(uint256 depositValue) internal view {
        int256 depositExpoImbalanceLimitBps = _depositExpoImbalanceLimitBps;

        // early return in case limit is disabled
        if (depositExpoImbalanceLimitBps == 0) {
            return;
        }

        int256 currentLongExpo = _totalExpo.toInt256().safeSub(_balanceLong.toInt256());

        // cannot be calculated
        if (currentLongExpo == 0) {
            revert UsdnProtocolInvalidLongExpo();
        }

        int256 imbalanceBps = ((_balanceVault + depositValue).toInt256().safeSub(currentLongExpo)).safeMul(
            int256(BPS_DIVISOR)
        ).safeDiv(currentLongExpo);

        if (imbalanceBps >= depositExpoImbalanceLimitBps) {
            revert UsdnProtocolImbalanceLimitReached(imbalanceBps);
        }
    }

    /**
     * @notice The withdrawal imbalance limit state verification
     * @dev To ensure that the protocol does not imbalance more than
     * the withdrawal limit on long side, otherwise revert
     * @param withdrawalValue The withdrawal value in asset
     * @param totalExpo The current total expo
     */
    function _checkImbalanceLimitWithdrawal(uint256 withdrawalValue, uint256 totalExpo) internal view {
        int256 withdrawalExpoImbalanceLimitBps = _withdrawalExpoImbalanceLimitBps;

        // early return in case limit is disabled
        if (withdrawalExpoImbalanceLimitBps == 0) {
            return;
        }

        int256 newVaultExpo = _balanceVault.toInt256().safeSub(withdrawalValue.toInt256());

        // cannot be calculated if equal zero
        if (newVaultExpo == 0) {
            revert UsdnProtocolInvalidVaultExpo();
        }

        int256 imbalanceBps = ((totalExpo.toInt256().safeSub(_balanceLong.toInt256())).safeSub(newVaultExpo)).safeMul(
            int256(BPS_DIVISOR)
        ).safeDiv(newVaultExpo);

        if (imbalanceBps >= withdrawalExpoImbalanceLimitBps) {
            revert UsdnProtocolImbalanceLimitReached(imbalanceBps);
        }
    }

    /**
     * @notice The open long imbalance limit state verification. Revert
     * @dev To ensure that the protocol does not imbalance more than
     * the open limit on long side, otherwise revert
     * @param openTotalExpoValue The open position expo value
     * @param openCollatValue The open position collateral value
     */
    function _checkImbalanceLimitOpen(uint256 openTotalExpoValue, uint256 openCollatValue) internal view {
        int256 openExpoImbalanceLimitBps = _openExpoImbalanceLimitBps;

        // early return in case limit is disabled
        if (openExpoImbalanceLimitBps == 0) {
            return;
        }

        int256 currentVaultExpo = _balanceVault.toInt256();

        // cannot be calculated if equal zero
        if (currentVaultExpo == 0) {
            revert UsdnProtocolInvalidVaultExpo();
        }

        int256 imbalanceBps = (
            ((_totalExpo + openTotalExpoValue).toInt256().safeSub((_balanceLong + openCollatValue).toInt256())).safeSub(
                currentVaultExpo
            )
        ).safeMul(int256(BPS_DIVISOR)).safeDiv(currentVaultExpo);

        if (imbalanceBps >= openExpoImbalanceLimitBps) {
            revert UsdnProtocolImbalanceLimitReached(imbalanceBps);
        }
    }

    /**
     * @notice The close vault imbalance limit state verification
     * @dev To ensure that the protocol does not imbalance more than
     * the close limit on vault side, otherwise revert
     * @param closePosTotalExpoValue The close position total expo value
     * @param closeCollatValue The close position collateral value
     */
    function _checkImbalanceLimitClose(uint256 closePosTotalExpoValue, uint256 closeCollatValue) internal view {
        int256 closeExpoImbalanceLimitBps = _closeExpoImbalanceLimitBps;

        // early return in case limit is disabled
        if (closeExpoImbalanceLimitBps == 0) {
            return;
        }

        int256 newLongExpo = (_totalExpo.toInt256().safeSub(closePosTotalExpoValue.toInt256())).safeSub(
            _balanceLong.toInt256().safeSub(closeCollatValue.toInt256())
        );

        // cannot be calculated if equal or lower than zero
        if (newLongExpo <= 0) {
            revert UsdnProtocolInvalidLongExpo();
        }

        int256 imbalanceBps =
            (_balanceVault.toInt256().safeSub(newLongExpo)).safeMul(int256(BPS_DIVISOR)).safeDiv(newLongExpo);

        if (imbalanceBps >= closeExpoImbalanceLimitBps) {
            revert UsdnProtocolImbalanceLimitReached(imbalanceBps);
        }
    }

    /**
     * @notice Send rewards to the liquidator.
     * @dev Should still emit an event if liquidationRewards = 0 to better keep track of those anomalies as rewards for
     * those will be managed off-chain.
     * @param liquidatedTicks The number of ticks that were liquidated.
     * @param remainingCollateral The amount of collateral remaining after liquidations.
     * @param rebased Whether a USDN rebase was performed.
     */
    function _sendRewardsToLiquidator(uint16 liquidatedTicks, int256 remainingCollateral, bool rebased) internal {
        // Get how much we should give to the liquidator as rewards
        uint256 liquidationRewards =
            _liquidationRewardsManager.getLiquidationRewards(liquidatedTicks, remainingCollateral, rebased);

        // Avoid underflows in situation of extreme bad debt
        if (_balanceVault < liquidationRewards) {
            liquidationRewards = _balanceVault;
        }

        // Update the vault's balance
        unchecked {
            _balanceVault -= liquidationRewards;
        }

        // Transfer rewards (wsteth) to the liquidator
        _asset.safeTransfer(msg.sender, liquidationRewards);

        emit LiquidatorRewarded(msg.sender, liquidationRewards);
    }

    /**
     * @notice Initiate a deposit of assets into the vault to mint USDN.
     * @dev Consult the current oracle middleware implementation to know the expected format for the price data, using
     * the `ProtocolAction.InitiateDeposit` action.
     * The price validation might require payment according to the return value of the `getValidationCost` function
     * of the middleware.
     * @param user The address of the user initiating the deposit.
     * @param to The address to receive the USDN tokens.
     * @param amount The amount of wstETH to deposit.
     * @param currentPriceData The current price data
     * @return securityDepositValue_ The security deposit value
     */
    function _initiateDeposit(address user, address to, uint128 amount, bytes calldata currentPriceData)
        internal
        returns (uint256 securityDepositValue_)
    {
        if (to == address(0)) {
            revert UsdnProtocolInvalidAddressTo();
        }
        if (amount == 0) {
            revert UsdnProtocolZeroAmount();
        }

        PriceInfo memory currentPrice =
            _getOraclePrice(ProtocolAction.InitiateDeposit, block.timestamp, currentPriceData);

        _applyPnlAndFundingAndLiquidate(currentPrice.neutralPrice, currentPrice.timestamp);

        _checkImbalanceLimitDeposit(amount);

        // Apply fees on price
        uint128 pendingActionPrice =
            (currentPrice.price - currentPrice.price * _positionFeeBps / BPS_DIVISOR).toUint128();

        DepositPendingAction memory pendingAction = DepositPendingAction({
<<<<<<< HEAD
            common: PendingActionCommonData({
                action: ProtocolAction.ValidateDeposit,
                timestamp: uint40(block.timestamp),
                user: user,
                securityDepositValue: (_securityDepositValue / SECURITY_DEPOSIT_FACTOR).toUint24()
            }),
=======
            action: ProtocolAction.ValidateDeposit,
            timestamp: uint40(block.timestamp),
            user: user,
            to: to,
            securityDepositValue: (_securityDepositValue / SECURITY_DEPOSIT_FACTOR).toUint24(),
>>>>>>> 257092fd
            _unused: 0,
            amount: amount,
            assetPrice: pendingActionPrice,
            totalExpo: _totalExpo,
            balanceVault: _vaultAssetAvailable(_totalExpo, _balanceVault, _balanceLong, pendingActionPrice, _lastPrice)
                .toUint256(),
            balanceLong: _balanceLong,
            usdnTotalSupply: _usdn.totalSupply()
        });

        securityDepositValue_ = _addPendingAction(user, _convertDepositPendingAction(pendingAction));

        // Calculate the amount of SDEX tokens to burn
        uint256 usdnToMintEstimated = _calcMintUsdn(
            pendingAction.amount, pendingAction.balanceVault, pendingAction.usdnTotalSupply, pendingAction.assetPrice
        );
        uint32 burnRatio = _sdexBurnOnDepositRatio;
        uint256 sdexToBurn = _calcSdexToBurn(usdnToMintEstimated, burnRatio);
        // We want to at least mint 1 wei of USDN
        if (usdnToMintEstimated == 0) {
            revert UsdnProtocolDepositTooSmall();
        }
        // We want to at least burn 1 wei of SDEX if SDEX burning is enabled
        if (burnRatio != 0 && sdexToBurn == 0) {
            revert UsdnProtocolDepositTooSmall();
        }
        if (sdexToBurn > 0) {
            // Send SDEX to the dead address
            _sdex.safeTransferFrom(user, DEAD_ADDRESS, sdexToBurn);
        }

        // Transfer assets
        _asset.safeTransferFrom(user, address(this), amount);

        emit InitiatedDeposit(user, to, amount, block.timestamp);
    }

    function _validateDeposit(address user, bytes calldata priceData)
        internal
        returns (uint256 securityDepositValue_)
    {
        PendingAction memory pending = _getAndClearPendingAction(user);

        // check type of action
        if (pending.common.action != ProtocolAction.ValidateDeposit) {
            revert UsdnProtocolInvalidPendingAction();
        }
        // sanity check
        if (pending.common.user != user) {
            revert UsdnProtocolInvalidPendingAction();
        }

        _validateDepositWithAction(pending, priceData);
        return (pending.common.securityDepositValue * SECURITY_DEPOSIT_FACTOR);
    }

    function _validateDepositWithAction(PendingAction memory pending, bytes calldata priceData)
        internal
        returns (PriceInfo memory depositPrice_)
    {
        DepositPendingAction memory deposit = _toDepositPendingAction(pending);

        depositPrice_ = _getOraclePrice(ProtocolAction.ValidateDeposit, deposit.common.timestamp, priceData);

        // adjust balances
        _applyPnlAndFundingAndLiquidate(depositPrice_.neutralPrice, depositPrice_.timestamp);

        // We calculate the amount of USDN to mint, either considering the asset price at the time of the initiate
        // action, or the current price provided for validation. We will use the lower of the two amounts to mint.
        // Apply fees on price
        uint128 priceWithFees =
            (depositPrice_.price - (depositPrice_.price * _positionFeeBps) / BPS_DIVISOR).toUint128();

        uint256 usdnToMint1 =
            _calcMintUsdn(deposit.amount, deposit.balanceVault, deposit.usdnTotalSupply, deposit.assetPrice);

        uint256 usdnToMint2 = _calcMintUsdn(
            deposit.amount,
            // Calculate the available balance in the vault side if the price moves to `priceWithFees`
            _vaultAssetAvailable(
                deposit.totalExpo, deposit.balanceVault, deposit.balanceLong, priceWithFees, deposit.assetPrice
            ).toUint256(),
            deposit.usdnTotalSupply,
            priceWithFees
        );

        uint256 usdnToMint;
        // We use the lower of the two amounts to mint
        if (usdnToMint1 <= usdnToMint2) {
            usdnToMint = usdnToMint1;
        } else {
            usdnToMint = usdnToMint2;
        }

        _balanceVault += deposit.amount;

<<<<<<< HEAD
        _usdn.mint(deposit.common.user, usdnToMint);
        emit ValidatedDeposit(deposit.common.user, deposit.amount, usdnToMint, deposit.common.timestamp);
=======
        _usdn.mint(deposit.to, usdnToMint);
        emit ValidatedDeposit(deposit.user, deposit.to, deposit.amount, usdnToMint, deposit.timestamp);
>>>>>>> 257092fd
    }

    /**
     * @notice Initiate a withdrawal of assets from the vault by providing USDN tokens.
     * @dev Consult the current oracle middleware implementation to know the expected format for the price data, using
     * the `ProtocolAction.InitiateWithdrawal` action.
     * The price validation might require payment according to the return value of the `getValidationCost` function
     * of the middleware.
     * @param user The address of the user initiating the withdrawal.
     * @param to The address that will receive the assets
     * @param usdnShares The amount of USDN shares to burn.
     * @param currentPriceData The current price data
     * @return securityDepositValue_ The security deposit value
     */
    function _initiateWithdrawal(address user, address to, uint152 usdnShares, bytes calldata currentPriceData)
        internal
        returns (uint256 securityDepositValue_)
    {
        if (to == address(0)) {
            revert UsdnProtocolInvalidAddressTo();
        }
        if (usdnShares == 0) {
            revert UsdnProtocolZeroAmount();
        }

        PriceInfo memory currentPrice =
            _getOraclePrice(ProtocolAction.InitiateWithdrawal, block.timestamp, currentPriceData);

        _applyPnlAndFundingAndLiquidate(currentPrice.neutralPrice, currentPrice.timestamp);

        // Apply fees on price
        uint128 pendingActionPrice =
            (currentPrice.price + currentPrice.price * _positionFeeBps / BPS_DIVISOR).toUint128();
        uint256 totalExpo = _totalExpo;
        uint256 balanceLong = _balanceLong;
        uint256 balanceVault =
            _vaultAssetAvailable(totalExpo, _balanceVault, balanceLong, pendingActionPrice, _lastPrice).toUint256();

        IUsdn usdn = _usdn;
        _checkImbalanceLimitWithdrawal(
            FixedPointMathLib.fullMulDiv(usdnShares, balanceVault, usdn.totalShares()), totalExpo
        );

        WithdrawalPendingAction memory pendingAction = WithdrawalPendingAction({
<<<<<<< HEAD
            common: PendingActionCommonData({
                action: ProtocolAction.ValidateWithdrawal,
                timestamp: uint40(block.timestamp),
                user: user,
                securityDepositValue: (_securityDepositValue / SECURITY_DEPOSIT_FACTOR).toUint24()
            }),
=======
            action: ProtocolAction.ValidateWithdrawal,
            timestamp: uint40(block.timestamp),
            user: user,
            to: to,
            securityDepositValue: (_securityDepositValue / SECURITY_DEPOSIT_FACTOR).toUint24(),
>>>>>>> 257092fd
            sharesLSB: _calcWithdrawalAmountLSB(usdnShares),
            sharesMSB: _calcWithdrawalAmountMSB(usdnShares),
            assetPrice: pendingActionPrice,
            totalExpo: totalExpo,
            balanceVault: balanceVault,
            balanceLong: balanceLong,
            usdnTotalShares: usdn.totalShares()
        });

        securityDepositValue_ = _addPendingAction(user, _convertWithdrawalPendingAction(pendingAction));

        // retrieve the USDN tokens, checks that balance is sufficient
        usdn.transferSharesFrom(user, address(this), usdnShares);

        emit InitiatedWithdrawal(user, to, usdn.convertToTokens(usdnShares), block.timestamp);
    }

    function _validateWithdrawal(address user, bytes calldata priceData)
        internal
        returns (uint256 securityDepositValue_)
    {
        PendingAction memory pending = _getAndClearPendingAction(user);

        // check type of action
        if (pending.common.action != ProtocolAction.ValidateWithdrawal) {
            revert UsdnProtocolInvalidPendingAction();
        }
        // sanity check
        if (pending.common.user != user) {
            revert UsdnProtocolInvalidPendingAction();
        }

        _validateWithdrawalWithAction(pending, priceData);
        return (pending.common.securityDepositValue * SECURITY_DEPOSIT_FACTOR);
    }

    function _validateWithdrawalWithAction(PendingAction memory pending, bytes calldata priceData) internal {
        WithdrawalPendingAction memory withdrawal = _toWithdrawalPendingAction(pending);

        PriceInfo memory withdrawalPrice =
            _getOraclePrice(ProtocolAction.ValidateWithdrawal, withdrawal.common.timestamp, priceData);

        _applyPnlAndFundingAndLiquidate(withdrawalPrice.neutralPrice, withdrawalPrice.timestamp);

        // Apply fees on price
        uint128 withdrawalPriceWithFees =
            (withdrawalPrice.price + (withdrawalPrice.price * _positionFeeBps) / BPS_DIVISOR).toUint128();

        // We calculate the available balance of the vault side, either considering the asset price at the time of the
        // initiate action, or the current price provided for validation. We will use the lower of the two amounts to
        // redeem the underlying asset share.
        uint256 available1 = withdrawal.balanceVault;
        uint256 available2 = _vaultAssetAvailable(
            withdrawal.totalExpo,
            withdrawal.balanceVault,
            withdrawal.balanceLong,
            withdrawalPriceWithFees,
            withdrawal.assetPrice
        ).toUint256();
        uint256 available;
        if (available1 <= available2) {
            available = available1;
        } else {
            available = available2;
        }

        uint256 shares = _mergeWithdrawalAmountParts(withdrawal.sharesLSB, withdrawal.sharesMSB);

        // assetToTransfer = amountUsdn * usdnPrice / assetPrice = amountUsdn * assetAvailable / totalSupply
        //                 = shares * assetAvailable / usdnTotalShares
        uint256 assetToTransfer = FixedPointMathLib.fullMulDiv(shares, available, withdrawal.usdnTotalShares);

        // we have the USDN in the contract already
        IUsdn usdn = _usdn;
        usdn.burnShares(shares);

        // send the asset to the user
        if (assetToTransfer > 0) {
            _balanceVault -= assetToTransfer;
<<<<<<< HEAD
            _asset.safeTransfer(withdrawal.common.user, assetToTransfer);
        }

        emit ValidatedWithdrawal(
            withdrawal.common.user, assetToTransfer, usdn.convertToTokens(shares), withdrawal.common.timestamp
=======
            _asset.safeTransfer(withdrawal.to, assetToTransfer);
        }

        emit ValidatedWithdrawal(
            withdrawal.user, withdrawal.to, assetToTransfer, usdn.convertToTokens(shares), withdrawal.timestamp
>>>>>>> 257092fd
        );
    }

    /**
     * @notice Initiate an open position action.
     * @dev Consult the current oracle middleware implementation to know the expected format for the price data, using
     * the `ProtocolAction.InitiateOpenPosition` action.
     * The price validation might require payment according to the return value of the `getValidationCost` function
     * of the middleware.
     * The position is immediately included in the protocol calculations with a temporary entry price (and thus
     * leverage). The validation operation then updates the entry price and leverage with fresher data.
     * @param user The address of the user initiating the open position.
     * @param to The address that will be the owner of the position
     * @param amount The amount of wstETH to deposit.
     * @param desiredLiqPrice The desired liquidation price, including the liquidation penalty.
     * @param currentPriceData  The current price data (used to calculate the temporary leverage and entry price,
     * pending validation)
     * @return posId_ The unique index of the opened position
     * @return securityDepositValue_ The security deposit value
     */
    function _initiateOpenPosition(
        address user,
        address to,
        uint128 amount,
        uint128 desiredLiqPrice,
        bytes calldata currentPriceData
    ) internal returns (PositionId memory posId_, uint256 securityDepositValue_) {
        if (to == address(0)) {
            revert UsdnProtocolInvalidAddressTo();
        }
        if (amount == 0) {
            revert UsdnProtocolZeroAmount();
        }

        uint128 adjustedPrice;
        uint128 neutralPrice;
        {
            PriceInfo memory currentPrice =
                _getOraclePrice(ProtocolAction.InitiateOpenPosition, block.timestamp, currentPriceData);

            // Apply fees on price
            adjustedPrice = (currentPrice.price + (currentPrice.price * _positionFeeBps) / BPS_DIVISOR).toUint128();
            if (FixedPointMathLib.fullMulDiv(amount, adjustedPrice, 10 ** _assetDecimals) < _minLongPosition) {
                revert UsdnProtocolLongPositionTooSmall();
            }

            neutralPrice = currentPrice.neutralPrice.toUint128();

            _applyPnlAndFundingAndLiquidate(neutralPrice, currentPrice.timestamp);
        }

        // we calculate the closest valid tick down for the desired liq price with liquidation penalty
        posId_.tick = getEffectiveTickForPrice(desiredLiqPrice);
        uint8 liquidationPenalty = getTickLiquidationPenalty(posId_.tick);

        {
            // Calculate effective liquidation price
            uint128 liqPrice = getEffectivePriceForTick(posId_.tick);
            // Liquidation price must be at least x% below current price
            _checkSafetyMargin(neutralPrice, liqPrice);
        }

        uint128 positionTotalExpo;
        {
            uint128 leverage;
            (leverage, positionTotalExpo) =
                _getOpenPositionLeverage(posId_.tick, liquidationPenalty, adjustedPrice, amount);
            _checkImbalanceLimitOpen(positionTotalExpo, amount);
            emit InitiatedOpenPosition(
                user,
                uint40(block.timestamp),
                leverage,
                amount,
                adjustedPrice,
                posId_.tick,
                posId_.tickVersion,
                posId_.index
            );
        }

        {
            // Register position and adjust contract state
            Position memory long =
                Position({ user: to, amount: amount, totalExpo: positionTotalExpo, timestamp: uint40(block.timestamp) });
            (posId_.tickVersion, posId_.index) = _saveNewPosition(posId_.tick, long, liquidationPenalty);
        }

        {
            // Register pending action
            LongPendingAction memory pendingAction = LongPendingAction({
                action: ProtocolAction.ValidateOpenPosition,
                timestamp: uint40(block.timestamp),
                user: user,
                to: to,
                tick: posId_.tick,
                securityDepositValue: (_securityDepositValue / SECURITY_DEPOSIT_FACTOR).toUint24(),
                closeAmount: 0,
                closeTotalExpo: 0,
                tickVersion: posId_.tickVersion,
                index: posId_.index,
                closeLiqMultiplier: 0,
                closeTempTransfer: 0
            });
            securityDepositValue_ = _addPendingAction(user, _convertLongPendingAction(pendingAction));
        }

<<<<<<< HEAD
        // Register pending action
        {
            LongPendingAction memory pendingAction = LongPendingAction({
                common: PendingActionCommonData({
                    action: ProtocolAction.ValidateOpenPosition,
                    timestamp: uint40(block.timestamp),
                    user: user,
                    securityDepositValue: (_securityDepositValue / SECURITY_DEPOSIT_FACTOR).toUint24()
                }),
                tick: posId_.tick,
                closeAmount: 0,
                closePosTotalExpo: 0,
                tickVersion: posId_.tickVersion,
                index: posId_.index,
                closeLiqMultiplier: 0,
                closeTempTransfer: 0
            });
            securityDepositValue_ = _addPendingAction(user, _convertLongPendingAction(pendingAction));
        }
=======
        emit InitiatedOpenPosition(
            user,
            to,
            uint40(block.timestamp),
            leverage,
            amount,
            adjustedPrice,
            posId_.tick,
            posId_.tickVersion,
            posId_.index
        );
>>>>>>> 257092fd

        _asset.safeTransferFrom(user, address(this), amount);
    }

    function _validateOpenPosition(address user, bytes calldata priceData)
        internal
        returns (uint256 securityDepositValue_)
    {
        PendingAction memory pending = _getAndClearPendingAction(user);

        // check type of action
        if (pending.common.action != ProtocolAction.ValidateOpenPosition) {
            revert UsdnProtocolInvalidPendingAction();
        }
        // sanity check
        if (pending.common.user != user) {
            revert UsdnProtocolInvalidPendingAction();
        }

        _validateOpenPositionWithAction(pending, priceData);
        return (pending.common.securityDepositValue * SECURITY_DEPOSIT_FACTOR);
    }

    function _validateOpenPositionWithAction(PendingAction memory pending, bytes calldata priceData) internal {
        LongPendingAction memory long = _toLongPendingAction(pending);

        uint128 startPrice;
        {
            PriceInfo memory price =
                _getOraclePrice(ProtocolAction.ValidateOpenPosition, long.common.timestamp, priceData);

            // Apply fees on price
            startPrice = (price.price + (price.price * _positionFeeBps) / BPS_DIVISOR).toUint128();

            _applyPnlAndFundingAndLiquidate(price.neutralPrice, price.timestamp);
        }

        (bytes32 tickHash, uint256 version) = _tickHash(long.tick);
        if (version != long.tickVersion) {
            // The current tick version doesn't match the version from the pending action.
            // This means the position has been liquidated in the mean time
            emit StalePendingActionRemoved(long.common.user, long.tick, long.tickVersion, long.index);
            return;
        }

        // Get the position
        Position memory pos = _longPositions[tickHash][long.index];

        // Re-calculate leverage
        uint128 liqPriceWithoutPenalty =
            getEffectivePriceForTick(long.tick - int24(uint24(_liquidationPenalty)) * _tickSpacing);
        // reverts if liquidationPrice >= entryPrice
        uint128 leverage = _getLeverage(startPrice, liqPriceWithoutPenalty);
        // Leverage is always greater than 1 (liquidationPrice is positive).
        // Even if it drops below _minLeverage between the initiate and validate actions, we still allow it.
        // However, if the leverage exceeds max leverage, then we adjust the liquidation price (tick) to have a leverage
        // of _maxLeverage
        if (leverage > _maxLeverage) {
            // theoretical liquidation price for _maxLeverage
            liqPriceWithoutPenalty = _getLiquidationPrice(startPrice, _maxLeverage.toUint128());
            // adjust to closest valid tick down
            int24 tickWithoutPenalty = getEffectiveTickForPrice(liqPriceWithoutPenalty);

            // apply liquidation penalty with the current penalty setting
            uint8 currentLiqPenalty = _liquidationPenalty;
            int24 tick = tickWithoutPenalty + int24(uint24(currentLiqPenalty)) * _tickSpacing;
            // retrieve the actual penalty for this tick we want to use
            uint8 liquidationPenalty = getTickLiquidationPenalty(tick);
            // check if the penalty for that tick is different from the current setting
            if (liquidationPenalty == currentLiqPenalty) {
                // Since the tick's penalty is the same as what we assumed, we can use the `tickWithoutPenalty` from
                // above.
                // Retrieve exact liquidation price without penalty
                liqPriceWithoutPenalty = getEffectivePriceForTick(tickWithoutPenalty);
            } else {
                // The tick's imposed penalty is different from the current setting, so the `tickWithoutPenalty` we
                // calculated above can't be used to calculate the leverage.
                // We must instead use the tick's penalty to find the new `liqPriceWithoutPenalty` and calculate the
                // leverage.

                // Note: In case the tick liquidation penalty is lower than the current setting, it might lead to a
                // leverage that exceeds the max leverage slightly. We allow this behavior in this rare occurrence.

                // Retrieve exact liquidation price without penalty.
                liqPriceWithoutPenalty =
                    getEffectivePriceForTick(tick - int24(uint24(liquidationPenalty)) * _tickSpacing);
            }
            // recalculate the leverage with the new liquidation price
            leverage = _getLeverage(startPrice, liqPriceWithoutPenalty);

            // remove the position from the old tick
            _removeAmountFromPosition(long.tick, long.index, pos, pos.amount, pos.totalExpo);

            // update position total expo
            pos.totalExpo = _calculatePositionTotalExpo(pos.amount, startPrice, liqPriceWithoutPenalty);

            // insert position into new tick, update tickVersion and index
            (uint256 tickVersion, uint256 index) = _saveNewPosition(tick, pos, liquidationPenalty);

            // emit LiquidationPriceUpdated
            emit LiquidationPriceUpdated(long.tick, long.tickVersion, long.index, tick, tickVersion, index);
            emit ValidatedOpenPosition(long.user, long.to, leverage, startPrice, tick, tickVersion, index);
        } else {
            // Calculate the new total expo
<<<<<<< HEAD
            uint128 expoBefore = pos.totalExpo;
            uint128 expoAfter = _calculatePositionTotalExpo(pos.amount, startPrice, liqPriceWithoutPenalty);

            // Update the total expo of the position
            _longPositions[tickHash][long.index].totalExpo = expoAfter;
            // Update the total expo by adding the position's new expo and removing the old one.
            // Do not use += or it will underflow
            _totalExpo = _totalExpo + expoAfter - expoBefore;

            // update the tick data and the liqMultiplierAccumulator
            {
                TickData storage tickData = _tickData[tickHash];
                uint256 unadjustedTickPrice =
                    TickMath.getPriceAtTick(long.tick - int24(uint24(tickData.liquidationPenalty)) * _tickSpacing);
                tickData.totalExpo = tickData.totalExpo + expoAfter - expoBefore;
                _liqMultiplierAccumulator = _liqMultiplierAccumulator.add(
                    HugeUint.wrap(expoAfter * unadjustedTickPrice)
                ).sub(HugeUint.wrap(expoBefore * unadjustedTickPrice));
            }

            emit ValidatedOpenPosition(long.common.user, leverage, startPrice, long.tick, long.tickVersion, long.index);
=======
            {
                uint128 expoBefore = pos.totalExpo;
                uint128 expoAfter = _calculatePositionTotalExpo(pos.amount, startPrice, liqPriceWithoutPenalty);

                // Update the total expo of the position
                _longPositions[tickHash][long.index].totalExpo = expoAfter;
                // Update the total expo by adding the position's new expo and removing the old one.
                // Do not use += or it will underflow
                _totalExpo = _totalExpo + expoAfter - expoBefore;
                _tickData[tickHash].totalExpo = _tickData[tickHash].totalExpo + expoAfter - expoBefore;
            }
            emit ValidatedOpenPosition(
                long.user, long.to, leverage, startPrice, long.tick, long.tickVersion, long.index
            );
>>>>>>> 257092fd
        }
    }

    /**
     * @notice Perform checks for the initiate close position action.
     * @dev Reverts if the position is not owned by the user, the amount to close is higher than the position amount, or
     * the amount to close is zero.
     * @param user The address of the user initiating the close position.
<<<<<<< HEAD
=======
     * @param to The address that will receive the assets
     * @param posId The unique identifier of the position
>>>>>>> 257092fd
     * @param amountToClose The amount of collateral to remove from the position's amount
     * @param pos The position to close
     */
<<<<<<< HEAD
    function _checkInitiateClosePosition(address user, uint128 amountToClose, Position memory pos) internal pure {
=======
    function _initiateClosePosition(
        address user,
        address to,
        PositionId memory posId,
        uint128 amountToClose,
        bytes calldata currentPriceData
    ) internal returns (uint256 securityDepositValue_) {
        if (to == address(0)) {
            revert UsdnProtocolInvalidAddressTo();
        }

        // check if the position belongs to the user
        // this reverts if the position was liquidated
        (Position memory pos, uint8 liquidationPenalty) = getLongPosition(posId.tick, posId.tickVersion, posId.index);
>>>>>>> 257092fd
        if (pos.user != user) {
            revert UsdnProtocolUnauthorized();
        }

        if (amountToClose > pos.amount) {
            revert UsdnProtocolAmountToCloseHigherThanPositionAmount(amountToClose, pos.amount);
        }

        if (amountToClose == 0) {
            revert UsdnProtocolAmountToCloseIsZero();
        }
    }

    /**
     * @notice Update protocol balances, then prepare the data for the initiate close position action.
     * @dev Reverts if the imbalance limit is reached, or if any of the checks in `_checkInitiateClosePosition` fail.
     * @param user The address of the user initiating the close position.
     * @param posId The unique identifier of the position
     * @param amountToClose The amount of collateral to remove from the position's amount
     * @param currentPriceData The current price data
     * @return data_ The close position data
     */
    function _prepareClosePositionData(
        address user,
        PositionId memory posId,
        uint128 amountToClose,
        bytes calldata currentPriceData
    ) internal returns (ClosePositionData memory data_) {
        (data_.pos, data_.liquidationPenalty) = getLongPosition(posId.tick, posId.tickVersion, posId.index);

        _checkInitiateClosePosition(user, amountToClose, data_.pos);

        PriceInfo memory currentPrice =
            _getOraclePrice(ProtocolAction.InitiateClosePosition, block.timestamp, currentPriceData);

        _applyPnlAndFundingAndLiquidate(currentPrice.neutralPrice, currentPrice.timestamp);

        data_.totalExpoToClose = (uint256(data_.pos.totalExpo) * amountToClose / data_.pos.amount).toUint128();

        _checkImbalanceLimitClose(data_.totalExpoToClose, amountToClose);

        data_.longTradingExpo = _totalExpo - _balanceLong;
        data_.liqMulAcc = _liqMultiplierAccumulator;
        data_.lastPrice = _lastPrice;

        // The approximate value position to remove is calculated with `_lastPrice`, so not taking into account
        // any fees. This way, the removal of the position doesn't affect the liquidation multiplier calculations.

        // In order to have the maximum precision, we do not pre-compute the liquidation multiplier with a fixed
        // precision just now, we will store it in the pending action later, to be used in the validate action.
        (data_.tempTransfer,) = _assetToTransfer(
            data_.lastPrice,
            getEffectivePriceForTick(
                posId.tick - int24(uint24(data_.liquidationPenalty)) * _tickSpacing,
                data_.lastPrice,
                data_.longTradingExpo,
                data_.liqMulAcc
            ),
            data_.totalExpoToClose,
            0
        );

        data_.securityDepositValue = (_securityDepositValue / SECURITY_DEPOSIT_FACTOR).toUint24();
    }

<<<<<<< HEAD
    /**
     * @notice Prepare the pending action struct for the close position action.
     * @param user The address of the user initiating the close position.
     * @param posId The unique identifier of the position
     * @param amountToClose The amount of collateral to remove from the position's amount
     * @param data The close position data
     * @return pendingAction_ The pending action struct
     */
    function _prepareClosePendingAction(
        address user,
        PositionId memory posId,
        uint128 amountToClose,
        ClosePositionData memory data
    ) internal view returns (PendingAction memory) {
        return _convertLongPendingAction(
            LongPendingAction({
                common: PendingActionCommonData({
                    action: ProtocolAction.ValidateClosePosition,
                    timestamp: uint40(block.timestamp),
                    user: user,
                    securityDepositValue: data.securityDepositValue
                }),
=======
            LongPendingAction memory pendingAction = LongPendingAction({
                action: ProtocolAction.ValidateClosePosition,
                timestamp: uint40(block.timestamp),
                user: user,
                to: to,
>>>>>>> 257092fd
                tick: posId.tick,
                closeAmount: amountToClose,
                closePosTotalExpo: data.totalExpoToClose,
                tickVersion: posId.tickVersion,
                index: posId.index,
                closeLiqMultiplier: _calcFixedPrecisionMultiplier(data.lastPrice, data.longTradingExpo, data.liqMulAcc),
                closeTempTransfer: data.tempTransfer
            })
        );
    }

    /**
     * @notice Initiate a close position action.
     * @dev Consult the current oracle middleware implementation to know the expected format for the price data, using
     * the `ProtocolAction.InitiateClosePosition` action.
     * The price validation might require payment according to the return value of the `getValidationCost` function
     * of the middleware.
     * If the current tick version is greater than the tick version of the position (when it was opened), then the
     * position has been liquidated and the transaction will revert.
     * The position is taken out of the tick and put in a pending state during this operation. Thus, calculations don't
     * consider this position anymore. The exit price (and thus profit) is not yet set definitively, and will be done
     * during the validate action.
     * @param user The address of the user initiating the close position.
     * @param posId The unique identifier of the position
     * @param amountToClose The amount of collateral to remove from the position's amount
     * @param currentPriceData The current price data
     * @return securityDepositValue_ The security deposit value
     */
    function _initiateClosePosition(
        address user,
        PositionId memory posId,
        uint128 amountToClose,
        bytes calldata currentPriceData
    ) internal returns (uint256 securityDepositValue_) {
        ClosePositionData memory data = _prepareClosePositionData(user, posId, amountToClose, currentPriceData);

        emit InitiatedClosePosition(
            user,
            to,
            posId.tick,
            posId.tickVersion,
            posId.index,
            data.pos.amount,
            amountToClose,
            data.pos.totalExpo - data.totalExpoToClose
        );

        PendingAction memory pendingAction = _prepareClosePendingAction(user, posId, amountToClose, data);

        securityDepositValue_ = _addPendingAction(user, pendingAction);

        _balanceLong -= data.tempTransfer;

        _removeAmountFromPosition(posId.tick, posId.index, data.pos, amountToClose, data.totalExpoToClose);
    }

    function _validateClosePosition(address user, bytes calldata priceData)
        internal
        returns (uint256 securityDepositValue_)
    {
        PendingAction memory pending = _getAndClearPendingAction(user);

        // check type of action
        if (pending.common.action != ProtocolAction.ValidateClosePosition) {
            revert UsdnProtocolInvalidPendingAction();
        }
        // sanity check
        if (pending.common.user != user) {
            revert UsdnProtocolInvalidPendingAction();
        }

        _validateClosePositionWithAction(pending, priceData);
        return (pending.common.securityDepositValue * SECURITY_DEPOSIT_FACTOR);
    }

    function _validateClosePositionWithAction(PendingAction memory pending, bytes calldata priceData) internal {
        LongPendingAction memory long = _toLongPendingAction(pending);

        PriceInfo memory price = _getOraclePrice(ProtocolAction.ValidateClosePosition, long.common.timestamp, priceData);

        _applyPnlAndFundingAndLiquidate(price.neutralPrice, price.timestamp);

        // Apply fees on price
        uint128 priceWithFees = (price.price - (price.price * _positionFeeBps) / BPS_DIVISOR).toUint128();

        (uint256 assetToTransfer,) = _assetToTransfer(
            priceWithFees,
            _getEffectivePriceForTick(
                long.tick - int24(uint24(getTickLiquidationPenalty(long.tick))) * _tickSpacing, long.closeLiqMultiplier
            ),
            long.closePosTotalExpo,
            long.closeTempTransfer
        );

        // get liquidation price (with liq penalty) to check if position was valid at `timestamp + validationDelay`
        uint128 liquidationPrice = _getEffectivePriceForTick(long.tick, long.closeLiqMultiplier);

        if (price.neutralPrice <= liquidationPrice) {
            // Position should be liquidated, we don't transfer assets to the user.
            // Position was already removed from tick so no additional bookkeeping is necessary.
            // Credit the full amount to the vault to preserve the total balance invariant.
            _balanceVault += long.closeTempTransfer;
            emit LiquidatedPosition(
                long.common.user, long.tick, long.tickVersion, long.index, price.neutralPrice, liquidationPrice
            );
            return;
        }

        // The position value should be smaller than `long.closeTempTransfer`.
        // We can send the difference (any remaining collateral) to the vault.
        if (assetToTransfer < long.closeTempTransfer) {
            uint256 remainingCollateral;
            unchecked {
                remainingCollateral = long.closeTempTransfer - assetToTransfer;
            }
            _balanceVault += remainingCollateral;
        }

        // send the asset to the user
        if (assetToTransfer > 0) {
<<<<<<< HEAD
            _asset.safeTransfer(long.common.user, assetToTransfer);
        }

        emit ValidatedClosePosition(
            long.common.user,
=======
            _asset.safeTransfer(long.to, assetToTransfer);
        }

        emit ValidatedClosePosition(
            long.user,
            long.to,
>>>>>>> 257092fd
            long.tick,
            long.tickVersion,
            long.index,
            assetToTransfer,
            assetToTransfer.toInt256() - _toInt256(long.closeAmount)
        );
    }

    /**
     * @notice Liquidate positions according to the current asset price, limited to a maximum of `iterations` ticks.
     * @dev Consult the current oracle middleware implementation to know the expected format for the price data, using
     * the `ProtocolAction.Liquidation` action.
     * The price validation might require payment according to the return value of the `getValidationCost` function
     * of the middleware.
     * Each tick is liquidated in constant time. The tick version is incremented for each tick that was liquidated.
     * At least one tick will be liquidated, even if the `iterations` parameter is zero.
     * @param currentPriceData The most recent price data
     * @param iterations The maximum number of ticks to liquidate
     * @return liquidatedPositions_ The number of positions that were liquidated
     */
    function _liquidate(bytes calldata currentPriceData, uint16 iterations)
        internal
        returns (uint256 liquidatedPositions_)
    {
        PriceInfo memory currentPrice = _getOraclePrice(ProtocolAction.Liquidation, block.timestamp, currentPriceData);

        (, int256 tempLongBalance, int256 tempVaultBalance) =
            _applyPnlAndFunding(currentPrice.neutralPrice.toUint128(), currentPrice.timestamp.toUint128());

        LiquidationsEffects memory effects =
            _liquidatePositions(_lastPrice, iterations, tempLongBalance, tempVaultBalance);

        liquidatedPositions_ = effects.liquidatedPositions;
        _balanceLong = effects.newLongBalance;
        _balanceVault = effects.newVaultBalance;

        // Always perform the rebase check during liquidation
        bool rebased = _usdnRebase(uint128(currentPrice.neutralPrice), true); // SafeCast not needed since done above

        if (effects.liquidatedTicks > 0) {
            _sendRewardsToLiquidator(effects.liquidatedTicks, effects.remainingCollateral, rebased);
        }
    }

    /**
     * @notice During creation of a new long position, calculate the leverage and total exposure of the position.
     * @param tick The tick of the position.
     * @param liquidationPenalty The liquidation penalty of the tick.
     * @param adjustedPrice The adjusted price of the asset.
     * @param amount The amount of collateral.
     * @return leverage_ The leverage of the position.
     * @return totalExpo_ The total exposure of the position.
     */
    function _getOpenPositionLeverage(int24 tick, uint8 liquidationPenalty, uint128 adjustedPrice, uint128 amount)
        internal
        view
        returns (uint128 leverage_, uint128 totalExpo_)
    {
        // remove liquidation penalty for leverage calculation
        uint128 liqPriceWithoutPenalty =
            getEffectivePriceForTick(tick - int24(uint24(liquidationPenalty)) * _tickSpacing);
        totalExpo_ = _calculatePositionTotalExpo(amount, adjustedPrice, liqPriceWithoutPenalty);

        // calculate position leverage
        // reverts if liquidationPrice >= entryPrice
        leverage_ = _getLeverage(adjustedPrice, liqPriceWithoutPenalty);
        if (leverage_ < _minLeverage) {
            revert UsdnProtocolLeverageTooLow();
        }
        if (leverage_ > _maxLeverage) {
            revert UsdnProtocolLeverageTooHigh();
        }
    }

    /**
     * @notice Calculate how much wstETH must be transferred to a user to close a position.
     * @dev The amount is bound by the amount of wstETH available in the long side.
     * @param priceWithFees The current price of the asset, adjusted with fees
     * @param liqPriceWithoutPenalty The liquidation price without penalty
     * @param posExpo The total expo of the position
     * @param tempTransferred An amount that was already subtracted from the long balance
     * @return assetToTransfer_ The amount of assets to transfer to the user, bound by zero and the available balance
     * @return positionValue_ The position value, which can be negative in case of bad debt
     */
    function _assetToTransfer(
        uint128 priceWithFees,
        uint128 liqPriceWithoutPenalty,
        uint128 posExpo,
        uint256 tempTransferred
    ) internal view returns (uint256 assetToTransfer_, int256 positionValue_) {
        // The available amount of asset on the long side (with the current balance)
        uint256 available = _balanceLong + tempTransferred;

        // Calculate position value
        positionValue_ = _positionValue(priceWithFees, liqPriceWithoutPenalty, posExpo);
        // TODO: maybe we don't need to return this value anymore

        if (positionValue_ <= 0) {
            assetToTransfer_ = 0;
        } else if (positionValue_ > available.toInt256()) {
            assetToTransfer_ = available;
        } else {
            assetToTransfer_ = uint256(positionValue_);
        }
    }

    /**
     * @notice Execute the first actionable pending action or revert if the price data was not provided.
     * @param data The price data and raw indices
     * @return securityDepositValue_ The security deposit value of the executed action
     */
    function _executePendingActionOrRevert(PreviousActionsData calldata data)
        internal
        returns (uint256 securityDepositValue_)
    {
        bool success;
        (success,, securityDepositValue_) = _executePendingAction(data);
        if (!success) {
            revert UsdnProtocolInvalidPendingActionData();
        }
    }

    /**
     * @notice Execute the first actionable pending action and report success.
     * @param data The price data and raw indices
     * @return success_ Whether the price data is valid
     * @return executed_ Whether the pending action was executed (false if the queue has no actionable item)
     * @return securityDepositValue_ The security deposit value of the executed action
     */
    function _executePendingAction(PreviousActionsData calldata data)
        internal
        returns (bool success_, bool executed_, uint256 securityDepositValue_)
    {
        (PendingAction memory pending, uint128 rawIndex) = _getActionablePendingAction();
        if (pending.common.action == ProtocolAction.None) {
            // no pending action
            return (true, false, 0);
        }
        uint256 length = data.priceData.length;
        if (data.rawIndices.length != length || length < 1) {
            return (false, false, 0);
        }
        uint128 offset;
        unchecked {
            // underflow is desired here (wrap-around)
            offset = rawIndex - data.rawIndices[0];
        }
        if (offset >= length || data.rawIndices[offset] != rawIndex) {
            return (false, false, 0);
        }
        bytes calldata priceData = data.priceData[offset];
        _clearPendingAction(pending.common.user);
        if (pending.common.action == ProtocolAction.ValidateDeposit) {
            _validateDepositWithAction(pending, priceData);
        } else if (pending.common.action == ProtocolAction.ValidateWithdrawal) {
            _validateWithdrawalWithAction(pending, priceData);
        } else if (pending.common.action == ProtocolAction.ValidateOpenPosition) {
            _validateOpenPositionWithAction(pending, priceData);
        } else if (pending.common.action == ProtocolAction.ValidateClosePosition) {
            _validateClosePositionWithAction(pending, priceData);
        }
        success_ = true;
        executed_ = true;
        securityDepositValue_ = pending.common.securityDepositValue * SECURITY_DEPOSIT_FACTOR;
    }

    function _getOraclePrice(ProtocolAction action, uint256 timestamp, bytes calldata priceData)
        internal
        returns (PriceInfo memory price_)
    {
        uint256 validationCost = _oracleMiddleware.validationCost(priceData, action);
        if (address(this).balance < validationCost) {
            revert UsdnProtocolInsufficientOracleFee();
        }
        price_ = _oracleMiddleware.parseAndValidatePrice{ value: validationCost }(uint128(timestamp), action, priceData);
    }

    function _applyPnlAndFundingAndLiquidate(uint256 neutralPrice, uint256 timestamp) internal {
        // adjust balances
        (bool priceUpdated, int256 tempLongBalance, int256 tempVaultBalance) =
            _applyPnlAndFunding(neutralPrice.toUint128(), timestamp.toUint128());
        // liquidate if price is more recent than _lastPrice
        if (priceUpdated) {
            LiquidationsEffects memory liquidationEffects =
                _liquidatePositions(neutralPrice, _liquidationIteration, tempLongBalance, tempVaultBalance);

            _balanceLong = liquidationEffects.newLongBalance;
            _balanceVault = liquidationEffects.newVaultBalance;

            // rebase USDN if needed (interval has elapsed and price threshold was reached)
            _usdnRebase(uint128(neutralPrice), false); // safecast not needed since already done earlier
        }
    }

    /**
     * @notice Refunds any excess ether to the user to prevent locking ETH in the contract.
     * @param securityDepositValue The security deposit value of the action (zero for a validation action).
     * @param amountToRefund The amount to refund to the user:
     *      - the security deposit if executing an action for another user,
     *      - the initialization security deposit in case of a validation action.
     * @param balanceBefore The balance of the contract before the action.
     */
    function _refundExcessEther(uint256 securityDepositValue, uint256 amountToRefund, uint256 balanceBefore) internal {
        uint256 positive = amountToRefund + address(this).balance + msg.value;
        uint256 negative = balanceBefore + securityDepositValue;

        if (negative > positive) {
            revert UsdnProtocolUnexpectedBalance();
        }

        uint256 amount;
        unchecked {
            // we know that positive >= negative, so this subtraction is safe
            amount = positive - negative;
        }

        if (amount != 0) {
            // slither-disable-next-line arbitrary-send-eth
            (bool success,) = payable(msg.sender).call{ value: amount }("");
            if (!success) {
                revert UsdnProtocolEtherRefundFailed();
            }
        }
    }

    function _checkPendingFee() internal {
        // if the pending protocol fee is above the threshold, send it to the fee collector
        if (_pendingProtocolFee >= _feeThreshold) {
            _asset.safeTransfer(_feeCollector, _pendingProtocolFee);
            emit ProtocolFeeDistributed(_feeCollector, _pendingProtocolFee);
            _pendingProtocolFee = 0;
        }
    }
}<|MERGE_RESOLUTION|>--- conflicted
+++ resolved
@@ -460,20 +460,13 @@
             (currentPrice.price - currentPrice.price * _positionFeeBps / BPS_DIVISOR).toUint128();
 
         DepositPendingAction memory pendingAction = DepositPendingAction({
-<<<<<<< HEAD
             common: PendingActionCommonData({
                 action: ProtocolAction.ValidateDeposit,
                 timestamp: uint40(block.timestamp),
                 user: user,
+                to: to,
                 securityDepositValue: (_securityDepositValue / SECURITY_DEPOSIT_FACTOR).toUint24()
             }),
-=======
-            action: ProtocolAction.ValidateDeposit,
-            timestamp: uint40(block.timestamp),
-            user: user,
-            to: to,
-            securityDepositValue: (_securityDepositValue / SECURITY_DEPOSIT_FACTOR).toUint24(),
->>>>>>> 257092fd
             _unused: 0,
             amount: amount,
             assetPrice: pendingActionPrice,
@@ -570,13 +563,10 @@
 
         _balanceVault += deposit.amount;
 
-<<<<<<< HEAD
-        _usdn.mint(deposit.common.user, usdnToMint);
-        emit ValidatedDeposit(deposit.common.user, deposit.amount, usdnToMint, deposit.common.timestamp);
-=======
-        _usdn.mint(deposit.to, usdnToMint);
-        emit ValidatedDeposit(deposit.user, deposit.to, deposit.amount, usdnToMint, deposit.timestamp);
->>>>>>> 257092fd
+        _usdn.mint(deposit.common.to, usdnToMint);
+        emit ValidatedDeposit(
+            deposit.common.user, deposit.common.to, deposit.amount, usdnToMint, deposit.common.timestamp
+        );
     }
 
     /**
@@ -621,20 +611,13 @@
         );
 
         WithdrawalPendingAction memory pendingAction = WithdrawalPendingAction({
-<<<<<<< HEAD
             common: PendingActionCommonData({
                 action: ProtocolAction.ValidateWithdrawal,
                 timestamp: uint40(block.timestamp),
                 user: user,
+                to: to,
                 securityDepositValue: (_securityDepositValue / SECURITY_DEPOSIT_FACTOR).toUint24()
             }),
-=======
-            action: ProtocolAction.ValidateWithdrawal,
-            timestamp: uint40(block.timestamp),
-            user: user,
-            to: to,
-            securityDepositValue: (_securityDepositValue / SECURITY_DEPOSIT_FACTOR).toUint24(),
->>>>>>> 257092fd
             sharesLSB: _calcWithdrawalAmountLSB(usdnShares),
             sharesMSB: _calcWithdrawalAmountMSB(usdnShares),
             assetPrice: pendingActionPrice,
@@ -714,19 +697,15 @@
         // send the asset to the user
         if (assetToTransfer > 0) {
             _balanceVault -= assetToTransfer;
-<<<<<<< HEAD
-            _asset.safeTransfer(withdrawal.common.user, assetToTransfer);
+            _asset.safeTransfer(withdrawal.common.to, assetToTransfer);
         }
 
         emit ValidatedWithdrawal(
-            withdrawal.common.user, assetToTransfer, usdn.convertToTokens(shares), withdrawal.common.timestamp
-=======
-            _asset.safeTransfer(withdrawal.to, assetToTransfer);
-        }
-
-        emit ValidatedWithdrawal(
-            withdrawal.user, withdrawal.to, assetToTransfer, usdn.convertToTokens(shares), withdrawal.timestamp
->>>>>>> 257092fd
+            withdrawal.common.user,
+            withdrawal.common.to,
+            assetToTransfer,
+            usdn.convertToTokens(shares),
+            withdrawal.common.timestamp
         );
     }
 
@@ -797,6 +776,7 @@
             _checkImbalanceLimitOpen(positionTotalExpo, amount);
             emit InitiatedOpenPosition(
                 user,
+                to,
                 uint40(block.timestamp),
                 leverage,
                 amount,
@@ -814,26 +794,6 @@
             (posId_.tickVersion, posId_.index) = _saveNewPosition(posId_.tick, long, liquidationPenalty);
         }
 
-        {
-            // Register pending action
-            LongPendingAction memory pendingAction = LongPendingAction({
-                action: ProtocolAction.ValidateOpenPosition,
-                timestamp: uint40(block.timestamp),
-                user: user,
-                to: to,
-                tick: posId_.tick,
-                securityDepositValue: (_securityDepositValue / SECURITY_DEPOSIT_FACTOR).toUint24(),
-                closeAmount: 0,
-                closeTotalExpo: 0,
-                tickVersion: posId_.tickVersion,
-                index: posId_.index,
-                closeLiqMultiplier: 0,
-                closeTempTransfer: 0
-            });
-            securityDepositValue_ = _addPendingAction(user, _convertLongPendingAction(pendingAction));
-        }
-
-<<<<<<< HEAD
         // Register pending action
         {
             LongPendingAction memory pendingAction = LongPendingAction({
@@ -841,6 +801,7 @@
                     action: ProtocolAction.ValidateOpenPosition,
                     timestamp: uint40(block.timestamp),
                     user: user,
+                    to: to,
                     securityDepositValue: (_securityDepositValue / SECURITY_DEPOSIT_FACTOR).toUint24()
                 }),
                 tick: posId_.tick,
@@ -853,19 +814,6 @@
             });
             securityDepositValue_ = _addPendingAction(user, _convertLongPendingAction(pendingAction));
         }
-=======
-        emit InitiatedOpenPosition(
-            user,
-            to,
-            uint40(block.timestamp),
-            leverage,
-            amount,
-            adjustedPrice,
-            posId_.tick,
-            posId_.tickVersion,
-            posId_.index
-        );
->>>>>>> 257092fd
 
         _asset.safeTransferFrom(user, address(this), amount);
     }
@@ -967,10 +915,9 @@
 
             // emit LiquidationPriceUpdated
             emit LiquidationPriceUpdated(long.tick, long.tickVersion, long.index, tick, tickVersion, index);
-            emit ValidatedOpenPosition(long.user, long.to, leverage, startPrice, tick, tickVersion, index);
+            emit ValidatedOpenPosition(long.common.user, long.common.to, leverage, startPrice, tick, tickVersion, index);
         } else {
             // Calculate the new total expo
-<<<<<<< HEAD
             uint128 expoBefore = pos.totalExpo;
             uint128 expoAfter = _calculatePositionTotalExpo(pos.amount, startPrice, liqPriceWithoutPenalty);
 
@@ -991,23 +938,9 @@
                 ).sub(HugeUint.wrap(expoBefore * unadjustedTickPrice));
             }
 
-            emit ValidatedOpenPosition(long.common.user, leverage, startPrice, long.tick, long.tickVersion, long.index);
-=======
-            {
-                uint128 expoBefore = pos.totalExpo;
-                uint128 expoAfter = _calculatePositionTotalExpo(pos.amount, startPrice, liqPriceWithoutPenalty);
-
-                // Update the total expo of the position
-                _longPositions[tickHash][long.index].totalExpo = expoAfter;
-                // Update the total expo by adding the position's new expo and removing the old one.
-                // Do not use += or it will underflow
-                _totalExpo = _totalExpo + expoAfter - expoBefore;
-                _tickData[tickHash].totalExpo = _tickData[tickHash].totalExpo + expoAfter - expoBefore;
-            }
             emit ValidatedOpenPosition(
-                long.user, long.to, leverage, startPrice, long.tick, long.tickVersion, long.index
+                long.common.user, long.common.to, leverage, startPrice, long.tick, long.tickVersion, long.index
             );
->>>>>>> 257092fd
         }
     }
 
@@ -1016,63 +949,51 @@
      * @dev Reverts if the position is not owned by the user, the amount to close is higher than the position amount, or
      * the amount to close is zero.
      * @param user The address of the user initiating the close position.
-<<<<<<< HEAD
-=======
+     * @param to The address that will receive the assets
+     * @param amountToClose The amount of collateral to remove from the position's amount
+     * @param pos The position to close
+     */
+    function _checkInitiateClosePosition(address user, address to, uint128 amountToClose, Position memory pos)
+        internal
+        pure
+    {
+        if (pos.user != user) {
+            revert UsdnProtocolUnauthorized();
+        }
+
+        if (amountToClose > pos.amount) {
+            revert UsdnProtocolAmountToCloseHigherThanPositionAmount(amountToClose, pos.amount);
+        }
+
+        if (amountToClose == 0) {
+            revert UsdnProtocolAmountToCloseIsZero();
+        }
+
+        if (to == address(0)) {
+            revert UsdnProtocolInvalidAddressTo();
+        }
+    }
+
+    /**
+     * @notice Update protocol balances, then prepare the data for the initiate close position action.
+     * @dev Reverts if the imbalance limit is reached, or if any of the checks in `_checkInitiateClosePosition` fail.
+     * @param user The address of the user initiating the close position.
      * @param to The address that will receive the assets
      * @param posId The unique identifier of the position
->>>>>>> 257092fd
      * @param amountToClose The amount of collateral to remove from the position's amount
-     * @param pos The position to close
-     */
-<<<<<<< HEAD
-    function _checkInitiateClosePosition(address user, uint128 amountToClose, Position memory pos) internal pure {
-=======
-    function _initiateClosePosition(
+     * @param currentPriceData The current price data
+     * @return data_ The close position data
+     */
+    function _prepareClosePositionData(
         address user,
         address to,
         PositionId memory posId,
         uint128 amountToClose,
         bytes calldata currentPriceData
-    ) internal returns (uint256 securityDepositValue_) {
-        if (to == address(0)) {
-            revert UsdnProtocolInvalidAddressTo();
-        }
-
-        // check if the position belongs to the user
-        // this reverts if the position was liquidated
-        (Position memory pos, uint8 liquidationPenalty) = getLongPosition(posId.tick, posId.tickVersion, posId.index);
->>>>>>> 257092fd
-        if (pos.user != user) {
-            revert UsdnProtocolUnauthorized();
-        }
-
-        if (amountToClose > pos.amount) {
-            revert UsdnProtocolAmountToCloseHigherThanPositionAmount(amountToClose, pos.amount);
-        }
-
-        if (amountToClose == 0) {
-            revert UsdnProtocolAmountToCloseIsZero();
-        }
-    }
-
-    /**
-     * @notice Update protocol balances, then prepare the data for the initiate close position action.
-     * @dev Reverts if the imbalance limit is reached, or if any of the checks in `_checkInitiateClosePosition` fail.
-     * @param user The address of the user initiating the close position.
-     * @param posId The unique identifier of the position
-     * @param amountToClose The amount of collateral to remove from the position's amount
-     * @param currentPriceData The current price data
-     * @return data_ The close position data
-     */
-    function _prepareClosePositionData(
-        address user,
-        PositionId memory posId,
-        uint128 amountToClose,
-        bytes calldata currentPriceData
     ) internal returns (ClosePositionData memory data_) {
         (data_.pos, data_.liquidationPenalty) = getLongPosition(posId.tick, posId.tickVersion, posId.index);
 
-        _checkInitiateClosePosition(user, amountToClose, data_.pos);
+        _checkInitiateClosePosition(user, to, amountToClose, data_.pos);
 
         PriceInfo memory currentPrice =
             _getOraclePrice(ProtocolAction.InitiateClosePosition, block.timestamp, currentPriceData);
@@ -1107,10 +1028,10 @@
         data_.securityDepositValue = (_securityDepositValue / SECURITY_DEPOSIT_FACTOR).toUint24();
     }
 
-<<<<<<< HEAD
     /**
      * @notice Prepare the pending action struct for the close position action.
      * @param user The address of the user initiating the close position.
+     * @param to The address that will receive the assets
      * @param posId The unique identifier of the position
      * @param amountToClose The amount of collateral to remove from the position's amount
      * @param data The close position data
@@ -1118,6 +1039,7 @@
      */
     function _prepareClosePendingAction(
         address user,
+        address to,
         PositionId memory posId,
         uint128 amountToClose,
         ClosePositionData memory data
@@ -1128,15 +1050,9 @@
                     action: ProtocolAction.ValidateClosePosition,
                     timestamp: uint40(block.timestamp),
                     user: user,
+                    to: to,
                     securityDepositValue: data.securityDepositValue
                 }),
-=======
-            LongPendingAction memory pendingAction = LongPendingAction({
-                action: ProtocolAction.ValidateClosePosition,
-                timestamp: uint40(block.timestamp),
-                user: user,
-                to: to,
->>>>>>> 257092fd
                 tick: posId.tick,
                 closeAmount: amountToClose,
                 closePosTotalExpo: data.totalExpoToClose,
@@ -1160,6 +1076,7 @@
      * consider this position anymore. The exit price (and thus profit) is not yet set definitively, and will be done
      * during the validate action.
      * @param user The address of the user initiating the close position.
+     * @param to The address that will receive the assets
      * @param posId The unique identifier of the position
      * @param amountToClose The amount of collateral to remove from the position's amount
      * @param currentPriceData The current price data
@@ -1167,11 +1084,12 @@
      */
     function _initiateClosePosition(
         address user,
+        address to,
         PositionId memory posId,
         uint128 amountToClose,
         bytes calldata currentPriceData
     ) internal returns (uint256 securityDepositValue_) {
-        ClosePositionData memory data = _prepareClosePositionData(user, posId, amountToClose, currentPriceData);
+        ClosePositionData memory data = _prepareClosePositionData(user, to, posId, amountToClose, currentPriceData);
 
         emit InitiatedClosePosition(
             user,
@@ -1184,7 +1102,7 @@
             data.pos.totalExpo - data.totalExpoToClose
         );
 
-        PendingAction memory pendingAction = _prepareClosePendingAction(user, posId, amountToClose, data);
+        PendingAction memory pendingAction = _prepareClosePendingAction(user, to, posId, amountToClose, data);
 
         securityDepositValue_ = _addPendingAction(user, pendingAction);
 
@@ -1257,20 +1175,12 @@
 
         // send the asset to the user
         if (assetToTransfer > 0) {
-<<<<<<< HEAD
-            _asset.safeTransfer(long.common.user, assetToTransfer);
+            _asset.safeTransfer(long.common.to, assetToTransfer);
         }
 
         emit ValidatedClosePosition(
             long.common.user,
-=======
-            _asset.safeTransfer(long.to, assetToTransfer);
-        }
-
-        emit ValidatedClosePosition(
-            long.user,
-            long.to,
->>>>>>> 257092fd
+            long.common.to,
             long.tick,
             long.tickVersion,
             long.index,
