--- conflicted
+++ resolved
@@ -611,13 +611,9 @@
         if (pending.action == ProtocolAction.None) {
             // no pending action
             return;
-<<<<<<< HEAD
         }
         _clearPendingAction(pending.user);
-        if (pending.action == ProtocolAction.InitiateDeposit) {
-=======
-        } else if (pending.action == ProtocolAction.ValidateDeposit) {
->>>>>>> 79bfe565
+        if (pending.action == ProtocolAction.ValidateDeposit) {
             _validateDepositWithAction(pending, priceData, false);
         } else if (pending.action == ProtocolAction.ValidateWithdrawal) {
             _validateWithdrawalWithAction(pending, priceData);
