--- conflicted
+++ resolved
@@ -10,56 +10,6 @@
 
 abstract contract UsdnProtocolActions is UsdnProtocolStorage, IUsdnProtocolActions {
     /// @inheritdoc IUsdnProtocolActions
-<<<<<<< HEAD
-    function initiateDeposit(
-        uint128 amount,
-        uint256 sharesOutMin,
-        address to,
-        address payable validator,
-        Permit2TokenBitfield.Bitfield permit2TokenBitfield,
-        bytes calldata currentPriceData,
-        PreviousActionsData calldata previousActionsData
-    ) external payable initializedAndNonReentrant returns (bool success_) {
-        return ActionsVault.initiateDeposit(
-            s, amount, sharesOutMin, to, validator, permit2TokenBitfield, currentPriceData, previousActionsData
-        );
-    }
-
-    /// @inheritdoc IUsdnProtocolActions
-    function validateDeposit(
-        address payable validator,
-        bytes calldata depositPriceData,
-        PreviousActionsData calldata previousActionsData
-    ) external payable initializedAndNonReentrant returns (bool success_) {
-        return ActionsVault.validateDeposit(s, validator, depositPriceData, previousActionsData);
-    }
-
-    /// @inheritdoc IUsdnProtocolActions
-    function initiateWithdrawal(
-        uint152 usdnShares,
-        uint256 amountOutMin,
-        address to,
-        address payable validator,
-        bytes calldata currentPriceData,
-        PreviousActionsData calldata previousActionsData
-    ) external payable initializedAndNonReentrant returns (bool success_) {
-        return ActionsVault.initiateWithdrawal(
-            s, usdnShares, amountOutMin, to, validator, currentPriceData, previousActionsData
-        );
-    }
-
-    /// @inheritdoc IUsdnProtocolActions
-    function validateWithdrawal(
-        address payable validator,
-        bytes calldata withdrawalPriceData,
-        PreviousActionsData calldata previousActionsData
-    ) external payable initializedAndNonReentrant returns (bool success_) {
-        return ActionsVault.validateWithdrawal(s, validator, withdrawalPriceData, previousActionsData);
-    }
-
-    /// @inheritdoc IUsdnProtocolActions
-=======
->>>>>>> 611d1626
     function initiateOpenPosition(
         uint128 amount,
         uint128 desiredLiqPrice,
