--- conflicted
+++ resolved
@@ -1057,14 +1057,9 @@
             posId.tick,
             posId.tickVersion,
             posId.index,
-<<<<<<< HEAD
-            data.pos.amount - amountToClose,
+            data.pos.amount,
+            amountToClose,
             data.pos.totalExpo - data.totalExpoToClose
-=======
-            pos.amount,
-            amountToClose,
-            pos.totalExpo - totalExpoToClose
->>>>>>> 499b9e43
         );
 
         PendingAction memory pendingAction = _prepareClosePendingAction(user, posId, amountToClose, data);
