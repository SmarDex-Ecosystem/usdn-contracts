--- conflicted
+++ resolved
@@ -85,11 +85,7 @@
 
         uint256 balanceBefore = address(this).balance;
 
-<<<<<<< HEAD
-        uint256 amountToRefund = _initiateWithdrawal(msg.sender, to, usdnAmount, currentPriceData);
-=======
-        uint256 amountToRefund = _initiateWithdrawal(msg.sender, usdnShares, currentPriceData);
->>>>>>> 89d86641
+        uint256 amountToRefund = _initiateWithdrawal(msg.sender, to, usdnShares, currentPriceData);
         unchecked {
             amountToRefund += _executePendingActionOrRevert(previousActionsData);
         }
@@ -430,11 +426,7 @@
             action: ProtocolAction.ValidateDeposit,
             timestamp: uint40(block.timestamp),
             user: user,
-<<<<<<< HEAD
             to: to,
-            _unused: 0,
-=======
->>>>>>> 89d86641
             securityDepositValue: (_securityDepositValue / SECURITY_DEPOSIT_FACTOR).toUint24(),
             _unused: 0,
             amount: amount,
@@ -547,22 +539,14 @@
      * @param currentPriceData The current price data
      * @return securityDepositValue_ The security deposit value
      */
-<<<<<<< HEAD
-    function _initiateWithdrawal(address user, address to, uint128 usdnAmount, bytes calldata currentPriceData)
+    function _initiateWithdrawal(address user, address to, uint152 usdnShares, bytes calldata currentPriceData)
         internal
         returns (uint256 securityDepositValue_)
     {
         if (to == address(0)) {
             revert UsdnProtocolZeroAddressTo();
         }
-        if (usdnAmount == 0) {
-=======
-    function _initiateWithdrawal(address user, uint152 usdnShares, bytes calldata currentPriceData)
-        internal
-        returns (uint256 securityDepositValue_)
-    {
         if (usdnShares == 0) {
->>>>>>> 89d86641
             revert UsdnProtocolZeroAmount();
         }
 
@@ -588,11 +572,7 @@
             action: ProtocolAction.ValidateWithdrawal,
             timestamp: uint40(block.timestamp),
             user: user,
-<<<<<<< HEAD
             to: to,
-            _unused: 0,
-=======
->>>>>>> 89d86641
             securityDepositValue: (_securityDepositValue / SECURITY_DEPOSIT_FACTOR).toUint24(),
             sharesLSB: _calcWithdrawalAmountLSB(usdnShares),
             sharesMSB: _calcWithdrawalAmountMSB(usdnShares),
@@ -608,11 +588,7 @@
         // retrieve the USDN tokens, checks that balance is sufficient
         usdn.transferSharesFrom(user, address(this), usdnShares);
 
-<<<<<<< HEAD
-        emit InitiatedWithdrawal(user, to, usdnAmount, block.timestamp);
-=======
-        emit InitiatedWithdrawal(user, usdn.convertToTokens(usdnShares), block.timestamp);
->>>>>>> 89d86641
+        emit InitiatedWithdrawal(user, to, usdn.convertToTokens(usdnShares), block.timestamp);
     }
 
     function _validateWithdrawal(address user, bytes calldata priceData)
@@ -680,13 +656,9 @@
             _asset.safeTransfer(withdrawal.to, assetToTransfer);
         }
 
-<<<<<<< HEAD
         emit ValidatedWithdrawal(
-            withdrawal.user, withdrawal.to, assetToTransfer, withdrawal.amount, withdrawal.timestamp
+            withdrawal.user, withdrawal.to, assetToTransfer, usdn.convertToTokens(shares), withdrawal.timestamp
         );
-=======
-        emit ValidatedWithdrawal(withdrawal.user, assetToTransfer, usdn.convertToTokens(shares), withdrawal.timestamp);
->>>>>>> 89d86641
     }
 
     /**
