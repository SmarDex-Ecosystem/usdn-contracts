// SPDX-License-Identifier: BUSL-1.1
pragma solidity 0.8.20;

import { IERC20Metadata } from "@openzeppelin/contracts/token/ERC20/extensions/IERC20Metadata.sol";
import { SafeERC20 } from "@openzeppelin/contracts/token/ERC20/utils/SafeERC20.sol";
import { SafeCast } from "@openzeppelin/contracts/utils/math/SafeCast.sol";
import { FixedPointMathLib } from "solady/src/utils/FixedPointMathLib.sol";
import { LibBitmap } from "solady/src/utils/LibBitmap.sol";

import { IUsdnProtocolActions } from "src/interfaces/UsdnProtocol/IUsdnProtocolActions.sol";
import {
    Position,
    ProtocolAction,
    PendingAction,
    VaultPendingAction,
    LongPendingAction
} from "src/interfaces/UsdnProtocol/IUsdnProtocolTypes.sol";
import { UsdnProtocolLong } from "src/UsdnProtocol/UsdnProtocolLong.sol";
import { PriceInfo } from "src/interfaces/OracleMiddleware/IOracleMiddlewareTypes.sol";
import { IUsdn } from "src/interfaces/Usdn/IUsdn.sol";

abstract contract UsdnProtocolActions is IUsdnProtocolActions, UsdnProtocolLong {
    using SafeERC20 for IERC20Metadata;
    using SafeERC20 for IUsdn;
    using SafeERC20 for IERC20Metadata;
    using SafeCast for uint256;
    using LibBitmap for LibBitmap.Bitmap;

    /// @inheritdoc IUsdnProtocolActions
    uint256 public constant MIN_USDN_SUPPLY = 1000;

    /// @inheritdoc IUsdnProtocolActions
    function initiateDeposit(uint128 amount, bytes calldata currentPriceData, bytes calldata previousActionPriceData)
        external
        payable
        initializedAndNonReentrant
    {
        if (amount == 0) {
            revert UsdnProtocolZeroAmount();
        }

        PriceInfo memory currentPrice =
            _getOraclePrice(ProtocolAction.InitiateDeposit, uint40(block.timestamp), currentPriceData);

        // adjust balances
        (bool priceUpdated, int256 tempLongBalance, int256 tempVaultBalance) =
            _applyPnlAndFunding(currentPrice.neutralPrice.toUint128(), currentPrice.timestamp.toUint128());
        // liquidate if price is more recent that _lastPrice
        if (priceUpdated) {
            (, _balanceLong, _balanceVault) =
                _liquidatePositions(currentPrice.neutralPrice, _liquidationIteration, tempLongBalance, tempVaultBalance);
        }

        VaultPendingAction memory pendingAction = VaultPendingAction({
            action: ProtocolAction.ValidateDeposit,
            timestamp: uint40(block.timestamp),
            user: msg.sender,
            _unused: 0,
            amount: amount,
            assetPrice: _lastPrice, // we use `_lastPrice` because it might be more recent than currentPriceData
            totalExpo: _totalExpo,
            balanceVault: _balanceVault,
            balanceLong: _balanceLong,
            usdnTotalSupply: _usdn.totalSupply()
        });

        _addPendingAction(msg.sender, _convertVaultPendingAction(pendingAction));

        _asset.safeTransferFrom(msg.sender, address(this), amount);

        emit InitiatedDeposit(msg.sender, amount);
        _executePendingAction(previousActionPriceData);
        _refundExcessEther();
        _checkPendingFee();
    }

    /// @inheritdoc IUsdnProtocolActions
    function validateDeposit(bytes calldata depositPriceData, bytes calldata previousActionPriceData)
        external
        payable
        initializedAndNonReentrant
    {
        _validateDeposit(msg.sender, depositPriceData);
        _executePendingAction(previousActionPriceData);
        _refundExcessEther();
        _checkPendingFee();
    }

    /// @inheritdoc IUsdnProtocolActions
    function initiateWithdrawal(
        uint128 usdnAmount,
        bytes calldata currentPriceData,
        bytes calldata previousActionPriceData
    ) external payable initializedAndNonReentrant {
        if (usdnAmount == 0) {
            revert UsdnProtocolZeroAmount();
        }

        PriceInfo memory currentPrice =
            _getOraclePrice(ProtocolAction.InitiateWithdrawal, uint40(block.timestamp), currentPriceData);

        // adjust balances
        (bool priceUpdated, int256 tempLongBalance, int256 tempVaultBalance) =
            _applyPnlAndFunding(currentPrice.neutralPrice.toUint128(), currentPrice.timestamp.toUint128());
        // liquidate if price is more recent that _lastPrice
        if (priceUpdated) {
            (, _balanceLong, _balanceVault) =
                _liquidatePositions(currentPrice.neutralPrice, _liquidationIteration, tempLongBalance, tempVaultBalance);
        }

        VaultPendingAction memory pendingAction = VaultPendingAction({
            action: ProtocolAction.ValidateWithdrawal,
            timestamp: uint40(block.timestamp),
            user: msg.sender,
            _unused: 0,
            amount: usdnAmount,
            assetPrice: _lastPrice, // we use `_lastPrice` because it might be more recent than currentPriceData
            totalExpo: _totalExpo,
            balanceVault: _balanceVault,
            balanceLong: _balanceLong,
            usdnTotalSupply: _usdn.totalSupply()
        });

        _addPendingAction(msg.sender, _convertVaultPendingAction(pendingAction));

        // retrieve the USDN tokens, checks that balance is sufficient
        _usdn.safeTransferFrom(msg.sender, address(this), usdnAmount);

        emit InitiatedWithdrawal(msg.sender, usdnAmount);

        _executePendingAction(previousActionPriceData);
        _refundExcessEther();
        _checkPendingFee();
    }

    /// @inheritdoc IUsdnProtocolActions
    function validateWithdrawal(bytes calldata withdrawalPriceData, bytes calldata previousActionPriceData)
        external
        payable
        initializedAndNonReentrant
    {
        _validateWithdrawal(msg.sender, withdrawalPriceData);
        _executePendingAction(previousActionPriceData);
        _refundExcessEther();
        _checkPendingFee();
    }

    /// @inheritdoc IUsdnProtocolActions
    function initiateOpenPosition(
        uint96 amount,
        uint128 desiredLiqPrice,
        bytes calldata currentPriceData,
        bytes calldata previousActionPriceData
    ) external payable initializedAndNonReentrant returns (int24 tick_, uint256 tickVersion_, uint256 index_) {
        if (amount == 0) {
            revert UsdnProtocolZeroAmount();
        }

        uint128 adjustedPrice; // the price returned by the oracle middleware, to be used for the user action
        uint128 neutralPrice;
        {
            PriceInfo memory currentPrice =
                _getOraclePrice(ProtocolAction.InitiateOpenPosition, uint40(block.timestamp), currentPriceData);

            adjustedPrice = currentPrice.price.toUint128();
            neutralPrice = currentPrice.neutralPrice.toUint128();

            // adjust balances
            (bool priceUpdated, int256 tempLongBalance, int256 tempVaultBalance) =
                _applyPnlAndFunding(neutralPrice, currentPrice.timestamp.toUint128());
            // liquidate if price is more recent that _lastPrice
            if (priceUpdated) {
                (, _balanceLong, _balanceVault) = _liquidatePositions(
                    currentPrice.neutralPrice, _liquidationIteration, tempLongBalance, tempVaultBalance
                );
            }
        }

        uint128 leverage;
        {
            // we calculate the closest valid tick down for the desired liq price with liquidation penalty
            tick_ = getEffectiveTickForPrice(desiredLiqPrice);

            // remove liquidation penalty for leverage calculation
            uint128 liqPriceWithoutPenalty = getEffectivePriceForTick(tick_ - int24(_liquidationPenalty) * _tickSpacing);

            // calculate position leverage
            // reverts if liquidationPrice >= entryPrice
            leverage = _getLeverage(adjustedPrice, liqPriceWithoutPenalty);
            if (leverage < _minLeverage) {
                revert UsdnProtocolLeverageTooLow();
            }
            if (leverage > _maxLeverage) {
                revert UsdnProtocolLeverageTooHigh();
            }
        }

        {
            // Calculate effective liquidation price
            uint128 liquidationPrice = getEffectivePriceForTick(tick_);

            // Liquidation price must be at least x% below current price
            _checkSafetyMargin(neutralPrice, liquidationPrice);
        }

        // Register position and adjust contract state
        {
            Position memory long =
                Position({ user: msg.sender, amount: amount, leverage: leverage, timestamp: uint40(block.timestamp) });
            (tickVersion_, index_) = _saveNewPosition(tick_, long);

            // Register pending action
            LongPendingAction memory pendingAction = LongPendingAction({
                action: ProtocolAction.ValidateOpenPosition,
                timestamp: uint40(block.timestamp),
                user: msg.sender,
                tick: tick_,
                closeAmount: 0,
                closeLeverage: 0,
                tickVersion: tickVersion_,
                index: index_,
                closeLiqMultiplier: 0,
                closeTempTransfer: 0
            });
            _addPendingAction(msg.sender, _convertLongPendingAction(pendingAction));
            emit InitiatedOpenPosition(
                msg.sender, long.timestamp, long.leverage, long.amount, adjustedPrice, tick_, tickVersion_, index_
            );
        }
        _asset.safeTransferFrom(msg.sender, address(this), amount);

        _executePendingAction(previousActionPriceData);
        _refundExcessEther();
        _checkPendingFee();
    }

    /// @inheritdoc IUsdnProtocolActions
    function validateOpenPosition(bytes calldata openPriceData, bytes calldata previousActionPriceData)
        external
        payable
        initializedAndNonReentrant
    {
        _validateOpenPosition(msg.sender, openPriceData);
        _executePendingAction(previousActionPriceData);
        _refundExcessEther();
        _checkPendingFee();
    }

    /// @inheritdoc IUsdnProtocolActions
    function initiateClosePosition(
        int24 tick,
        uint256 tickVersion,
        uint256 index,
        bytes calldata currentPriceData,
        bytes calldata previousActionPriceData
    ) external payable initializedAndNonReentrant {
        // check if the position belongs to the user
        // this reverts if the position was liquidated
        Position memory pos = getLongPosition(tick, tickVersion, index);
        if (pos.user != msg.sender) {
            revert UsdnProtocolUnauthorized();
        }

        {
            PriceInfo memory currentPrice =
                _getOraclePrice(ProtocolAction.InitiateClosePosition, uint40(block.timestamp), currentPriceData);

            // adjust balances
            (bool priceUpdated, int256 tempLongBalance, int256 tempVaultBalance) =
                _applyPnlAndFunding(currentPrice.neutralPrice.toUint128(), currentPrice.timestamp.toUint128());
            // liquidate if price is more recent that _lastPrice
            if (priceUpdated) {
                (, _balanceLong, _balanceVault) = _liquidatePositions(
                    currentPrice.neutralPrice, _liquidationIteration, tempLongBalance, tempVaultBalance
                );
            }
        }

        {
            uint256 liqMultiplier = _liquidationMultiplier;
            uint256 tempTransfer = _assetToTransfer(tick, pos.amount, pos.leverage, liqMultiplier);

            LongPendingAction memory pendingAction = LongPendingAction({
                action: ProtocolAction.ValidateClosePosition,
                timestamp: uint40(block.timestamp),
                user: msg.sender,
                tick: tick,
                closeAmount: pos.amount,
                closeLeverage: pos.leverage,
                tickVersion: tickVersion,
                index: index,
                closeLiqMultiplier: liqMultiplier,
                closeTempTransfer: tempTransfer
            });

            // decrease balance optimistically (exact amount will be recalculated during validation)
            // transfer will be done after validation
            _balanceLong -= tempTransfer;

            _addPendingAction(msg.sender, _convertLongPendingAction(pendingAction));
        }

        _removePosition(tick, tickVersion, index);

        emit InitiatedClosePosition(msg.sender, tick, tickVersion, index);

        _executePendingAction(previousActionPriceData);
        _refundExcessEther();
        _checkPendingFee();
    }

    /// @inheritdoc IUsdnProtocolActions
    function validateClosePosition(bytes calldata closePriceData, bytes calldata previousActionPriceData)
        external
        payable
        initializedAndNonReentrant
    {
        _validateClosePosition(msg.sender, closePriceData);
        _executePendingAction(previousActionPriceData);
        _refundExcessEther();
        _checkPendingFee();
    }

    /// @inheritdoc IUsdnProtocolActions
    function liquidate(bytes calldata currentPriceData, uint16 iterations)
        external
        payable
        returns (uint256 liquidatedPositions_)
    {
        PriceInfo memory currentPrice =
            _getOraclePrice(ProtocolAction.Liquidation, uint40(block.timestamp), currentPriceData);

        (, int256 tempLongBalance, int256 tempVaultBalance) =
            _applyPnlAndFunding(currentPrice.neutralPrice.toUint128(), currentPrice.timestamp.toUint128());

<<<<<<< HEAD
        (liquidated_, _balanceLong, _balanceVault) =
            _liquidatePositions(currentPrice.neutralPrice, iterations, tempLongBalance, tempVaultBalance);

        // TODO: add liquidator incentive if needed
=======
        uint16 liquidatedTicks;
        int256 liquidatedCollateral;
        (liquidatedPositions_, liquidatedTicks, liquidatedCollateral) =
            _liquidatePositions(currentPrice.neutralPrice, iterations);
>>>>>>> c860fa67

        _refundExcessEther();
        _checkPendingFee();

        if (liquidatedTicks > 0) {
            _sendRewardsToLiquidator(liquidatedTicks, liquidatedCollateral);
        }
    }

    /**
     * @notice Send rewards to the liquidator.
     * @dev Should still emit an event if liquidationRewards = 0 to better keep track of those anomalies as rewards for
     * those will be managed off-chain.
     * @param liquidatedTicks The number of ticks that were liquidated.
     * @param liquidatedCollateral The amount of collateral lost due to the liquidations.
     */
    function _sendRewardsToLiquidator(uint16 liquidatedTicks, int256 liquidatedCollateral) internal {
        // Get how much we should give to the liquidator as rewards
        uint256 liquidationRewards =
            _liquidationRewardsManager.getLiquidationRewards(liquidatedTicks, liquidatedCollateral);

        // Avoid underflows in situation of extreme bad debt
        if (_balanceVault < liquidationRewards) {
            liquidationRewards = _balanceVault;
        }

        // Update the vault's balance
        unchecked {
            _balanceVault -= liquidationRewards;
        }

        // Transfer rewards (wsteth) to the liquidator
        _asset.safeTransfer(msg.sender, liquidationRewards);

        emit LiquidatorRewarded(msg.sender, liquidationRewards);
    }

    function _validateDeposit(address user, bytes calldata priceData) internal {
        (PendingAction memory pending,) = _getPendingAction(user, true); // clear pending action

        // check type of action
        if (pending.action != ProtocolAction.ValidateDeposit) {
            revert UsdnProtocolInvalidPendingAction();
        }
        // sanity check
        if (pending.user != user) {
            revert UsdnProtocolInvalidPendingAction();
        }

        _validateDepositWithAction(pending, priceData, false);
    }

    function _validateDepositWithAction(PendingAction memory pending, bytes calldata priceData, bool initializing)
        internal
        returns (PriceInfo memory depositPrice_)
    {
        VaultPendingAction memory deposit = _toVaultPendingAction(pending);

        // During initialization, we might want to use a different oracle, so we have a special action
        ProtocolAction action = initializing ? ProtocolAction.Initialize : ProtocolAction.ValidateDeposit;

        depositPrice_ = _getOraclePrice(action, deposit.timestamp, priceData);

        // adjust balances
        if (!initializing) {
            // There is no need to adjust balances during initialization.
            // Also, during initialization, `_lastUpdateTimestamp` and `_lastPrice` are not updated yet.

            // adjust balances
            (bool priceUpdated, int256 tempLongBalance, int256 tempVaultBalance) =
                _applyPnlAndFunding(depositPrice_.neutralPrice.toUint128(), depositPrice_.timestamp.toUint128());
            // liquidate if price is more recent that _lastPrice
            if (priceUpdated) {
                (, _balanceLong, _balanceVault) = _liquidatePositions(
                    depositPrice_.neutralPrice, _liquidationIteration, tempLongBalance, tempVaultBalance
                );
            }
        }

        // We calculate the amount of USDN to mint, either considering the asset price at the time of the initiate
        // action, or the current price provided for validation. We will use the lower of the two amounts to mint.

        // During initialization, the deposit.assetPrice is zero, so we use the price provided for validation.
        uint256 oldPrice = initializing ? depositPrice_.price : deposit.assetPrice;

        // The last parameter (price) is only used during initialization
        uint256 usdnToMint1 = _calcMintUsdn(deposit.amount, deposit.balanceVault, deposit.usdnTotalSupply, oldPrice);
        uint256 usdnToMint2 = _calcMintUsdn(
            deposit.amount,
            uint256(
                _vaultAssetAvailable(
                    deposit.totalExpo,
                    deposit.balanceVault,
                    deposit.balanceLong,
                    depositPrice_.price.toUint128(), // new price
                    deposit.assetPrice // old price
                )
            ),
            deposit.usdnTotalSupply,
            depositPrice_.price
        );
        uint256 usdnToMint;
        if (usdnToMint1 <= usdnToMint2) {
            usdnToMint = usdnToMint1;
        } else {
            usdnToMint = usdnToMint2;
        }

        _balanceVault += deposit.amount;

        if (initializing) {
            // we mint the minimum amount of USDN to the dead address, so that the total supply never falls to zero
            _usdn.mint(DEAD_ADDRESS, MIN_USDN_SUPPLY);
            uint256 mintToUser = usdnToMint - MIN_USDN_SUPPLY;
            _usdn.mint(deposit.user, mintToUser);
            emit ValidatedDeposit(DEAD_ADDRESS, 0, MIN_USDN_SUPPLY);
            emit ValidatedDeposit(deposit.user, deposit.amount, mintToUser);
        } else {
            _usdn.mint(deposit.user, usdnToMint);
            emit ValidatedDeposit(deposit.user, deposit.amount, usdnToMint);
        }
    }

    function _validateWithdrawal(address user, bytes calldata priceData) internal {
        (PendingAction memory pending,) = _getPendingAction(user, true); // clear pending action

        // check type of action
        if (pending.action != ProtocolAction.ValidateWithdrawal) {
            revert UsdnProtocolInvalidPendingAction();
        }
        // sanity check
        if (pending.user != user) {
            revert UsdnProtocolInvalidPendingAction();
        }

        _validateWithdrawalWithAction(pending, priceData);
    }

    function _validateWithdrawalWithAction(PendingAction memory pending, bytes calldata priceData) internal {
        VaultPendingAction memory withdrawal = _toVaultPendingAction(pending);

        PriceInfo memory withdrawalPrice =
            _getOraclePrice(ProtocolAction.ValidateWithdrawal, withdrawal.timestamp, priceData);

        // adjust balances
        (bool priceUpdated, int256 tempLongBalance, int256 tempVaultBalance) =
            _applyPnlAndFunding(withdrawalPrice.neutralPrice.toUint128(), withdrawalPrice.timestamp.toUint128());
        // liquidate if price is more recent that _lastPrice
        if (priceUpdated) {
            (, _balanceLong, _balanceVault) = _liquidatePositions(
                withdrawalPrice.neutralPrice, _liquidationIteration, tempLongBalance, tempVaultBalance
            );
        }

        // We calculate the available balance of the vault side, either considering the asset price at the time of the
        // initiate action, or the current price provided for validation. We will use the lower of the two amounts to
        // redeem the underlying asset share.

        uint256 available1 = withdrawal.balanceVault;
        uint256 available2 = uint256(
            _vaultAssetAvailable(
                withdrawal.totalExpo,
                withdrawal.balanceVault,
                withdrawal.balanceLong,
                withdrawalPrice.price.toUint128(), // new price
                withdrawal.assetPrice // old price
            )
        );
        uint256 available;
        if (available1 <= available2) {
            available = available1;
        } else {
            available = available2;
        }

        // assetToTransfer = amountUsdn * usdnPrice / assetPrice = amountUsdn * assetAvailable / totalSupply
        uint256 assetToTransfer = FixedPointMathLib.fullMulDiv(withdrawal.amount, available, withdrawal.usdnTotalSupply);

        // we have the USDN in the contract already
        _usdn.burn(withdrawal.amount);

        // send the asset to the user
        if (assetToTransfer > 0) {
            _balanceVault -= assetToTransfer;
            _asset.safeTransfer(withdrawal.user, assetToTransfer);
        }

        emit ValidatedWithdrawal(withdrawal.user, assetToTransfer, withdrawal.amount);
    }

    function _validateOpenPosition(address user, bytes calldata priceData) internal {
        (PendingAction memory pending,) = _getPendingAction(user, true); // clear pending action

        // check type of action
        if (pending.action != ProtocolAction.ValidateOpenPosition) {
            revert UsdnProtocolInvalidPendingAction();
        }
        // sanity check
        if (pending.user != user) {
            revert UsdnProtocolInvalidPendingAction();
        }

        _validateOpenPositionWithAction(pending, priceData);
    }

    function _validateOpenPositionWithAction(PendingAction memory pending, bytes calldata priceData) internal {
        LongPendingAction memory long = _toLongPendingAction(pending);

        uint128 startPrice;
        {
            PriceInfo memory price = _getOraclePrice(ProtocolAction.ValidateOpenPosition, long.timestamp, priceData);

            startPrice = price.price.toUint128();

            // adjust balances
            (bool priceUpdated, int256 tempLongBalance, int256 tempVaultBalance) =
                _applyPnlAndFunding(price.neutralPrice.toUint128(), price.timestamp.toUint128());
            // liquidate if price is more recent that _lastPrice
            if (priceUpdated) {
                (, _balanceLong, _balanceVault) =
                    _liquidatePositions(price.neutralPrice, _liquidationIteration, tempLongBalance, tempVaultBalance);
            }
        }

        (bytes32 tickHash, uint256 version) = _tickHash(long.tick);
        if (version != long.tickVersion) {
            // The current tick version doesn't match the version from the pending action.
            // This means the position has been liquidated in the mean time
            emit StalePendingActionRemoved(long.user, long.tick, long.tickVersion, long.index);
            return;
        }

        // Re-calculate leverage
        uint128 liqPriceWithoutPenalty = getEffectivePriceForTick(long.tick - int24(_liquidationPenalty) * _tickSpacing);
        // reverts if liquidationPrice >= entryPrice
        uint128 leverage = _getLeverage(startPrice, liqPriceWithoutPenalty);
        // Leverage is always greater than 1 (liquidationPrice is positive).
        // Even if it drops below _minLeverage between the initiate and validate actions, we still allow it.
        // However, if the leverage exceeds max leverage, then we adjust the liquidation price (tick) to have a leverage
        // of _maxLeverage
        if (leverage > _maxLeverage) {
            // remove and retrieve position
            Position memory pos = _removePosition(long.tick, long.tickVersion, long.index);
            // theoretical liquidation price for _maxLeverage
            liqPriceWithoutPenalty = _getLiquidationPrice(startPrice, _maxLeverage.toUint128());
            // adjust to closest valid tick down
            int24 tickWithoutPenalty = getEffectiveTickForPrice(liqPriceWithoutPenalty);
            // retrieve exact liquidation price without penalty
            liqPriceWithoutPenalty = getEffectivePriceForTick(tickWithoutPenalty);
            // update position leverage
            pos.leverage = _getLeverage(startPrice, liqPriceWithoutPenalty);
            // apply liquidation penalty
            int24 tick = tickWithoutPenalty + int24(_liquidationPenalty) * _tickSpacing;
            // insert position into new tick, update tickVersion and index
            (uint256 tickVersion, uint256 index) = _saveNewPosition(tick, pos);
            // emit LiquidationPriceChanged
            emit LiquidationPriceChanged(long.tick, long.tickVersion, long.index, tick, tickVersion, index);
            emit ValidatedOpenPosition(pos.user, pos.leverage, startPrice, tick, tickVersion, index);
        } else {
            // simply update pos in storage
            Position storage pos = _longPositions[tickHash][long.index];
            pos.leverage = leverage;
            emit ValidatedOpenPosition(long.user, leverage, startPrice, long.tick, long.tickVersion, long.index);
        }
    }

    function _validateClosePosition(address user, bytes calldata priceData) internal {
        (PendingAction memory pending,) = _getPendingAction(user, true); // clear pending action

        // check type of action
        if (pending.action != ProtocolAction.ValidateClosePosition) {
            revert UsdnProtocolInvalidPendingAction();
        }
        // sanity check
        if (pending.user != user) {
            revert UsdnProtocolInvalidPendingAction();
        }

        _validateClosePositionWithAction(pending, priceData);
    }

    function _validateClosePositionWithAction(PendingAction memory pending, bytes calldata priceData) internal {
        LongPendingAction memory long = _toLongPendingAction(pending);

        PriceInfo memory price = _getOraclePrice(ProtocolAction.ValidateClosePosition, long.timestamp, priceData);

        // adjust balances
        (bool priceUpdated, int256 tempLongBalance, int256 tempVaultBalance) =
            _applyPnlAndFunding(price.neutralPrice.toUint128(), price.timestamp.toUint128());
        // liquidate if price is more recent that _lastPrice
        if (priceUpdated) {
            (, _balanceLong, _balanceVault) =
                _liquidatePositions(price.neutralPrice, _liquidationIteration, tempLongBalance, tempVaultBalance);
        }

        uint256 assetToTransfer =
            _assetToTransfer(long.tick, long.closeAmount, long.closeLeverage, long.closeLiqMultiplier);

        // adjust long balance that was previously optimistically decreased
        if (assetToTransfer > long.closeTempTransfer) {
            // we didn't remove enough
            // FIXME: here, should we replace assetToTransfer with the user tempTransfer since it's the lower of the
            // two amounts? In which case _balanceLong would already be correct.
            _balanceLong -= assetToTransfer - long.closeTempTransfer;
        } else if (assetToTransfer < long.closeTempTransfer) {
            // we removed too much
            _balanceLong += long.closeTempTransfer - assetToTransfer;
        }

        // get liquidation price (with liq penalty) to check if position was valid at `timestamp + validationDelay`
        uint128 liquidationPrice = _getEffectivePriceForTick(long.tick, long.closeLiqMultiplier);
        if (price.neutralPrice <= liquidationPrice) {
            // position should be liquidated, we don't pay out the profits but send any remaining collateral to the
            // vault
            _balanceVault += assetToTransfer;
            emit LiquidatedPosition(
                long.user, long.tick, long.tickVersion, long.index, price.neutralPrice, liquidationPrice
            );
            return;
        }

        // send the asset to the user
        if (assetToTransfer > 0) {
            _asset.safeTransfer(long.user, assetToTransfer);
        }

        emit ValidatedClosePosition(
            long.user,
            long.tick,
            long.tickVersion,
            long.index,
            assetToTransfer,
            int256(assetToTransfer) - _toInt256(long.closeAmount)
        );
    }

    /**
     * @notice Calculate how much wstETH must be transferred to a user to close a position.
     * @dev The amount is bound by the amount of wstETH available in the long side.
     * @param tick The tick of the position
     * @param posAmount The amount of the position
     * @param posLeverage The initial leverage of the position
     * @param liqMultiplier The liquidation multiplier at the moment of closing the position
     */
    function _assetToTransfer(int24 tick, uint256 posAmount, uint128 posLeverage, uint256 liqMultiplier)
        internal
        view
        returns (uint256 assetToTransfer_)
    {
        uint128 lastPrice = _lastPrice;
        // calculate amount to transfer
        int256 available = _longAssetAvailable(lastPrice);
        if (available <= 0) {
            return 0;
        }

        // Calculate position value
        int256 value = _positionValue(
            lastPrice,
            _getEffectivePriceForTick(tick - int24(_liquidationPenalty) * _tickSpacing, liqMultiplier),
            posAmount,
            posLeverage
        ).toInt256();

        if (value > available) {
            assetToTransfer_ = uint256(available);
        } else {
            assetToTransfer_ = uint256(value);
        }
    }

    function _executePendingAction(bytes calldata priceData) internal {
        PendingAction memory pending = _getActionablePendingAction(0); // use default maxIter
        if (pending.action == ProtocolAction.None) {
            // no pending action
            return;
        }
        _clearPendingAction(pending.user);
        if (pending.action == ProtocolAction.ValidateDeposit) {
            _validateDepositWithAction(pending, priceData, false);
        } else if (pending.action == ProtocolAction.ValidateWithdrawal) {
            _validateWithdrawalWithAction(pending, priceData);
        } else if (pending.action == ProtocolAction.ValidateOpenPosition) {
            _validateOpenPositionWithAction(pending, priceData);
        } else if (pending.action == ProtocolAction.ValidateClosePosition) {
            _validateClosePositionWithAction(pending, priceData);
        }
    }

    function _getOraclePrice(ProtocolAction action, uint40 timestamp, bytes calldata priceData)
        internal
        returns (PriceInfo memory price_)
    {
        uint256 validationCost = _oracleMiddleware.validationCost(priceData, action);
        if (address(this).balance < validationCost) {
            revert UsdnProtocolInsufficientOracleFee();
        }
        price_ = _oracleMiddleware.parseAndValidatePrice{ value: validationCost }(timestamp, action, priceData);
    }

    /// @notice Refund any excess ether to the user, making sure we don't lock ETH in the contract.
    function _refundExcessEther() internal {
        if (address(this).balance > 0) {
            (bool success,) = payable(msg.sender).call{ value: address(this).balance }("");
            if (!success) {
                revert UsdnProtocolEtherRefundFailed();
            }
        }
    }

    function _checkPendingFee() internal {
        // if pending protocol fee is above threshold, send it to the fee collector
        if (_pendingProtocolFee >= _feeThreshold) {
            _asset.safeTransfer(_feeCollector, _pendingProtocolFee);
            emit ProtocolFeeDistributed(_feeCollector, _pendingProtocolFee);
            _pendingProtocolFee = 0;
        }
    }
}<|MERGE_RESOLUTION|>--- conflicted
+++ resolved
@@ -47,7 +47,7 @@
             _applyPnlAndFunding(currentPrice.neutralPrice.toUint128(), currentPrice.timestamp.toUint128());
         // liquidate if price is more recent that _lastPrice
         if (priceUpdated) {
-            (, _balanceLong, _balanceVault) =
+            (,,, _balanceLong, _balanceVault) =
                 _liquidatePositions(currentPrice.neutralPrice, _liquidationIteration, tempLongBalance, tempVaultBalance);
         }
 
@@ -104,7 +104,7 @@
             _applyPnlAndFunding(currentPrice.neutralPrice.toUint128(), currentPrice.timestamp.toUint128());
         // liquidate if price is more recent that _lastPrice
         if (priceUpdated) {
-            (, _balanceLong, _balanceVault) =
+            (,,, _balanceLong, _balanceVault) =
                 _liquidatePositions(currentPrice.neutralPrice, _liquidationIteration, tempLongBalance, tempVaultBalance);
         }
 
@@ -170,7 +170,7 @@
                 _applyPnlAndFunding(neutralPrice, currentPrice.timestamp.toUint128());
             // liquidate if price is more recent that _lastPrice
             if (priceUpdated) {
-                (, _balanceLong, _balanceVault) = _liquidatePositions(
+                (,,, _balanceLong, _balanceVault) = _liquidatePositions(
                     currentPrice.neutralPrice, _liquidationIteration, tempLongBalance, tempVaultBalance
                 );
             }
@@ -270,7 +270,7 @@
                 _applyPnlAndFunding(currentPrice.neutralPrice.toUint128(), currentPrice.timestamp.toUint128());
             // liquidate if price is more recent that _lastPrice
             if (priceUpdated) {
-                (, _balanceLong, _balanceVault) = _liquidatePositions(
+                (,,, _balanceLong, _balanceVault) = _liquidatePositions(
                     currentPrice.neutralPrice, _liquidationIteration, tempLongBalance, tempVaultBalance
                 );
             }
@@ -333,17 +333,10 @@
         (, int256 tempLongBalance, int256 tempVaultBalance) =
             _applyPnlAndFunding(currentPrice.neutralPrice.toUint128(), currentPrice.timestamp.toUint128());
 
-<<<<<<< HEAD
-        (liquidated_, _balanceLong, _balanceVault) =
-            _liquidatePositions(currentPrice.neutralPrice, iterations, tempLongBalance, tempVaultBalance);
-
-        // TODO: add liquidator incentive if needed
-=======
         uint16 liquidatedTicks;
         int256 liquidatedCollateral;
-        (liquidatedPositions_, liquidatedTicks, liquidatedCollateral) =
-            _liquidatePositions(currentPrice.neutralPrice, iterations);
->>>>>>> c860fa67
+        (liquidatedPositions_, liquidatedTicks, liquidatedCollateral, _balanceLong, _balanceVault) =
+            _liquidatePositions(currentPrice.neutralPrice, iterations, tempLongBalance, tempVaultBalance);
 
         _refundExcessEther();
         _checkPendingFee();
@@ -417,7 +410,7 @@
                 _applyPnlAndFunding(depositPrice_.neutralPrice.toUint128(), depositPrice_.timestamp.toUint128());
             // liquidate if price is more recent that _lastPrice
             if (priceUpdated) {
-                (, _balanceLong, _balanceVault) = _liquidatePositions(
+                (,,, _balanceLong, _balanceVault) = _liquidatePositions(
                     depositPrice_.neutralPrice, _liquidationIteration, tempLongBalance, tempVaultBalance
                 );
             }
@@ -493,7 +486,7 @@
             _applyPnlAndFunding(withdrawalPrice.neutralPrice.toUint128(), withdrawalPrice.timestamp.toUint128());
         // liquidate if price is more recent that _lastPrice
         if (priceUpdated) {
-            (, _balanceLong, _balanceVault) = _liquidatePositions(
+            (,,, _balanceLong, _balanceVault) = _liquidatePositions(
                 withdrawalPrice.neutralPrice, _liquidationIteration, tempLongBalance, tempVaultBalance
             );
         }
@@ -563,7 +556,7 @@
                 _applyPnlAndFunding(price.neutralPrice.toUint128(), price.timestamp.toUint128());
             // liquidate if price is more recent that _lastPrice
             if (priceUpdated) {
-                (, _balanceLong, _balanceVault) =
+                (,,, _balanceLong, _balanceVault) =
                     _liquidatePositions(price.neutralPrice, _liquidationIteration, tempLongBalance, tempVaultBalance);
             }
         }
@@ -635,7 +628,7 @@
             _applyPnlAndFunding(price.neutralPrice.toUint128(), price.timestamp.toUint128());
         // liquidate if price is more recent that _lastPrice
         if (priceUpdated) {
-            (, _balanceLong, _balanceVault) =
+            (,,, _balanceLong, _balanceVault) =
                 _liquidatePositions(price.neutralPrice, _liquidationIteration, tempLongBalance, tempVaultBalance);
         }
 
