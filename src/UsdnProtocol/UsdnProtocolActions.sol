--- conflicted
+++ resolved
@@ -566,16 +566,21 @@
 
     /**
      * @notice Prepare the data for the `initiateDeposit` function
+     * @param validator The validator address
      * @param amount The amount of asset to deposit
      * @param currentPriceData The price data for the initiate action
      * @return data_ The transient data for the deposit action
      */
-    function _prepareInitiateDepositData(uint128 amount, bytes calldata currentPriceData)
+    function _prepareInitiateDepositData(address validator, uint128 amount, bytes calldata currentPriceData)
         internal
         returns (InitiateDepositData memory data_)
     {
-        PriceInfo memory currentPrice =
-            _getOraclePrice(ProtocolAction.InitiateDeposit, block.timestamp, currentPriceData);
+        PriceInfo memory currentPrice = _getOraclePrice(
+            ProtocolAction.InitiateDeposit,
+            block.timestamp,
+            _calcActionId(validator, uint128(block.timestamp)),
+            currentPriceData
+        );
 
         (, data_.isLiquidationPending) = _applyPnlAndFundingAndLiquidate(
             currentPrice.neutralPrice,
@@ -686,26 +691,7 @@
             revert UsdnProtocolZeroAmount();
         }
 
-<<<<<<< HEAD
-        InitiateDepositData memory data = _prepareInitiateDepositData(amount, currentPriceData);
-=======
-        PriceInfo memory currentPrice = _getOraclePrice(
-            ProtocolAction.InitiateDeposit,
-            block.timestamp,
-            _calcActionId(validator, uint128(block.timestamp)),
-            currentPriceData
-        );
-
-        InitiateDepositData memory data;
-        (, data.isLiquidationPending) = _applyPnlAndFundingAndLiquidate(
-            currentPrice.neutralPrice,
-            currentPrice.timestamp,
-            _liquidationIteration,
-            false,
-            ProtocolAction.InitiateDeposit,
-            currentPriceData
-        );
->>>>>>> ceccd7ab
+        InitiateDepositData memory data = _prepareInitiateDepositData(validator, amount, currentPriceData);
 
         // early return in case there are still pending liquidations
         if (data.isLiquidationPending) {
