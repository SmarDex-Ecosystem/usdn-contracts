--- conflicted
+++ resolved
@@ -26,29 +26,13 @@
     /// @inheritdoc IUsdnProtocolActions
     uint256 public constant MIN_USDN_SUPPLY = 1000;
 
-<<<<<<< HEAD
-    /**
-     * @notice Initiate a deposit of assets into the vault.
-     * @dev This function is payable, and the amount of ETH sent is used to pay for low-latency price validation.
-     * @param amount The amount of wstETH to deposit.
-     * @param currentPriceData The latest price data
-     * @param previousActionPriceData The price data of an actionable pending action.
-     * @param to The address who will receive the USDN minted.
-     */
+    /// @inheritdoc IUsdnProtocolActions
     function initiateDeposit(
         uint128 amount,
         bytes calldata currentPriceData,
         bytes calldata previousActionPriceData,
         address to
     ) external payable initializedAndNonReentrant {
-=======
-    /// @inheritdoc IUsdnProtocolActions
-    function initiateDeposit(uint128 amount, bytes calldata currentPriceData, bytes calldata previousActionPriceData)
-        external
-        payable
-        initializedAndNonReentrant
-    {
->>>>>>> ae40066a
         if (amount == 0) {
             revert UsdnProtocolZeroAmount();
         }
@@ -74,16 +58,10 @@
             action: ProtocolAction.ValidateDeposit,
             timestamp: timestamp,
             user: msg.sender,
-<<<<<<< HEAD
             to: to,
-            tick: 0, // unused
-            amountOrIndex: amount,
-            assetPrice: _lastPrice, // we use `_lastPrice` because it might be more recent than `currentPrice.price`
-=======
             _unused: 0,
             amount: amount,
             assetPrice: _lastPrice, // we use `_lastPrice` because it might be more recent than currentPriceData
->>>>>>> ae40066a
             totalExpo: _totalExpo,
             balanceVault: _balanceVault,
             balanceLong: _balanceLong,
@@ -135,16 +113,10 @@
             action: ProtocolAction.ValidateWithdrawal,
             timestamp: timestamp,
             user: msg.sender,
-<<<<<<< HEAD
             to: address(0),
-            tick: 0, // unused
-            amountOrIndex: usdnAmount,
-            assetPrice: _lastPrice, // we use `_lastPrice` because it might be more recent than `currentPrice.price`
-=======
             _unused: 0,
             amount: usdnAmount,
             assetPrice: _lastPrice, // we use `_lastPrice` because it might be more recent than currentPriceData
->>>>>>> ae40066a
             totalExpo: _totalExpo,
             balanceVault: _balanceVault,
             balanceLong: _balanceLong,
@@ -222,33 +194,6 @@
         _checkSafetyMargin(currentPrice.price.toUint128(), liquidationPrice);
 
         // Register position and adjust contract state
-<<<<<<< HEAD
-        Position memory long = Position({
-            user: msg.sender,
-            amount: amount,
-            startPrice: currentPrice.price.toUint128(),
-            leverage: leverage,
-            timestamp: timestamp
-        });
-        index_ = _saveNewPosition(tick_, long);
-
-        // Register pending action
-        PendingAction memory pendingAction = PendingAction({
-            action: ProtocolAction.InitiateOpenPosition,
-            timestamp: timestamp,
-            user: msg.sender,
-            to: address(0),
-            tick: tick_,
-            amountOrIndex: index_.toUint128(),
-            assetPrice: 0,
-            totalExpo: 0,
-            balanceVault: 0,
-            balanceLong: 0,
-            usdnTotalSupply: 0
-        });
-        _addPendingAction(msg.sender, pendingAction);
-
-=======
         {
             Position memory long = Position({
                 user: msg.sender,
@@ -264,6 +209,7 @@
                 action: ProtocolAction.ValidateOpenPosition,
                 timestamp: timestamp,
                 user: msg.sender,
+                to: address(0),
                 tick: tick_,
                 closeAmount: 0,
                 closeLeverage: 0,
@@ -275,7 +221,6 @@
             _addPendingAction(msg.sender, _convertLongPendingAction(pendingAction));
             emit InitiatedOpenPosition(msg.sender, long, tick_, tickVersion_, index_);
         }
->>>>>>> ae40066a
         _retrieveAssetsAndCheckBalance(msg.sender, amount);
 
         _executePendingAction(previousActionPriceData);
