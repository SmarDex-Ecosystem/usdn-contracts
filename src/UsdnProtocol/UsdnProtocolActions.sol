// SPDX-License-Identifier: BUSL-1.1
pragma solidity 0.8.20;

import { IERC20Metadata } from "@openzeppelin/contracts/token/ERC20/extensions/IERC20Metadata.sol";
import { SafeERC20 } from "@openzeppelin/contracts/token/ERC20/utils/SafeERC20.sol";
import { SafeCast } from "@openzeppelin/contracts/utils/math/SafeCast.sol";
import { LibBitmap } from "solady/src/utils/LibBitmap.sol";
import { FixedPointMathLib } from "solady/src/utils/FixedPointMathLib.sol";

import { IUsdnProtocolActions } from "src/interfaces/UsdnProtocol/IUsdnProtocolActions.sol";
import {
    Position,
    ProtocolAction,
    PendingAction,
    DepositPendingAction,
    WithdrawalPendingAction,
    LongPendingAction,
    LiquidationsEffects,
    PreviousActionsData,
    PositionId,
    TickData
} from "src/interfaces/UsdnProtocol/IUsdnProtocolTypes.sol";
import { UsdnProtocolLong } from "src/UsdnProtocol/UsdnProtocolLong.sol";
import { PriceInfo } from "src/interfaces/OracleMiddleware/IOracleMiddlewareTypes.sol";
import { IUsdn } from "src/interfaces/Usdn/IUsdn.sol";
import { TickMath } from "src/libraries/TickMath.sol";
import { SignedMath } from "src/libraries/SignedMath.sol";
import { HugeUint } from "src/libraries/HugeUint.sol";

abstract contract UsdnProtocolActions is IUsdnProtocolActions, UsdnProtocolLong {
    using SafeERC20 for IERC20Metadata;
    using SafeERC20 for IUsdn;
    using SafeCast for uint256;
    using SafeCast for int256;
    using LibBitmap for LibBitmap.Bitmap;
    using SignedMath for int256;
    using HugeUint for HugeUint.Uint512;

    /**
     * @dev Structure to hold the transient data during `_initiateWithdrawal`
     * @param pendingActionPrice The adjusted price with position fees applied
     * @param totalExpo The current total expo
     * @param balanceLong The current long balance
     * @param balanceVault The vault balance, adjusted according to the pendingActionPrice
     * @param usdn The USDN token
     */
    struct WithdrawalData {
        uint128 pendingActionPrice;
        uint256 totalExpo;
        uint256 balanceLong;
        uint256 balanceVault;
        IUsdn usdn;
    }

    /**
     * @dev Structure to hold the transient data during `_initiateOpenPosition`
     * @param adjustedPrice The adjusted price with position fees applied
     * @param posId The new position id
     * @param liquidationPenalty The liquidation penalty
     * @param leverage The leverage
     * @param positionTotalExpo The total expo of the position
     */
    struct InitiateOpenPositionData {
        uint128 adjustedPrice;
        PositionId posId;
        uint8 liquidationPenalty;
        uint128 leverage;
        uint128 positionTotalExpo;
    }

    /**
     * @dev Structure to hold the transient data during `_validateOpenPosition`
     * @param action The long pending action
     * @param startPrice The new entry price of the position
     * @param tickHash The tick hash
     * @param pos The position object
     * @param liqPriceWithoutPenalty The new liquidation price without penalty
     * @param leverage The new leverage
     * @param liquidationPenalty The liquidation penalty for the position's tick
     */
    struct ValidateOpenPositionData {
        LongPendingAction action;
        uint128 startPrice;
        bytes32 tickHash;
        Position pos;
        uint128 liqPriceWithoutPenalty;
        uint128 leverage;
        uint8 liquidationPenalty;
    }

    /**
     * @dev Structure to hold the transient data during `_initiateClosePosition`
     * @param pos The position to close
     * @param liquidationPenalty The liquidation penalty
     * @param securityDepositValue The security deposit value
     * @param totalExpoToClose The total expo to close
     * @param lastPrice The price after the last balances update
     * @param tempPositionValue The bounded value of the position that was removed from the long balance
     * @param longTradingExpo The long trading expo
     * @param liqMulAcc The liquidation multiplier accumulator
     */
    struct ClosePositionData {
        Position pos;
        uint8 liquidationPenalty;
        uint64 securityDepositValue;
        uint128 totalExpoToClose;
        uint128 lastPrice;
        uint256 tempPositionValue;
        uint256 longTradingExpo;
        HugeUint.Uint512 liqMulAcc;
    }

    /// @inheritdoc IUsdnProtocolActions
    uint256 public constant MIN_USDN_SUPPLY = 1000;

    /// @inheritdoc IUsdnProtocolActions
    function initiateDeposit(
        uint128 amount,
        bytes calldata currentPriceData,
        PreviousActionsData calldata previousActionsData,
        address to
    ) external payable initializedAndNonReentrant {
        uint256 securityDepositValue = _securityDepositValue;
        if (msg.value < securityDepositValue) {
            revert UsdnProtocolSecurityDepositTooLow();
        }
        uint256 balanceBefore = address(this).balance;

        uint256 amountToRefund = _initiateDeposit(msg.sender, to, amount, currentPriceData);
        unchecked {
            amountToRefund += _executePendingActionOrRevert(previousActionsData);
        }
        _refundExcessEther(securityDepositValue, amountToRefund, balanceBefore);
        _checkPendingFee();
    }

    /// @inheritdoc IUsdnProtocolActions
    function validateDeposit(bytes calldata depositPriceData, PreviousActionsData calldata previousActionsData)
        external
        payable
        initializedAndNonReentrant
    {
        uint256 balanceBefore = address(this).balance;

        uint256 amountToRefund = _validateDeposit(msg.sender, depositPriceData);
        unchecked {
            amountToRefund += _executePendingActionOrRevert(previousActionsData);
        }
        _refundExcessEther(0, amountToRefund, balanceBefore);
        _checkPendingFee();
    }

    /// @inheritdoc IUsdnProtocolActions
    function initiateWithdrawal(
        uint152 usdnShares,
        bytes calldata currentPriceData,
        PreviousActionsData calldata previousActionsData,
        address to
    ) external payable initializedAndNonReentrant {
        uint256 securityDepositValue = _securityDepositValue;
        if (msg.value < securityDepositValue) {
            revert UsdnProtocolSecurityDepositTooLow();
        }

        uint256 balanceBefore = address(this).balance;

        uint256 amountToRefund = _initiateWithdrawal(msg.sender, to, usdnShares, currentPriceData);
        unchecked {
            amountToRefund += _executePendingActionOrRevert(previousActionsData);
        }
        _refundExcessEther(securityDepositValue, amountToRefund, balanceBefore);
        _checkPendingFee();
    }

    /// @inheritdoc IUsdnProtocolActions
    function validateWithdrawal(bytes calldata withdrawalPriceData, PreviousActionsData calldata previousActionsData)
        external
        payable
        initializedAndNonReentrant
    {
        uint256 balanceBefore = address(this).balance;

        uint256 amountToRefund = _validateWithdrawal(msg.sender, withdrawalPriceData);
        unchecked {
            amountToRefund += _executePendingActionOrRevert(previousActionsData);
        }
        _refundExcessEther(0, amountToRefund, balanceBefore);
        _checkPendingFee();
    }

    /// @inheritdoc IUsdnProtocolActions
    function initiateOpenPosition(
        uint128 amount,
        uint128 desiredLiqPrice,
        bytes calldata currentPriceData,
        PreviousActionsData calldata previousActionsData,
        address to
    ) external payable initializedAndNonReentrant returns (PositionId memory posId_) {
        uint256 securityDepositValue = _securityDepositValue;
        if (msg.value < securityDepositValue) {
            revert UsdnProtocolSecurityDepositTooLow();
        }

        uint256 balanceBefore = address(this).balance;
        uint256 amountToRefund;

        (posId_, amountToRefund) = _initiateOpenPosition(msg.sender, to, amount, desiredLiqPrice, currentPriceData);

        unchecked {
            amountToRefund += _executePendingActionOrRevert(previousActionsData);
        }
        _refundExcessEther(securityDepositValue, amountToRefund, balanceBefore);
        _checkPendingFee();
    }

    /// @inheritdoc IUsdnProtocolActions
    function validateOpenPosition(bytes calldata openPriceData, PreviousActionsData calldata previousActionsData)
        external
        payable
        initializedAndNonReentrant
    {
        uint256 balanceBefore = address(this).balance;

        uint256 amountToRefund = _validateOpenPosition(msg.sender, openPriceData);
        unchecked {
            amountToRefund += _executePendingActionOrRevert(previousActionsData);
        }
        _refundExcessEther(0, amountToRefund, balanceBefore);
        _checkPendingFee();
    }

    /// @inheritdoc IUsdnProtocolActions
    function initiateClosePosition(
        PositionId calldata posId,
        uint128 amountToClose,
        bytes calldata currentPriceData,
        PreviousActionsData calldata previousActionsData,
        address to
    ) external payable initializedAndNonReentrant {
        uint256 securityDepositValue = _securityDepositValue;
        if (msg.value < securityDepositValue) {
            revert UsdnProtocolSecurityDepositTooLow();
        }

        uint256 balanceBefore = address(this).balance;

        uint256 amountToRefund = _initiateClosePosition(msg.sender, to, posId, amountToClose, currentPriceData);
        unchecked {
            amountToRefund += _executePendingActionOrRevert(previousActionsData);
        }
        _refundExcessEther(securityDepositValue, amountToRefund, balanceBefore);
        _checkPendingFee();
    }

    /// @inheritdoc IUsdnProtocolActions
    function validateClosePosition(bytes calldata closePriceData, PreviousActionsData calldata previousActionsData)
        external
        payable
        initializedAndNonReentrant
    {
        uint256 balanceBefore = address(this).balance;

        uint256 amountToRefund = _validateClosePosition(msg.sender, closePriceData);
        unchecked {
            amountToRefund += _executePendingActionOrRevert(previousActionsData);
        }
        _refundExcessEther(0, amountToRefund, balanceBefore);
        _checkPendingFee();
    }

    /// @inheritdoc IUsdnProtocolActions
    function liquidate(bytes calldata currentPriceData, uint16 iterations)
        external
        payable
        initializedAndNonReentrant
        returns (uint256 liquidatedPositions_)
    {
        uint256 balanceBefore = address(this).balance;
        PriceInfo memory currentPrice = _getOraclePrice(ProtocolAction.Liquidation, 0, currentPriceData);

        liquidatedPositions_ = _applyPnlAndFundingAndLiquidate(
            currentPrice.neutralPrice, currentPrice.timestamp, iterations, true, currentPriceData
        );

        _refundExcessEther(0, 0, balanceBefore);
        _checkPendingFee();
    }

    /// @inheritdoc IUsdnProtocolActions
    function validateActionablePendingActions(PreviousActionsData calldata previousActionsData, uint256 maxValidations)
        external
        payable
        initializedAndNonReentrant
        returns (uint256 validatedActions_)
    {
        uint256 balanceBefore = address(this).balance;
        uint256 amountToRefund;

        if (maxValidations > previousActionsData.rawIndices.length) {
            maxValidations = previousActionsData.rawIndices.length;
        }
        do {
            (, bool executed, uint256 securityDepositValue) = _executePendingAction(previousActionsData);
            if (!executed) {
                break;
            }
            unchecked {
                validatedActions_++;
                amountToRefund += securityDepositValue;
            }
        } while (validatedActions_ < maxValidations);
        _refundExcessEther(0, amountToRefund, balanceBefore);
        _checkPendingFee();
    }

    /**
     * @notice The deposit vault imbalance limit state verification
     * @dev To ensure that the protocol does not imbalance more than
     * the deposit limit on vault side, otherwise revert
     * @param depositValue the deposit value in asset
     */
    function _checkImbalanceLimitDeposit(uint256 depositValue) internal view {
        int256 depositExpoImbalanceLimitBps = _depositExpoImbalanceLimitBps;

        // early return in case limit is disabled
        if (depositExpoImbalanceLimitBps == 0) {
            return;
        }

        int256 currentLongExpo = _totalExpo.toInt256().safeSub(_balanceLong.toInt256());

        // cannot be calculated
        if (currentLongExpo == 0) {
            revert UsdnProtocolInvalidLongExpo();
        }

        int256 imbalanceBps = ((_balanceVault + depositValue).toInt256().safeSub(currentLongExpo)).safeMul(
            int256(BPS_DIVISOR)
        ).safeDiv(currentLongExpo);

        if (imbalanceBps >= depositExpoImbalanceLimitBps) {
            revert UsdnProtocolImbalanceLimitReached(imbalanceBps);
        }
    }

    /**
     * @notice The withdrawal imbalance limit state verification
     * @dev To ensure that the protocol does not imbalance more than
     * the withdrawal limit on long side, otherwise revert
     * @param withdrawalValue The withdrawal value in asset
     * @param totalExpo The current total expo
     */
    function _checkImbalanceLimitWithdrawal(uint256 withdrawalValue, uint256 totalExpo) internal view {
        int256 withdrawalExpoImbalanceLimitBps = _withdrawalExpoImbalanceLimitBps;

        // early return in case limit is disabled
        if (withdrawalExpoImbalanceLimitBps == 0) {
            return;
        }

        int256 newVaultExpo = _balanceVault.toInt256().safeSub(withdrawalValue.toInt256());

        // cannot be calculated if equal zero
        if (newVaultExpo == 0) {
            revert UsdnProtocolInvalidVaultExpo();
        }

        int256 imbalanceBps = ((totalExpo.toInt256().safeSub(_balanceLong.toInt256())).safeSub(newVaultExpo)).safeMul(
            int256(BPS_DIVISOR)
        ).safeDiv(newVaultExpo);

        if (imbalanceBps >= withdrawalExpoImbalanceLimitBps) {
            revert UsdnProtocolImbalanceLimitReached(imbalanceBps);
        }
    }

    /**
     * @notice The open long imbalance limit state verification. Revert
     * @dev To ensure that the protocol does not imbalance more than
     * the open limit on long side, otherwise revert
     * @param openTotalExpoValue The open position expo value
     * @param openCollatValue The open position collateral value
     */
    function _checkImbalanceLimitOpen(uint256 openTotalExpoValue, uint256 openCollatValue) internal view {
        int256 openExpoImbalanceLimitBps = _openExpoImbalanceLimitBps;

        // early return in case limit is disabled
        if (openExpoImbalanceLimitBps == 0) {
            return;
        }

        int256 currentVaultExpo = _balanceVault.toInt256();

        // cannot be calculated if equal zero
        if (currentVaultExpo == 0) {
            revert UsdnProtocolInvalidVaultExpo();
        }

        int256 imbalanceBps = (
            ((_totalExpo + openTotalExpoValue).toInt256().safeSub((_balanceLong + openCollatValue).toInt256())).safeSub(
                currentVaultExpo
            )
        ).safeMul(int256(BPS_DIVISOR)).safeDiv(currentVaultExpo);

        if (imbalanceBps >= openExpoImbalanceLimitBps) {
            revert UsdnProtocolImbalanceLimitReached(imbalanceBps);
        }
    }

    /**
     * @notice The close vault imbalance limit state verification
     * @dev To ensure that the protocol does not imbalance more than
     * the close limit on vault side, otherwise revert
     * @param closePosTotalExpoValue The close position total expo value
     * @param closeCollatValue The close position collateral value
     */
    function _checkImbalanceLimitClose(uint256 closePosTotalExpoValue, uint256 closeCollatValue) internal view {
        int256 closeExpoImbalanceLimitBps = _closeExpoImbalanceLimitBps;

        // early return in case limit is disabled
        if (closeExpoImbalanceLimitBps == 0) {
            return;
        }

        int256 newLongExpo = (_totalExpo.toInt256().safeSub(closePosTotalExpoValue.toInt256())).safeSub(
            _balanceLong.toInt256().safeSub(closeCollatValue.toInt256())
        );

        // cannot be calculated if equal or lower than zero
        if (newLongExpo <= 0) {
            revert UsdnProtocolInvalidLongExpo();
        }

        int256 imbalanceBps =
            (_balanceVault.toInt256().safeSub(newLongExpo)).safeMul(int256(BPS_DIVISOR)).safeDiv(newLongExpo);

        if (imbalanceBps >= closeExpoImbalanceLimitBps) {
            revert UsdnProtocolImbalanceLimitReached(imbalanceBps);
        }
    }

    /**
     * @notice Send rewards to the liquidator.
     * @dev Should still emit an event if liquidationRewards = 0 to better keep track of those anomalies as rewards for
     * those will be managed off-chain.
     * @param liquidatedTicks The number of ticks that were liquidated.
     * @param remainingCollateral The amount of collateral remaining after liquidations.
     * @param rebased Whether a USDN rebase was performed.
     * @param priceData The price oracle update data.
     */
    function _sendRewardsToLiquidator(
        uint16 liquidatedTicks,
        int256 remainingCollateral,
        bool rebased,
        bytes memory priceData
    ) internal {
        // Get how much we should give to the liquidator as rewards
        uint256 liquidationRewards =
            _liquidationRewardsManager.getLiquidationRewards(liquidatedTicks, remainingCollateral, rebased, priceData);

        // Avoid underflows in situation of extreme bad debt
        if (_balanceVault < liquidationRewards) {
            liquidationRewards = _balanceVault;
        }

        // Update the vault's balance
        unchecked {
            _balanceVault -= liquidationRewards;
        }

        // Transfer rewards (wsteth) to the liquidator
        _asset.safeTransfer(msg.sender, liquidationRewards);

        emit LiquidatorRewarded(msg.sender, liquidationRewards);
    }

    /**
     * @notice Initiate a deposit of assets into the vault to mint USDN.
     * @dev Consult the current oracle middleware implementation to know the expected format for the price data, using
     * the `ProtocolAction.InitiateDeposit` action.
     * The price validation might require payment according to the return value of the `getValidationCost` function
     * of the middleware.
     * @param user The address of the user initiating the deposit.
     * @param to The address to receive the USDN tokens.
     * @param amount The amount of wstETH to deposit.
     * @param currentPriceData The current price data
     * @return securityDepositValue_ The security deposit value
     */
    function _initiateDeposit(address user, address to, uint128 amount, bytes calldata currentPriceData)
        internal
        returns (uint256 securityDepositValue_)
    {
        if (to == address(0)) {
            revert UsdnProtocolInvalidAddressTo();
        }
        if (amount == 0) {
            revert UsdnProtocolZeroAmount();
        }

        PriceInfo memory currentPrice =
            _getOraclePrice(ProtocolAction.InitiateDeposit, block.timestamp, currentPriceData);

        _applyPnlAndFundingAndLiquidate(
            currentPrice.neutralPrice, currentPrice.timestamp, _liquidationIteration, false, currentPriceData
        );

        _checkImbalanceLimitDeposit(amount);

        // Apply fees on price
        uint128 pendingActionPrice =
            (currentPrice.price - currentPrice.price * _positionFeeBps / BPS_DIVISOR).toUint128();

        DepositPendingAction memory pendingAction = DepositPendingAction({
            action: ProtocolAction.ValidateDeposit,
            timestamp: uint40(block.timestamp),
            user: user,
            to: to,
            securityDepositValue: _securityDepositValue,
            _unused: 0,
            amount: amount,
            assetPrice: pendingActionPrice,
            totalExpo: _totalExpo,
            balanceVault: _vaultAssetAvailable(_totalExpo, _balanceVault, _balanceLong, pendingActionPrice, _lastPrice)
                .toUint256(),
            balanceLong: _balanceLong,
            usdnTotalSupply: _usdn.totalSupply()
        });

        securityDepositValue_ = _addPendingAction(user, _convertDepositPendingAction(pendingAction));

        // Calculate the amount of SDEX tokens to burn
        uint256 usdnToMintEstimated = _calcMintUsdn(
            pendingAction.amount, pendingAction.balanceVault, pendingAction.usdnTotalSupply, pendingAction.assetPrice
        );
        uint32 burnRatio = _sdexBurnOnDepositRatio;
        uint256 sdexToBurn = _calcSdexToBurn(usdnToMintEstimated, burnRatio);
        // We want to at least mint 1 wei of USDN
        if (usdnToMintEstimated == 0) {
            revert UsdnProtocolDepositTooSmall();
        }
        // We want to at least burn 1 wei of SDEX if SDEX burning is enabled
        if (burnRatio != 0 && sdexToBurn == 0) {
            revert UsdnProtocolDepositTooSmall();
        }
        if (sdexToBurn > 0) {
            // Send SDEX to the dead address
            _sdex.safeTransferFrom(user, DEAD_ADDRESS, sdexToBurn);
        }

        // Transfer assets
        _asset.safeTransferFrom(user, address(this), amount);

        emit InitiatedDeposit(user, to, amount, block.timestamp);
    }

    function _validateDeposit(address user, bytes calldata priceData)
        internal
        returns (uint256 securityDepositValue_)
    {
        PendingAction memory pending = _getAndClearPendingAction(user);

        // check type of action
        if (pending.action != ProtocolAction.ValidateDeposit) {
            revert UsdnProtocolInvalidPendingAction();
        }
        // sanity check
        if (pending.user != user) {
            revert UsdnProtocolInvalidPendingAction();
        }

        _validateDepositWithAction(pending, priceData);
        return pending.securityDepositValue;
    }

    function _validateDepositWithAction(PendingAction memory pending, bytes calldata priceData) internal {
        DepositPendingAction memory deposit = _toDepositPendingAction(pending);

        PriceInfo memory currentPrice = _getOraclePrice(ProtocolAction.ValidateDeposit, deposit.timestamp, priceData);

        // adjust balances
        _applyPnlAndFundingAndLiquidate(
            currentPrice.neutralPrice, currentPrice.timestamp, _liquidationIteration, false, priceData
        );

        // We calculate the amount of USDN to mint, either considering the asset price at the time of the initiate
        // action, or the current price provided for validation. We will use the lower of the two amounts to mint.
        // Apply fees on price
        uint128 priceWithFees = (currentPrice.price - (currentPrice.price * _positionFeeBps) / BPS_DIVISOR).toUint128();

        uint256 usdnToMint1 =
            _calcMintUsdn(deposit.amount, deposit.balanceVault, deposit.usdnTotalSupply, deposit.assetPrice);

        uint256 usdnToMint2 = _calcMintUsdn(
            deposit.amount,
            // Calculate the available balance in the vault side if the price moves to `priceWithFees`
            _vaultAssetAvailable(
                deposit.totalExpo, deposit.balanceVault, deposit.balanceLong, priceWithFees, deposit.assetPrice
            ).toUint256(),
            deposit.usdnTotalSupply,
            priceWithFees
        );

        uint256 usdnToMint;
        // We use the lower of the two amounts to mint
        if (usdnToMint1 <= usdnToMint2) {
            usdnToMint = usdnToMint1;
        } else {
            usdnToMint = usdnToMint2;
        }

        _balanceVault += deposit.amount;

        _usdn.mint(deposit.to, usdnToMint);
        emit ValidatedDeposit(deposit.user, deposit.to, deposit.amount, usdnToMint, deposit.timestamp);
    }

    /**
     * @notice Update protocol balances, then prepare the data for the withdrawal action.
     * @dev Reverts if the imbalance limit is reached.
     * @param usdnShares The amount of USDN shares to burn.
     * @param currentPriceData The current price data
     * @return data_ The withdrawal data struct
     */
    function _prepareWithdrawalData(uint152 usdnShares, bytes calldata currentPriceData)
        internal
        returns (WithdrawalData memory data_)
    {
        PriceInfo memory currentPrice =
            _getOraclePrice(ProtocolAction.InitiateWithdrawal, block.timestamp, currentPriceData);

        _applyPnlAndFundingAndLiquidate(
            currentPrice.neutralPrice, currentPrice.timestamp, _liquidationIteration, false, currentPriceData
        );

        // Apply fees on price
        data_.pendingActionPrice = (currentPrice.price + currentPrice.price * _positionFeeBps / BPS_DIVISOR).toUint128();

        data_.totalExpo = _totalExpo;
        data_.balanceLong = _balanceLong;
        data_.balanceVault = _vaultAssetAvailable(
            data_.totalExpo, _balanceVault, data_.balanceLong, data_.pendingActionPrice, _lastPrice
        ).toUint256();
        data_.usdn = _usdn;

        _checkImbalanceLimitWithdrawal(
            FixedPointMathLib.fullMulDiv(usdnShares, data_.balanceVault, data_.usdn.totalShares()), data_.totalExpo
        );
    }

    /**
     * @notice Prepare the pending action struct for a withdrawal and add it to the queue
     * @param user The address of the user initiating the withdrawal
     * @param to The address that will receive the assets
     * @param usdnShares The amount of USDN shares to burn
     * @param data The withdrawal action data
     * @return securityDepositValue_ The security deposit value
     */
    function _createWithdrawalPendingAction(address user, address to, uint152 usdnShares, WithdrawalData memory data)
        internal
        returns (uint256 securityDepositValue_)
    {
        PendingAction memory action = _convertWithdrawalPendingAction(
            WithdrawalPendingAction({
                action: ProtocolAction.ValidateWithdrawal,
                timestamp: uint40(block.timestamp),
                user: user,
                to: to,
                securityDepositValue: _securityDepositValue,
                sharesLSB: _calcWithdrawalAmountLSB(usdnShares),
                sharesMSB: _calcWithdrawalAmountMSB(usdnShares),
                assetPrice: data.pendingActionPrice,
                totalExpo: data.totalExpo,
                balanceVault: data.balanceVault,
                balanceLong: data.balanceLong,
                usdnTotalShares: data.usdn.totalShares()
            })
        );
        securityDepositValue_ = _addPendingAction(user, action);
    }

    /**
     * @notice Initiate a withdrawal of assets from the vault by providing USDN tokens.
     * @dev Consult the current oracle middleware implementation to know the expected format for the price data, using
     * the `ProtocolAction.InitiateWithdrawal` action.
     * The price validation might require payment according to the return value of the `getValidationCost` function
     * of the middleware.
     * @param user The address of the user initiating the withdrawal.
     * @param to The address that will receive the assets
     * @param usdnShares The amount of USDN shares to burn.
     * @param currentPriceData The current price data
     * @return securityDepositValue_ The security deposit value
     */
    function _initiateWithdrawal(address user, address to, uint152 usdnShares, bytes calldata currentPriceData)
        internal
        returns (uint256 securityDepositValue_)
    {
        if (to == address(0)) {
            revert UsdnProtocolInvalidAddressTo();
        }
        if (usdnShares == 0) {
            revert UsdnProtocolZeroAmount();
        }

        WithdrawalData memory data = _prepareWithdrawalData(usdnShares, currentPriceData);

        securityDepositValue_ = _createWithdrawalPendingAction(user, to, usdnShares, data);

        // retrieve the USDN tokens, checks that balance is sufficient
        data.usdn.transferSharesFrom(user, address(this), usdnShares);

        emit InitiatedWithdrawal(user, to, data.usdn.convertToTokens(usdnShares), block.timestamp);
    }

    function _validateWithdrawal(address user, bytes calldata priceData)
        internal
        returns (uint256 securityDepositValue_)
    {
        PendingAction memory pending = _getAndClearPendingAction(user);

        // check type of action
        if (pending.action != ProtocolAction.ValidateWithdrawal) {
            revert UsdnProtocolInvalidPendingAction();
        }
        // sanity check
        if (pending.user != user) {
            revert UsdnProtocolInvalidPendingAction();
        }

        _validateWithdrawalWithAction(pending, priceData);
        return pending.securityDepositValue;
    }

    function _validateWithdrawalWithAction(PendingAction memory pending, bytes calldata priceData) internal {
        WithdrawalPendingAction memory withdrawal = _toWithdrawalPendingAction(pending);

        PriceInfo memory currentPrice =
            _getOraclePrice(ProtocolAction.ValidateWithdrawal, withdrawal.timestamp, priceData);

        _applyPnlAndFundingAndLiquidate(
            currentPrice.neutralPrice, currentPrice.timestamp, _liquidationIteration, false, priceData
        );

        // Apply fees on price
        uint128 withdrawalPriceWithFees =
            (currentPrice.price + (currentPrice.price * _positionFeeBps) / BPS_DIVISOR).toUint128();

        // We calculate the available balance of the vault side, either considering the asset price at the time of the
        // initiate action, or the current price provided for validation. We will use the lower of the two amounts to
        // redeem the underlying asset share.
        uint256 available1 = withdrawal.balanceVault;
        uint256 available2 = _vaultAssetAvailable(
            withdrawal.totalExpo,
            withdrawal.balanceVault,
            withdrawal.balanceLong,
            withdrawalPriceWithFees,
            withdrawal.assetPrice
        ).toUint256();
        uint256 available;
        if (available1 <= available2) {
            available = available1;
        } else {
            available = available2;
        }

        uint256 shares = _mergeWithdrawalAmountParts(withdrawal.sharesLSB, withdrawal.sharesMSB);

        // we have the USDN in the contract already
        IUsdn usdn = _usdn;

        uint256 assetToTransfer = _calcBurnUsdn(shares, available, usdn.totalShares());

        usdn.burnShares(shares);

        // send the asset to the user
        if (assetToTransfer > 0) {
            _balanceVault -= assetToTransfer;
            _asset.safeTransfer(withdrawal.to, assetToTransfer);
        }

        emit ValidatedWithdrawal(
            withdrawal.user, withdrawal.to, assetToTransfer, usdn.convertToTokens(shares), withdrawal.timestamp
        );
    }

    /**
     * @notice Update protocol balances, then prepare the data for the initiate open position action
     * @dev Reverts if the imbalance limit is reached, or if the safety margin is not respected
     * @param amount The amount of wstETH to deposit
     * @param desiredLiqPrice The desired liquidation price, including the liquidation penalty
     * @param currentPriceData The current price data
     * @return data_ The temporary data for the open position action
     */
    function _prepareInitiateOpenPositionData(uint128 amount, uint128 desiredLiqPrice, bytes calldata currentPriceData)
        internal
        returns (InitiateOpenPositionData memory data_)
    {
        PriceInfo memory currentPrice =
            _getOraclePrice(ProtocolAction.InitiateOpenPosition, block.timestamp, currentPriceData);
        data_.adjustedPrice = (currentPrice.price + (currentPrice.price * _positionFeeBps) / BPS_DIVISOR).toUint128();

        if (FixedPointMathLib.fullMulDiv(amount, data_.adjustedPrice, 10 ** _assetDecimals) < _minLongPosition) {
            revert UsdnProtocolLongPositionTooSmall();
        }

        uint128 neutralPrice = currentPrice.neutralPrice.toUint128();

        _applyPnlAndFundingAndLiquidate(
            neutralPrice, currentPrice.timestamp, _liquidationIteration, false, currentPriceData
        );

        // we calculate the closest valid tick down for the desired liq price with liquidation penalty
        data_.posId.tick = getEffectiveTickForPrice(desiredLiqPrice);
        data_.liquidationPenalty = getTickLiquidationPenalty(data_.posId.tick);

        // Calculate effective liquidation price
        uint128 liqPrice = getEffectivePriceForTick(data_.posId.tick);

        // Liquidation price must be at least x% below current price
        _checkSafetyMargin(neutralPrice, liqPrice);

        (data_.leverage, data_.positionTotalExpo) =
            _getOpenPositionLeverage(data_.posId.tick, data_.liquidationPenalty, data_.adjustedPrice, amount);
        _checkImbalanceLimitOpen(data_.positionTotalExpo, amount);
    }

    /**
     * @notice Prepare the pending action struct for an open position and add it to the queue.
     * @param user The address of the user initiating the open position.
     * @param to The address that will be the owner of the position
     * @param data The open position action data
     * @return securityDepositValue_ The security deposit value
     */
    function _createOpenPendingAction(address user, address to, InitiateOpenPositionData memory data)
        internal
        returns (uint256 securityDepositValue_)
    {
        LongPendingAction memory action = LongPendingAction({
            action: ProtocolAction.ValidateOpenPosition,
            timestamp: uint40(block.timestamp),
            user: user,
            to: to,
            securityDepositValue: _securityDepositValue,
            tick: data.posId.tick,
            closeAmount: 0,
            closePosTotalExpo: 0,
            tickVersion: data.posId.tickVersion,
            index: data.posId.index,
            closeLiqMultiplier: 0,
            closeBoundedPositionValue: 0
        });
        securityDepositValue_ = _addPendingAction(user, _convertLongPendingAction(action));
    }

    /**
     * @notice Initiate an open position action.
     * @dev Consult the current oracle middleware implementation to know the expected format for the price data, using
     * the `ProtocolAction.InitiateOpenPosition` action.
     * The price validation might require payment according to the return value of the `getValidationCost` function
     * of the middleware.
     * The position is immediately included in the protocol calculations with a temporary entry price (and thus
     * leverage). The validation operation then updates the entry price and leverage with fresher data.
     * @param user The address of the user initiating the open position.
     * @param to The address that will be the owner of the position
     * @param amount The amount of wstETH to deposit.
     * @param desiredLiqPrice The desired liquidation price, including the liquidation penalty.
     * @param currentPriceData  The current price data (used to calculate the temporary leverage and entry price,
     * pending validation)
     * @return posId_ The unique index of the opened position
     * @return securityDepositValue_ The security deposit value
     */
    function _initiateOpenPosition(
        address user,
        address to,
        uint128 amount,
        uint128 desiredLiqPrice,
        bytes calldata currentPriceData
    ) internal returns (PositionId memory posId_, uint256 securityDepositValue_) {
        if (to == address(0)) {
            revert UsdnProtocolInvalidAddressTo();
        }
        if (amount == 0) {
            revert UsdnProtocolZeroAmount();
        }
        if (amount < _minLongPosition) {
            revert UsdnProtocolLongPositionTooSmall();
        }

        InitiateOpenPositionData memory data =
            _prepareInitiateOpenPositionData(amount, desiredLiqPrice, currentPriceData);

        // Register position and adjust contract state
        Position memory long = Position({
            user: to,
            amount: amount,
            totalExpo: data.positionTotalExpo,
            timestamp: uint40(block.timestamp)
        });
        (data.posId.tickVersion, data.posId.index) = _saveNewPosition(data.posId.tick, long, data.liquidationPenalty);
        _balanceLong += long.amount;
        posId_ = data.posId;

        securityDepositValue_ = _createOpenPendingAction(user, to, data);

        _asset.safeTransferFrom(user, address(this), amount);

<<<<<<< HEAD
        emit InitiatedOpenPosition(
            user,
            to,
            uint40(block.timestamp),
            data.positionTotalExpo,
            amount,
            data.adjustedPrice,
            posId_.tick,
            posId_.tickVersion,
            posId_.index
        );
=======
        emit InitiatedOpenPosition(user, to, uint40(block.timestamp), data.leverage, amount, data.adjustedPrice, posId_);
>>>>>>> d0f7ee19
    }

    function _validateOpenPosition(address user, bytes calldata priceData)
        internal
        returns (uint256 securityDepositValue_)
    {
        PendingAction memory pending = _getAndClearPendingAction(user);

        // check type of action
        if (pending.action != ProtocolAction.ValidateOpenPosition) {
            revert UsdnProtocolInvalidPendingAction();
        }
        // sanity check
        if (pending.user != user) {
            revert UsdnProtocolInvalidPendingAction();
        }

        _validateOpenPositionWithAction(pending, priceData);
        return pending.securityDepositValue;
    }

    /**
     * @notice Update protocol balances, then prepare the data for the validate open position action.
     * @param pending The pending action data
     * @param priceData The current price data
     * @return data_ The validate open position data struct
     * @return liq_ Whether the position was liquidated and the caller should return early
     */
    function _prepareValidateOpenPositionData(PendingAction memory pending, bytes calldata priceData)
        internal
        returns (ValidateOpenPositionData memory data_, bool liq_)
    {
        data_.action = _toLongPendingAction(pending);
        PriceInfo memory currentPrice =
            _getOraclePrice(ProtocolAction.ValidateOpenPosition, data_.action.timestamp, priceData);
        // Apply fees on price
        data_.startPrice = (currentPrice.price + (currentPrice.price * _positionFeeBps) / BPS_DIVISOR).toUint128();

        _applyPnlAndFundingAndLiquidate(
            currentPrice.neutralPrice, currentPrice.timestamp, _liquidationIteration, false, priceData
        );

        uint256 version;
        (data_.tickHash, version) = _tickHash(data_.action.tick);
        if (version != data_.action.tickVersion) {
            // The current tick version doesn't match the version from the pending action.
            // This means the position has been liquidated in the mean time
            emit StalePendingActionRemoved(
                data_.action.user,
                PositionId({ tick: data_.action.tick, tickVersion: data_.action.tickVersion, index: data_.action.index })
            );
            return (data_, true);
        }
        // Get the position
        data_.pos = _longPositions[data_.tickHash][data_.action.index];
        // Re-calculate leverage
        data_.liquidationPenalty = _tickData[data_.tickHash].liquidationPenalty;
        data_.liqPriceWithoutPenalty =
            getEffectivePriceForTick(_calcTickWithoutPenalty(data_.action.tick, data_.liquidationPenalty));
        // reverts if liqPriceWithoutPenalty >= startPrice
        data_.leverage = _getLeverage(data_.startPrice, data_.liqPriceWithoutPenalty);
    }

    /**
     * @notice Validate an open position action.
     * @param pending The pending action data
     * @param priceData The current price data
     */
    function _validateOpenPositionWithAction(PendingAction memory pending, bytes calldata priceData) internal {
        (ValidateOpenPositionData memory data, bool liquidated) = _prepareValidateOpenPositionData(pending, priceData);
        if (liquidated) {
            return;
        }

        // Leverage is always greater than 1 (liquidationPrice is positive).
        // Even if it drops below _minLeverage between the initiate and validate actions, we still allow it.
        // However, if the leverage exceeds max leverage, then we adjust the liquidation price (tick) to have a leverage
        // of _maxLeverage
        uint128 maxLeverage = uint128(_maxLeverage);
        if (data.leverage > maxLeverage) {
            // theoretical liquidation price for _maxLeverage
            data.liqPriceWithoutPenalty = _getLiquidationPrice(data.startPrice, maxLeverage);
            // adjust to closest valid tick down
            int24 tickWithoutPenalty = getEffectiveTickForPrice(data.liqPriceWithoutPenalty);

            // apply liquidation penalty with the current penalty setting
            uint8 currentLiqPenalty = _liquidationPenalty;
            PositionId memory newPosId;
            newPosId.tick = tickWithoutPenalty + int24(uint24(currentLiqPenalty)) * _tickSpacing;
            // retrieve the actual penalty for this tick we want to use
            uint8 liquidationPenalty = getTickLiquidationPenalty(newPosId.tick);
            // check if the penalty for that tick is different from the current setting
            if (liquidationPenalty == currentLiqPenalty) {
                // Since the tick's penalty is the same as what we assumed, we can use the `tickWithoutPenalty` from
                // above.
                // Retrieve exact liquidation price without penalty
                data.liqPriceWithoutPenalty = getEffectivePriceForTick(tickWithoutPenalty);
            } else {
                // The tick's imposed penalty is different from the current setting, so the `tickWithoutPenalty` we
                // calculated above can't be used to calculate the leverage.
                // We must instead use the tick's penalty to find the new `liqPriceWithoutPenalty` and calculate the
                // leverage.

                // Note: In case the tick liquidation penalty is lower than the current setting, it might lead to a
                // leverage that exceeds the max leverage slightly. We allow this behavior in this rare occurrence.

                // Retrieve exact liquidation price without penalty.
                data.liqPriceWithoutPenalty =
                    getEffectivePriceForTick(_calcTickWithoutPenalty(newPosId.tick, liquidationPenalty));
            }

            // move the position to its new tick, updating its total expo, and returning the new tickVersion and index
            // remove position from old tick completely
            _removeAmountFromPosition(
                data.action.tick, data.action.index, data.pos, data.pos.amount, data.pos.totalExpo
            );
            // update position total expo (because of new leverage / liq price)
            data.pos.totalExpo =
                _calculatePositionTotalExpo(data.pos.amount, data.startPrice, data.liqPriceWithoutPenalty);
            // insert position into new tick
            (newPosId.tickVersion, newPosId.index) = _saveNewPosition(newPosId.tick, data.pos, liquidationPenalty);
            // no long balance update is necessary (collateral didn't change)

            // emit LiquidationPriceUpdated
            emit LiquidationPriceUpdated(
                PositionId({ tick: data.action.tick, tickVersion: data.action.tickVersion, index: data.action.index }),
                newPosId
            );
<<<<<<< HEAD
            emit ValidatedOpenPosition(
                data.action.common.user,
                data.action.common.to,
                data.pos.totalExpo,
                data.startPrice,
                tick,
                tickVersion,
                index
            );
        } else {
            // Calculate the new total expo
            uint128 expoBefore = data.pos.totalExpo;
            uint128 expoAfter =
                _calculatePositionTotalExpo(data.pos.amount, data.startPrice, data.liqPriceWithoutPenalty);
=======
            emit ValidatedOpenPosition(data.action.user, data.action.to, data.leverage, data.startPrice, newPosId);
            return;
        }
        // the new leverage does not exceed the max leverage
>>>>>>> d0f7ee19

        // Calculate the new total expo
        uint128 expoBefore = data.pos.totalExpo;
        uint128 expoAfter = _calculatePositionTotalExpo(data.pos.amount, data.startPrice, data.liqPriceWithoutPenalty);

<<<<<<< HEAD
            emit ValidatedOpenPosition(
                data.action.common.user,
                data.action.common.to,
                expoAfter,
                data.startPrice,
                data.action.tick,
                data.action.tickVersion,
                data.action.index
            );
=======
        // Update the total expo of the position
        _longPositions[data.tickHash][data.action.index].totalExpo = expoAfter;
        // Update the total expo by adding the position's new expo and removing the old one.
        // Do not use += or it will underflow
        _totalExpo = _totalExpo + expoAfter - expoBefore;

        // update the tick data and the liqMultiplierAccumulator
        {
            TickData storage tickData = _tickData[data.tickHash];
            uint256 unadjustedTickPrice =
                TickMath.getPriceAtTick(data.action.tick - int24(uint24(data.liquidationPenalty)) * _tickSpacing);
            tickData.totalExpo = tickData.totalExpo + expoAfter - expoBefore;
            _liqMultiplierAccumulator = _liqMultiplierAccumulator.add(HugeUint.wrap(expoAfter * unadjustedTickPrice))
                .sub(HugeUint.wrap(expoBefore * unadjustedTickPrice));
>>>>>>> d0f7ee19
        }

        emit ValidatedOpenPosition(
            data.action.user,
            data.action.to,
            data.leverage,
            data.startPrice,
            PositionId({ tick: data.action.tick, tickVersion: data.action.tickVersion, index: data.action.index })
        );
    }

    /**
     * @notice Perform checks for the initiate close position action.
     * @dev Reverts if the position is not owned by the user, the amount to close is higher than the position amount, or
     * the amount to close is zero.
     * @param user The address of the user initiating the close position.
     * @param to The address that will receive the assets
     * @param amountToClose The amount of collateral to remove from the position's amount
     * @param pos The position to close
     */
    function _checkInitiateClosePosition(address user, address to, uint128 amountToClose, Position memory pos)
        internal
        view
    {
        if (pos.user != user) {
            revert UsdnProtocolUnauthorized();
        }

        if (amountToClose > pos.amount) {
            revert UsdnProtocolAmountToCloseHigherThanPositionAmount(amountToClose, pos.amount);
        }

        // Make sure the remaining position is higher than _minLongPosition
        uint128 remainingAmount = pos.amount - amountToClose;
        if (remainingAmount > 0 && remainingAmount < _minLongPosition) {
            revert UsdnProtocolLongPositionTooSmall();
        }

        if (amountToClose == 0) {
            revert UsdnProtocolAmountToCloseIsZero();
        }

        if (to == address(0)) {
            revert UsdnProtocolInvalidAddressTo();
        }
    }

    /**
     * @notice Update protocol balances, then prepare the data for the initiate close position action
     * @dev Reverts if the imbalance limit is reached, or if any of the checks in `_checkInitiateClosePosition` fail
     * Returns without creating a pending action if the position gets liquidated in this transaction
     * @param user The address of the user initiating the close position
     * @param to The address that will receive the assets
     * @param posId The unique identifier of the position
     * @param amountToClose The amount of collateral to remove from the position's amount
     * @param currentPriceData The current price data
     * @return data_ The close position data
     * @return liq_ Whether the position was liquidated and the caller should return early
     */
    function _prepareClosePositionData(
        address user,
        address to,
        PositionId memory posId,
        uint128 amountToClose,
        bytes calldata currentPriceData
    ) internal returns (ClosePositionData memory data_, bool liq_) {
        (data_.pos, data_.liquidationPenalty) = getLongPosition(posId);

        _checkInitiateClosePosition(user, to, amountToClose, data_.pos);

        PriceInfo memory currentPrice =
            _getOraclePrice(ProtocolAction.InitiateClosePosition, block.timestamp, currentPriceData);

        _applyPnlAndFundingAndLiquidate(
            currentPrice.neutralPrice, currentPrice.timestamp, _liquidationIteration, false, currentPriceData
        );

        (, uint256 version) = _tickHash(posId.tick);
        if (version != posId.tickVersion) {
            // The current tick version doesn't match the version from the position,
            // that means that the position has been liquidated in this transaction.
            return (data_, true);
        }

        data_.totalExpoToClose = (uint256(data_.pos.totalExpo) * amountToClose / data_.pos.amount).toUint128();

        _checkImbalanceLimitClose(data_.totalExpoToClose, amountToClose);

        data_.longTradingExpo = _totalExpo - _balanceLong;
        data_.liqMulAcc = _liqMultiplierAccumulator;
        data_.lastPrice = _lastPrice;

        // The approximate value position to remove is calculated with `_lastPrice`, so not taking into account
        // any fees. This way, the removal of the position doesn't affect the liquidation multiplier calculations.

        // In order to have the maximum precision, we do not pre-compute the liquidation multiplier with a fixed
        // precision just now, we will store it in the pending action later, to be used in the validate action.
        data_.tempPositionValue = _assetToRemove(
            data_.lastPrice,
            getEffectivePriceForTick(
                _calcTickWithoutPenalty(posId.tick, data_.liquidationPenalty),
                data_.lastPrice,
                data_.longTradingExpo,
                data_.liqMulAcc
            ),
            data_.totalExpoToClose
        );

        data_.securityDepositValue = _securityDepositValue;
    }

    /**
     * @notice Prepare the pending action struct for the close position action and add it to the queue.
     * @param user The address of the user initiating the close position.
     * @param to The address that will receive the assets
     * @param posId The unique identifier of the position
     * @param amountToClose The amount of collateral to remove from the position's amount
     * @param data The close position data
     * @return securityDepositValue_ The security deposit value
     */
    function _createClosePendingAction(
        address user,
        address to,
        PositionId memory posId,
        uint128 amountToClose,
        ClosePositionData memory data
    ) internal returns (uint256 securityDepositValue_) {
        LongPendingAction memory action = LongPendingAction({
            action: ProtocolAction.ValidateClosePosition,
            timestamp: uint40(block.timestamp),
            user: user,
            to: to,
            securityDepositValue: data.securityDepositValue,
            tick: posId.tick,
            closeAmount: amountToClose,
            closePosTotalExpo: data.totalExpoToClose,
            tickVersion: posId.tickVersion,
            index: posId.index,
            closeLiqMultiplier: _calcFixedPrecisionMultiplier(data.lastPrice, data.longTradingExpo, data.liqMulAcc),
            closeBoundedPositionValue: data.tempPositionValue
        });
        securityDepositValue_ = _addPendingAction(user, _convertLongPendingAction(action));
    }

    /**
     * @notice Initiate a close position action.
     * @dev Consult the current oracle middleware implementation to know the expected format for the price data, using
     * the `ProtocolAction.InitiateClosePosition` action.
     * The price validation might require payment according to the return value of the `getValidationCost` function
     * of the middleware.
     * If the current tick version is greater than the tick version of the position (when it was opened), then the
     * position has been liquidated and this function will return 0.
     * The position is taken out of the tick and put in a pending state during this operation. Thus, calculations don't
     * consider this position anymore. The exit price (and thus profit) is not yet set definitively, and will be done
     * during the validate action.
     * @param user The address of the user initiating the close position.
     * @param to The address that will receive the assets
     * @param posId The unique identifier of the position
     * @param amountToClose The amount of collateral to remove from the position's amount
     * @param currentPriceData The current price data
     * @return securityDepositValue_ The security deposit value
     */
    function _initiateClosePosition(
        address user,
        address to,
        PositionId memory posId,
        uint128 amountToClose,
        bytes calldata currentPriceData
    ) internal returns (uint256 securityDepositValue_) {
        (ClosePositionData memory data, bool liq) =
            _prepareClosePositionData(user, to, posId, amountToClose, currentPriceData);
        if (liq) {
            // position was liquidated in this transaction
            return 0;
        }

        securityDepositValue_ = _createClosePendingAction(user, to, posId, amountToClose, data);

        _balanceLong -= data.tempPositionValue;

        _removeAmountFromPosition(posId.tick, posId.index, data.pos, amountToClose, data.totalExpoToClose);

        emit InitiatedClosePosition(
            user, to, posId, data.pos.amount, amountToClose, data.pos.totalExpo - data.totalExpoToClose
        );
    }

    function _validateClosePosition(address user, bytes calldata priceData)
        internal
        returns (uint256 securityDepositValue_)
    {
        PendingAction memory pending = _getAndClearPendingAction(user);

        // check type of action
        if (pending.action != ProtocolAction.ValidateClosePosition) {
            revert UsdnProtocolInvalidPendingAction();
        }
        // sanity check
        if (pending.user != user) {
            revert UsdnProtocolInvalidPendingAction();
        }

        _validateClosePositionWithAction(pending, priceData);
        return pending.securityDepositValue;
    }

    function _validateClosePositionWithAction(PendingAction memory pending, bytes calldata priceData) internal {
        LongPendingAction memory long = _toLongPendingAction(pending);

        PriceInfo memory currentPrice = _getOraclePrice(ProtocolAction.ValidateClosePosition, long.timestamp, priceData);

        _applyPnlAndFundingAndLiquidate(
            currentPrice.neutralPrice, currentPrice.timestamp, _liquidationIteration, false, priceData
        );

        // Apply fees on price
        uint128 priceWithFees = (currentPrice.price - (currentPrice.price * _positionFeeBps) / BPS_DIVISOR).toUint128();

        // get liquidation price (with liq penalty) to check if position was valid at `timestamp + validationDelay`
        uint128 liquidationPrice = _getEffectivePriceForTick(long.tick, long.closeLiqMultiplier);

        if (currentPrice.neutralPrice <= liquidationPrice) {
            // Position should be liquidated, we don't transfer assets to the user.
            // Position was already removed from tick so no additional bookkeeping is necessary.
            // Credit the full amount to the vault to preserve the total balance invariant.
            _balanceVault += long.closeBoundedPositionValue;
            emit LiquidatedPosition(
                long.user,
                PositionId({ tick: long.tick, tickVersion: long.tickVersion, index: long.index }),
                currentPrice.neutralPrice,
                liquidationPrice
            );
            return;
        }

        int256 positionValue = _positionValue(
            priceWithFees,
            _getEffectivePriceForTick(
                _calcTickWithoutPenalty(long.tick, getTickLiquidationPenalty(long.tick)), long.closeLiqMultiplier
            ),
            long.closePosTotalExpo
        );
        uint256 assetToTransfer;
        if (positionValue > 0) {
            assetToTransfer = uint256(positionValue);
            // Normally, the position value should be smaller than `long.closeBoundedPositionValue` (due to the position
            // fee).
            // We can send the difference (any remaining collateral) to the vault.
            // If the price increased since the initiate, it's possible that the position value is higher than the
            // `long.closeBoundedPositionValue`. In that case, we need to take the missing assets from the vault.
            if (assetToTransfer < long.closeBoundedPositionValue) {
                uint256 remainingCollateral;
                unchecked {
                    // since assetToTransfer is strictly smaller than closeBoundedPositionValue, this operation can't
                    // underflow
                    remainingCollateral = long.closeBoundedPositionValue - assetToTransfer;
                }
                _balanceVault += remainingCollateral;
            } else if (assetToTransfer > long.closeBoundedPositionValue) {
                uint256 missingValue;
                unchecked {
                    // since assetToTransfer is strictly larger than closeBoundedPositionValue, this operation can't
                    // underflow
                    missingValue = assetToTransfer - long.closeBoundedPositionValue;
                }
                uint256 balanceVault = _balanceVault;
                // If the vault does not have enough balance left to pay out the missing value, we take what we can
                if (missingValue > balanceVault) {
                    _balanceVault = 0;
                    unchecked {
                        // since missingValue is strictly larger than balanceVault, their subtraction can't underflow
                        // moreover, since (missingValue - balanceVault) is smaller than or equal to missingValue,
                        // and since missingValue is smaller than or equal to assetToTransfer,
                        // (missingValue - balanceVault) is smaller than or equal to assetToTransfer, and their
                        // subtraction can't underflow.
                        assetToTransfer -= missingValue - balanceVault;
                    }
                } else {
                    unchecked {
                        // since missingValue is smaller than or equal to balanceVault, this operation can't underflow
                        _balanceVault = balanceVault - missingValue;
                    }
                }
            }
        }
        // in case the position value is zero or negative, we don't transfer any asset to the user

        // send the asset to the user
        if (assetToTransfer > 0) {
            _asset.safeTransfer(long.to, assetToTransfer);
        }

        emit ValidatedClosePosition(
            long.user,
            long.to,
            PositionId({ tick: long.tick, tickVersion: long.tickVersion, index: long.index }),
            assetToTransfer,
            assetToTransfer.toInt256() - _toInt256(long.closeAmount)
        );
    }

    /**
     * @notice During creation of a new long position, calculate the leverage and total exposure of the position.
     * @param tick The tick of the position.
     * @param liquidationPenalty The liquidation penalty of the tick.
     * @param adjustedPrice The adjusted price of the asset.
     * @param amount The amount of collateral.
     * @return leverage_ The leverage of the position.
     * @return totalExpo_ The total exposure of the position.
     */
    function _getOpenPositionLeverage(int24 tick, uint8 liquidationPenalty, uint128 adjustedPrice, uint128 amount)
        internal
        view
        returns (uint128 leverage_, uint128 totalExpo_)
    {
        // remove liquidation penalty for leverage calculation
        uint128 liqPriceWithoutPenalty = getEffectivePriceForTick(_calcTickWithoutPenalty(tick, liquidationPenalty));
        totalExpo_ = _calculatePositionTotalExpo(amount, adjustedPrice, liqPriceWithoutPenalty);

        // calculate position leverage
        // reverts if liquidationPrice >= entryPrice
        leverage_ = _getLeverage(adjustedPrice, liqPriceWithoutPenalty);
        if (leverage_ < _minLeverage) {
            revert UsdnProtocolLeverageTooLow();
        }
        if (leverage_ > _maxLeverage) {
            revert UsdnProtocolLeverageTooHigh();
        }
    }

    /**
     * @notice Calculate how much wstETH must be removed from the long balance due to a position closing.
     * @dev The amount is bound by the amount of wstETH available in the long side.
     * @param priceWithFees The current price of the asset, adjusted with fees
     * @param liqPriceWithoutPenalty The liquidation price without penalty
     * @param posExpo The total expo of the position
     * @return boundedPosValue_ The amount of assets to remove from the long balance, bound by zero and the available
     * long balance
     */
    function _assetToRemove(uint128 priceWithFees, uint128 liqPriceWithoutPenalty, uint128 posExpo)
        internal
        view
        returns (uint256 boundedPosValue_)
    {
        // The available amount of asset on the long side (with the current balance)
        uint256 available = _balanceLong;

        // Calculate position value
        int256 positionValue = _positionValue(priceWithFees, liqPriceWithoutPenalty, posExpo);

        if (positionValue <= 0) {
            // should not happen, unless we did not manage to liquidate all ticks that needed to be liquidated during
            // the initiateClosePosition
            boundedPosValue_ = 0;
        } else if (uint256(positionValue) > available) {
            boundedPosValue_ = available;
        } else {
            boundedPosValue_ = uint256(positionValue);
        }
    }

    /**
     * @notice Execute the first actionable pending action or revert if the price data was not provided.
     * @param data The price data and raw indices
     * @return securityDepositValue_ The security deposit value of the executed action
     */
    function _executePendingActionOrRevert(PreviousActionsData calldata data)
        internal
        returns (uint256 securityDepositValue_)
    {
        bool success;
        (success,, securityDepositValue_) = _executePendingAction(data);
        if (!success) {
            revert UsdnProtocolInvalidPendingActionData();
        }
    }

    /**
     * @notice Execute the first actionable pending action and report success.
     * @param data The price data and raw indices
     * @return success_ Whether the price data is valid
     * @return executed_ Whether the pending action was executed (false if the queue has no actionable item)
     * @return securityDepositValue_ The security deposit value of the executed action
     */
    function _executePendingAction(PreviousActionsData calldata data)
        internal
        returns (bool success_, bool executed_, uint256 securityDepositValue_)
    {
        (PendingAction memory pending, uint128 rawIndex) = _getActionablePendingAction();
        if (pending.action == ProtocolAction.None) {
            // no pending action
            return (true, false, 0);
        }
        uint256 length = data.priceData.length;
        if (data.rawIndices.length != length || length < 1) {
            return (false, false, 0);
        }
        uint128 offset;
        unchecked {
            // underflow is desired here (wrap-around)
            offset = rawIndex - data.rawIndices[0];
        }
        if (offset >= length || data.rawIndices[offset] != rawIndex) {
            return (false, false, 0);
        }
        bytes calldata priceData = data.priceData[offset];
        _clearPendingAction(pending.user);
        if (pending.action == ProtocolAction.ValidateDeposit) {
            _validateDepositWithAction(pending, priceData);
        } else if (pending.action == ProtocolAction.ValidateWithdrawal) {
            _validateWithdrawalWithAction(pending, priceData);
        } else if (pending.action == ProtocolAction.ValidateOpenPosition) {
            _validateOpenPositionWithAction(pending, priceData);
        } else if (pending.action == ProtocolAction.ValidateClosePosition) {
            _validateClosePositionWithAction(pending, priceData);
        }
        success_ = true;
        executed_ = true;
        securityDepositValue_ = pending.securityDepositValue;
        emit SecurityDepositRefunded(pending.user, msg.sender, securityDepositValue_);
    }

    function _getOraclePrice(ProtocolAction action, uint256 timestamp, bytes calldata priceData)
        internal
        returns (PriceInfo memory price_)
    {
        uint256 validationCost = _oracleMiddleware.validationCost(priceData, action);
        if (address(this).balance < validationCost) {
            revert UsdnProtocolInsufficientOracleFee();
        }
        price_ = _oracleMiddleware.parseAndValidatePrice{ value: validationCost }(uint128(timestamp), action, priceData);
    }

    /**
     * @notice Applies PnL, funding, and liquidates positions if necessary.
     * @param neutralPrice The neutral price for the asset.
     * @param timestamp The timestamp at which the operation is performed.
     * @param iterations The number of iterations for the liquidation process.
     * @param ignoreInterval A boolean indicating whether to ignore the interval for USDN rebase.
     * @param priceData The price oracle update data.
     * @return liquidatedPositions_ The number of positions that were liquidated.
     * @dev If there were any liquidated positions, it sends rewards to the msg.sender.
     */
    function _applyPnlAndFundingAndLiquidate(
        uint256 neutralPrice,
        uint256 timestamp,
        uint16 iterations,
        bool ignoreInterval,
        bytes memory priceData
    ) internal returns (uint256 liquidatedPositions_) {
        // adjust balances
        (bool priceUpdated, int256 tempLongBalance, int256 tempVaultBalance) =
            _applyPnlAndFunding(neutralPrice.toUint128(), timestamp.toUint128());

        // liquidate if price is more recent than _lastPrice
        if (priceUpdated) {
            LiquidationsEffects memory liquidationEffects =
                _liquidatePositions(neutralPrice, iterations, tempLongBalance, tempVaultBalance);

            _balanceLong = liquidationEffects.newLongBalance;
            _balanceVault = liquidationEffects.newVaultBalance;

            bool rebased = _usdnRebase(uint128(neutralPrice), ignoreInterval); // safecast not needed since already done
                // earlier

            if (liquidationEffects.liquidatedTicks > 0) {
                _sendRewardsToLiquidator(
                    liquidationEffects.liquidatedTicks, liquidationEffects.remainingCollateral, rebased, priceData
                );
            }

            liquidatedPositions_ = liquidationEffects.liquidatedPositions;
        }
    }

    /**
     * @notice Refunds any excess ether to the user to prevent locking ETH in the contract.
     * @param securityDepositValue The security deposit value of the action (zero for a validation action).
     * @param amountToRefund The amount to refund to the user:
     *      - the security deposit if executing an action for another user,
     *      - the initialization security deposit in case of a validation action.
     * @param balanceBefore The balance of the contract before the action.
     */
    function _refundExcessEther(uint256 securityDepositValue, uint256 amountToRefund, uint256 balanceBefore) internal {
        uint256 positive = amountToRefund + address(this).balance + msg.value;
        uint256 negative = balanceBefore + securityDepositValue;

        if (negative > positive) {
            revert UsdnProtocolUnexpectedBalance();
        }

        uint256 amount;
        unchecked {
            // we know that positive >= negative, so this subtraction is safe
            amount = positive - negative;
        }

        if (amount != 0) {
            // slither-disable-next-line arbitrary-send-eth
            (bool success,) = payable(msg.sender).call{ value: amount }("");
            if (!success) {
                revert UsdnProtocolEtherRefundFailed();
            }
        }
    }

    function _checkPendingFee() internal {
        // if the pending protocol fee is above the threshold, send it to the fee collector
        if (_pendingProtocolFee >= _feeThreshold) {
            _asset.safeTransfer(_feeCollector, _pendingProtocolFee);
            emit ProtocolFeeDistributed(_feeCollector, _pendingProtocolFee);
            _pendingProtocolFee = 0;
        }
    }
}<|MERGE_RESOLUTION|>--- conflicted
+++ resolved
@@ -903,21 +903,9 @@
 
         _asset.safeTransferFrom(user, address(this), amount);
 
-<<<<<<< HEAD
         emit InitiatedOpenPosition(
-            user,
-            to,
-            uint40(block.timestamp),
-            data.positionTotalExpo,
-            amount,
-            data.adjustedPrice,
-            posId_.tick,
-            posId_.tickVersion,
-            posId_.index
-        );
-=======
-        emit InitiatedOpenPosition(user, to, uint40(block.timestamp), data.leverage, amount, data.adjustedPrice, posId_);
->>>>>>> d0f7ee19
+            user, to, uint40(block.timestamp), data.positionTotalExpo, amount, data.adjustedPrice, posId_
+        );
     }
 
     function _validateOpenPosition(address user, bytes calldata priceData)
@@ -1046,67 +1034,39 @@
                 PositionId({ tick: data.action.tick, tickVersion: data.action.tickVersion, index: data.action.index }),
                 newPosId
             );
-<<<<<<< HEAD
-            emit ValidatedOpenPosition(
-                data.action.common.user,
-                data.action.common.to,
-                data.pos.totalExpo,
-                data.startPrice,
-                tick,
-                tickVersion,
-                index
-            );
+            emit ValidatedOpenPosition(data.action.user, data.action.to, data.pos.totalExpo, data.startPrice, newPosId);
+            return;
         } else {
             // Calculate the new total expo
             uint128 expoBefore = data.pos.totalExpo;
             uint128 expoAfter =
                 _calculatePositionTotalExpo(data.pos.amount, data.startPrice, data.liqPriceWithoutPenalty);
-=======
-            emit ValidatedOpenPosition(data.action.user, data.action.to, data.leverage, data.startPrice, newPosId);
-            return;
-        }
-        // the new leverage does not exceed the max leverage
->>>>>>> d0f7ee19
-
-        // Calculate the new total expo
-        uint128 expoBefore = data.pos.totalExpo;
-        uint128 expoAfter = _calculatePositionTotalExpo(data.pos.amount, data.startPrice, data.liqPriceWithoutPenalty);
-
-<<<<<<< HEAD
+
+            // Update the total expo of the position
+            _longPositions[data.tickHash][data.action.index].totalExpo = expoAfter;
+            // Update the total expo by adding the position's new expo and removing the old one.
+            // Do not use += or it will underflow
+            _totalExpo = _totalExpo + expoAfter - expoBefore;
+
+            // update the tick data and the liqMultiplierAccumulator
+            {
+                TickData storage tickData = _tickData[data.tickHash];
+                uint256 unadjustedTickPrice =
+                    TickMath.getPriceAtTick(data.action.tick - int24(uint24(data.liquidationPenalty)) * _tickSpacing);
+                tickData.totalExpo = tickData.totalExpo + expoAfter - expoBefore;
+                _liqMultiplierAccumulator = _liqMultiplierAccumulator.add(
+                    HugeUint.wrap(expoAfter * unadjustedTickPrice)
+                ).sub(HugeUint.wrap(expoBefore * unadjustedTickPrice));
+            }
+
             emit ValidatedOpenPosition(
-                data.action.common.user,
-                data.action.common.to,
+                data.action.user,
+                data.action.to,
                 expoAfter,
                 data.startPrice,
-                data.action.tick,
-                data.action.tickVersion,
-                data.action.index
+                PositionId({ tick: data.action.tick, tickVersion: data.action.tickVersion, index: data.action.index })
             );
-=======
-        // Update the total expo of the position
-        _longPositions[data.tickHash][data.action.index].totalExpo = expoAfter;
-        // Update the total expo by adding the position's new expo and removing the old one.
-        // Do not use += or it will underflow
-        _totalExpo = _totalExpo + expoAfter - expoBefore;
-
-        // update the tick data and the liqMultiplierAccumulator
-        {
-            TickData storage tickData = _tickData[data.tickHash];
-            uint256 unadjustedTickPrice =
-                TickMath.getPriceAtTick(data.action.tick - int24(uint24(data.liquidationPenalty)) * _tickSpacing);
-            tickData.totalExpo = tickData.totalExpo + expoAfter - expoBefore;
-            _liqMultiplierAccumulator = _liqMultiplierAccumulator.add(HugeUint.wrap(expoAfter * unadjustedTickPrice))
-                .sub(HugeUint.wrap(expoBefore * unadjustedTickPrice));
->>>>>>> d0f7ee19
-        }
-
-        emit ValidatedOpenPosition(
-            data.action.user,
-            data.action.to,
-            data.leverage,
-            data.startPrice,
-            PositionId({ tick: data.action.tick, tickVersion: data.action.tickVersion, index: data.action.index })
-        );
+        }
     }
 
     /**
