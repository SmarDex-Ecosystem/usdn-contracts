--- conflicted
+++ resolved
@@ -125,17 +125,12 @@
         uint256 balanceBefore = address(this).balance;
         uint256 amountToRefund;
 
-<<<<<<< HEAD
-        (tick_, tickVersion_, index_, amountToRefund) =
-            _initiateOpenPosition(msg.sender, to, amount, desiredLiqPrice, currentPriceData);
-=======
         PositionId memory posId;
-        (posId, amountToRefund) = _initiateOpenPosition(msg.sender, amount, desiredLiqPrice, currentPriceData);
+        (posId, amountToRefund) = _initiateOpenPosition(msg.sender, to, amount, desiredLiqPrice, currentPriceData);
         tick_ = posId.tick;
         tickVersion_ = posId.tickVersion;
         index_ = posId.index;
 
->>>>>>> ed0d4d6e
         unchecked {
             amountToRefund += _executePendingActionOrRevert(previousActionsData);
         }
@@ -177,14 +172,11 @@
         uint256 balanceBefore = address(this).balance;
 
         uint256 amountToRefund = _initiateClosePosition(
-<<<<<<< HEAD
-            msg.sender, to, PositionId(tick, tickVersion, index), amountToClose, currentPriceData
-=======
             msg.sender,
+            to,
             PositionId({ tick: tick, tickVersion: tickVersion, index: index }),
             amountToClose,
             currentPriceData
->>>>>>> ed0d4d6e
         );
         unchecked {
             amountToRefund += _executePendingActionOrRevert(previousActionsData);
@@ -699,14 +691,10 @@
         uint128 amount,
         uint128 desiredLiqPrice,
         bytes calldata currentPriceData
-<<<<<<< HEAD
-    ) internal returns (int24 tick_, uint256 tickVersion_, uint256 index_, uint256 securityDepositValue_) {
+    ) internal returns (PositionId memory posId_, uint256 securityDepositValue_) {
         if (to == address(0)) {
             revert UsdnProtocolZeroAddressTo();
         }
-=======
-    ) internal returns (PositionId memory posId_, uint256 securityDepositValue_) {
->>>>>>> ed0d4d6e
         if (amount == 0) {
             revert UsdnProtocolZeroAmount();
         }
@@ -743,65 +731,35 @@
             _checkSafetyMargin(neutralPrice, liqPrice);
         }
 
-<<<<<<< HEAD
-        // Register pending action
         {
+            // Register position and adjust contract state
+            Position memory long =
+                Position({ user: to, amount: amount, totalExpo: positionTotalExpo, timestamp: uint40(block.timestamp) });
+            (posId_.tickVersion, posId_.index) = _saveNewPosition(posId_.tick, long, liquidationPenalty);
+        }
+
+        {
+            // Register pending action
             LongPendingAction memory pendingAction = LongPendingAction({
                 action: ProtocolAction.ValidateOpenPosition,
                 timestamp: uint40(block.timestamp),
                 user: user,
                 to: to,
-                tick: tick_,
+                tick: posId_.tick,
                 securityDepositValue: (_securityDepositValue / SECURITY_DEPOSIT_FACTOR).toUint24(),
                 closeAmount: 0,
                 closeTotalExpo: 0,
-                tickVersion: tickVersion_,
-                index: index_,
+                tickVersion: posId_.tickVersion,
+                index: posId_.index,
                 closeLiqMultiplier: 0,
                 closeTempTransfer: 0
             });
             securityDepositValue_ = _addPendingAction(user, _convertLongPendingAction(pendingAction));
         }
 
-        // Register position and adjust contract state
-        {
-            Position memory long =
-                Position({ user: to, amount: amount, totalExpo: positionTotalExpo, timestamp: uint40(block.timestamp) });
-            (tickVersion_, index_) = _saveNewPosition(tick_, long);
-            emit InitiatedOpenPosition(
-                user, to, long.timestamp, leverage, long.amount, adjustedPrice, tick_, tickVersion_, index_
-            );
-        }
-
-=======
-        {
-            // Register position and adjust contract state
-            Position memory long = Position({
-                user: user,
-                amount: amount,
-                totalExpo: positionTotalExpo,
-                timestamp: uint40(block.timestamp)
-            });
-            (posId_.tickVersion, posId_.index) = _saveNewPosition(posId_.tick, long, liquidationPenalty);
-        }
-
-        // Register pending action
-        LongPendingAction memory pendingAction = LongPendingAction({
-            action: ProtocolAction.ValidateOpenPosition,
-            timestamp: uint40(block.timestamp),
-            user: user,
-            tick: posId_.tick,
-            securityDepositValue: (_securityDepositValue / SECURITY_DEPOSIT_FACTOR).toUint24(),
-            closeAmount: 0,
-            closeTotalExpo: 0,
-            tickVersion: posId_.tickVersion,
-            index: posId_.index,
-            closeLiqMultiplier: 0,
-            closeTempTransfer: 0
-        });
-        securityDepositValue_ = _addPendingAction(user, _convertLongPendingAction(pendingAction));
         emit InitiatedOpenPosition(
             user,
+            to,
             uint40(block.timestamp),
             leverage,
             amount,
@@ -811,7 +769,6 @@
             posId_.index
         );
 
->>>>>>> ed0d4d6e
         _asset.safeTransferFrom(user, address(this), amount);
     }
 
@@ -857,11 +814,10 @@
 
         // Get the position
         Position memory pos = _longPositions[tickHash][long.index];
-        int24 tickSpacing = _tickSpacing;
 
         // Re-calculate leverage
         uint128 liqPriceWithoutPenalty =
-            getEffectivePriceForTick(long.tick - int24(uint24(_liquidationPenalty)) * tickSpacing);
+            getEffectivePriceForTick(long.tick - int24(uint24(_liquidationPenalty)) * _tickSpacing);
         // reverts if liquidationPrice >= entryPrice
         uint128 leverage = _getLeverage(startPrice, liqPriceWithoutPenalty);
         // Leverage is always greater than 1 (liquidationPrice is positive).
@@ -878,7 +834,7 @@
 
             // apply liquidation penalty with the current penalty setting
             uint8 currentLiqPenalty = _liquidationPenalty;
-            int24 tick = tickWithoutPenalty + int24(uint24(currentLiqPenalty)) * tickSpacing;
+            int24 tick = tickWithoutPenalty + int24(uint24(currentLiqPenalty)) * _tickSpacing;
             // retrieve the actual penalty for this tick we want to use
             uint8 liquidationPenalty = getTickLiquidationPenalty(tick);
             // check if the penalty for that tick is different from the current setting
@@ -898,7 +854,7 @@
 
                 // Retrieve exact liquidation price without penalty.
                 liqPriceWithoutPenalty =
-                    getEffectivePriceForTick(tick - int24(uint24(liquidationPenalty)) * tickSpacing);
+                    getEffectivePriceForTick(tick - int24(uint24(liquidationPenalty)) * _tickSpacing);
             }
             // recalculate the leverage with the new liquidation price
             leverage = _getLeverage(startPrice, liqPriceWithoutPenalty);
@@ -912,16 +868,17 @@
             emit ValidatedOpenPosition(long.user, long.to, leverage, startPrice, tick, tickVersion, index);
         } else {
             // Calculate the new total expo
-            uint128 expoBefore = pos.totalExpo;
-            uint128 expoAfter = _calculatePositionTotalExpo(pos.amount, startPrice, liqPriceWithoutPenalty);
-
-            // Update the total expo of the position
-            _longPositions[tickHash][long.index].totalExpo = expoAfter;
-            // Update the total expo by adding the position's new expo and removing the old one.
-            // Do not use += or it will underflow
-            _totalExpo = _totalExpo + expoAfter - expoBefore;
-            _tickData[tickHash].totalExpo = _tickData[tickHash].totalExpo + expoAfter - expoBefore;
-
+            {
+                uint128 expoBefore = pos.totalExpo;
+                uint128 expoAfter = _calculatePositionTotalExpo(pos.amount, startPrice, liqPriceWithoutPenalty);
+
+                // Update the total expo of the position
+                _longPositions[tickHash][long.index].totalExpo = expoAfter;
+                // Update the total expo by adding the position's new expo and removing the old one.
+                // Do not use += or it will underflow
+                _totalExpo = _totalExpo + expoAfter - expoBefore;
+                _tickData[tickHash].totalExpo = _tickData[tickHash].totalExpo + expoAfter - expoBefore;
+            }
             emit ValidatedOpenPosition(
                 long.user, long.to, leverage, startPrice, long.tick, long.tickVersion, long.index
             );
@@ -947,10 +904,7 @@
      */
     function _initiateClosePosition(
         address user,
-<<<<<<< HEAD
         address to,
-=======
->>>>>>> ed0d4d6e
         PositionId memory posId,
         uint128 amountToClose,
         bytes calldata currentPriceData
@@ -961,11 +915,7 @@
 
         // check if the position belongs to the user
         // this reverts if the position was liquidated
-<<<<<<< HEAD
-        Position memory pos = getLongPosition(posId.tick, posId.tickVersion, posId.index);
-=======
         (Position memory pos, uint8 liquidationPenalty) = getLongPosition(posId.tick, posId.tickVersion, posId.index);
->>>>>>> ed0d4d6e
         if (pos.user != user) {
             revert UsdnProtocolUnauthorized();
         }
@@ -994,21 +944,14 @@
 
         {
             uint256 liqMultiplier = _liquidationMultiplier;
-<<<<<<< HEAD
-            (uint256 tempTransfer,) = _assetToTransfer(priceWithFees, posId.tick, totalExpoToClose, liqMultiplier, 0);
-=======
             (uint256 tempTransfer,) =
                 _assetToTransfer(priceWithFees, posId.tick, liquidationPenalty, totalExpoToClose, liqMultiplier, 0);
->>>>>>> ed0d4d6e
 
             LongPendingAction memory pendingAction = LongPendingAction({
                 action: ProtocolAction.ValidateClosePosition,
                 timestamp: uint40(block.timestamp),
                 user: user,
-<<<<<<< HEAD
                 to: to,
-=======
->>>>>>> ed0d4d6e
                 tick: posId.tick,
                 securityDepositValue: (_securityDepositValue / SECURITY_DEPOSIT_FACTOR).toUint24(),
                 closeAmount: amountToClose,
@@ -1031,10 +974,7 @@
 
         emit InitiatedClosePosition(
             user,
-<<<<<<< HEAD
             to,
-=======
->>>>>>> ed0d4d6e
             posId.tick,
             posId.tickVersion,
             posId.index,
