--- conflicted
+++ resolved
@@ -615,16 +615,12 @@
         uint128 totalExpoToClose = FixedPointMathLib.fullMulDiv(pos.totalExpo, amountToClose, pos.amount).toUint128();
         {
             uint256 liqMultiplier = _liquidationMultiplier;
-<<<<<<< HEAD
-            uint256 tempTransfer = _assetToTransfer(priceWithFees, tick, totalExpoToClose, liqMultiplier);
-=======
-            uint256 tempTransfer = _assetToTransfer(priceWithFees, tick, pos.totalExpo, liqMultiplier, 0);
->>>>>>> 8bc712ce
+            uint256 tempTransfer = _assetToTransfer(priceWithFees, tick, totalExpoToClose, liqMultiplier, 0);
 
             LongPendingAction memory pendingAction = LongPendingAction({
                 action: ProtocolAction.ValidateClosePosition,
                 timestamp: uint40(block.timestamp),
-                user: msg.sender,
+                user: user,
                 tick: tick,
                 closeAmount: amountToClose,
                 closeTotalExpo: totalExpoToClose,
@@ -638,14 +634,14 @@
             // transfer will be done after validation
             _balanceLong -= tempTransfer;
 
-            _addPendingAction(msg.sender, _convertLongPendingAction(pendingAction));
+            _addPendingAction(user, _convertLongPendingAction(pendingAction));
 
             // Remove the position if it's fully closed
             _removeAmountFromPosition(tick, index, pos, amountToClose, totalExpoToClose);
         }
 
         emit InitiatedClosePosition(
-            msg.sender, tick, tickVersion, index, pos.amount - amountToClose, pos.totalExpo - totalExpoToClose
+            user, tick, tickVersion, index, pos.amount - amountToClose, pos.totalExpo - totalExpoToClose
         );
     }
 
