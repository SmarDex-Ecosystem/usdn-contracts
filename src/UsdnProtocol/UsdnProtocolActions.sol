// SPDX-License-Identifier: BUSL-1.1
pragma solidity 0.8.20;

import { IERC20Metadata } from "@openzeppelin/contracts/token/ERC20/extensions/IERC20Metadata.sol";
import { SafeERC20 } from "@openzeppelin/contracts/token/ERC20/utils/SafeERC20.sol";
import { SafeCast } from "@openzeppelin/contracts/utils/math/SafeCast.sol";
import { LibBitmap } from "solady/src/utils/LibBitmap.sol";
import { FixedPointMathLib } from "solady/src/utils/FixedPointMathLib.sol";

import { IUsdnProtocolActions } from "src/interfaces/UsdnProtocol/IUsdnProtocolActions.sol";
import {
    Position,
    ProtocolAction,
    PendingAction,
    DepositPendingAction,
    WithdrawalPendingAction,
    LongPendingAction,
    LiquidationsEffects,
    PreviousActionsData,
    PositionId
} from "src/interfaces/UsdnProtocol/IUsdnProtocolTypes.sol";
import { UsdnProtocolLong } from "src/UsdnProtocol/UsdnProtocolLong.sol";
import { PriceInfo } from "src/interfaces/OracleMiddleware/IOracleMiddlewareTypes.sol";
import { IUsdn } from "src/interfaces/Usdn/IUsdn.sol";
import { SignedMath } from "src/libraries/SignedMath.sol";

abstract contract UsdnProtocolActions is IUsdnProtocolActions, UsdnProtocolLong {
    using SafeERC20 for IERC20Metadata;
    using SafeERC20 for IUsdn;
    using SafeCast for uint256;
    using SafeCast for int256;
    using LibBitmap for LibBitmap.Bitmap;
    using SignedMath for int256;

    /// @inheritdoc IUsdnProtocolActions
    uint256 public constant MIN_USDN_SUPPLY = 1000;

    /// @inheritdoc IUsdnProtocolActions
    function initiateDeposit(
        uint128 amount,
        bytes calldata currentPriceData,
        PreviousActionsData calldata previousActionsData,
        address to
    ) external payable initializedAndNonReentrant {
        uint256 securityDepositValue = _securityDepositValue;
        if (msg.value < securityDepositValue) {
            revert UsdnProtocolSecurityDepositTooLow();
        }
        uint256 balanceBefore = address(this).balance;

        uint256 amountToRefund = _initiateDeposit(msg.sender, to, amount, currentPriceData);
        unchecked {
            amountToRefund += _executePendingActionOrRevert(previousActionsData);
        }
        _refundExcessEther(securityDepositValue, amountToRefund, balanceBefore);
        _checkPendingFee();
    }

    /// @inheritdoc IUsdnProtocolActions
    function validateDeposit(bytes calldata depositPriceData, PreviousActionsData calldata previousActionsData)
        external
        payable
        initializedAndNonReentrant
    {
        uint256 balanceBefore = address(this).balance;

        uint256 amountToRefund = _validateDeposit(msg.sender, depositPriceData);
        unchecked {
            amountToRefund += _executePendingActionOrRevert(previousActionsData);
        }
        _refundExcessEther(0, amountToRefund, balanceBefore);
        _checkPendingFee();
    }

    /// @inheritdoc IUsdnProtocolActions
    function initiateWithdrawal(
        uint152 usdnShares,
        bytes calldata currentPriceData,
        PreviousActionsData calldata previousActionsData,
        address to
    ) external payable initializedAndNonReentrant {
        uint256 securityDepositValue = _securityDepositValue;
        if (msg.value < securityDepositValue) {
            revert UsdnProtocolSecurityDepositTooLow();
        }

        uint256 balanceBefore = address(this).balance;

        uint256 amountToRefund = _initiateWithdrawal(msg.sender, to, usdnShares, currentPriceData);
        unchecked {
            amountToRefund += _executePendingActionOrRevert(previousActionsData);
        }
        _refundExcessEther(securityDepositValue, amountToRefund, balanceBefore);
        _checkPendingFee();
    }

    /// @inheritdoc IUsdnProtocolActions
    function validateWithdrawal(bytes calldata withdrawalPriceData, PreviousActionsData calldata previousActionsData)
        external
        payable
        initializedAndNonReentrant
    {
        uint256 balanceBefore = address(this).balance;

        uint256 amountToRefund = _validateWithdrawal(msg.sender, withdrawalPriceData);
        unchecked {
            amountToRefund += _executePendingActionOrRevert(previousActionsData);
        }
        _refundExcessEther(0, amountToRefund, balanceBefore);
        _checkPendingFee();
    }

    /// @inheritdoc IUsdnProtocolActions
    function initiateOpenPosition(
        uint128 amount,
        uint128 desiredLiqPrice,
        bytes calldata currentPriceData,
        PreviousActionsData calldata previousActionsData,
        address to
    ) external payable initializedAndNonReentrant returns (int24 tick_, uint256 tickVersion_, uint256 index_) {
        uint256 securityDepositValue = _securityDepositValue;
        if (msg.value < securityDepositValue) {
            revert UsdnProtocolSecurityDepositTooLow();
        }

        uint256 balanceBefore = address(this).balance;
        uint256 amountToRefund;

        PositionId memory posId;
        (posId, amountToRefund) = _initiateOpenPosition(msg.sender, to, amount, desiredLiqPrice, currentPriceData);
        tick_ = posId.tick;
        tickVersion_ = posId.tickVersion;
        index_ = posId.index;

        unchecked {
            amountToRefund += _executePendingActionOrRevert(previousActionsData);
        }
        _refundExcessEther(securityDepositValue, amountToRefund, balanceBefore);
        _checkPendingFee();
    }

    /// @inheritdoc IUsdnProtocolActions
    function validateOpenPosition(bytes calldata openPriceData, PreviousActionsData calldata previousActionsData)
        external
        payable
        initializedAndNonReentrant
    {
        uint256 balanceBefore = address(this).balance;

        uint256 amountToRefund = _validateOpenPosition(msg.sender, openPriceData);
        unchecked {
            amountToRefund += _executePendingActionOrRevert(previousActionsData);
        }
        _refundExcessEther(0, amountToRefund, balanceBefore);
        _checkPendingFee();
    }

    /// @inheritdoc IUsdnProtocolActions
    function initiateClosePosition(
        int24 tick,
        uint256 tickVersion,
        uint256 index,
        uint128 amountToClose,
        bytes calldata currentPriceData,
        PreviousActionsData calldata previousActionsData,
        address to
    ) external payable initializedAndNonReentrant {
        uint256 securityDepositValue = _securityDepositValue;
        if (msg.value < securityDepositValue) {
            revert UsdnProtocolSecurityDepositTooLow();
        }

        uint256 balanceBefore = address(this).balance;

        uint256 amountToRefund = _initiateClosePosition(
            msg.sender,
            to,
            PositionId({ tick: tick, tickVersion: tickVersion, index: index }),
            amountToClose,
            currentPriceData
        );
        unchecked {
            amountToRefund += _executePendingActionOrRevert(previousActionsData);
        }
        _refundExcessEther(securityDepositValue, amountToRefund, balanceBefore);
        _checkPendingFee();
    }

    /// @inheritdoc IUsdnProtocolActions
    function validateClosePosition(bytes calldata closePriceData, PreviousActionsData calldata previousActionsData)
        external
        payable
        initializedAndNonReentrant
    {
        uint256 balanceBefore = address(this).balance;

        uint256 amountToRefund = _validateClosePosition(msg.sender, closePriceData);
        unchecked {
            amountToRefund += _executePendingActionOrRevert(previousActionsData);
        }
        _refundExcessEther(0, amountToRefund, balanceBefore);
        _checkPendingFee();
    }

    /// @inheritdoc IUsdnProtocolActions
    function liquidate(bytes calldata currentPriceData, uint16 iterations)
        external
        payable
        initializedAndNonReentrant
        returns (uint256 liquidatedPositions_)
    {
        uint256 balanceBefore = address(this).balance;
        PriceInfo memory currentPrice = _getOraclePrice(ProtocolAction.Liquidation, 0, currentPriceData);

        liquidatedPositions_ =
            _applyPnlAndFundingAndLiquidate(currentPrice.neutralPrice, currentPrice.timestamp, iterations, true);

        _refundExcessEther(0, 0, balanceBefore);
        _checkPendingFee();
    }

    /// @inheritdoc IUsdnProtocolActions
    function validateActionablePendingActions(PreviousActionsData calldata previousActionsData, uint256 maxValidations)
        external
        payable
        initializedAndNonReentrant
        returns (uint256 validatedActions_)
    {
        uint256 balanceBefore = address(this).balance;
        uint256 amountToRefund;

        if (maxValidations > previousActionsData.rawIndices.length) {
            maxValidations = previousActionsData.rawIndices.length;
        }
        do {
            (, bool executed, uint256 securityDepositValue) = _executePendingAction(previousActionsData);
            if (!executed) {
                break;
            }
            unchecked {
                validatedActions_++;
                amountToRefund += securityDepositValue;
            }
        } while (validatedActions_ < maxValidations);
        _refundExcessEther(0, amountToRefund, balanceBefore);
        _checkPendingFee();
    }

    /**
     * @notice The deposit vault imbalance limit state verification
     * @dev To ensure that the protocol does not imbalance more than
     * the deposit limit on vault side, otherwise revert
     * @param depositValue the deposit value in asset
     */
    function _checkImbalanceLimitDeposit(uint256 depositValue) internal view {
        int256 depositExpoImbalanceLimitBps = _depositExpoImbalanceLimitBps;

        // early return in case limit is disabled
        if (depositExpoImbalanceLimitBps == 0) {
            return;
        }

        int256 currentLongExpo = _totalExpo.toInt256().safeSub(_balanceLong.toInt256());

        // cannot be calculated
        if (currentLongExpo == 0) {
            revert UsdnProtocolInvalidLongExpo();
        }

        int256 imbalanceBps = ((_balanceVault + depositValue).toInt256().safeSub(currentLongExpo)).safeMul(
            int256(BPS_DIVISOR)
        ).safeDiv(currentLongExpo);

        if (imbalanceBps >= depositExpoImbalanceLimitBps) {
            revert UsdnProtocolImbalanceLimitReached(imbalanceBps);
        }
    }

    /**
     * @notice The withdrawal imbalance limit state verification
     * @dev To ensure that the protocol does not imbalance more than
     * the withdrawal limit on long side, otherwise revert
     * @param withdrawalValue The withdrawal value in asset
     * @param totalExpo The current total expo
     */
    function _checkImbalanceLimitWithdrawal(uint256 withdrawalValue, uint256 totalExpo) internal view {
        int256 withdrawalExpoImbalanceLimitBps = _withdrawalExpoImbalanceLimitBps;

        // early return in case limit is disabled
        if (withdrawalExpoImbalanceLimitBps == 0) {
            return;
        }

        int256 newVaultExpo = _balanceVault.toInt256().safeSub(withdrawalValue.toInt256());

        // cannot be calculated if equal zero
        if (newVaultExpo == 0) {
            revert UsdnProtocolInvalidVaultExpo();
        }

        int256 imbalanceBps = ((totalExpo.toInt256().safeSub(_balanceLong.toInt256())).safeSub(newVaultExpo)).safeMul(
            int256(BPS_DIVISOR)
        ).safeDiv(newVaultExpo);

        if (imbalanceBps >= withdrawalExpoImbalanceLimitBps) {
            revert UsdnProtocolImbalanceLimitReached(imbalanceBps);
        }
    }

    /**
     * @notice The open long imbalance limit state verification. Revert
     * @dev To ensure that the protocol does not imbalance more than
     * the open limit on long side, otherwise revert
     * @param openTotalExpoValue The open position expo value
     * @param openCollatValue The open position collateral value
     */
    function _checkImbalanceLimitOpen(uint256 openTotalExpoValue, uint256 openCollatValue) internal view {
        int256 openExpoImbalanceLimitBps = _openExpoImbalanceLimitBps;

        // early return in case limit is disabled
        if (openExpoImbalanceLimitBps == 0) {
            return;
        }

        int256 currentVaultExpo = _balanceVault.toInt256();

        // cannot be calculated if equal zero
        if (currentVaultExpo == 0) {
            revert UsdnProtocolInvalidVaultExpo();
        }

        int256 imbalanceBps = (
            ((_totalExpo + openTotalExpoValue).toInt256().safeSub((_balanceLong + openCollatValue).toInt256())).safeSub(
                currentVaultExpo
            )
        ).safeMul(int256(BPS_DIVISOR)).safeDiv(currentVaultExpo);

        if (imbalanceBps >= openExpoImbalanceLimitBps) {
            revert UsdnProtocolImbalanceLimitReached(imbalanceBps);
        }
    }

    /**
     * @notice The close vault imbalance limit state verification
     * @dev To ensure that the protocol does not imbalance more than
     * the close limit on vault side, otherwise revert
     * @param closeTotalExpoValue The close position total expo value
     * @param closeCollatValue The close position collateral value
     */
    function _checkImbalanceLimitClose(uint256 closeTotalExpoValue, uint256 closeCollatValue) internal view {
        int256 closeExpoImbalanceLimitBps = _closeExpoImbalanceLimitBps;

        // early return in case limit is disabled
        if (closeExpoImbalanceLimitBps == 0) {
            return;
        }

        int256 newLongExpo = (_totalExpo.toInt256().safeSub(closeTotalExpoValue.toInt256())).safeSub(
            _balanceLong.toInt256().safeSub(closeCollatValue.toInt256())
        );

        // cannot be calculated if equal or lower than zero
        if (newLongExpo <= 0) {
            revert UsdnProtocolInvalidLongExpo();
        }

        int256 imbalanceBps =
            (_balanceVault.toInt256().safeSub(newLongExpo)).safeMul(int256(BPS_DIVISOR)).safeDiv(newLongExpo);

        if (imbalanceBps >= closeExpoImbalanceLimitBps) {
            revert UsdnProtocolImbalanceLimitReached(imbalanceBps);
        }
    }

    /**
     * @notice Send rewards to the liquidator.
     * @dev Should still emit an event if liquidationRewards = 0 to better keep track of those anomalies as rewards for
     * those will be managed off-chain.
     * @param liquidatedTicks The number of ticks that were liquidated.
     * @param remainingCollateral The amount of collateral remaining after liquidations.
     * @param rebased Whether a USDN rebase was performed.
     */
    function _sendRewardsToLiquidator(uint16 liquidatedTicks, int256 remainingCollateral, bool rebased) internal {
        // Get how much we should give to the liquidator as rewards
        uint256 liquidationRewards =
            _liquidationRewardsManager.getLiquidationRewards(liquidatedTicks, remainingCollateral, rebased);

        // Avoid underflows in situation of extreme bad debt
        if (_balanceVault < liquidationRewards) {
            liquidationRewards = _balanceVault;
        }

        // Update the vault's balance
        unchecked {
            _balanceVault -= liquidationRewards;
        }

        // Transfer rewards (wsteth) to the liquidator
        _asset.safeTransfer(msg.sender, liquidationRewards);

        emit LiquidatorRewarded(msg.sender, liquidationRewards);
    }

    /**
     * @notice Initiate a deposit of assets into the vault to mint USDN.
     * @dev Consult the current oracle middleware implementation to know the expected format for the price data, using
     * the `ProtocolAction.InitiateDeposit` action.
     * The price validation might require payment according to the return value of the `getValidationCost` function
     * of the middleware.
     * @param user The address of the user initiating the deposit.
     * @param to The address to receive the USDN tokens.
     * @param amount The amount of wstETH to deposit.
     * @param currentPriceData The current price data
     * @return securityDepositValue_ The security deposit value
     */
    function _initiateDeposit(address user, address to, uint128 amount, bytes calldata currentPriceData)
        internal
        returns (uint256 securityDepositValue_)
    {
        if (to == address(0)) {
            revert UsdnProtocolInvalidAddressTo();
        }
        if (amount == 0) {
            revert UsdnProtocolZeroAmount();
        }

        PriceInfo memory currentPrice =
            _getOraclePrice(ProtocolAction.InitiateDeposit, block.timestamp, currentPriceData);

        _applyPnlAndFundingAndLiquidate(currentPrice.neutralPrice, currentPrice.timestamp, _liquidationIteration, false);

        _checkImbalanceLimitDeposit(amount);

        // Apply fees on price
        uint128 pendingActionPrice =
            (currentPrice.price - currentPrice.price * _positionFeeBps / BPS_DIVISOR).toUint128();

        DepositPendingAction memory pendingAction = DepositPendingAction({
            action: ProtocolAction.ValidateDeposit,
            timestamp: uint40(block.timestamp),
            user: user,
            to: to,
            securityDepositValue: (_securityDepositValue / SECURITY_DEPOSIT_FACTOR).toUint24(),
            _unused: 0,
            amount: amount,
            assetPrice: pendingActionPrice,
            totalExpo: _totalExpo,
            balanceVault: _vaultAssetAvailable(_totalExpo, _balanceVault, _balanceLong, pendingActionPrice, _lastPrice)
                .toUint256(),
            balanceLong: _balanceLong,
            usdnTotalSupply: _usdn.totalSupply()
        });

        securityDepositValue_ = _addPendingAction(user, _convertDepositPendingAction(pendingAction));

        // Calculate the amount of SDEX tokens to burn
        uint256 usdnToMintEstimated = _calcMintUsdn(
            pendingAction.amount, pendingAction.balanceVault, pendingAction.usdnTotalSupply, pendingAction.assetPrice
        );
        uint32 burnRatio = _sdexBurnOnDepositRatio;
        uint256 sdexToBurn = _calcSdexToBurn(usdnToMintEstimated, burnRatio);
        // We want to at least mint 1 wei of USDN
        if (usdnToMintEstimated == 0) {
            revert UsdnProtocolDepositTooSmall();
        }
        // We want to at least burn 1 wei of SDEX if SDEX burning is enabled
        if (burnRatio != 0 && sdexToBurn == 0) {
            revert UsdnProtocolDepositTooSmall();
        }
        if (sdexToBurn > 0) {
            // Send SDEX to the dead address
            _sdex.safeTransferFrom(user, DEAD_ADDRESS, sdexToBurn);
        }

        // Transfer assets
        _asset.safeTransferFrom(user, address(this), amount);

        emit InitiatedDeposit(user, to, amount, block.timestamp);
    }

    function _validateDeposit(address user, bytes calldata priceData)
        internal
        returns (uint256 securityDepositValue_)
    {
        PendingAction memory pending = _getAndClearPendingAction(user);

        // check type of action
        if (pending.action != ProtocolAction.ValidateDeposit) {
            revert UsdnProtocolInvalidPendingAction();
        }
        // sanity check
        if (pending.user != user) {
            revert UsdnProtocolInvalidPendingAction();
        }

        _validateDepositWithAction(pending, priceData);
        return (pending.securityDepositValue * SECURITY_DEPOSIT_FACTOR);
    }

    function _validateDepositWithAction(PendingAction memory pending, bytes calldata priceData) internal {
        DepositPendingAction memory deposit = _toDepositPendingAction(pending);

        PriceInfo memory currentPrice = _getOraclePrice(ProtocolAction.ValidateDeposit, deposit.timestamp, priceData);

        // adjust balances
        _applyPnlAndFundingAndLiquidate(currentPrice.neutralPrice, currentPrice.timestamp, _liquidationIteration, false);

        // We calculate the amount of USDN to mint, either considering the asset price at the time of the initiate
        // action, or the current price provided for validation. We will use the lower of the two amounts to mint.
        // Apply fees on price
        uint128 priceWithFees = (currentPrice.price - (currentPrice.price * _positionFeeBps) / BPS_DIVISOR).toUint128();

        uint256 usdnToMint1 =
            _calcMintUsdn(deposit.amount, deposit.balanceVault, deposit.usdnTotalSupply, deposit.assetPrice);

        uint256 usdnToMint2 = _calcMintUsdn(
            deposit.amount,
            // Calculate the available balance in the vault side if the price moves to `priceWithFees`
            _vaultAssetAvailable(
                deposit.totalExpo, deposit.balanceVault, deposit.balanceLong, priceWithFees, deposit.assetPrice
            ).toUint256(),
            deposit.usdnTotalSupply,
            priceWithFees
        );

        uint256 usdnToMint;
        // We use the lower of the two amounts to mint
        if (usdnToMint1 <= usdnToMint2) {
            usdnToMint = usdnToMint1;
        } else {
            usdnToMint = usdnToMint2;
        }

        _balanceVault += deposit.amount;

        _usdn.mint(deposit.to, usdnToMint);
        emit ValidatedDeposit(deposit.user, deposit.to, deposit.amount, usdnToMint, deposit.timestamp);
    }

    /**
     * @notice Initiate a withdrawal of assets from the vault by providing USDN tokens.
     * @dev Consult the current oracle middleware implementation to know the expected format for the price data, using
     * the `ProtocolAction.InitiateWithdrawal` action.
     * The price validation might require payment according to the return value of the `getValidationCost` function
     * of the middleware.
     * @param user The address of the user initiating the withdrawal.
     * @param to The address that will receive the assets
     * @param usdnShares The amount of USDN shares to burn.
     * @param currentPriceData The current price data
     * @return securityDepositValue_ The security deposit value
     */
    function _initiateWithdrawal(address user, address to, uint152 usdnShares, bytes calldata currentPriceData)
        internal
        returns (uint256 securityDepositValue_)
    {
        if (to == address(0)) {
            revert UsdnProtocolInvalidAddressTo();
        }
        if (usdnShares == 0) {
            revert UsdnProtocolZeroAmount();
        }

        PriceInfo memory currentPrice =
            _getOraclePrice(ProtocolAction.InitiateWithdrawal, block.timestamp, currentPriceData);

        _applyPnlAndFundingAndLiquidate(currentPrice.neutralPrice, currentPrice.timestamp, _liquidationIteration, false);

        // Apply fees on price
        uint128 pendingActionPrice =
            (currentPrice.price + currentPrice.price * _positionFeeBps / BPS_DIVISOR).toUint128();
        uint256 totalExpo = _totalExpo;
        uint256 balanceLong = _balanceLong;
        uint256 balanceVault =
            _vaultAssetAvailable(totalExpo, _balanceVault, balanceLong, pendingActionPrice, _lastPrice).toUint256();

        IUsdn usdn = _usdn;
        _checkImbalanceLimitWithdrawal(
            FixedPointMathLib.fullMulDiv(usdnShares, balanceVault, usdn.totalShares()), totalExpo
        );

        WithdrawalPendingAction memory pendingAction = WithdrawalPendingAction({
            action: ProtocolAction.ValidateWithdrawal,
            timestamp: uint40(block.timestamp),
            user: user,
            to: to,
            securityDepositValue: (_securityDepositValue / SECURITY_DEPOSIT_FACTOR).toUint24(),
            sharesLSB: _calcWithdrawalAmountLSB(usdnShares),
            sharesMSB: _calcWithdrawalAmountMSB(usdnShares),
            assetPrice: pendingActionPrice,
            totalExpo: totalExpo,
            balanceVault: balanceVault,
            balanceLong: balanceLong,
            usdnTotalShares: usdn.totalShares()
        });

        securityDepositValue_ = _addPendingAction(user, _convertWithdrawalPendingAction(pendingAction));

        // retrieve the USDN tokens, checks that balance is sufficient
        usdn.transferSharesFrom(user, address(this), usdnShares);

        emit InitiatedWithdrawal(user, to, usdn.convertToTokens(usdnShares), block.timestamp);
    }

    function _validateWithdrawal(address user, bytes calldata priceData)
        internal
        returns (uint256 securityDepositValue_)
    {
        PendingAction memory pending = _getAndClearPendingAction(user);

        // check type of action
        if (pending.action != ProtocolAction.ValidateWithdrawal) {
            revert UsdnProtocolInvalidPendingAction();
        }
        // sanity check
        if (pending.user != user) {
            revert UsdnProtocolInvalidPendingAction();
        }

        _validateWithdrawalWithAction(pending, priceData);
        return (pending.securityDepositValue * SECURITY_DEPOSIT_FACTOR);
    }

    function _validateWithdrawalWithAction(PendingAction memory pending, bytes calldata priceData) internal {
        WithdrawalPendingAction memory withdrawal = _toWithdrawalPendingAction(pending);

        PriceInfo memory currentPrice =
            _getOraclePrice(ProtocolAction.ValidateWithdrawal, withdrawal.timestamp, priceData);

        _applyPnlAndFundingAndLiquidate(currentPrice.neutralPrice, currentPrice.timestamp, _liquidationIteration, false);

        // Apply fees on price
        uint128 withdrawalPriceWithFees =
            (currentPrice.price + (currentPrice.price * _positionFeeBps) / BPS_DIVISOR).toUint128();

        // We calculate the available balance of the vault side, either considering the asset price at the time of the
        // initiate action, or the current price provided for validation. We will use the lower of the two amounts to
        // redeem the underlying asset share.
        uint256 available1 = withdrawal.balanceVault;
        uint256 available2 = _vaultAssetAvailable(
            withdrawal.totalExpo,
            withdrawal.balanceVault,
            withdrawal.balanceLong,
            withdrawalPriceWithFees,
            withdrawal.assetPrice
        ).toUint256();
        uint256 available;
        if (available1 <= available2) {
            available = available1;
        } else {
            available = available2;
        }

        uint256 shares = _mergeWithdrawalAmountParts(withdrawal.sharesLSB, withdrawal.sharesMSB);

        // assetToTransfer = amountUsdn * usdnPrice / assetPrice = amountUsdn * assetAvailable / totalSupply
        //                 = shares * assetAvailable / usdnTotalShares
        uint256 assetToTransfer = FixedPointMathLib.fullMulDiv(shares, available, withdrawal.usdnTotalShares);

        // we have the USDN in the contract already
        IUsdn usdn = _usdn;
        usdn.burnShares(shares);

        // send the asset to the user
        if (assetToTransfer > 0) {
            _balanceVault -= assetToTransfer;
            _asset.safeTransfer(withdrawal.to, assetToTransfer);
        }

        emit ValidatedWithdrawal(
            withdrawal.user, withdrawal.to, assetToTransfer, usdn.convertToTokens(shares), withdrawal.timestamp
        );
    }

    /**
     * @notice Initiate an open position action.
     * @dev Consult the current oracle middleware implementation to know the expected format for the price data, using
     * the `ProtocolAction.InitiateOpenPosition` action.
     * The price validation might require payment according to the return value of the `getValidationCost` function
     * of the middleware.
     * The position is immediately included in the protocol calculations with a temporary entry price (and thus
     * leverage). The validation operation then updates the entry price and leverage with fresher data.
     * @param user The address of the user initiating the open position.
     * @param to The address that will be the owner of the position
     * @param amount The amount of wstETH to deposit.
     * @param desiredLiqPrice The desired liquidation price, including the liquidation penalty.
     * @param currentPriceData  The current price data (used to calculate the temporary leverage and entry price,
     * pending validation)
     * @return posId_ The unique index of the opened position
     * @return securityDepositValue_ The security deposit value
     */
    function _initiateOpenPosition(
        address user,
        address to,
        uint128 amount,
        uint128 desiredLiqPrice,
        bytes calldata currentPriceData
    ) internal returns (PositionId memory posId_, uint256 securityDepositValue_) {
        if (to == address(0)) {
            revert UsdnProtocolInvalidAddressTo();
        }
        if (amount == 0) {
            revert UsdnProtocolZeroAmount();
        }

        uint128 adjustedPrice;
        uint128 neutralPrice;
        {
            PriceInfo memory currentPrice =
                _getOraclePrice(ProtocolAction.InitiateOpenPosition, block.timestamp, currentPriceData);

            // Apply fees on price
            adjustedPrice = (currentPrice.price + (currentPrice.price * _positionFeeBps) / BPS_DIVISOR).toUint128();
            if (FixedPointMathLib.fullMulDiv(amount, adjustedPrice, 10 ** _assetDecimals) < _minLongPosition) {
                revert UsdnProtocolLongPositionTooSmall();
            }

            neutralPrice = currentPrice.neutralPrice.toUint128();

            _applyPnlAndFundingAndLiquidate(
                currentPrice.neutralPrice, currentPrice.timestamp, _liquidationIteration, false
            );
        }

        // we calculate the closest valid tick down for the desired liq price with liquidation penalty
        posId_.tick = getEffectiveTickForPrice(desiredLiqPrice);
        uint8 liquidationPenalty = getTickLiquidationPenalty(posId_.tick);

        (uint128 leverage, uint128 positionTotalExpo) =
            _getOpenPositionLeverage(posId_.tick, liquidationPenalty, adjustedPrice, amount);
        _checkImbalanceLimitOpen(positionTotalExpo, amount);

        {
            // Calculate effective liquidation price
            uint128 liqPrice = getEffectivePriceForTick(posId_.tick);
            // Liquidation price must be at least x% below current price
            _checkSafetyMargin(neutralPrice, liqPrice);
        }

        {
            // Register position and adjust contract state
            Position memory long =
                Position({ user: to, amount: amount, totalExpo: positionTotalExpo, timestamp: uint40(block.timestamp) });
            (posId_.tickVersion, posId_.index) = _saveNewPosition(posId_.tick, long, liquidationPenalty);
        }

        {
            // Register pending action
            LongPendingAction memory pendingAction = LongPendingAction({
                action: ProtocolAction.ValidateOpenPosition,
                timestamp: uint40(block.timestamp),
                user: user,
                to: to,
                tick: posId_.tick,
                securityDepositValue: (_securityDepositValue / SECURITY_DEPOSIT_FACTOR).toUint24(),
                closeAmount: 0,
                closeTotalExpo: 0,
                tickVersion: posId_.tickVersion,
                index: posId_.index,
                closeLiqMultiplier: 0,
                closeTempTransfer: 0
            });
            securityDepositValue_ = _addPendingAction(user, _convertLongPendingAction(pendingAction));
        }

        emit InitiatedOpenPosition(
            user,
            to,
            uint40(block.timestamp),
            leverage,
            amount,
            adjustedPrice,
            posId_.tick,
            posId_.tickVersion,
            posId_.index
        );

        _asset.safeTransferFrom(user, address(this), amount);
    }

    function _validateOpenPosition(address user, bytes calldata priceData)
        internal
        returns (uint256 securityDepositValue_)
    {
        PendingAction memory pending = _getAndClearPendingAction(user);

        // check type of action
        if (pending.action != ProtocolAction.ValidateOpenPosition) {
            revert UsdnProtocolInvalidPendingAction();
        }
        // sanity check
        if (pending.user != user) {
            revert UsdnProtocolInvalidPendingAction();
        }

        _validateOpenPositionWithAction(pending, priceData);
        return (pending.securityDepositValue * SECURITY_DEPOSIT_FACTOR);
    }

    function _validateOpenPositionWithAction(PendingAction memory pending, bytes calldata priceData) internal {
        LongPendingAction memory long = _toLongPendingAction(pending);

        uint128 startPrice;
        {
            PriceInfo memory currentPrice =
                _getOraclePrice(ProtocolAction.ValidateOpenPosition, long.timestamp, priceData);

            // Apply fees on price
            startPrice = (currentPrice.price + (currentPrice.price * _positionFeeBps) / BPS_DIVISOR).toUint128();

            _applyPnlAndFundingAndLiquidate(
                currentPrice.neutralPrice, currentPrice.timestamp, _liquidationIteration, false
            );
        }

        (bytes32 tickHash, uint256 version) = _tickHash(long.tick);
        if (version != long.tickVersion) {
            // The current tick version doesn't match the version from the pending action.
            // This means the position has been liquidated in the mean time
            emit StalePendingActionRemoved(long.user, long.tick, long.tickVersion, long.index);
            return;
        }

        // Get the position
        Position memory pos = _longPositions[tickHash][long.index];

        // Re-calculate leverage
        uint128 liqPriceWithoutPenalty =
            getEffectivePriceForTick(long.tick - int24(uint24(_liquidationPenalty)) * _tickSpacing);
        // reverts if liquidationPrice >= entryPrice
        uint128 leverage = _getLeverage(startPrice, liqPriceWithoutPenalty);
        // Leverage is always greater than 1 (liquidationPrice is positive).
        // Even if it drops below _minLeverage between the initiate and validate actions, we still allow it.
        // However, if the leverage exceeds max leverage, then we adjust the liquidation price (tick) to have a leverage
        // of _maxLeverage
        if (leverage > _maxLeverage) {
            // remove the position
            _removeAmountFromPosition(long.tick, long.index, pos, pos.amount, pos.totalExpo);
            // theoretical liquidation price for _maxLeverage
            liqPriceWithoutPenalty = _getLiquidationPrice(startPrice, _maxLeverage.toUint128());
            // adjust to closest valid tick down
            int24 tickWithoutPenalty = getEffectiveTickForPrice(liqPriceWithoutPenalty);

            // apply liquidation penalty with the current penalty setting
            uint8 currentLiqPenalty = _liquidationPenalty;
            int24 tick = tickWithoutPenalty + int24(uint24(currentLiqPenalty)) * _tickSpacing;
            // retrieve the actual penalty for this tick we want to use
            uint8 liquidationPenalty = getTickLiquidationPenalty(tick);
            // check if the penalty for that tick is different from the current setting
            if (liquidationPenalty == currentLiqPenalty) {
                // Since the tick's penalty is the same as what we assumed, we can use the `tickWithoutPenalty` from
                // above.
                // Retrieve exact liquidation price without penalty
                liqPriceWithoutPenalty = getEffectivePriceForTick(tickWithoutPenalty);
            } else {
                // The tick's imposed penalty is different from the current setting, so the `tickWithoutPenalty` we
                // calculated above can't be used to calculate the leverage.
                // We must instead use the tick's penalty to find the new `liqPriceWithoutPenalty` and calculate the
                // leverage.

                // Note: In case the tick liquidation penalty is lower than the current setting, it might lead to a
                // leverage that exceeds the max leverage slightly. We allow this behavior in this rare occurrence.

                // Retrieve exact liquidation price without penalty.
                liqPriceWithoutPenalty =
                    getEffectivePriceForTick(tick - int24(uint24(liquidationPenalty)) * _tickSpacing);
            }
            // recalculate the leverage with the new liquidation price
            leverage = _getLeverage(startPrice, liqPriceWithoutPenalty);
            // update position total expo
            pos.totalExpo = _calculatePositionTotalExpo(pos.amount, startPrice, liqPriceWithoutPenalty);

            // insert position into new tick, update tickVersion and index
            (uint256 tickVersion, uint256 index) = _saveNewPosition(tick, pos, liquidationPenalty);
            // emit LiquidationPriceUpdated
            emit LiquidationPriceUpdated(long.tick, long.tickVersion, long.index, tick, tickVersion, index);
            emit ValidatedOpenPosition(long.user, long.to, leverage, startPrice, tick, tickVersion, index);
        } else {
            // Calculate the new total expo
            {
                uint128 expoBefore = pos.totalExpo;
                uint128 expoAfter = _calculatePositionTotalExpo(pos.amount, startPrice, liqPriceWithoutPenalty);

                // Update the total expo of the position
                _longPositions[tickHash][long.index].totalExpo = expoAfter;
                // Update the total expo by adding the position's new expo and removing the old one.
                // Do not use += or it will underflow
                _totalExpo = _totalExpo + expoAfter - expoBefore;
                _tickData[tickHash].totalExpo = _tickData[tickHash].totalExpo + expoAfter - expoBefore;
            }
            emit ValidatedOpenPosition(
                long.user, long.to, leverage, startPrice, long.tick, long.tickVersion, long.index
            );
        }
    }

    /**
     * @notice Initiate a close position action.
     * @dev Consult the current oracle middleware implementation to know the expected format for the price data, using
     * the `ProtocolAction.InitiateClosePosition` action.
     * The price validation might require payment according to the return value of the `getValidationCost` function
     * of the middleware.
     * If the current tick version is greater than the tick version of the position (when it was opened), then the
     * position has been liquidated and this function will return 0.
     * The position is taken out of the tick and put in a pending state during this operation. Thus, calculations don't
     * consider this position anymore. The exit price (and thus profit) is not yet set definitively, and will be done
     * during the validate action.
     * @param user The address of the user initiating the close position.
     * @param to The address that will receive the assets
     * @param posId The unique identifier of the position
     * @param amountToClose The amount of collateral to remove from the position's amount
     * @param currentPriceData The current price data
     * @return securityDepositValue_ The security deposit value
     */
    function _initiateClosePosition(
        address user,
        address to,
        PositionId memory posId,
        uint128 amountToClose,
        bytes calldata currentPriceData
    ) internal returns (uint256 securityDepositValue_) {
<<<<<<< HEAD
=======
        if (to == address(0)) {
            revert UsdnProtocolInvalidAddressTo();
        }

        // check if the position belongs to the user
        // this reverts if the position was liquidated
        (Position memory pos, uint8 liquidationPenalty) = getLongPosition(posId.tick, posId.tickVersion, posId.index);
        if (pos.user != user) {
            revert UsdnProtocolUnauthorized();
        }

        if (amountToClose > pos.amount) {
            revert UsdnProtocolAmountToCloseHigherThanPositionAmount(amountToClose, pos.amount);
        }

>>>>>>> 257092fd
        if (amountToClose == 0) {
            revert UsdnProtocolAmountToCloseIsZero();
        }

        (, uint256 version) = _tickHash(posId.tick);
        if (version != posId.tickVersion) {
            revert UsdnProtocolOutdatedTick(version, posId.tickVersion);
        }

        uint128 priceWithFees;
        {
            PriceInfo memory currentPrice =
                _getOraclePrice(ProtocolAction.InitiateClosePosition, block.timestamp, currentPriceData);

            _applyPnlAndFundingAndLiquidate(
                currentPrice.neutralPrice, currentPrice.timestamp, _liquidationIteration, false
            );

            priceWithFees = (currentPrice.price - (currentPrice.price * _positionFeeBps) / BPS_DIVISOR).toUint128();
        }

        (, version) = _tickHash(posId.tick);
        if (version != posId.tickVersion) {
            // The current tick version doesn't match the version from the position,
            // that means that the position has been liquidated in this transaction.
            return 0;
        }

        (Position memory pos, uint8 liquidationPenalty) = getLongPosition(posId.tick, posId.tickVersion, posId.index);
        // check if the position belongs to the user
        if (pos.user != user) {
            revert UsdnProtocolUnauthorized();
        }

        if (amountToClose > pos.amount) {
            revert UsdnProtocolAmountToCloseHigherThanPositionAmount(amountToClose, pos.amount);
        }

        uint128 totalExpoToClose = (uint256(pos.totalExpo) * amountToClose / pos.amount).toUint128();

        _checkImbalanceLimitClose(totalExpoToClose, amountToClose);

        {
            uint256 liqMultiplier = _liquidationMultiplier;
            (uint256 tempTransfer,) =
                _assetToTransfer(priceWithFees, posId.tick, liquidationPenalty, totalExpoToClose, liqMultiplier, 0);

            LongPendingAction memory pendingAction = LongPendingAction({
                action: ProtocolAction.ValidateClosePosition,
                timestamp: uint40(block.timestamp),
                user: user,
                to: to,
                tick: posId.tick,
                securityDepositValue: (_securityDepositValue / SECURITY_DEPOSIT_FACTOR).toUint24(),
                closeAmount: amountToClose,
                closeTotalExpo: totalExpoToClose,
                tickVersion: posId.tickVersion,
                index: posId.index,
                closeLiqMultiplier: liqMultiplier,
                closeTempTransfer: tempTransfer
            });

            // decrease balance optimistically (exact amount will be recalculated during validation)
            // transfer will be done after validation
            _balanceLong -= tempTransfer;

            securityDepositValue_ = _addPendingAction(user, _convertLongPendingAction(pendingAction));

            // Remove the position if it's fully closed
            _removeAmountFromPosition(posId.tick, posId.index, pos, amountToClose, totalExpoToClose);
        }

        emit InitiatedClosePosition(
            user,
            to,
            posId.tick,
            posId.tickVersion,
            posId.index,
            pos.amount,
            amountToClose,
            pos.totalExpo - totalExpoToClose
        );
    }

    function _validateClosePosition(address user, bytes calldata priceData)
        internal
        returns (uint256 securityDepositValue_)
    {
        PendingAction memory pending = _getAndClearPendingAction(user);

        // check type of action
        if (pending.action != ProtocolAction.ValidateClosePosition) {
            revert UsdnProtocolInvalidPendingAction();
        }
        // sanity check
        if (pending.user != user) {
            revert UsdnProtocolInvalidPendingAction();
        }

        _validateClosePositionWithAction(pending, priceData);
        return (pending.securityDepositValue * SECURITY_DEPOSIT_FACTOR);
    }

    function _validateClosePositionWithAction(PendingAction memory pending, bytes calldata priceData) internal {
        LongPendingAction memory long = _toLongPendingAction(pending);

        PriceInfo memory currentPrice = _getOraclePrice(ProtocolAction.ValidateClosePosition, long.timestamp, priceData);

        _applyPnlAndFundingAndLiquidate(currentPrice.neutralPrice, currentPrice.timestamp, _liquidationIteration, false);

        // Apply fees on price
        uint128 priceWithFees = (currentPrice.price - (currentPrice.price * _positionFeeBps) / BPS_DIVISOR).toUint128();

        (uint256 assetToTransfer, int256 positionValue) = _assetToTransfer(
            priceWithFees,
            long.tick,
            getTickLiquidationPenalty(long.tick),
            long.closeTotalExpo,
            long.closeLiqMultiplier,
            long.closeTempTransfer
        );

        // get liquidation price (with liq penalty) to check if position was valid at `timestamp + validationDelay`
        uint128 liquidationPrice = getEffectivePriceForTick(long.tick, long.closeLiqMultiplier);
        if (currentPrice.neutralPrice <= liquidationPrice) {
            // position should be liquidated, we don't transfer assets to the user.
            // position was already removed from tick so no additional bookkeeping is necessary.
            // restore amount that was optimistically removed.
            int256 tempLongBalance = (_balanceLong + long.closeTempTransfer).toInt256();
            int256 tempVaultBalance = _balanceVault.toInt256();
            // handle any remaining collateral or bad debt.
            tempLongBalance -= positionValue;
            tempVaultBalance += positionValue;
            if (tempLongBalance < 0) {
                tempVaultBalance += tempLongBalance;
                tempLongBalance = 0;
            }
            if (tempVaultBalance < 0) {
                tempLongBalance += tempVaultBalance;
                tempVaultBalance = 0;
            }
            _balanceLong = tempLongBalance.toUint256();
            _balanceVault = tempVaultBalance.toUint256();
            emit LiquidatedPosition(
                long.user, long.tick, long.tickVersion, long.index, currentPrice.neutralPrice, liquidationPrice
            );
            return;
        }

        // adjust long balance that was previously optimistically decreased
        if (assetToTransfer > long.closeTempTransfer) {
            // we didn't remove enough
            // FIXME: here, should we replace assetToTransfer with the user tempTransfer since it's the lower of the
            // two amounts? In which case _balanceLong would already be correct.
            _balanceLong -= assetToTransfer - long.closeTempTransfer;
        } else if (assetToTransfer < long.closeTempTransfer) {
            // we removed too much
            _balanceLong += long.closeTempTransfer - assetToTransfer;
        }

        // send the asset to the user
        if (assetToTransfer > 0) {
            _asset.safeTransfer(long.to, assetToTransfer);
        }

        emit ValidatedClosePosition(
            long.user,
            long.to,
            long.tick,
            long.tickVersion,
            long.index,
            assetToTransfer,
            assetToTransfer.toInt256() - _toInt256(long.closeAmount)
        );
    }

    /**
     * @notice During creation of a new long position, calculate the leverage and total exposure of the position.
     * @param tick The tick of the position.
     * @param liquidationPenalty The liquidation penalty of the tick.
     * @param adjustedPrice The adjusted price of the asset.
     * @param amount The amount of collateral.
     * @return leverage_ The leverage of the position.
     * @return totalExpo_ The total exposure of the position.
     */
    function _getOpenPositionLeverage(int24 tick, uint8 liquidationPenalty, uint128 adjustedPrice, uint128 amount)
        internal
        view
        returns (uint128 leverage_, uint128 totalExpo_)
    {
        // remove liquidation penalty for leverage calculation
        uint128 liqPriceWithoutPenalty =
            getEffectivePriceForTick(tick - int24(uint24(liquidationPenalty)) * _tickSpacing);
        totalExpo_ = _calculatePositionTotalExpo(amount, adjustedPrice, liqPriceWithoutPenalty);

        // calculate position leverage
        // reverts if liquidationPrice >= entryPrice
        leverage_ = _getLeverage(adjustedPrice, liqPriceWithoutPenalty);
        if (leverage_ < _minLeverage) {
            revert UsdnProtocolLeverageTooLow();
        }
        if (leverage_ > _maxLeverage) {
            revert UsdnProtocolLeverageTooHigh();
        }
    }

    /**
     * @notice Calculate how much wstETH must be transferred to a user to close a position.
     * @dev The amount is bound by the amount of wstETH available in the long side.
     * @param currentPrice The current price of the asset
     * @param tick The tick of the position
     * @param posExpo The total expo of the position
     * @param liqMultiplier The liquidation multiplier at the moment of closing the position
     * @param tempTransferred An amount that was already subtracted from the long balance
     * @return assetToTransfer_ The amount of assets to transfer to the user, bound by zero and the available balance
     * @return positionValue_ The position value, which can be negative in case of bad debt
     */
    function _assetToTransfer(
        uint128 currentPrice,
        int24 tick,
        uint8 liquidationPenalty,
        uint128 posExpo,
        uint256 liqMultiplier,
        uint256 tempTransferred
    ) internal view returns (uint256 assetToTransfer_, int256 positionValue_) {
        // The available amount of asset on the long side
        uint256 available = _balanceLong + tempTransferred;

        // Calculate position value
        positionValue_ = _positionValue(
            currentPrice,
            getEffectivePriceForTick(tick - int24(uint24(liquidationPenalty)) * _tickSpacing, liqMultiplier),
            posExpo
        );

        if (positionValue_ <= 0) {
            assetToTransfer_ = 0;
        } else if (positionValue_ > available.toInt256()) {
            assetToTransfer_ = available;
        } else {
            assetToTransfer_ = uint256(positionValue_);
        }
    }

    /**
     * @notice Execute the first actionable pending action or revert if the price data was not provided.
     * @param data The price data and raw indices
     * @return securityDepositValue_ The security deposit value of the executed action
     */
    function _executePendingActionOrRevert(PreviousActionsData calldata data)
        internal
        returns (uint256 securityDepositValue_)
    {
        bool success;
        (success,, securityDepositValue_) = _executePendingAction(data);
        if (!success) {
            revert UsdnProtocolInvalidPendingActionData();
        }
    }

    /**
     * @notice Execute the first actionable pending action and report success.
     * @param data The price data and raw indices
     * @return success_ Whether the price data is valid
     * @return executed_ Whether the pending action was executed (false if the queue has no actionable item)
     * @return securityDepositValue_ The security deposit value of the executed action
     */
    function _executePendingAction(PreviousActionsData calldata data)
        internal
        returns (bool success_, bool executed_, uint256 securityDepositValue_)
    {
        (PendingAction memory pending, uint128 rawIndex) = _getActionablePendingAction();
        if (pending.action == ProtocolAction.None) {
            // no pending action
            return (true, false, 0);
        }
        uint256 length = data.priceData.length;
        if (data.rawIndices.length != length || length < 1) {
            return (false, false, 0);
        }
        uint128 offset;
        unchecked {
            // underflow is desired here (wrap-around)
            offset = rawIndex - data.rawIndices[0];
        }
        if (offset >= length || data.rawIndices[offset] != rawIndex) {
            return (false, false, 0);
        }
        bytes calldata priceData = data.priceData[offset];
        _clearPendingAction(pending.user);
        if (pending.action == ProtocolAction.ValidateDeposit) {
            _validateDepositWithAction(pending, priceData);
        } else if (pending.action == ProtocolAction.ValidateWithdrawal) {
            _validateWithdrawalWithAction(pending, priceData);
        } else if (pending.action == ProtocolAction.ValidateOpenPosition) {
            _validateOpenPositionWithAction(pending, priceData);
        } else if (pending.action == ProtocolAction.ValidateClosePosition) {
            _validateClosePositionWithAction(pending, priceData);
        }
        success_ = true;
        executed_ = true;
        securityDepositValue_ = pending.securityDepositValue * SECURITY_DEPOSIT_FACTOR;
    }

    function _getOraclePrice(ProtocolAction action, uint256 timestamp, bytes calldata priceData)
        internal
        returns (PriceInfo memory price_)
    {
        uint256 validationCost = _oracleMiddleware.validationCost(priceData, action);
        if (address(this).balance < validationCost) {
            revert UsdnProtocolInsufficientOracleFee();
        }
        price_ = _oracleMiddleware.parseAndValidatePrice{ value: validationCost }(uint128(timestamp), action, priceData);
    }

    /**
     * @notice Applies PnL, funding, and liquidates positions if necessary.
     * @param neutralPrice The neutral price for the asset.
     * @param timestamp The timestamp at which the operation is performed.
     * @param iterations The number of iterations for the liquidation process.
     * @param ignoreInterval A boolean indicating whether to ignore the interval for USDN rebase.
     * @return liquidatedPositions_ The number of positions that were liquidated.
     * @dev If there were any liquidated positions, it sends rewards to the msg.sender.
     */
    function _applyPnlAndFundingAndLiquidate(
        uint256 neutralPrice,
        uint256 timestamp,
        uint16 iterations,
        bool ignoreInterval
    ) internal returns (uint256 liquidatedPositions_) {
        // adjust balances
        (bool priceUpdated, int256 tempLongBalance, int256 tempVaultBalance) =
            _applyPnlAndFunding(neutralPrice.toUint128(), timestamp.toUint128());

        // liquidate if price is more recent than _lastPrice
        if (priceUpdated) {
            LiquidationsEffects memory liquidationEffects =
                _liquidatePositions(neutralPrice, iterations, tempLongBalance, tempVaultBalance);

            _balanceLong = liquidationEffects.newLongBalance;
            _balanceVault = liquidationEffects.newVaultBalance;

            bool rebased = _usdnRebase(uint128(neutralPrice), ignoreInterval); // safecast not needed since already done
                // earlier

            if (liquidationEffects.liquidatedTicks > 0) {
                _sendRewardsToLiquidator(
                    liquidationEffects.liquidatedTicks, liquidationEffects.remainingCollateral, rebased
                );
            }

            liquidatedPositions_ = liquidationEffects.liquidatedPositions;
        }
    }

    /**
     * @notice Refunds any excess ether to the user to prevent locking ETH in the contract.
     * @param securityDepositValue The security deposit value of the action (zero for a validation action).
     * @param amountToRefund The amount to refund to the user:
     *      - the security deposit if executing an action for another user,
     *      - the initialization security deposit in case of a validation action.
     * @param balanceBefore The balance of the contract before the action.
     */
    function _refundExcessEther(uint256 securityDepositValue, uint256 amountToRefund, uint256 balanceBefore) internal {
        uint256 positive = amountToRefund + address(this).balance + msg.value;
        uint256 negative = balanceBefore + securityDepositValue;

        if (negative > positive) {
            revert UsdnProtocolUnexpectedBalance();
        }

        uint256 amount;
        unchecked {
            // we know that positive >= negative, so this subtraction is safe
            amount = positive - negative;
        }

        if (amount != 0) {
            // slither-disable-next-line arbitrary-send-eth
            (bool success,) = payable(msg.sender).call{ value: amount }("");
            if (!success) {
                revert UsdnProtocolEtherRefundFailed();
            }
        }
    }

    function _checkPendingFee() internal {
        // if the pending protocol fee is above the threshold, send it to the fee collector
        if (_pendingProtocolFee >= _feeThreshold) {
            _asset.safeTransfer(_feeCollector, _pendingProtocolFee);
            emit ProtocolFeeDistributed(_feeCollector, _pendingProtocolFee);
            _pendingProtocolFee = 0;
        }
    }
}<|MERGE_RESOLUTION|>--- conflicted
+++ resolved
@@ -918,8 +918,6 @@
         uint128 amountToClose,
         bytes calldata currentPriceData
     ) internal returns (uint256 securityDepositValue_) {
-<<<<<<< HEAD
-=======
         if (to == address(0)) {
             revert UsdnProtocolInvalidAddressTo();
         }
@@ -927,6 +925,7 @@
         // check if the position belongs to the user
         // this reverts if the position was liquidated
         (Position memory pos, uint8 liquidationPenalty) = getLongPosition(posId.tick, posId.tickVersion, posId.index);
+
         if (pos.user != user) {
             revert UsdnProtocolUnauthorized();
         }
@@ -935,7 +934,6 @@
             revert UsdnProtocolAmountToCloseHigherThanPositionAmount(amountToClose, pos.amount);
         }
 
->>>>>>> 257092fd
         if (amountToClose == 0) {
             revert UsdnProtocolAmountToCloseIsZero();
         }
@@ -962,16 +960,6 @@
             // The current tick version doesn't match the version from the position,
             // that means that the position has been liquidated in this transaction.
             return 0;
-        }
-
-        (Position memory pos, uint8 liquidationPenalty) = getLongPosition(posId.tick, posId.tickVersion, posId.index);
-        // check if the position belongs to the user
-        if (pos.user != user) {
-            revert UsdnProtocolUnauthorized();
-        }
-
-        if (amountToClose > pos.amount) {
-            revert UsdnProtocolAmountToCloseHigherThanPositionAmount(amountToClose, pos.amount);
         }
 
         uint128 totalExpoToClose = (uint256(pos.totalExpo) * amountToClose / pos.amount).toUint128();
