--- conflicted
+++ resolved
@@ -62,12 +62,8 @@
             usdnTotalSupply: _usdn.totalSupply()
         });
 
-<<<<<<< HEAD
-        _addPendingAction(msg.sender, pendingAction);
-=======
         _addPendingAction(msg.sender, _convertVaultPendingAction(pendingAction));
 
->>>>>>> a3f87c62
         _retrieveAssetsAndCheckBalance(msg.sender, amount);
 
         emit InitiatedDeposit(msg.sender, amount);
