// SPDX-License-Identifier: BUSL-1.1
pragma solidity 0.8.20;

import { IERC20Metadata } from "@openzeppelin/contracts/token/ERC20/extensions/IERC20Metadata.sol";
import { SafeERC20 } from "@openzeppelin/contracts/token/ERC20/utils/SafeERC20.sol";
import { SafeCast } from "@openzeppelin/contracts/utils/math/SafeCast.sol";
import { LibBitmap } from "solady/src/utils/LibBitmap.sol";
import { FixedPointMathLib } from "solady/src/utils/FixedPointMathLib.sol";

import { IUsdnProtocolActions } from "src/interfaces/UsdnProtocol/IUsdnProtocolActions.sol";
import { IOracleMiddleware } from "src/interfaces/OracleMiddleware/IOracleMiddleware.sol";
import {
    Position,
    ProtocolAction,
    PendingAction,
    VaultPendingAction,
    LongPendingAction,
    PreviousActionsData
} from "src/interfaces/UsdnProtocol/IUsdnProtocolTypes.sol";
import { UsdnProtocolLong } from "src/UsdnProtocol/UsdnProtocolLong.sol";
import { PriceInfo } from "src/interfaces/OracleMiddleware/IOracleMiddlewareTypes.sol";
import { IUsdn } from "src/interfaces/Usdn/IUsdn.sol";
import { SignedMath } from "src/libraries/SignedMath.sol";

abstract contract UsdnProtocolActions is IUsdnProtocolActions, UsdnProtocolLong {
    using SafeERC20 for IERC20Metadata;
    using SafeERC20 for IUsdn;
    using SafeCast for uint256;
    using SafeCast for int256;
    using LibBitmap for LibBitmap.Bitmap;
    using SignedMath for int256;

    /// @inheritdoc IUsdnProtocolActions
    uint256 public constant MIN_USDN_SUPPLY = 1000;

    /// @inheritdoc IUsdnProtocolActions
    function initiateDeposit(
        uint128 amount,
        bytes calldata currentPriceData,
        PreviousActionsData calldata previousActionsData
    ) external payable initializedAndNonReentrant {
        _initiateDeposit(msg.sender, amount, currentPriceData);
        _executePendingActionOrRevert(previousActionsData);
        _refundExcessEther();
        _checkPendingFee();
    }

    /// @inheritdoc IUsdnProtocolActions
    function validateDeposit(bytes calldata depositPriceData, PreviousActionsData calldata previousActionsData)
        external
        payable
        initializedAndNonReentrant
    {
        _validateDeposit(msg.sender, depositPriceData);
        _executePendingActionOrRevert(previousActionsData);
        _refundExcessEther();
        _checkPendingFee();
    }

    /// @inheritdoc IUsdnProtocolActions
    function initiateWithdrawal(
        uint128 usdnAmount,
        bytes calldata currentPriceData,
        PreviousActionsData calldata previousActionsData
    ) external payable initializedAndNonReentrant {
        _initiateWithdrawal(msg.sender, usdnAmount, currentPriceData);
        _executePendingActionOrRevert(previousActionsData);
        _refundExcessEther();
        _checkPendingFee();
    }

    /// @inheritdoc IUsdnProtocolActions
    function validateWithdrawal(bytes calldata withdrawalPriceData, PreviousActionsData calldata previousActionsData)
        external
        payable
        initializedAndNonReentrant
    {
        _validateWithdrawal(msg.sender, withdrawalPriceData);
        _executePendingActionOrRevert(previousActionsData);
        _refundExcessEther();
        _checkPendingFee();
    }

    /// @inheritdoc IUsdnProtocolActions
    function initiateOpenPosition(
        uint128 amount,
        uint128 desiredLiqPrice,
        bytes calldata currentPriceData,
        PreviousActionsData calldata previousActionsData
    ) external payable initializedAndNonReentrant returns (int24 tick_, uint256 tickVersion_, uint256 index_) {
        (tick_, tickVersion_, index_) = _initiateOpenPosition(msg.sender, amount, desiredLiqPrice, currentPriceData);
        _executePendingActionOrRevert(previousActionsData);
        _refundExcessEther();
        _checkPendingFee();
    }

    /// @inheritdoc IUsdnProtocolActions
    function validateOpenPosition(bytes calldata openPriceData, PreviousActionsData calldata previousActionsData)
        external
        payable
        initializedAndNonReentrant
    {
        _validateOpenPosition(msg.sender, openPriceData);
        _executePendingActionOrRevert(previousActionsData);
        _refundExcessEther();
        _checkPendingFee();
    }

    /// @inheritdoc IUsdnProtocolActions
    function initiateClosePosition(
        int24 tick,
        uint256 tickVersion,
        uint256 index,
        uint128 amountToClose,
        bytes calldata currentPriceData,
        PreviousActionsData calldata previousActionsData
    ) external payable initializedAndNonReentrant {
        _initiateClosePosition(msg.sender, tick, tickVersion, index, amountToClose, currentPriceData);
        _executePendingAction(previousActionsData);
        _refundExcessEther();
        _checkPendingFee();
    }

    /// @inheritdoc IUsdnProtocolActions
    function validateClosePosition(bytes calldata closePriceData, PreviousActionsData calldata previousActionsData)
        external
        payable
        initializedAndNonReentrant
    {
        _validateClosePosition(msg.sender, closePriceData);
        _executePendingActionOrRevert(previousActionsData);
        _refundExcessEther();
        _checkPendingFee();
    }

    /// @inheritdoc IUsdnProtocolActions
    function liquidate(bytes calldata currentPriceData, uint16 iterations)
        external
        payable
        initializedAndNonReentrant
        returns (uint256 liquidatedPositions_)
    {
        liquidatedPositions_ = _liquidate(currentPriceData, iterations);
        _refundExcessEther();
        _checkPendingFee();
    }

    /// @inheritdoc IUsdnProtocolActions
    function validateActionablePendingActions(PreviousActionsData calldata previousActionsData, uint256 maxValidations)
        external
        payable
        initializedAndNonReentrant
        returns (uint256 validatedActions_)
    {
        if (maxValidations > previousActionsData.rawIndices.length) {
            maxValidations = previousActionsData.rawIndices.length;
        }
        do {
            (, bool executed) = _executePendingAction(previousActionsData);
            if (!executed) {
                break;
            }
            unchecked {
                validatedActions_++;
            }
        } while (validatedActions_ < maxValidations);
        _refundExcessEther();
        _checkPendingFee();
    }

    /**
     * @notice The deposit vault imbalance limit state verification
     * @dev To ensure that the protocol does not imbalance more than
     * the deposit limit on vault side, otherwise revert
     * @param depositValue the deposit value in asset
     */
    function _checkImbalanceLimitDeposit(uint256 depositValue) internal view {
        int256 depositExpoImbalanceLimitBps = _depositExpoImbalanceLimitBps;

        // early return in case limit is disabled
        if (depositExpoImbalanceLimitBps == 0) {
            return;
        }

        int256 currentLongExpo = _totalExpo.toInt256().safeSub(_balanceLong.toInt256());

        // cannot be calculated
        if (currentLongExpo == 0) {
            revert UsdnProtocolInvalidLongExpo();
        }

        int256 imbalanceBps = ((_balanceVault + depositValue).toInt256().safeSub(currentLongExpo)).safeMul(
            BPS_DIVISOR.toInt256()
        ).safeDiv(currentLongExpo);

        if (imbalanceBps >= depositExpoImbalanceLimitBps) {
            revert UsdnProtocolImbalanceLimitReached(imbalanceBps);
        }
    }

    /**
     * @notice The withdrawal imbalance limit state verification
     * @dev This is to ensure that the protocol does not imbalance more than
     * the withdrawal limit on long side, otherwise revert
     * @param withdrawalValue The withdrawal value in asset
     * @param totalExpo The current total expo
     */
    function _checkImbalanceLimitWithdrawal(uint256 withdrawalValue, uint256 totalExpo) internal view {
        int256 withdrawalExpoImbalanceLimitBps = _withdrawalExpoImbalanceLimitBps;

        // early return in case limit is disabled
        if (withdrawalExpoImbalanceLimitBps == 0) {
            return;
        }

        int256 currentVaultExpo = _balanceVault.toInt256();

        // cannot be calculated
        if (currentVaultExpo == 0) {
            revert UsdnProtocolInvalidVaultExpo();
        }

        int256 imbalanceBps = (
            (totalExpo.toInt256().safeSub(_balanceLong.toInt256())).safeSub(
                currentVaultExpo.safeSub(withdrawalValue.toInt256())
            )
        ).safeMul(BPS_DIVISOR.toInt256()).safeDiv(currentVaultExpo);

        if (imbalanceBps >= withdrawalExpoImbalanceLimitBps) {
            revert UsdnProtocolImbalanceLimitReached(imbalanceBps);
        }
    }

    /**
     * @notice The open long imbalance limit state verification. Revert
     * @dev This is to ensure that the protocol does not imbalance more than
     * the open limit on long side, otherwise revert
     * @param openTotalExpoValue The open position expo value
     * @param openCollatValue The open position collateral value
     */
    function _checkImbalanceLimitOpen(uint256 openTotalExpoValue, uint256 openCollatValue) internal view {
        int256 openExpoImbalanceLimitBps = _openExpoImbalanceLimitBps;

        // early return in case limit is disabled
        if (openExpoImbalanceLimitBps == 0) {
            return;
        }

        int256 currentVaultExpo = _balanceVault.toInt256();

        // cannot be calculated
        if (currentVaultExpo == 0) {
            revert UsdnProtocolInvalidVaultExpo();
        }

        int256 imbalanceBps = (
            ((_totalExpo + openTotalExpoValue).toInt256().safeSub((_balanceLong + openCollatValue).toInt256())).safeSub(
                currentVaultExpo
            )
        ).safeMul(BPS_DIVISOR.toInt256()).safeDiv(currentVaultExpo);

        if (imbalanceBps >= openExpoImbalanceLimitBps) {
            revert UsdnProtocolImbalanceLimitReached(imbalanceBps);
        }
    }

    /**
     * @notice The close vault imbalance limit state verification
     * @dev This is to ensure that the protocol does not imbalance more than
     * the close limit on vault side, otherwise revert
     * @param closeTotalExpoValue The close position total expo value
     * @param closeCollatValue The close position collateral value
     */
    function _checkImbalanceLimitClose(uint256 closeTotalExpoValue, uint256 closeCollatValue) internal view {
        int256 closeExpoImbalanceLimitBps = _closeExpoImbalanceLimitBps;

        // early return in case limit is disabled
        if (closeExpoImbalanceLimitBps == 0) {
            return;
        }

        int256 totalExpo = _totalExpo.toInt256();
        int256 balanceLong = _balanceLong.toInt256();

        int256 currentLongExpo = totalExpo.safeSub(balanceLong);

        // cannot be calculated
        if (currentLongExpo == 0) {
            revert UsdnProtocolInvalidLongExpo();
        }

        int256 imbalanceBps = (
            _balanceVault.toInt256().safeSub(
                totalExpo.safeSub(closeTotalExpoValue.toInt256()).safeSub(
                    balanceLong.safeSub(closeCollatValue.toInt256())
                )
            )
        ).safeMul(BPS_DIVISOR.toInt256()).safeDiv(currentLongExpo);

        if (imbalanceBps >= closeExpoImbalanceLimitBps) {
            revert UsdnProtocolImbalanceLimitReached(imbalanceBps);
        }
    }

    /**
     * @notice Send rewards to the liquidator.
     * @dev Should still emit an event if liquidationRewards = 0 to better keep track of those anomalies as rewards for
     * those will be managed off-chain.
     * @param liquidatedTicks The number of ticks that were liquidated.
     * @param liquidatedCollateral The amount of collateral lost due to the liquidations.
     * @param rebased Whether a USDN rebase was performed.
     */
    function _sendRewardsToLiquidator(uint16 liquidatedTicks, int256 liquidatedCollateral, bool rebased) internal {
        // Get how much we should give to the liquidator as rewards
        uint256 liquidationRewards =
            _params.getLiquidationRewardsManager().getLiquidationRewards(liquidatedTicks, liquidatedCollateral, rebased);

        // Avoid underflows in situation of extreme bad debt
        if (_balanceVault < liquidationRewards) {
            liquidationRewards = _balanceVault;
        }

        // Update the vault's balance
        unchecked {
            _balanceVault -= liquidationRewards;
        }

        // Transfer rewards (wsteth) to the liquidator
        _asset.safeTransfer(msg.sender, liquidationRewards);

        emit LiquidatorRewarded(msg.sender, liquidationRewards);
    }

    /**
     * @notice Initiate a deposit of assets into the vault to mint USDN.
     * @dev Consult the current oracle middleware implementation to know the expected format for the price data, using
     * the `ProtocolAction.InitiateDeposit` action.
     * The price validation might require payment according to the return value of the `getValidationCost` function
     * of the middleware.
     * @param user The address of the user initiating the deposit.
     * @param amount The amount of wstETH to deposit.
     * @param currentPriceData The current price data
     */
    function _initiateDeposit(address user, uint128 amount, bytes calldata currentPriceData) internal {
        if (amount == 0) {
            revert UsdnProtocolZeroAmount();
        }

        PriceInfo memory currentPrice =
            _getOraclePrice(ProtocolAction.InitiateDeposit, block.timestamp, currentPriceData);

        _applyPnlAndFundingAndLiquidate(currentPrice.neutralPrice, currentPrice.timestamp);

        _checkImbalanceLimitDeposit(amount);

        // Apply fees on price
        uint128 pendingActionPrice =
            (currentPrice.price - currentPrice.price * _params.getPositionFeeBps() / BPS_DIVISOR).toUint128();

        VaultPendingAction memory pendingAction = VaultPendingAction({
            action: ProtocolAction.ValidateDeposit,
            timestamp: uint40(block.timestamp),
            user: user,
            _unused: 0,
            amount: amount,
            assetPrice: pendingActionPrice,
            totalExpo: _totalExpo,
            balanceVault: _vaultAssetAvailable(_totalExpo, _balanceVault, _balanceLong, pendingActionPrice, _lastPrice)
                .toUint256(),
            balanceLong: _balanceLong,
            usdnTotalSupply: _usdn.totalSupply()
        });

        _addPendingAction(user, _convertVaultPendingAction(pendingAction));

        _asset.safeTransferFrom(user, address(this), amount);

        emit InitiatedDeposit(user, amount, block.timestamp);
    }

    function _validateDeposit(address user, bytes calldata priceData) internal {
        PendingAction memory pending = _getAndClearPendingAction(user);

        // check type of action
        if (pending.action != ProtocolAction.ValidateDeposit) {
            revert UsdnProtocolInvalidPendingAction();
        }
        // sanity check
        if (pending.user != user) {
            revert UsdnProtocolInvalidPendingAction();
        }

        _validateDepositWithAction(pending, priceData);
    }

    function _validateDepositWithAction(PendingAction memory pending, bytes calldata priceData)
        internal
        returns (PriceInfo memory depositPrice_)
    {
        VaultPendingAction memory deposit = _toVaultPendingAction(pending);

        depositPrice_ = _getOraclePrice(ProtocolAction.ValidateDeposit, deposit.timestamp, priceData);

        // adjust balances
        _applyPnlAndFundingAndLiquidate(depositPrice_.neutralPrice, depositPrice_.timestamp);

        // We calculate the amount of USDN to mint, either considering the asset price at the time of the initiate
        // action, or the current price provided for validation. We will use the lower of the two amounts to mint.
        // Apply fees on price
        uint128 priceWithFees =
            (depositPrice_.price - (depositPrice_.price * _params.getPositionFeeBps()) / BPS_DIVISOR).toUint128();

        uint256 usdnToMint1 =
            _calcMintUsdn(deposit.amount, deposit.balanceVault, deposit.usdnTotalSupply, deposit.assetPrice);

        uint256 usdnToMint2 = _calcMintUsdn(
            deposit.amount,
            // Calculate the available balance in the vault side if the price moves to `priceWithFees`
            _vaultAssetAvailable(
                deposit.totalExpo, deposit.balanceVault, deposit.balanceLong, priceWithFees, deposit.assetPrice
            ).toUint256(),
            deposit.usdnTotalSupply,
            priceWithFees
        );

        uint256 usdnToMint;
        // We use the lower of the two amounts to mint
        if (usdnToMint1 <= usdnToMint2) {
            usdnToMint = usdnToMint1;
        } else {
            usdnToMint = usdnToMint2;
        }

        _balanceVault += deposit.amount;

        _usdn.mint(deposit.user, usdnToMint);
        emit ValidatedDeposit(deposit.user, deposit.amount, usdnToMint, deposit.timestamp);
    }

    /**
     * @notice Initiate a withdrawal of assets from the vault by providing USDN tokens.
     * @dev Consult the current oracle middleware implementation to know the expected format for the price data, using
     * the `ProtocolAction.InitiateWithdrawal` action.
     * The price validation might require payment according to the return value of the `getValidationCost` function
     * of the middleware.
     * @param user The address of the user initiating the withdrawal.
     * @param usdnAmount The amount of USDN to burn.
     * @param currentPriceData The current price data
     */
    function _initiateWithdrawal(address user, uint128 usdnAmount, bytes calldata currentPriceData) internal {
        if (usdnAmount == 0) {
            revert UsdnProtocolZeroAmount();
        }

        PriceInfo memory currentPrice =
            _getOraclePrice(ProtocolAction.InitiateWithdrawal, block.timestamp, currentPriceData);

        _applyPnlAndFundingAndLiquidate(currentPrice.neutralPrice, currentPrice.timestamp);

        // Apply fees on price
        uint128 pendingActionPrice =
<<<<<<< HEAD
            (currentPrice.price + currentPrice.price * _params.getPositionFeeBps() / BPS_DIVISOR).toUint128();

=======
            (currentPrice.price + currentPrice.price * _positionFeeBps / BPS_DIVISOR).toUint128();
>>>>>>> 1fa04a49
        uint256 totalExpo = _totalExpo;
        uint256 balanceLong = _balanceLong;
        uint256 balanceVault =
            _vaultAssetAvailable(totalExpo, _balanceVault, balanceLong, pendingActionPrice, _lastPrice).toUint256();
        uint256 usdnTotalSupply = _usdn.totalSupply();

        _checkImbalanceLimitWithdrawal(
            FixedPointMathLib.fullMulDiv(usdnAmount, balanceVault, usdnTotalSupply), totalExpo
        );

        VaultPendingAction memory pendingAction = VaultPendingAction({
            action: ProtocolAction.ValidateWithdrawal,
            timestamp: uint40(block.timestamp),
            user: user,
            _unused: 0,
            amount: usdnAmount,
            assetPrice: pendingActionPrice,
            totalExpo: totalExpo,
            balanceVault: balanceVault,
            balanceLong: balanceLong,
            usdnTotalSupply: usdnTotalSupply
        });

        _addPendingAction(user, _convertVaultPendingAction(pendingAction));

        // retrieve the USDN tokens, checks that balance is sufficient
        _usdn.safeTransferFrom(user, address(this), usdnAmount);

        emit InitiatedWithdrawal(user, usdnAmount, block.timestamp);
    }

    function _validateWithdrawal(address user, bytes calldata priceData) internal {
        PendingAction memory pending = _getAndClearPendingAction(user);

        // check type of action
        if (pending.action != ProtocolAction.ValidateWithdrawal) {
            revert UsdnProtocolInvalidPendingAction();
        }
        // sanity check
        if (pending.user != user) {
            revert UsdnProtocolInvalidPendingAction();
        }

        _validateWithdrawalWithAction(pending, priceData);
    }

    function _validateWithdrawalWithAction(PendingAction memory pending, bytes calldata priceData) internal {
        VaultPendingAction memory withdrawal = _toVaultPendingAction(pending);

        PriceInfo memory withdrawalPrice =
            _getOraclePrice(ProtocolAction.ValidateWithdrawal, withdrawal.timestamp, priceData);

        _applyPnlAndFundingAndLiquidate(withdrawalPrice.neutralPrice, withdrawalPrice.timestamp);

        // Apply fees on price
        uint128 withdrawalPriceWithFees =
            (withdrawalPrice.price + (withdrawalPrice.price * _params.getPositionFeeBps()) / BPS_DIVISOR).toUint128();

        // We calculate the available balance of the vault side, either considering the asset price at the time of the
        // initiate action, or the current price provided for validation. We will use the lower of the two amounts to
        // redeem the underlying asset share.
        uint256 available1 = withdrawal.balanceVault;
        uint256 available2 = _vaultAssetAvailable(
            withdrawal.totalExpo,
            withdrawal.balanceVault,
            withdrawal.balanceLong,
            withdrawalPriceWithFees,
            withdrawal.assetPrice
        ).toUint256();
        uint256 available;
        if (available1 <= available2) {
            available = available1;
        } else {
            available = available2;
        }

        // assetToTransfer = amountUsdn * usdnPrice / assetPrice = amountUsdn * assetAvailable / totalSupply
        uint256 assetToTransfer = FixedPointMathLib.fullMulDiv(withdrawal.amount, available, withdrawal.usdnTotalSupply);

        // we have the USDN in the contract already
        _usdn.burn(withdrawal.amount);

        // send the asset to the user
        if (assetToTransfer > 0) {
            _balanceVault -= assetToTransfer;
            _asset.safeTransfer(withdrawal.user, assetToTransfer);
        }

        emit ValidatedWithdrawal(withdrawal.user, assetToTransfer, withdrawal.amount, withdrawal.timestamp);
    }

    /**
     * @notice Initiate an open position action.
     * @dev Consult the current oracle middleware implementation to know the expected format for the price data, using
     * the `ProtocolAction.InitiateOpenPosition` action.
     * The price validation might require payment according to the return value of the `getValidationCost` function
     * of the middleware.
     * The position is immediately included in the protocol calculations with a temporary entry price (and thus
     * leverage). The validation operation then updates the entry price and leverage with fresher data.
     * @param user The address of the user initiating the open position.
     * @param amount The amount of wstETH to deposit.
     * @param desiredLiqPrice The desired liquidation price, including the liquidation penalty.
     * @param currentPriceData  The current price data (used to calculate the temporary leverage and entry price,
     * pending validation)
     */
    function _initiateOpenPosition(
        address user,
        uint128 amount,
        uint128 desiredLiqPrice,
        bytes calldata currentPriceData
    ) internal returns (int24 tick_, uint256 tickVersion_, uint256 index_) {
        if (amount == 0) {
            revert UsdnProtocolZeroAmount();
        }

        uint128 adjustedPrice; // the price returned by the oracle middleware, to be used for the user action
        uint128 neutralPrice;
        {
            PriceInfo memory currentPrice =
                _getOraclePrice(ProtocolAction.InitiateOpenPosition, block.timestamp, currentPriceData);

            // Apply fees on price
            adjustedPrice =
                (currentPrice.price + (currentPrice.price * _params.getPositionFeeBps()) / BPS_DIVISOR).toUint128();

            neutralPrice = currentPrice.neutralPrice.toUint128();

            _applyPnlAndFundingAndLiquidate(neutralPrice, currentPrice.timestamp);
        }

        uint128 leverage;
        uint128 positionTotalExpo;
        {
            // we calculate the closest valid tick down for the desired liq price with liquidation penalty
            tick_ = getEffectiveTickForPrice(desiredLiqPrice);

            // remove liquidation penalty for leverage calculation
            uint128 liqPriceWithoutPenalty =
                getEffectivePriceForTick(tick_ - int24(_params.getLiquidationPenalty()) * _tickSpacing);
            positionTotalExpo = _calculatePositionTotalExpo(amount, adjustedPrice, liqPriceWithoutPenalty);

            _checkImbalanceLimitOpen(positionTotalExpo, amount);

            // calculate position leverage
            // reverts if liquidationPrice >= entryPrice
            leverage = _getLeverage(adjustedPrice, liqPriceWithoutPenalty);
            if (leverage < _params.getMinLeverage()) {
                revert UsdnProtocolLeverageTooLow();
            }
            if (leverage > _params.getMaxLeverage()) {
                revert UsdnProtocolLeverageTooHigh();
            }
        }

        {
            // Calculate effective liquidation price
            uint128 liqPrice = getEffectivePriceForTick(tick_);
            // Liquidation price must be at least x% below current price
            _checkSafetyMargin(neutralPrice, liqPrice);
        }

        // Register position and adjust contract state
        {
            Position memory long = Position({
                user: user,
                amount: amount,
                totalExpo: positionTotalExpo,
                timestamp: uint40(block.timestamp)
            });
            (tickVersion_, index_) = _saveNewPosition(tick_, long);

            // Register pending action
            LongPendingAction memory pendingAction = LongPendingAction({
                action: ProtocolAction.ValidateOpenPosition,
                timestamp: uint40(block.timestamp),
                user: user,
                tick: tick_,
                closeAmount: 0,
                closeTotalExpo: 0,
                tickVersion: tickVersion_,
                index: index_,
                closeLiqMultiplier: 0,
                closeTempTransfer: 0
            });
            _addPendingAction(user, _convertLongPendingAction(pendingAction));
            emit InitiatedOpenPosition(
                user, long.timestamp, leverage, long.amount, adjustedPrice, tick_, tickVersion_, index_
            );
        }
        _asset.safeTransferFrom(user, address(this), amount);
    }

    function _validateOpenPosition(address user, bytes calldata priceData) internal {
        PendingAction memory pending = _getAndClearPendingAction(user);

        // check type of action
        if (pending.action != ProtocolAction.ValidateOpenPosition) {
            revert UsdnProtocolInvalidPendingAction();
        }
        // sanity check
        if (pending.user != user) {
            revert UsdnProtocolInvalidPendingAction();
        }

        _validateOpenPositionWithAction(pending, priceData);
    }

    function _validateOpenPositionWithAction(PendingAction memory pending, bytes calldata priceData) internal {
        LongPendingAction memory long = _toLongPendingAction(pending);

        uint128 startPrice;
        {
            PriceInfo memory price = _getOraclePrice(ProtocolAction.ValidateOpenPosition, long.timestamp, priceData);

            // Apply fees on price
            startPrice = (price.price + (price.price * _params.getPositionFeeBps()) / BPS_DIVISOR).toUint128();

            _applyPnlAndFundingAndLiquidate(price.neutralPrice, price.timestamp);
        }

        (bytes32 tickHash, uint256 version) = _tickHash(long.tick);
        if (version != long.tickVersion) {
            // The current tick version doesn't match the version from the pending action.
            // This means the position has been liquidated in the mean time
            emit StalePendingActionRemoved(long.user, long.tick, long.tickVersion, long.index);
            return;
        }

        // Get the position
        Position memory pos = _longPositions[tickHash][long.index];
        // Re-calculate leverage
        uint128 liqPriceWithoutPenalty =
            getEffectivePriceForTick(long.tick - int24(_params.getLiquidationPenalty()) * _tickSpacing);
        // reverts if liquidationPrice >= entryPrice
        uint128 leverage = _getLeverage(startPrice, liqPriceWithoutPenalty);
        // Leverage is always greater than 1 (liquidationPrice is positive).
        // Even if it drops below _params.getMinLeverage() between the initiate and validate actions, we still allow it.
        // However, if the leverage exceeds max leverage, then we adjust the liquidation price (tick) to have a leverage
        // of _params.getMaxLeverage()
        if (leverage > _params.getMaxLeverage()) {
            // remove the position
            _removeAmountFromPosition(long.tick, long.index, pos, pos.amount, pos.totalExpo);
            // theoretical liquidation price for _params.getMaxLeverage()
            liqPriceWithoutPenalty = _getLiquidationPrice(startPrice, _params.getMaxLeverage().toUint128());
            // adjust to closest valid tick down
            int24 tickWithoutPenalty = getEffectiveTickForPrice(liqPriceWithoutPenalty);
            // retrieve exact liquidation price without penalty
            liqPriceWithoutPenalty = getEffectivePriceForTick(tickWithoutPenalty);
            // recalculate the leverage with the new liquidation price
            leverage = _getLeverage(startPrice, liqPriceWithoutPenalty);
            // update position total expo
            pos.totalExpo = _calculatePositionTotalExpo(pos.amount, startPrice, liqPriceWithoutPenalty);
            // apply liquidation penalty
            int24 tick = tickWithoutPenalty + int24(_params.getLiquidationPenalty()) * _tickSpacing;
            // insert position into new tick, update tickVersion and index
            (uint256 tickVersion, uint256 index) = _saveNewPosition(tick, pos);
            // emit LiquidationPriceUpdated
            emit LiquidationPriceUpdated(long.tick, long.tickVersion, long.index, tick, tickVersion, index);
            emit ValidatedOpenPosition(pos.user, leverage, startPrice, tick, tickVersion, index);
        } else {
            // Calculate the new total expo
            uint128 expoBefore = pos.totalExpo;
            uint128 expoAfter = _calculatePositionTotalExpo(pos.amount, startPrice, liqPriceWithoutPenalty);

            // Update the total expo of the position
            _longPositions[tickHash][long.index].totalExpo = expoAfter;
            // Update the total expo by adding the position's new expo and removing the old one.
            // Do not use += or it will underflow
            _totalExpo = _totalExpo + expoAfter - expoBefore;
            _totalExpoByTick[tickHash] = _totalExpoByTick[tickHash] + expoAfter - expoBefore;

            emit ValidatedOpenPosition(long.user, leverage, startPrice, long.tick, long.tickVersion, long.index);
        }
    }

    /**
     * @notice Initiate a close position action.
     * @dev Consult the current oracle middleware implementation to know the expected format for the price data, using
     * the `ProtocolAction.InitiateClosePosition` action.
     * The price validation might require payment according to the return value of the `getValidationCost` function
     * of the middleware.
     * If the current tick version is greater than the tick version of the position (when it was opened), then the
     * position has been liquidated and the transaction will revert.
     * The position is taken out of the tick and put in a pending state during this operation. Thus, calculations don't
     * consider this position anymore. The exit price (and thus profit) is not yet set definitively, and will be done
     * during the validate action.
     * @param user The address of the user initiating the close position.
     * @param tick The tick containing the position to close
     * @param tickVersion The tick version of the position to close
     * @param index The index of the position inside the tick array
     * @param amountToClose The amount of collateral to remove from the position's amount
     * @param currentPriceData The current price data
     */
    function _initiateClosePosition(
        address user,
        int24 tick,
        uint256 tickVersion,
        uint256 index,
        uint128 amountToClose,
        bytes calldata currentPriceData
    ) internal {
        // check if the position belongs to the user
        // this reverts if the position was liquidated
        Position memory pos = getLongPosition(tick, tickVersion, index);
        if (pos.user != user) {
            revert UsdnProtocolUnauthorized();
        }

        if (amountToClose > pos.amount) {
            revert UsdnProtocolAmountToCloseHigherThanPositionAmount(amountToClose, pos.amount);
        }

        if (amountToClose == 0) {
            revert UsdnProtocolAmountToCloseIsZero();
        }

        uint128 priceWithFees;
        {
            PriceInfo memory currentPrice =
                _getOraclePrice(ProtocolAction.InitiateClosePosition, block.timestamp, currentPriceData);

            _applyPnlAndFundingAndLiquidate(currentPrice.neutralPrice, currentPrice.timestamp);
<<<<<<< HEAD
            priceWithFees =
                (currentPrice.price - (currentPrice.price * _params.getPositionFeeBps()) / BPS_DIVISOR).toUint128();
=======

            priceWithFees = (currentPrice.price - (currentPrice.price * _positionFeeBps) / BPS_DIVISOR).toUint128();
>>>>>>> 1fa04a49
        }

        uint128 totalExpoToClose = (uint256(pos.totalExpo) * amountToClose / pos.amount).toUint128();

        _checkImbalanceLimitClose(totalExpoToClose, amountToClose);

        {
            uint256 liqMultiplier = _liquidationMultiplier;
            uint256 tempTransfer = _assetToTransfer(priceWithFees, tick, totalExpoToClose, liqMultiplier, 0);

            LongPendingAction memory pendingAction = LongPendingAction({
                action: ProtocolAction.ValidateClosePosition,
                timestamp: uint40(block.timestamp),
                user: user,
                tick: tick,
                closeAmount: amountToClose,
                closeTotalExpo: totalExpoToClose,
                tickVersion: tickVersion,
                index: index,
                closeLiqMultiplier: liqMultiplier,
                closeTempTransfer: tempTransfer
            });

            // decrease balance optimistically (exact amount will be recalculated during validation)
            // transfer will be done after validation
            _balanceLong -= tempTransfer;

            _addPendingAction(user, _convertLongPendingAction(pendingAction));

            // Remove the position if it's fully closed
            _removeAmountFromPosition(tick, index, pos, amountToClose, totalExpoToClose);
        }

        emit InitiatedClosePosition(
            user, tick, tickVersion, index, pos.amount - amountToClose, pos.totalExpo - totalExpoToClose
        );
    }

    function _validateClosePosition(address user, bytes calldata priceData) internal {
        PendingAction memory pending = _getAndClearPendingAction(user);

        // check type of action
        if (pending.action != ProtocolAction.ValidateClosePosition) {
            revert UsdnProtocolInvalidPendingAction();
        }
        // sanity check
        if (pending.user != user) {
            revert UsdnProtocolInvalidPendingAction();
        }

        _validateClosePositionWithAction(pending, priceData);
    }

    function _validateClosePositionWithAction(PendingAction memory pending, bytes calldata priceData) internal {
        LongPendingAction memory long = _toLongPendingAction(pending);

        PriceInfo memory price = _getOraclePrice(ProtocolAction.ValidateClosePosition, long.timestamp, priceData);

        _applyPnlAndFundingAndLiquidate(price.neutralPrice, price.timestamp);

        // Apply fees on price
        uint128 priceWithFees = (price.price - (price.price * _params.getPositionFeeBps()) / BPS_DIVISOR).toUint128();

        uint256 assetToTransfer = _assetToTransfer(
            priceWithFees, long.tick, long.closeTotalExpo, long.closeLiqMultiplier, long.closeTempTransfer
        );

        // adjust long balance that was previously optimistically decreased
        if (assetToTransfer > long.closeTempTransfer) {
            // we didn't remove enough
            // FIXME: here, should we replace assetToTransfer with the user tempTransfer since it's the lower of the
            // two amounts? In which case _balanceLong would already be correct.
            _balanceLong -= assetToTransfer - long.closeTempTransfer;
        } else if (assetToTransfer < long.closeTempTransfer) {
            // we removed too much
            _balanceLong += long.closeTempTransfer - assetToTransfer;
        }

        // get liquidation price (with liq penalty) to check if position was valid at `timestamp + validationDelay`
        uint128 liquidationPrice = getEffectivePriceForTick(long.tick, long.closeLiqMultiplier);
        if (price.neutralPrice <= liquidationPrice) {
            // position should be liquidated, we don't pay out the profits but send any remaining collateral to the
            // vault
            _balanceVault += assetToTransfer;
            emit LiquidatedPosition(
                long.user, long.tick, long.tickVersion, long.index, price.neutralPrice, liquidationPrice
            );
            return;
        }

        // send the asset to the user
        if (assetToTransfer > 0) {
            _asset.safeTransfer(long.user, assetToTransfer);
        }

        emit ValidatedClosePosition(
            long.user,
            long.tick,
            long.tickVersion,
            long.index,
            assetToTransfer,
            assetToTransfer.toInt256() - _toInt256(long.closeAmount)
        );
    }

    /**
     * @notice Liquidate positions according to the current asset price, limited to a maximum of `iterations` ticks.
     * @dev Consult the current oracle middleware implementation to know the expected format for the price data, using
     * the `ProtocolAction.Liquidation` action.
     * The price validation might require payment according to the return value of the `getValidationCost` function
     * of the middleware.
     * Each tick is liquidated in constant time. The tick version is incremented for each tick that was liquidated.
     * At least one tick will be liquidated, even if the `iterations` parameter is zero.
     * @param currentPriceData The most recent price data
     * @param iterations The maximum number of ticks to liquidate
     * @return liquidatedPositions_ The number of positions that were liquidated
     */
    function _liquidate(bytes calldata currentPriceData, uint16 iterations)
        internal
        returns (uint256 liquidatedPositions_)
    {
        PriceInfo memory currentPrice = _getOraclePrice(ProtocolAction.Liquidation, block.timestamp, currentPriceData);

        (, int256 tempLongBalance, int256 tempVaultBalance) =
            _applyPnlAndFunding(currentPrice.neutralPrice.toUint128(), currentPrice.timestamp.toUint128());

        uint16 liquidatedTicks;
        int256 liquidatedCollateral;
        (liquidatedPositions_, liquidatedTicks, liquidatedCollateral, _balanceLong, _balanceVault) =
            _liquidatePositions(currentPrice.neutralPrice, iterations, tempLongBalance, tempVaultBalance);

        // Always perform the rebase check during liquidation
        bool rebased = _usdnRebase(uint128(currentPrice.neutralPrice), true); // SafeCast not needed since done above

        if (liquidatedTicks > 0) {
            _sendRewardsToLiquidator(liquidatedTicks, liquidatedCollateral, rebased);
        }
    }

    /**
     * @notice Calculate how much wstETH must be transferred to a user to close a position.
     * @dev The amount is bound by the amount of wstETH available in the long side.
     * @param currentPrice The current price of the asset
     * @param tick The tick of the position
     * @param posExpo The total expo of the position
     * @param liqMultiplier The liquidation multiplier at the moment of closing the position
     * @param tempTransferred An amount that was already subtracted from the long balance
     */
    function _assetToTransfer(
        uint128 currentPrice,
        int24 tick,
        uint128 posExpo,
        uint256 liqMultiplier,
        uint256 tempTransferred
    ) internal view returns (uint256 assetToTransfer_) {
        // The available amount of asset on the long side
        uint256 available = _balanceLong + tempTransferred;

        // Calculate position value
        uint256 value = _positionValue(
            currentPrice,
            getEffectivePriceForTick(tick - int24(_params.getLiquidationPenalty()) * _tickSpacing, liqMultiplier),
            posExpo
        );

        if (value > available) {
            assetToTransfer_ = available;
        } else {
            assetToTransfer_ = value;
        }
    }

    /**
     * @notice Execute the first actionable pending action or revert if the price data was not provided.
     * @param data The price data and raw indices
     */
    function _executePendingActionOrRevert(PreviousActionsData calldata data) internal {
        (bool success,) = _executePendingAction(data);
        if (!success) {
            revert UsdnProtocolInvalidPendingActionData();
        }
    }

    /**
     * @notice Execute the first actionable pending action and report success.
     * @param data The price data and raw indices
     * @return success_ Whether the price data is valid
     * @return executed_ Whether the pending action was executed (false if the queue has no actionable item)
     */
    function _executePendingAction(PreviousActionsData calldata data)
        internal
        returns (bool success_, bool executed_)
    {
        (PendingAction memory pending, uint128 rawIndex) = _getActionablePendingAction();
        if (pending.action == ProtocolAction.None) {
            // no pending action
            return (true, false);
        }
        uint256 length = data.priceData.length;
        if (data.rawIndices.length != length || length < 1) {
            return (false, false);
        }
        uint128 offset;
        unchecked {
            // underflow is desired here (wrap-around)
            offset = rawIndex - data.rawIndices[0];
        }
        if (offset >= length || data.rawIndices[offset] != rawIndex) {
            return (false, false);
        }
        bytes calldata priceData = data.priceData[offset];
        _clearPendingAction(pending.user);
        if (pending.action == ProtocolAction.ValidateDeposit) {
            _validateDepositWithAction(pending, priceData);
        } else if (pending.action == ProtocolAction.ValidateWithdrawal) {
            _validateWithdrawalWithAction(pending, priceData);
        } else if (pending.action == ProtocolAction.ValidateOpenPosition) {
            _validateOpenPositionWithAction(pending, priceData);
        } else if (pending.action == ProtocolAction.ValidateClosePosition) {
            _validateClosePositionWithAction(pending, priceData);
        }
        success_ = true;
        executed_ = true;
    }

    function _getOraclePrice(ProtocolAction action, uint256 timestamp, bytes calldata priceData)
        internal
        returns (PriceInfo memory price_)
    {
        IOracleMiddleware oracleMiddleware = _params.getOracleMiddleware();
        uint256 validationCost = oracleMiddleware.validationCost(priceData, action);
        if (address(this).balance < validationCost) {
            revert UsdnProtocolInsufficientOracleFee();
        }
        price_ = oracleMiddleware.parseAndValidatePrice{ value: validationCost }(uint128(timestamp), action, priceData);
    }

    function _applyPnlAndFundingAndLiquidate(uint256 neutralPrice, uint256 timestamp) internal {
        // adjust balances
        (bool priceUpdated, int256 tempLongBalance, int256 tempVaultBalance) =
            _applyPnlAndFunding(neutralPrice.toUint128(), timestamp.toUint128());
        // liquidate if price is more recent than _lastPrice
        if (priceUpdated) {
            (,,, _balanceLong, _balanceVault) =
                _liquidatePositions(neutralPrice, _params.getLiquidationIteration(), tempLongBalance, tempVaultBalance);
            // rebase USDN if needed (interval has elapsed and price threshold was reached)
            _usdnRebase(uint128(neutralPrice), false); // safecast not needed since already done earlier
        }
    }

    /// @notice Refund any excess ether to the user, making sure we don't lock ETH in the contract.
    function _refundExcessEther() internal {
        if (address(this).balance > 0) {
            (bool success,) = payable(msg.sender).call{ value: address(this).balance }("");
            if (!success) {
                revert UsdnProtocolEtherRefundFailed();
            }
        }
    }

    function _checkPendingFee() internal {
        // if pending protocol fee is above threshold, send it to the fee collector
        if (_pendingProtocolFee >= _params.getFeeThreshold()) {
            address feeCollector = _params.getFeeCollector();
            _asset.safeTransfer(feeCollector, _pendingProtocolFee);
            emit ProtocolFeeDistributed(feeCollector, _pendingProtocolFee);
            _pendingProtocolFee = 0;
        }
    }
}<|MERGE_RESOLUTION|>--- conflicted
+++ resolved
@@ -175,7 +175,7 @@
      * @param depositValue the deposit value in asset
      */
     function _checkImbalanceLimitDeposit(uint256 depositValue) internal view {
-        int256 depositExpoImbalanceLimitBps = _depositExpoImbalanceLimitBps;
+        (, int256 depositExpoImbalanceLimitBps,,) = _params.getExpoImbalanceLimits();
 
         // early return in case limit is disabled
         if (depositExpoImbalanceLimitBps == 0) {
@@ -206,7 +206,7 @@
      * @param totalExpo The current total expo
      */
     function _checkImbalanceLimitWithdrawal(uint256 withdrawalValue, uint256 totalExpo) internal view {
-        int256 withdrawalExpoImbalanceLimitBps = _withdrawalExpoImbalanceLimitBps;
+        (,, int256 withdrawalExpoImbalanceLimitBps,) = _params.getExpoImbalanceLimits();
 
         // early return in case limit is disabled
         if (withdrawalExpoImbalanceLimitBps == 0) {
@@ -239,7 +239,7 @@
      * @param openCollatValue The open position collateral value
      */
     function _checkImbalanceLimitOpen(uint256 openTotalExpoValue, uint256 openCollatValue) internal view {
-        int256 openExpoImbalanceLimitBps = _openExpoImbalanceLimitBps;
+        (int256 openExpoImbalanceLimitBps,,,) = _params.getExpoImbalanceLimits();
 
         // early return in case limit is disabled
         if (openExpoImbalanceLimitBps == 0) {
@@ -272,7 +272,7 @@
      * @param closeCollatValue The close position collateral value
      */
     function _checkImbalanceLimitClose(uint256 closeTotalExpoValue, uint256 closeCollatValue) internal view {
-        int256 closeExpoImbalanceLimitBps = _closeExpoImbalanceLimitBps;
+        (,,, int256 closeExpoImbalanceLimitBps) = _params.getExpoImbalanceLimits();
 
         // early return in case limit is disabled
         if (closeExpoImbalanceLimitBps == 0) {
@@ -459,12 +459,8 @@
 
         // Apply fees on price
         uint128 pendingActionPrice =
-<<<<<<< HEAD
             (currentPrice.price + currentPrice.price * _params.getPositionFeeBps() / BPS_DIVISOR).toUint128();
 
-=======
-            (currentPrice.price + currentPrice.price * _positionFeeBps / BPS_DIVISOR).toUint128();
->>>>>>> 1fa04a49
         uint256 totalExpo = _totalExpo;
         uint256 balanceLong = _balanceLong;
         uint256 balanceVault =
@@ -787,13 +783,8 @@
                 _getOraclePrice(ProtocolAction.InitiateClosePosition, block.timestamp, currentPriceData);
 
             _applyPnlAndFundingAndLiquidate(currentPrice.neutralPrice, currentPrice.timestamp);
-<<<<<<< HEAD
             priceWithFees =
                 (currentPrice.price - (currentPrice.price * _params.getPositionFeeBps()) / BPS_DIVISOR).toUint128();
-=======
-
-            priceWithFees = (currentPrice.price - (currentPrice.price * _positionFeeBps) / BPS_DIVISOR).toUint128();
->>>>>>> 1fa04a49
         }
 
         uint128 totalExpoToClose = (uint256(pos.totalExpo) * amountToClose / pos.amount).toUint128();
