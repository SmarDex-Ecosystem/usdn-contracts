--- conflicted
+++ resolved
@@ -15,7 +15,6 @@
     DepositPendingAction,
     WithdrawalPendingAction,
     LongPendingAction,
-    LiquidationsEffects,
     PreviousActionsData,
     PositionId
 } from "src/interfaces/UsdnProtocol/IUsdnProtocolTypes.sol";
@@ -207,7 +206,17 @@
     {
         uint256 balanceBefore = address(this).balance;
 
-        liquidatedPositions_ = _liquidate(currentPriceData, iterations);
+        PriceInfo memory currentPrice = _getOraclePrice(ProtocolAction.Liquidation, block.timestamp, currentPriceData);
+
+        (uint16 liquidatedTicks, int256 liquidatedCollateral) =
+            _applyPnlAndFundingAndLiquidate(currentPrice.neutralPrice, currentPrice.timestamp, iterations);
+
+        bool rebased = _usdnRebase(uint128(currentPrice.neutralPrice), true); // SafeCast not needed since done above
+
+        if (liquidatedTicks > 0) {
+            _sendRewardsToLiquidator(liquidatedTicks, liquidatedCollateral, rebased);
+        }
+
         _refundExcessEther(0, 0, balanceBefore);
         _checkPendingFee();
     }
@@ -370,13 +379,13 @@
      * @dev Should still emit an event if liquidationRewards = 0 to better keep track of those anomalies as rewards for
      * those will be managed off-chain.
      * @param liquidatedTicks The number of ticks that were liquidated.
-     * @param remainingCollateral The amount of collateral remaining after liquidations.
+     * @param liquidatedCollateral The amount of collateral lost due to the liquidations.
      * @param rebased Whether a USDN rebase was performed.
      */
-    function _sendRewardsToLiquidator(uint16 liquidatedTicks, int256 remainingCollateral, bool rebased) internal {
+    function _sendRewardsToLiquidator(uint16 liquidatedTicks, int256 liquidatedCollateral, bool rebased) internal {
         // Get how much we should give to the liquidator as rewards
         uint256 liquidationRewards =
-            _liquidationRewardsManager.getLiquidationRewards(liquidatedTicks, remainingCollateral, rebased);
+            _liquidationRewardsManager.getLiquidationRewards(liquidatedTicks, liquidatedCollateral, rebased);
 
         // Avoid underflows in situation of extreme bad debt
         if (_balanceVault < liquidationRewards) {
@@ -1120,6 +1129,7 @@
      * @param iterations The maximum number of ticks to liquidate
      * @return liquidatedPositions_ The number of positions that were liquidated
      */
+    // TO DO : delete this function
     function _liquidate(bytes calldata currentPriceData, uint16 iterations)
         internal
         returns (uint256 liquidatedPositions_)
@@ -1129,18 +1139,16 @@
         (, int256 tempLongBalance, int256 tempVaultBalance) =
             _applyPnlAndFunding(currentPrice.neutralPrice.toUint128(), currentPrice.timestamp.toUint128());
 
-        LiquidationsEffects memory effects =
+        uint16 liquidatedTicks;
+        int256 liquidatedCollateral;
+        (liquidatedPositions_, liquidatedTicks, liquidatedCollateral, _balanceLong, _balanceVault) =
             _liquidatePositions(currentPrice.neutralPrice, iterations, tempLongBalance, tempVaultBalance);
-
-        liquidatedPositions_ = effects.liquidatedPositions;
-        _balanceLong = effects.newLongBalance;
-        _balanceVault = effects.newVaultBalance;
 
         // Always perform the rebase check during liquidation
         bool rebased = _usdnRebase(uint128(currentPrice.neutralPrice), true); // SafeCast not needed since done above
 
-        if (effects.liquidatedTicks > 0) {
-            _sendRewardsToLiquidator(effects.liquidatedTicks, effects.remainingCollateral, rebased);
+        if (liquidatedTicks > 0) {
+            _sendRewardsToLiquidator(liquidatedTicks, liquidatedCollateral, rebased);
         }
     }
 
@@ -1290,30 +1298,14 @@
         // adjust balances
         (bool priceUpdated, int256 tempLongBalance, int256 tempVaultBalance) =
             _applyPnlAndFunding(neutralPrice.toUint128(), timestamp.toUint128());
-<<<<<<< HEAD
 
         uint256 priceForLiquidation = neutralPrice;
         if (!priceUpdated) {
             priceForLiquidation = _lastPrice;
-=======
-        // liquidate if price is more recent than _lastPrice
-        if (priceUpdated) {
-            LiquidationsEffects memory liquidationEffects =
-                _liquidatePositions(neutralPrice, _liquidationIteration, tempLongBalance, tempVaultBalance);
-
-            _balanceLong = liquidationEffects.newLongBalance;
-            _balanceVault = liquidationEffects.newVaultBalance;
-
-            // rebase USDN if needed (interval has elapsed and price threshold was reached)
-            _usdnRebase(uint128(neutralPrice), false); // safecast not needed since already done earlier
->>>>>>> a038c57a
         }
 
         (, liquidatedTicks_, liquidatedCollateral_, _balanceLong, _balanceVault) =
             _liquidatePositions(priceForLiquidation, iterations, tempLongBalance, tempVaultBalance);
-
-        // rebase USDN if needed (interval has elapsed and price threshold was reached)
-        // _usdnRebase(uint128(neutralPrice), false); // safecast not needed since already done earlier
     }
 
     /**
