--- conflicted
+++ resolved
@@ -1108,13 +1108,7 @@
         (, int256 tempLongBalance, int256 tempVaultBalance) =
             _applyPnlAndFunding(currentPrice.neutralPrice.toUint128(), currentPrice.timestamp.toUint128());
 
-<<<<<<< HEAD
-        uint16 liquidatedTicks;
-        int256 liquidatedCollateral;
-        (liquidatedPositions_, liquidatedTicks, liquidatedCollateral, _balanceLong, _balanceVault,) =
-=======
         LiquidationsEffects memory effects =
->>>>>>> b6dd1648
             _liquidatePositions(currentPrice.neutralPrice, iterations, tempLongBalance, tempVaultBalance);
 
         liquidatedPositions_ = effects.liquidatedPositions;
@@ -1277,13 +1271,10 @@
             _applyPnlAndFunding(neutralPrice.toUint128(), timestamp.toUint128());
         // liquidate if price is more recent than _lastPrice
         if (priceUpdated) {
-<<<<<<< HEAD
-            (,,, _balanceLong, _balanceVault, currentTick_) =
-=======
             LiquidationsEffects memory liquidationEffects =
->>>>>>> b6dd1648
                 _liquidatePositions(neutralPrice, _liquidationIteration, tempLongBalance, tempVaultBalance);
 
+            currentTick_ = liquidationEffects.currentTick;
             _balanceLong = liquidationEffects.newLongBalance;
             _balanceVault = liquidationEffects.newVaultBalance;
 
