// SPDX-License-Identifier: BUSL-1.1
pragma solidity 0.8.20;

import { IERC20Metadata } from "@openzeppelin/contracts/token/ERC20/extensions/IERC20Metadata.sol";
import { SafeERC20 } from "@openzeppelin/contracts/token/ERC20/utils/SafeERC20.sol";
import { SafeCast } from "@openzeppelin/contracts/utils/math/SafeCast.sol";
import { LibBitmap } from "solady/src/utils/LibBitmap.sol";
import { FixedPointMathLib } from "solady/src/utils/FixedPointMathLib.sol";

import { IUsdnProtocolActions } from "src/interfaces/UsdnProtocol/IUsdnProtocolActions.sol";
import {
    Position,
    ProtocolAction,
    PendingActionCommonData,
    PendingAction,
    DepositPendingAction,
    WithdrawalPendingAction,
    LongPendingAction,
    LiquidationsEffects,
    PreviousActionsData,
    PositionId,
    TickData
} from "src/interfaces/UsdnProtocol/IUsdnProtocolTypes.sol";
import { UsdnProtocolLong } from "src/UsdnProtocol/UsdnProtocolLong.sol";
import { PriceInfo } from "src/interfaces/OracleMiddleware/IOracleMiddlewareTypes.sol";
import { IUsdn } from "src/interfaces/Usdn/IUsdn.sol";
import { TickMath } from "src/libraries/TickMath.sol";
import { SignedMath } from "src/libraries/SignedMath.sol";
import { HugeUint } from "src/libraries/HugeUint.sol";

abstract contract UsdnProtocolActions is IUsdnProtocolActions, UsdnProtocolLong {
    using SafeERC20 for IERC20Metadata;
    using SafeERC20 for IUsdn;
    using SafeCast for uint256;
    using SafeCast for int256;
    using LibBitmap for LibBitmap.Bitmap;
    using SignedMath for int256;
    using HugeUint for HugeUint.Uint512;

    /**
     * @dev Structure to hold the transient data during `_initiateWithdrawal`
     * @param pendingActionPrice The adjusted price with position fees applied
     * @param totalExpo The current total expo
     * @param balanceLong The current long balance
     * @param balanceVault The vault balance, adjusted according to the pendingActionPrice
     * @param usdn The USDN token
     */
    struct WithdrawalData {
        uint128 pendingActionPrice;
        uint256 totalExpo;
        uint256 balanceLong;
        uint256 balanceVault;
        IUsdn usdn;
    }

    /**
     * @dev Structure to hold the transient data during `_initiateOpenPosition`
     * @param adjustedPrice The adjusted price with position fees applied
     * @param posId The new position id
     * @param liquidationPenalty The liquidation penalty
     * @param leverage The leverage
     * @param positionTotalExpo The total expo of the position
     */
    struct InitiateOpenPositionData {
        uint128 adjustedPrice;
        PositionId posId;
        uint8 liquidationPenalty;
        uint128 leverage;
        uint128 positionTotalExpo;
    }

    /**
     * @dev Structure to hold the transient data during `_validateOpenPosition`
     * @param action The long pending action
     * @param startPrice The new entry price of the position
     * @param tickHash The tick hash
     * @param pos The position object
     * @param liqPriceWithoutPenalty The new liquidation price without penalty
     * @param leverage The new leverage
     * @param liquidationPenalty The liquidation penalty for the position's tick
     */
    struct ValidateOpenPositionData {
        LongPendingAction action;
        uint128 startPrice;
        bytes32 tickHash;
        Position pos;
        uint128 liqPriceWithoutPenalty;
        uint128 leverage;
        uint8 liquidationPenalty;
    }

    /**
     * @dev Structure to hold the transient data during `_initiateClosePosition`
     * @param pos The position to close
     * @param liquidationPenalty The liquidation penalty
     * @param securityDepositValue The security deposit value
     * @param totalExpoToClose The total expo to close
     * @param lastPrice The price after the last balances update
     * @param tempPositionValue The bounded value of the position that was removed from the long balance
     * @param longTradingExpo The long trading expo
     * @param liqMulAcc The liquidation multiplier accumulator
     */
    struct ClosePositionData {
        Position pos;
        uint8 liquidationPenalty;
        uint24 securityDepositValue;
        uint128 totalExpoToClose;
        uint128 lastPrice;
        uint256 tempPositionValue;
        uint256 longTradingExpo;
        HugeUint.Uint512 liqMulAcc;
    }

    /// @inheritdoc IUsdnProtocolActions
    uint256 public constant MIN_USDN_SUPPLY = 1000;

    /// @inheritdoc IUsdnProtocolActions
    function initiateDeposit(
        uint128 amount,
        bytes calldata currentPriceData,
        PreviousActionsData calldata previousActionsData,
        address to
    ) external payable initializedAndNonReentrant {
        uint256 securityDepositValue = _securityDepositValue;
        if (msg.value < securityDepositValue) {
            revert UsdnProtocolSecurityDepositTooLow();
        }
        uint256 balanceBefore = address(this).balance;

        uint256 amountToRefund = _initiateDeposit(msg.sender, to, amount, currentPriceData);
        unchecked {
            amountToRefund += _executePendingActionOrRevert(previousActionsData);
        }
        _refundExcessEther(securityDepositValue, amountToRefund, balanceBefore);
        _checkPendingFee();
    }

    /// @inheritdoc IUsdnProtocolActions
    function validateDeposit(bytes calldata depositPriceData, PreviousActionsData calldata previousActionsData)
        external
        payable
        initializedAndNonReentrant
    {
        uint256 balanceBefore = address(this).balance;

        uint256 amountToRefund = _validateDeposit(msg.sender, depositPriceData);
        unchecked {
            amountToRefund += _executePendingActionOrRevert(previousActionsData);
        }
        _refundExcessEther(0, amountToRefund, balanceBefore);
        _checkPendingFee();
    }

    /// @inheritdoc IUsdnProtocolActions
    function initiateWithdrawal(
        uint152 usdnShares,
        bytes calldata currentPriceData,
        PreviousActionsData calldata previousActionsData,
        address to
    ) external payable initializedAndNonReentrant {
        uint256 securityDepositValue = _securityDepositValue;
        if (msg.value < securityDepositValue) {
            revert UsdnProtocolSecurityDepositTooLow();
        }

        uint256 balanceBefore = address(this).balance;

        uint256 amountToRefund = _initiateWithdrawal(msg.sender, to, usdnShares, currentPriceData);
        unchecked {
            amountToRefund += _executePendingActionOrRevert(previousActionsData);
        }
        _refundExcessEther(securityDepositValue, amountToRefund, balanceBefore);
        _checkPendingFee();
    }

    /// @inheritdoc IUsdnProtocolActions
    function validateWithdrawal(bytes calldata withdrawalPriceData, PreviousActionsData calldata previousActionsData)
        external
        payable
        initializedAndNonReentrant
    {
        uint256 balanceBefore = address(this).balance;

        uint256 amountToRefund = _validateWithdrawal(msg.sender, withdrawalPriceData);
        unchecked {
            amountToRefund += _executePendingActionOrRevert(previousActionsData);
        }
        _refundExcessEther(0, amountToRefund, balanceBefore);
        _checkPendingFee();
    }

    /// @inheritdoc IUsdnProtocolActions
    function initiateOpenPosition(
        uint128 amount,
        uint128 desiredLiqPrice,
        bytes calldata currentPriceData,
        PreviousActionsData calldata previousActionsData,
        address to
    ) external payable initializedAndNonReentrant returns (int24 tick_, uint256 tickVersion_, uint256 index_) {
        uint256 securityDepositValue = _securityDepositValue;
        if (msg.value < securityDepositValue) {
            revert UsdnProtocolSecurityDepositTooLow();
        }

        uint256 balanceBefore = address(this).balance;
        uint256 amountToRefund;

        PositionId memory posId;
        (posId, amountToRefund) = _initiateOpenPosition(msg.sender, to, amount, desiredLiqPrice, currentPriceData);
        tick_ = posId.tick;
        tickVersion_ = posId.tickVersion;
        index_ = posId.index;

        unchecked {
            amountToRefund += _executePendingActionOrRevert(previousActionsData);
        }
        _refundExcessEther(securityDepositValue, amountToRefund, balanceBefore);
        _checkPendingFee();
    }

    /// @inheritdoc IUsdnProtocolActions
    function validateOpenPosition(bytes calldata openPriceData, PreviousActionsData calldata previousActionsData)
        external
        payable
        initializedAndNonReentrant
    {
        uint256 balanceBefore = address(this).balance;

        uint256 amountToRefund = _validateOpenPosition(msg.sender, openPriceData);
        unchecked {
            amountToRefund += _executePendingActionOrRevert(previousActionsData);
        }
        _refundExcessEther(0, amountToRefund, balanceBefore);
        _checkPendingFee();
    }

    /// @inheritdoc IUsdnProtocolActions
    function initiateClosePosition(
        int24 tick,
        uint256 tickVersion,
        uint256 index,
        uint128 amountToClose,
        bytes calldata currentPriceData,
        PreviousActionsData calldata previousActionsData,
        address to
    ) external payable initializedAndNonReentrant {
        uint256 securityDepositValue = _securityDepositValue;
        if (msg.value < securityDepositValue) {
            revert UsdnProtocolSecurityDepositTooLow();
        }

        uint256 balanceBefore = address(this).balance;

        uint256 amountToRefund = _initiateClosePosition(
            msg.sender,
            to,
            PositionId({ tick: tick, tickVersion: tickVersion, index: index }),
            amountToClose,
            currentPriceData
        );
        unchecked {
            amountToRefund += _executePendingActionOrRevert(previousActionsData);
        }
        _refundExcessEther(securityDepositValue, amountToRefund, balanceBefore);
        _checkPendingFee();
    }

    /// @inheritdoc IUsdnProtocolActions
    function validateClosePosition(bytes calldata closePriceData, PreviousActionsData calldata previousActionsData)
        external
        payable
        initializedAndNonReentrant
    {
        uint256 balanceBefore = address(this).balance;

        uint256 amountToRefund = _validateClosePosition(msg.sender, closePriceData);
        unchecked {
            amountToRefund += _executePendingActionOrRevert(previousActionsData);
        }
        _refundExcessEther(0, amountToRefund, balanceBefore);
        _checkPendingFee();
    }

    /// @inheritdoc IUsdnProtocolActions
    function liquidate(bytes calldata currentPriceData, uint16 iterations)
        external
        payable
        initializedAndNonReentrant
        returns (uint256 liquidatedPositions_)
    {
        uint256 balanceBefore = address(this).balance;
        PriceInfo memory currentPrice = _getOraclePrice(ProtocolAction.Liquidation, 0, currentPriceData);

        liquidatedPositions_ = _applyPnlAndFundingAndLiquidate(
            currentPrice.neutralPrice, currentPrice.timestamp, iterations, true, currentPriceData
        );

        _refundExcessEther(0, 0, balanceBefore);
        _checkPendingFee();
    }

    /// @inheritdoc IUsdnProtocolActions
    function validateActionablePendingActions(PreviousActionsData calldata previousActionsData, uint256 maxValidations)
        external
        payable
        initializedAndNonReentrant
        returns (uint256 validatedActions_)
    {
        uint256 balanceBefore = address(this).balance;
        uint256 amountToRefund;

        if (maxValidations > previousActionsData.rawIndices.length) {
            maxValidations = previousActionsData.rawIndices.length;
        }
        do {
            (, bool executed, uint256 securityDepositValue) = _executePendingAction(previousActionsData);
            if (!executed) {
                break;
            }
            unchecked {
                validatedActions_++;
                amountToRefund += securityDepositValue;
            }
        } while (validatedActions_ < maxValidations);
        _refundExcessEther(0, amountToRefund, balanceBefore);
        _checkPendingFee();
    }

    /**
     * @notice The deposit vault imbalance limit state verification
     * @dev To ensure that the protocol does not imbalance more than
     * the deposit limit on vault side, otherwise revert
     * @param depositValue the deposit value in asset
     */
    function _checkImbalanceLimitDeposit(uint256 depositValue) internal view {
        int256 depositExpoImbalanceLimitBps = _depositExpoImbalanceLimitBps;

        // early return in case limit is disabled
        if (depositExpoImbalanceLimitBps == 0) {
            return;
        }

        int256 currentLongExpo = _totalExpo.toInt256().safeSub(_balanceLong.toInt256());

        // cannot be calculated
        if (currentLongExpo == 0) {
            revert UsdnProtocolInvalidLongExpo();
        }

        int256 imbalanceBps = ((_balanceVault + depositValue).toInt256().safeSub(currentLongExpo)).safeMul(
            int256(BPS_DIVISOR)
        ).safeDiv(currentLongExpo);

        if (imbalanceBps >= depositExpoImbalanceLimitBps) {
            revert UsdnProtocolImbalanceLimitReached(imbalanceBps);
        }
    }

    /**
     * @notice The withdrawal imbalance limit state verification
     * @dev To ensure that the protocol does not imbalance more than
     * the withdrawal limit on long side, otherwise revert
     * @param withdrawalValue The withdrawal value in asset
     * @param totalExpo The current total expo
     */
    function _checkImbalanceLimitWithdrawal(uint256 withdrawalValue, uint256 totalExpo) internal view {
        int256 withdrawalExpoImbalanceLimitBps = _withdrawalExpoImbalanceLimitBps;

        // early return in case limit is disabled
        if (withdrawalExpoImbalanceLimitBps == 0) {
            return;
        }

        int256 newVaultExpo = _balanceVault.toInt256().safeSub(withdrawalValue.toInt256());

        // cannot be calculated if equal zero
        if (newVaultExpo == 0) {
            revert UsdnProtocolInvalidVaultExpo();
        }

        int256 imbalanceBps = ((totalExpo.toInt256().safeSub(_balanceLong.toInt256())).safeSub(newVaultExpo)).safeMul(
            int256(BPS_DIVISOR)
        ).safeDiv(newVaultExpo);

        if (imbalanceBps >= withdrawalExpoImbalanceLimitBps) {
            revert UsdnProtocolImbalanceLimitReached(imbalanceBps);
        }
    }

    /**
     * @notice The open long imbalance limit state verification. Revert
     * @dev To ensure that the protocol does not imbalance more than
     * the open limit on long side, otherwise revert
     * @param openTotalExpoValue The open position expo value
     * @param openCollatValue The open position collateral value
     */
    function _checkImbalanceLimitOpen(uint256 openTotalExpoValue, uint256 openCollatValue) internal view {
        int256 openExpoImbalanceLimitBps = _openExpoImbalanceLimitBps;

        // early return in case limit is disabled
        if (openExpoImbalanceLimitBps == 0) {
            return;
        }

        int256 currentVaultExpo = _balanceVault.toInt256();

        // cannot be calculated if equal zero
        if (currentVaultExpo == 0) {
            revert UsdnProtocolInvalidVaultExpo();
        }

        int256 imbalanceBps = (
            ((_totalExpo + openTotalExpoValue).toInt256().safeSub((_balanceLong + openCollatValue).toInt256())).safeSub(
                currentVaultExpo
            )
        ).safeMul(int256(BPS_DIVISOR)).safeDiv(currentVaultExpo);

        if (imbalanceBps >= openExpoImbalanceLimitBps) {
            revert UsdnProtocolImbalanceLimitReached(imbalanceBps);
        }
    }

    /**
     * @notice The close vault imbalance limit state verification
     * @dev To ensure that the protocol does not imbalance more than
     * the close limit on vault side, otherwise revert
     * @param closePosTotalExpoValue The close position total expo value
     * @param closeCollatValue The close position collateral value
     */
    function _checkImbalanceLimitClose(uint256 closePosTotalExpoValue, uint256 closeCollatValue) internal view {
        int256 closeExpoImbalanceLimitBps = _closeExpoImbalanceLimitBps;

        // early return in case limit is disabled
        if (closeExpoImbalanceLimitBps == 0) {
            return;
        }

        int256 newLongExpo = (_totalExpo.toInt256().safeSub(closePosTotalExpoValue.toInt256())).safeSub(
            _balanceLong.toInt256().safeSub(closeCollatValue.toInt256())
        );

        // cannot be calculated if equal or lower than zero
        if (newLongExpo <= 0) {
            revert UsdnProtocolInvalidLongExpo();
        }

        int256 imbalanceBps =
            (_balanceVault.toInt256().safeSub(newLongExpo)).safeMul(int256(BPS_DIVISOR)).safeDiv(newLongExpo);

        if (imbalanceBps >= closeExpoImbalanceLimitBps) {
            revert UsdnProtocolImbalanceLimitReached(imbalanceBps);
        }
    }

    /**
     * @notice Send rewards to the liquidator.
     * @dev Should still emit an event if liquidationRewards = 0 to better keep track of those anomalies as rewards for
     * those will be managed off-chain.
     * @param liquidatedTicks The number of ticks that were liquidated.
     * @param remainingCollateral The amount of collateral remaining after liquidations.
     * @param rebased Whether a USDN rebase was performed.
     * @param priceData The price oracle update data.
     */
    function _sendRewardsToLiquidator(
        uint16 liquidatedTicks,
        int256 remainingCollateral,
        bool rebased,
        bytes memory priceData
    ) internal {
        // Get how much we should give to the liquidator as rewards
        uint256 liquidationRewards =
            _liquidationRewardsManager.getLiquidationRewards(liquidatedTicks, remainingCollateral, rebased, priceData);

        // Avoid underflows in situation of extreme bad debt
        if (_balanceVault < liquidationRewards) {
            liquidationRewards = _balanceVault;
        }

        // Update the vault's balance
        unchecked {
            _balanceVault -= liquidationRewards;
        }

        // Transfer rewards (wsteth) to the liquidator
        _asset.safeTransfer(msg.sender, liquidationRewards);

        emit LiquidatorRewarded(msg.sender, liquidationRewards);
    }

    /**
     * @notice Initiate a deposit of assets into the vault to mint USDN.
     * @dev Consult the current oracle middleware implementation to know the expected format for the price data, using
     * the `ProtocolAction.InitiateDeposit` action.
     * The price validation might require payment according to the return value of the `getValidationCost` function
     * of the middleware.
     * @param user The address of the user initiating the deposit.
     * @param to The address to receive the USDN tokens.
     * @param amount The amount of wstETH to deposit.
     * @param currentPriceData The current price data
     * @return securityDepositValue_ The security deposit value
     */
    function _initiateDeposit(address user, address to, uint128 amount, bytes calldata currentPriceData)
        internal
        returns (uint256 securityDepositValue_)
    {
        if (to == address(0)) {
            revert UsdnProtocolInvalidAddressTo();
        }
        if (amount == 0) {
            revert UsdnProtocolZeroAmount();
        }

        PriceInfo memory currentPrice =
            _getOraclePrice(ProtocolAction.InitiateDeposit, block.timestamp, currentPriceData);

        _applyPnlAndFundingAndLiquidate(
            currentPrice.neutralPrice, currentPrice.timestamp, _liquidationIteration, false, currentPriceData
        );

        _checkImbalanceLimitDeposit(amount);

        // Apply fees on price
        uint128 pendingActionPrice =
            (currentPrice.price - currentPrice.price * _positionFeeBps / BPS_DIVISOR).toUint128();

        DepositPendingAction memory pendingAction = DepositPendingAction({
            common: PendingActionCommonData({
                action: ProtocolAction.ValidateDeposit,
                timestamp: uint40(block.timestamp),
                user: user,
                to: to,
                securityDepositValue: (_securityDepositValue / SECURITY_DEPOSIT_FACTOR).toUint24()
            }),
            _unused: 0,
            amount: amount,
            assetPrice: pendingActionPrice,
            totalExpo: _totalExpo,
            balanceVault: _vaultAssetAvailable(_totalExpo, _balanceVault, _balanceLong, pendingActionPrice, _lastPrice)
                .toUint256(),
            balanceLong: _balanceLong,
            usdnTotalSupply: _usdn.totalSupply()
        });

        securityDepositValue_ = _addPendingAction(user, _convertDepositPendingAction(pendingAction));

        // Calculate the amount of SDEX tokens to burn
        uint256 usdnToMintEstimated = _calcMintUsdn(
            pendingAction.amount, pendingAction.balanceVault, pendingAction.usdnTotalSupply, pendingAction.assetPrice
        );
        uint32 burnRatio = _sdexBurnOnDepositRatio;
        uint256 sdexToBurn = _calcSdexToBurn(usdnToMintEstimated, burnRatio);
        // We want to at least mint 1 wei of USDN
        if (usdnToMintEstimated == 0) {
            revert UsdnProtocolDepositTooSmall();
        }
        // We want to at least burn 1 wei of SDEX if SDEX burning is enabled
        if (burnRatio != 0 && sdexToBurn == 0) {
            revert UsdnProtocolDepositTooSmall();
        }
        if (sdexToBurn > 0) {
            // Send SDEX to the dead address
            _sdex.safeTransferFrom(user, DEAD_ADDRESS, sdexToBurn);
        }

        // Transfer assets
        _asset.safeTransferFrom(user, address(this), amount);

        emit InitiatedDeposit(user, to, amount, block.timestamp);
    }

    function _validateDeposit(address user, bytes calldata priceData)
        internal
        returns (uint256 securityDepositValue_)
    {
        PendingAction memory pending = _getAndClearPendingAction(user);

        // check type of action
        if (pending.common.action != ProtocolAction.ValidateDeposit) {
            revert UsdnProtocolInvalidPendingAction();
        }
        // sanity check
        if (pending.common.user != user) {
            revert UsdnProtocolInvalidPendingAction();
        }

        _validateDepositWithAction(pending, priceData);
        return (pending.common.securityDepositValue * SECURITY_DEPOSIT_FACTOR);
    }

    function _validateDepositWithAction(PendingAction memory pending, bytes calldata priceData) internal {
        DepositPendingAction memory deposit = _toDepositPendingAction(pending);

        PriceInfo memory currentPrice =
            _getOraclePrice(ProtocolAction.ValidateDeposit, deposit.common.timestamp, priceData);

        // adjust balances
        _applyPnlAndFundingAndLiquidate(
            currentPrice.neutralPrice, currentPrice.timestamp, _liquidationIteration, false, priceData
        );

        // We calculate the amount of USDN to mint, either considering the asset price at the time of the initiate
        // action, or the current price provided for validation. We will use the lower of the two amounts to mint.
        // Apply fees on price
        uint128 priceWithFees = (currentPrice.price - (currentPrice.price * _positionFeeBps) / BPS_DIVISOR).toUint128();

        uint256 usdnToMint1 =
            _calcMintUsdn(deposit.amount, deposit.balanceVault, deposit.usdnTotalSupply, deposit.assetPrice);

        uint256 usdnToMint2 = _calcMintUsdn(
            deposit.amount,
            // Calculate the available balance in the vault side if the price moves to `priceWithFees`
            _vaultAssetAvailable(
                deposit.totalExpo, deposit.balanceVault, deposit.balanceLong, priceWithFees, deposit.assetPrice
            ).toUint256(),
            deposit.usdnTotalSupply,
            priceWithFees
        );

        uint256 usdnToMint;
        // We use the lower of the two amounts to mint
        if (usdnToMint1 <= usdnToMint2) {
            usdnToMint = usdnToMint1;
        } else {
            usdnToMint = usdnToMint2;
        }

        _balanceVault += deposit.amount;

        _usdn.mint(deposit.common.to, usdnToMint);
        emit ValidatedDeposit(
            deposit.common.user, deposit.common.to, deposit.amount, usdnToMint, deposit.common.timestamp
        );
    }

    /**
     * @notice Update protocol balances, then prepare the data for the withdrawal action.
     * @dev Reverts if the imbalance limit is reached.
     * @param usdnShares The amount of USDN shares to burn.
     * @param currentPriceData The current price data
     * @return data_ The withdrawal data struct
     */
    function _prepareWithdrawalData(uint152 usdnShares, bytes calldata currentPriceData)
        internal
        returns (WithdrawalData memory data_)
    {
        PriceInfo memory currentPrice =
            _getOraclePrice(ProtocolAction.InitiateWithdrawal, block.timestamp, currentPriceData);

        _applyPnlAndFundingAndLiquidate(currentPrice.neutralPrice, currentPrice.timestamp, _liquidationIteration, false);

        // Apply fees on price
        data_.pendingActionPrice = (currentPrice.price + currentPrice.price * _positionFeeBps / BPS_DIVISOR).toUint128();

        data_.totalExpo = _totalExpo;
        data_.balanceLong = _balanceLong;
        data_.balanceVault = _vaultAssetAvailable(
            data_.totalExpo, _balanceVault, data_.balanceLong, data_.pendingActionPrice, _lastPrice
        ).toUint256();
        data_.usdn = _usdn;

        _checkImbalanceLimitWithdrawal(
            FixedPointMathLib.fullMulDiv(usdnShares, data_.balanceVault, data_.usdn.totalShares()), data_.totalExpo
        );
    }

    /**
     * @notice Prepare the pending action struct for a withdrawal and add it to the queue
     * @param user The address of the user initiating the withdrawal
     * @param to The address that will receive the assets
     * @param usdnShares The amount of USDN shares to burn
     * @param data The withdrawal action data
     * @return securityDepositValue_ The security deposit value
     */
    function _createWithdrawalPendingAction(address user, address to, uint152 usdnShares, WithdrawalData memory data)
        internal
        returns (uint256 securityDepositValue_)
    {
        PendingAction memory action = _convertWithdrawalPendingAction(
            WithdrawalPendingAction({
                common: PendingActionCommonData({
                    action: ProtocolAction.ValidateWithdrawal,
                    timestamp: uint40(block.timestamp),
                    user: user,
                    to: to,
                    securityDepositValue: (_securityDepositValue / SECURITY_DEPOSIT_FACTOR).toUint24()
                }),
                sharesLSB: _calcWithdrawalAmountLSB(usdnShares),
                sharesMSB: _calcWithdrawalAmountMSB(usdnShares),
                assetPrice: data.pendingActionPrice,
                totalExpo: data.totalExpo,
                balanceVault: data.balanceVault,
                balanceLong: data.balanceLong,
                usdnTotalShares: data.usdn.totalShares()
            })
        );
        securityDepositValue_ = _addPendingAction(user, action);
    }

    /**
     * @notice Initiate a withdrawal of assets from the vault by providing USDN tokens.
     * @dev Consult the current oracle middleware implementation to know the expected format for the price data, using
     * the `ProtocolAction.InitiateWithdrawal` action.
     * The price validation might require payment according to the return value of the `getValidationCost` function
     * of the middleware.
     * @param user The address of the user initiating the withdrawal.
     * @param to The address that will receive the assets
     * @param usdnShares The amount of USDN shares to burn.
     * @param currentPriceData The current price data
     * @return securityDepositValue_ The security deposit value
     */
    function _initiateWithdrawal(address user, address to, uint152 usdnShares, bytes calldata currentPriceData)
        internal
        returns (uint256 securityDepositValue_)
    {
        if (to == address(0)) {
            revert UsdnProtocolInvalidAddressTo();
        }
        if (usdnShares == 0) {
            revert UsdnProtocolZeroAmount();
        }

        WithdrawalData memory data = _prepareWithdrawalData(usdnShares, currentPriceData);

<<<<<<< HEAD
        _applyPnlAndFundingAndLiquidate(
            currentPrice.neutralPrice, currentPrice.timestamp, _liquidationIteration, false, currentPriceData
        );

        // Apply fees on price
        uint128 pendingActionPrice =
            (currentPrice.price + currentPrice.price * _positionFeeBps / BPS_DIVISOR).toUint128();
        uint256 totalExpo = _totalExpo;
        uint256 balanceLong = _balanceLong;
        uint256 balanceVault =
            _vaultAssetAvailable(totalExpo, _balanceVault, balanceLong, pendingActionPrice, _lastPrice).toUint256();

        IUsdn usdn = _usdn;
        _checkImbalanceLimitWithdrawal(
            FixedPointMathLib.fullMulDiv(usdnShares, balanceVault, usdn.totalShares()), totalExpo
        );

        WithdrawalPendingAction memory pendingAction = WithdrawalPendingAction({
            action: ProtocolAction.ValidateWithdrawal,
            timestamp: uint40(block.timestamp),
            user: user,
            to: to,
            securityDepositValue: (_securityDepositValue / SECURITY_DEPOSIT_FACTOR).toUint24(),
            sharesLSB: _calcWithdrawalAmountLSB(usdnShares),
            sharesMSB: _calcWithdrawalAmountMSB(usdnShares),
            assetPrice: pendingActionPrice,
            totalExpo: totalExpo,
            balanceVault: balanceVault,
            balanceLong: balanceLong,
            usdnTotalShares: usdn.totalShares()
        });

        securityDepositValue_ = _addPendingAction(user, _convertWithdrawalPendingAction(pendingAction));
=======
        securityDepositValue_ = _createWithdrawalPendingAction(user, to, usdnShares, data);
>>>>>>> d60a3a94

        // retrieve the USDN tokens, checks that balance is sufficient
        data.usdn.transferSharesFrom(user, address(this), usdnShares);

        emit InitiatedWithdrawal(user, to, data.usdn.convertToTokens(usdnShares), block.timestamp);
    }

    function _validateWithdrawal(address user, bytes calldata priceData)
        internal
        returns (uint256 securityDepositValue_)
    {
        PendingAction memory pending = _getAndClearPendingAction(user);

        // check type of action
        if (pending.common.action != ProtocolAction.ValidateWithdrawal) {
            revert UsdnProtocolInvalidPendingAction();
        }
        // sanity check
        if (pending.common.user != user) {
            revert UsdnProtocolInvalidPendingAction();
        }

        _validateWithdrawalWithAction(pending, priceData);
        return (pending.common.securityDepositValue * SECURITY_DEPOSIT_FACTOR);
    }

    function _validateWithdrawalWithAction(PendingAction memory pending, bytes calldata priceData) internal {
        WithdrawalPendingAction memory withdrawal = _toWithdrawalPendingAction(pending);

        PriceInfo memory currentPrice =
            _getOraclePrice(ProtocolAction.ValidateWithdrawal, withdrawal.common.timestamp, priceData);

        _applyPnlAndFundingAndLiquidate(
            currentPrice.neutralPrice, currentPrice.timestamp, _liquidationIteration, false, priceData
        );

        // Apply fees on price
        uint128 withdrawalPriceWithFees =
            (currentPrice.price + (currentPrice.price * _positionFeeBps) / BPS_DIVISOR).toUint128();

        // We calculate the available balance of the vault side, either considering the asset price at the time of the
        // initiate action, or the current price provided for validation. We will use the lower of the two amounts to
        // redeem the underlying asset share.
        uint256 available1 = withdrawal.balanceVault;
        uint256 available2 = _vaultAssetAvailable(
            withdrawal.totalExpo,
            withdrawal.balanceVault,
            withdrawal.balanceLong,
            withdrawalPriceWithFees,
            withdrawal.assetPrice
        ).toUint256();
        uint256 available;
        if (available1 <= available2) {
            available = available1;
        } else {
            available = available2;
        }

        uint256 shares = _mergeWithdrawalAmountParts(withdrawal.sharesLSB, withdrawal.sharesMSB);

        // assetToTransfer = amountUsdn * usdnPrice / assetPrice = amountUsdn * assetAvailable / totalSupply
        //                 = shares * assetAvailable / usdnTotalShares
        uint256 assetToTransfer = FixedPointMathLib.fullMulDiv(shares, available, withdrawal.usdnTotalShares);

        // we have the USDN in the contract already
        IUsdn usdn = _usdn;
        usdn.burnShares(shares);

        // send the asset to the user
        if (assetToTransfer > 0) {
            _balanceVault -= assetToTransfer;
            _asset.safeTransfer(withdrawal.common.to, assetToTransfer);
        }

        emit ValidatedWithdrawal(
            withdrawal.common.user,
            withdrawal.common.to,
            assetToTransfer,
            usdn.convertToTokens(shares),
            withdrawal.common.timestamp
        );
    }

    /**
     * @notice Update protocol balances, then prepare the data for the initiate open position action
     * @dev Reverts if the imbalance limit is reached, or if the safety margin is not respected
     * @param amount The amount of wstETH to deposit
     * @param desiredLiqPrice The desired liquidation price, including the liquidation penalty
     * @param currentPriceData The current price data
     * @return data_ The temporary data for the open position action
     */
    function _prepareInitiateOpenPositionData(uint128 amount, uint128 desiredLiqPrice, bytes calldata currentPriceData)
        internal
        returns (InitiateOpenPositionData memory data_)
    {
        PriceInfo memory currentPrice =
            _getOraclePrice(ProtocolAction.InitiateOpenPosition, block.timestamp, currentPriceData);
        data_.adjustedPrice = (currentPrice.price + (currentPrice.price * _positionFeeBps) / BPS_DIVISOR).toUint128();

        if (FixedPointMathLib.fullMulDiv(amount, data_.adjustedPrice, 10 ** _assetDecimals) < _minLongPosition) {
            revert UsdnProtocolLongPositionTooSmall();
        }

        uint128 neutralPrice = currentPrice.neutralPrice.toUint128();

        _applyPnlAndFundingAndLiquidate(neutralPrice, currentPrice.timestamp, _liquidationIteration, false);

        // we calculate the closest valid tick down for the desired liq price with liquidation penalty
        data_.posId.tick = getEffectiveTickForPrice(desiredLiqPrice);
        data_.liquidationPenalty = getTickLiquidationPenalty(data_.posId.tick);

        // Calculate effective liquidation price
        uint128 liqPrice = getEffectivePriceForTick(data_.posId.tick);

        // Liquidation price must be at least x% below current price
        _checkSafetyMargin(neutralPrice, liqPrice);

        (data_.leverage, data_.positionTotalExpo) =
            _getOpenPositionLeverage(data_.posId.tick, data_.liquidationPenalty, data_.adjustedPrice, amount);
        _checkImbalanceLimitOpen(data_.positionTotalExpo, amount);
    }

    /**
     * @notice Prepare the pending action struct for an open position and add it to the queue.
     * @param user The address of the user initiating the open position.
     * @param to The address that will be the owner of the position
     * @param data The open position action data
     * @return securityDepositValue_ The security deposit value
     */
    function _createOpenPendingAction(address user, address to, InitiateOpenPositionData memory data)
        internal
        returns (uint256 securityDepositValue_)
    {
        LongPendingAction memory action = LongPendingAction({
            common: PendingActionCommonData({
                action: ProtocolAction.ValidateOpenPosition,
                timestamp: uint40(block.timestamp),
                user: user,
                to: to,
                securityDepositValue: (_securityDepositValue / SECURITY_DEPOSIT_FACTOR).toUint24()
            }),
            tick: data.posId.tick,
            closeAmount: 0,
            closePosTotalExpo: 0,
            tickVersion: data.posId.tickVersion,
            index: data.posId.index,
            closeLiqMultiplier: 0,
            closeBoundedPositionValue: 0
        });
        securityDepositValue_ = _addPendingAction(user, _convertLongPendingAction(action));
    }

    /**
     * @notice Initiate an open position action.
     * @dev Consult the current oracle middleware implementation to know the expected format for the price data, using
     * the `ProtocolAction.InitiateOpenPosition` action.
     * The price validation might require payment according to the return value of the `getValidationCost` function
     * of the middleware.
     * The position is immediately included in the protocol calculations with a temporary entry price (and thus
     * leverage). The validation operation then updates the entry price and leverage with fresher data.
     * @param user The address of the user initiating the open position.
     * @param to The address that will be the owner of the position
     * @param amount The amount of wstETH to deposit.
     * @param desiredLiqPrice The desired liquidation price, including the liquidation penalty.
     * @param currentPriceData  The current price data (used to calculate the temporary leverage and entry price,
     * pending validation)
     * @return posId_ The unique index of the opened position
     * @return securityDepositValue_ The security deposit value
     */
    function _initiateOpenPosition(
        address user,
        address to,
        uint128 amount,
        uint128 desiredLiqPrice,
        bytes calldata currentPriceData
    ) internal returns (PositionId memory posId_, uint256 securityDepositValue_) {
        if (to == address(0)) {
            revert UsdnProtocolInvalidAddressTo();
        }
        if (amount == 0) {
            revert UsdnProtocolZeroAmount();
        }

        InitiateOpenPositionData memory data =
            _prepareInitiateOpenPositionData(amount, desiredLiqPrice, currentPriceData);

<<<<<<< HEAD
            _applyPnlAndFundingAndLiquidate(
                currentPrice.neutralPrice, currentPrice.timestamp, _liquidationIteration, false, currentPriceData
            );
        }

        // we calculate the closest valid tick down for the desired liq price with liquidation penalty
        posId_.tick = getEffectiveTickForPrice(desiredLiqPrice);
        uint8 liquidationPenalty = getTickLiquidationPenalty(posId_.tick);

        (uint128 leverage, uint128 positionTotalExpo) =
            _getOpenPositionLeverage(posId_.tick, liquidationPenalty, adjustedPrice, amount);
        _checkImbalanceLimitOpen(positionTotalExpo, amount);
=======
        // Register position and adjust contract state
        Position memory long = Position({
            user: to,
            amount: amount,
            totalExpo: data.positionTotalExpo,
            timestamp: uint40(block.timestamp)
        });
        (data.posId.tickVersion, data.posId.index) = _saveNewPosition(data.posId.tick, long, data.liquidationPenalty);
        posId_ = data.posId;
>>>>>>> d60a3a94

        securityDepositValue_ = _createOpenPendingAction(user, to, data);

        _asset.safeTransferFrom(user, address(this), amount);

        emit InitiatedOpenPosition(
            user,
            to,
            uint40(block.timestamp),
            data.leverage,
            amount,
            data.adjustedPrice,
            posId_.tick,
            posId_.tickVersion,
            posId_.index
        );
    }

    function _validateOpenPosition(address user, bytes calldata priceData)
        internal
        returns (uint256 securityDepositValue_)
    {
        PendingAction memory pending = _getAndClearPendingAction(user);

        // check type of action
        if (pending.common.action != ProtocolAction.ValidateOpenPosition) {
            revert UsdnProtocolInvalidPendingAction();
        }
        // sanity check
        if (pending.common.user != user) {
            revert UsdnProtocolInvalidPendingAction();
        }

        _validateOpenPositionWithAction(pending, priceData);
        return (pending.common.securityDepositValue * SECURITY_DEPOSIT_FACTOR);
    }

    /**
     * @notice Update protocol balances, then prepare the data for the validate open position action.
     * @param pending The pending action data
     * @param priceData The current price data
     * @return data_ The validate open position data struct
     * @return liq_ Whether the position was liquidated and the caller should return early
     */
    function _prepareValidateOpenPositionData(PendingAction memory pending, bytes calldata priceData)
        internal
        returns (ValidateOpenPositionData memory data_, bool liq_)
    {
        data_.action = _toLongPendingAction(pending);
        PriceInfo memory currentPrice =
            _getOraclePrice(ProtocolAction.ValidateOpenPosition, data_.action.common.timestamp, priceData);
        // Apply fees on price
        data_.startPrice = (currentPrice.price + (currentPrice.price * _positionFeeBps) / BPS_DIVISOR).toUint128();

        _applyPnlAndFundingAndLiquidate(currentPrice.neutralPrice, currentPrice.timestamp, _liquidationIteration, false);

<<<<<<< HEAD
            _applyPnlAndFundingAndLiquidate(
                currentPrice.neutralPrice, currentPrice.timestamp, _liquidationIteration, false, priceData
=======
        uint256 version;
        (data_.tickHash, version) = _tickHash(data_.action.tick);
        if (version != data_.action.tickVersion) {
            // The current tick version doesn't match the version from the pending action.
            // This means the position has been liquidated in the mean time
            emit StalePendingActionRemoved(
                data_.action.common.user, data_.action.tick, data_.action.tickVersion, data_.action.index
>>>>>>> d60a3a94
            );
            return (data_, true);
        }
        // Get the position
        data_.pos = _longPositions[data_.tickHash][data_.action.index];
        // Re-calculate leverage
        data_.liquidationPenalty = _tickData[data_.tickHash].liquidationPenalty;
        data_.liqPriceWithoutPenalty =
            getEffectivePriceForTick(data_.action.tick - int24(uint24(data_.liquidationPenalty)) * _tickSpacing);
        // reverts if liqPriceWithoutPenalty >= startPrice
        data_.leverage = _getLeverage(data_.startPrice, data_.liqPriceWithoutPenalty);
    }

    /**
     * @notice Validate an open position action.
     * @param pending The pending action data
     * @param priceData The current price data
     */
    function _validateOpenPositionWithAction(PendingAction memory pending, bytes calldata priceData) internal {
        (ValidateOpenPositionData memory data, bool liquidated) = _prepareValidateOpenPositionData(pending, priceData);
        if (liquidated) {
            return;
        }

        // Leverage is always greater than 1 (liquidationPrice is positive).
        // Even if it drops below _minLeverage between the initiate and validate actions, we still allow it.
        // However, if the leverage exceeds max leverage, then we adjust the liquidation price (tick) to have a leverage
        // of _maxLeverage
        uint128 maxLeverage = uint128(_maxLeverage);
        if (data.leverage > maxLeverage) {
            // theoretical liquidation price for _maxLeverage
            data.liqPriceWithoutPenalty = _getLiquidationPrice(data.startPrice, maxLeverage);
            // adjust to closest valid tick down
            int24 tickWithoutPenalty = getEffectiveTickForPrice(data.liqPriceWithoutPenalty);

            // apply liquidation penalty with the current penalty setting
            uint8 currentLiqPenalty = _liquidationPenalty;
            int24 tick = tickWithoutPenalty + int24(uint24(currentLiqPenalty)) * _tickSpacing;
            // retrieve the actual penalty for this tick we want to use
            uint8 liquidationPenalty = getTickLiquidationPenalty(tick);
            // check if the penalty for that tick is different from the current setting
            if (liquidationPenalty == currentLiqPenalty) {
                // Since the tick's penalty is the same as what we assumed, we can use the `tickWithoutPenalty` from
                // above.
                // Retrieve exact liquidation price without penalty
                data.liqPriceWithoutPenalty = getEffectivePriceForTick(tickWithoutPenalty);
            } else {
                // The tick's imposed penalty is different from the current setting, so the `tickWithoutPenalty` we
                // calculated above can't be used to calculate the leverage.
                // We must instead use the tick's penalty to find the new `liqPriceWithoutPenalty` and calculate the
                // leverage.

                // Note: In case the tick liquidation penalty is lower than the current setting, it might lead to a
                // leverage that exceeds the max leverage slightly. We allow this behavior in this rare occurrence.

                // Retrieve exact liquidation price without penalty.
                data.liqPriceWithoutPenalty =
                    getEffectivePriceForTick(tick - int24(uint24(liquidationPenalty)) * _tickSpacing);
            }
            // recalculate the leverage with the new liquidation price
            data.leverage = _getLeverage(data.startPrice, data.liqPriceWithoutPenalty);

            // move the position to its new tick, updating its total expo, and returning the new tickVersion and index
            (uint256 tickVersion, uint256 index) = _updateLiquidationPrice(
                data.action.tick, data.action.index, tick, data.pos, data.startPrice, data.liqPriceWithoutPenalty
            );

            // emit LiquidationPriceUpdated
            emit LiquidationPriceUpdated(
                data.action.tick, data.action.tickVersion, data.action.index, tick, tickVersion, index
            );
            emit ValidatedOpenPosition(
                data.action.common.user, data.action.common.to, data.leverage, data.startPrice, tick, tickVersion, index
            );
        } else {
            // Calculate the new total expo
            uint128 expoBefore = data.pos.totalExpo;
            uint128 expoAfter =
                _calculatePositionTotalExpo(data.pos.amount, data.startPrice, data.liqPriceWithoutPenalty);

            // Update the total expo of the position
            _longPositions[data.tickHash][data.action.index].totalExpo = expoAfter;
            // Update the total expo by adding the position's new expo and removing the old one.
            // Do not use += or it will underflow
            _totalExpo = _totalExpo + expoAfter - expoBefore;

            // update the tick data and the liqMultiplierAccumulator
            {
                TickData storage tickData = _tickData[data.tickHash];
                uint256 unadjustedTickPrice =
                    TickMath.getPriceAtTick(data.action.tick - int24(uint24(data.liquidationPenalty)) * _tickSpacing);
                tickData.totalExpo = tickData.totalExpo + expoAfter - expoBefore;
                _liqMultiplierAccumulator = _liqMultiplierAccumulator.add(
                    HugeUint.wrap(expoAfter * unadjustedTickPrice)
                ).sub(HugeUint.wrap(expoBefore * unadjustedTickPrice));
            }

            emit ValidatedOpenPosition(
                data.action.common.user,
                data.action.common.to,
                data.leverage,
                data.startPrice,
                data.action.tick,
                data.action.tickVersion,
                data.action.index
            );
        }
    }

    /**
     * @notice Perform checks for the initiate close position action.
     * @dev Reverts if the position is not owned by the user, the amount to close is higher than the position amount, or
     * the amount to close is zero.
     * @param user The address of the user initiating the close position.
     * @param to The address that will receive the assets
     * @param amountToClose The amount of collateral to remove from the position's amount
     * @param pos The position to close
     */
    function _checkInitiateClosePosition(address user, address to, uint128 amountToClose, Position memory pos)
        internal
        pure
    {
        if (pos.user != user) {
            revert UsdnProtocolUnauthorized();
        }

        if (amountToClose > pos.amount) {
            revert UsdnProtocolAmountToCloseHigherThanPositionAmount(amountToClose, pos.amount);
        }

        if (amountToClose == 0) {
            revert UsdnProtocolAmountToCloseIsZero();
        }

        if (to == address(0)) {
            revert UsdnProtocolInvalidAddressTo();
        }
    }

    /**
     * @notice Update protocol balances, then prepare the data for the initiate close position action
     * @dev Reverts if the imbalance limit is reached, or if any of the checks in `_checkInitiateClosePosition` fail
     * Returns without creating a pending action if the position gets liquidated in this transaction
     * @param user The address of the user initiating the close position
     * @param to The address that will receive the assets
     * @param posId The unique identifier of the position
     * @param amountToClose The amount of collateral to remove from the position's amount
     * @param currentPriceData The current price data
     * @return data_ The close position data
     * @return liq_ Whether the position was liquidated and the caller should return early
     */
    function _prepareClosePositionData(
        address user,
        address to,
        PositionId memory posId,
        uint128 amountToClose,
        bytes calldata currentPriceData
    ) internal returns (ClosePositionData memory data_, bool liq_) {
        (data_.pos, data_.liquidationPenalty) = getLongPosition(posId.tick, posId.tickVersion, posId.index);

<<<<<<< HEAD
            _applyPnlAndFundingAndLiquidate(
                currentPrice.neutralPrice, currentPrice.timestamp, _liquidationIteration, false, currentPriceData
            );
=======
        _checkInitiateClosePosition(user, to, amountToClose, data_.pos);
>>>>>>> d60a3a94

        PriceInfo memory currentPrice =
            _getOraclePrice(ProtocolAction.InitiateClosePosition, block.timestamp, currentPriceData);

        _applyPnlAndFundingAndLiquidate(currentPrice.neutralPrice, currentPrice.timestamp, _liquidationIteration, false);

        (, uint256 version) = _tickHash(posId.tick);
        if (version != posId.tickVersion) {
            // The current tick version doesn't match the version from the position,
            // that means that the position has been liquidated in this transaction.
            return (data_, true);
        }

        data_.totalExpoToClose = (uint256(data_.pos.totalExpo) * amountToClose / data_.pos.amount).toUint128();

        _checkImbalanceLimitClose(data_.totalExpoToClose, amountToClose);

        data_.longTradingExpo = _totalExpo - _balanceLong;
        data_.liqMulAcc = _liqMultiplierAccumulator;
        data_.lastPrice = _lastPrice;

        // The approximate value position to remove is calculated with `_lastPrice`, so not taking into account
        // any fees. This way, the removal of the position doesn't affect the liquidation multiplier calculations.

        // In order to have the maximum precision, we do not pre-compute the liquidation multiplier with a fixed
        // precision just now, we will store it in the pending action later, to be used in the validate action.
        data_.tempPositionValue = _assetToRemove(
            data_.lastPrice,
            getEffectivePriceForTick(
                posId.tick - int24(uint24(data_.liquidationPenalty)) * _tickSpacing,
                data_.lastPrice,
                data_.longTradingExpo,
                data_.liqMulAcc
            ),
            data_.totalExpoToClose
        );

        data_.securityDepositValue = (_securityDepositValue / SECURITY_DEPOSIT_FACTOR).toUint24();
    }

    /**
     * @notice Prepare the pending action struct for the close position action and add it to the queue.
     * @param user The address of the user initiating the close position.
     * @param to The address that will receive the assets
     * @param posId The unique identifier of the position
     * @param amountToClose The amount of collateral to remove from the position's amount
     * @param data The close position data
     * @return securityDepositValue_ The security deposit value
     */
    function _createClosePendingAction(
        address user,
        address to,
        PositionId memory posId,
        uint128 amountToClose,
        ClosePositionData memory data
    ) internal returns (uint256 securityDepositValue_) {
        LongPendingAction memory action = LongPendingAction({
            common: PendingActionCommonData({
                action: ProtocolAction.ValidateClosePosition,
                timestamp: uint40(block.timestamp),
                user: user,
                to: to,
                securityDepositValue: data.securityDepositValue
            }),
            tick: posId.tick,
            closeAmount: amountToClose,
            closePosTotalExpo: data.totalExpoToClose,
            tickVersion: posId.tickVersion,
            index: posId.index,
            closeLiqMultiplier: _calcFixedPrecisionMultiplier(data.lastPrice, data.longTradingExpo, data.liqMulAcc),
            closeBoundedPositionValue: data.tempPositionValue
        });
        securityDepositValue_ = _addPendingAction(user, _convertLongPendingAction(action));
    }

    /**
     * @notice Initiate a close position action.
     * @dev Consult the current oracle middleware implementation to know the expected format for the price data, using
     * the `ProtocolAction.InitiateClosePosition` action.
     * The price validation might require payment according to the return value of the `getValidationCost` function
     * of the middleware.
     * If the current tick version is greater than the tick version of the position (when it was opened), then the
     * position has been liquidated and this function will return 0.
     * The position is taken out of the tick and put in a pending state during this operation. Thus, calculations don't
     * consider this position anymore. The exit price (and thus profit) is not yet set definitively, and will be done
     * during the validate action.
     * @param user The address of the user initiating the close position.
     * @param to The address that will receive the assets
     * @param posId The unique identifier of the position
     * @param amountToClose The amount of collateral to remove from the position's amount
     * @param currentPriceData The current price data
     * @return securityDepositValue_ The security deposit value
     */
    function _initiateClosePosition(
        address user,
        address to,
        PositionId memory posId,
        uint128 amountToClose,
        bytes calldata currentPriceData
    ) internal returns (uint256 securityDepositValue_) {
        (ClosePositionData memory data, bool liq) =
            _prepareClosePositionData(user, to, posId, amountToClose, currentPriceData);
        if (liq) {
            // position was liquidated in this transaction
            return 0;
        }

        securityDepositValue_ = _createClosePendingAction(user, to, posId, amountToClose, data);

        _balanceLong -= data.tempPositionValue;

        _removeAmountFromPosition(posId.tick, posId.index, data.pos, amountToClose, data.totalExpoToClose);

        emit InitiatedClosePosition(
            user,
            to,
            posId.tick,
            posId.tickVersion,
            posId.index,
            data.pos.amount,
            amountToClose,
            data.pos.totalExpo - data.totalExpoToClose
        );
    }

    function _validateClosePosition(address user, bytes calldata priceData)
        internal
        returns (uint256 securityDepositValue_)
    {
        PendingAction memory pending = _getAndClearPendingAction(user);

        // check type of action
        if (pending.common.action != ProtocolAction.ValidateClosePosition) {
            revert UsdnProtocolInvalidPendingAction();
        }
        // sanity check
        if (pending.common.user != user) {
            revert UsdnProtocolInvalidPendingAction();
        }

        _validateClosePositionWithAction(pending, priceData);
        return (pending.common.securityDepositValue * SECURITY_DEPOSIT_FACTOR);
    }

    function _validateClosePositionWithAction(PendingAction memory pending, bytes calldata priceData) internal {
        LongPendingAction memory long = _toLongPendingAction(pending);

        PriceInfo memory currentPrice =
            _getOraclePrice(ProtocolAction.ValidateClosePosition, long.common.timestamp, priceData);

        _applyPnlAndFundingAndLiquidate(
            currentPrice.neutralPrice, currentPrice.timestamp, _liquidationIteration, false, priceData
        );

        // Apply fees on price
        uint128 priceWithFees = (currentPrice.price - (currentPrice.price * _positionFeeBps) / BPS_DIVISOR).toUint128();

        // get liquidation price (with liq penalty) to check if position was valid at `timestamp + validationDelay`
        uint128 liquidationPrice = _getEffectivePriceForTick(long.tick, long.closeLiqMultiplier);

        if (currentPrice.neutralPrice <= liquidationPrice) {
            // Position should be liquidated, we don't transfer assets to the user.
            // Position was already removed from tick so no additional bookkeeping is necessary.
            // Credit the full amount to the vault to preserve the total balance invariant.
            _balanceVault += long.closeBoundedPositionValue;
            emit LiquidatedPosition(
                long.common.user, long.tick, long.tickVersion, long.index, currentPrice.neutralPrice, liquidationPrice
            );
            return;
        }

        int256 positionValue = _positionValue(
            priceWithFees,
            _getEffectivePriceForTick(
                long.tick - int24(uint24(getTickLiquidationPenalty(long.tick))) * _tickSpacing, long.closeLiqMultiplier
            ),
            long.closePosTotalExpo
        );
        uint256 assetToTransfer;
        if (positionValue > 0) {
            assetToTransfer = uint256(positionValue);
            // Normally, the position value should be smaller than `long.closeBoundedPositionValue` (due to the position
            // fee).
            // We can send the difference (any remaining collateral) to the vault.
            // If the price increased since the initiate, it's possible that the position value is higher than the
            // `long.closeBoundedPositionValue`. In that case, we need to take the missing assets from the vault.
            if (assetToTransfer < long.closeBoundedPositionValue) {
                uint256 remainingCollateral;
                unchecked {
                    // since assetToTransfer is strictly smaller than closeBoundedPositionValue, this operation can't
                    // underflow
                    remainingCollateral = long.closeBoundedPositionValue - assetToTransfer;
                }
                _balanceVault += remainingCollateral;
            } else if (assetToTransfer > long.closeBoundedPositionValue) {
                uint256 missingValue;
                unchecked {
                    // since assetToTransfer is strictly larger than closeBoundedPositionValue, this operation can't
                    // underflow
                    missingValue = assetToTransfer - long.closeBoundedPositionValue;
                }
                uint256 balanceVault = _balanceVault;
                // If the vault does not have enough balance left to pay out the missing value, we take what we can
                if (missingValue > balanceVault) {
                    _balanceVault = 0;
                    unchecked {
                        // since missingValue is strictly larger than balanceVault, their subtraction can't underflow
                        // moreover, since (missingValue - balanceVault) is smaller than or equal to missingValue,
                        // and since missingValue is smaller than or equal to assetToTransfer,
                        // (missingValue - balanceVault) is smaller than or equal to assetToTransfer, and their
                        // subtraction can't underflow.
                        assetToTransfer -= missingValue - balanceVault;
                    }
                } else {
                    unchecked {
                        // since missingValue is smaller than or equal to balanceVault, this operation can't underflow
                        _balanceVault = balanceVault - missingValue;
                    }
                }
            }
        }
        // in case the position value is zero or negative, we don't transfer any asset to the user

        // send the asset to the user
        if (assetToTransfer > 0) {
            _asset.safeTransfer(long.common.to, assetToTransfer);
        }

        emit ValidatedClosePosition(
            long.common.user,
            long.common.to,
            long.tick,
            long.tickVersion,
            long.index,
            assetToTransfer,
            assetToTransfer.toInt256() - _toInt256(long.closeAmount)
        );
    }

    /**
     * @notice During creation of a new long position, calculate the leverage and total exposure of the position.
     * @param tick The tick of the position.
     * @param liquidationPenalty The liquidation penalty of the tick.
     * @param adjustedPrice The adjusted price of the asset.
     * @param amount The amount of collateral.
     * @return leverage_ The leverage of the position.
     * @return totalExpo_ The total exposure of the position.
     */
    function _getOpenPositionLeverage(int24 tick, uint8 liquidationPenalty, uint128 adjustedPrice, uint128 amount)
        internal
        view
        returns (uint128 leverage_, uint128 totalExpo_)
    {
        // remove liquidation penalty for leverage calculation
        uint128 liqPriceWithoutPenalty =
            getEffectivePriceForTick(tick - int24(uint24(liquidationPenalty)) * _tickSpacing);
        totalExpo_ = _calculatePositionTotalExpo(amount, adjustedPrice, liqPriceWithoutPenalty);

        // calculate position leverage
        // reverts if liquidationPrice >= entryPrice
        leverage_ = _getLeverage(adjustedPrice, liqPriceWithoutPenalty);
        if (leverage_ < _minLeverage) {
            revert UsdnProtocolLeverageTooLow();
        }
        if (leverage_ > _maxLeverage) {
            revert UsdnProtocolLeverageTooHigh();
        }
    }

    /**
     * @notice Calculate how much wstETH must be removed from the long balance due to a position closing.
     * @dev The amount is bound by the amount of wstETH available in the long side.
     * @param priceWithFees The current price of the asset, adjusted with fees
     * @param liqPriceWithoutPenalty The liquidation price without penalty
     * @param posExpo The total expo of the position
     * @return boundedPosValue_ The amount of assets to remove from the long balance, bound by zero and the available
     * long balance
     */
    function _assetToRemove(uint128 priceWithFees, uint128 liqPriceWithoutPenalty, uint128 posExpo)
        internal
        view
        returns (uint256 boundedPosValue_)
    {
        // The available amount of asset on the long side (with the current balance)
        uint256 available = _balanceLong;

        // Calculate position value
        int256 positionValue = _positionValue(priceWithFees, liqPriceWithoutPenalty, posExpo);

        if (positionValue <= 0) {
            // should not happen, unless we did not manage to liquidate all ticks that needed to be liquidated during
            // the initiateClosePosition
            boundedPosValue_ = 0;
        } else if (uint256(positionValue) > available) {
            boundedPosValue_ = available;
        } else {
            boundedPosValue_ = uint256(positionValue);
        }
    }

    /**
     * @notice Execute the first actionable pending action or revert if the price data was not provided.
     * @param data The price data and raw indices
     * @return securityDepositValue_ The security deposit value of the executed action
     */
    function _executePendingActionOrRevert(PreviousActionsData calldata data)
        internal
        returns (uint256 securityDepositValue_)
    {
        bool success;
        (success,, securityDepositValue_) = _executePendingAction(data);
        if (!success) {
            revert UsdnProtocolInvalidPendingActionData();
        }
    }

    /**
     * @notice Execute the first actionable pending action and report success.
     * @param data The price data and raw indices
     * @return success_ Whether the price data is valid
     * @return executed_ Whether the pending action was executed (false if the queue has no actionable item)
     * @return securityDepositValue_ The security deposit value of the executed action
     */
    function _executePendingAction(PreviousActionsData calldata data)
        internal
        returns (bool success_, bool executed_, uint256 securityDepositValue_)
    {
        (PendingAction memory pending, uint128 rawIndex) = _getActionablePendingAction();
        if (pending.common.action == ProtocolAction.None) {
            // no pending action
            return (true, false, 0);
        }
        uint256 length = data.priceData.length;
        if (data.rawIndices.length != length || length < 1) {
            return (false, false, 0);
        }
        uint128 offset;
        unchecked {
            // underflow is desired here (wrap-around)
            offset = rawIndex - data.rawIndices[0];
        }
        if (offset >= length || data.rawIndices[offset] != rawIndex) {
            return (false, false, 0);
        }
        bytes calldata priceData = data.priceData[offset];
        _clearPendingAction(pending.common.user);
        if (pending.common.action == ProtocolAction.ValidateDeposit) {
            _validateDepositWithAction(pending, priceData);
        } else if (pending.common.action == ProtocolAction.ValidateWithdrawal) {
            _validateWithdrawalWithAction(pending, priceData);
        } else if (pending.common.action == ProtocolAction.ValidateOpenPosition) {
            _validateOpenPositionWithAction(pending, priceData);
        } else if (pending.common.action == ProtocolAction.ValidateClosePosition) {
            _validateClosePositionWithAction(pending, priceData);
        }
        success_ = true;
        executed_ = true;
        securityDepositValue_ = pending.common.securityDepositValue * SECURITY_DEPOSIT_FACTOR;
        emit SecurityDepositRefunded(pending.common.user, msg.sender, securityDepositValue_);
    }

    function _getOraclePrice(ProtocolAction action, uint256 timestamp, bytes calldata priceData)
        internal
        returns (PriceInfo memory price_)
    {
        uint256 validationCost = _oracleMiddleware.validationCost(priceData, action);
        if (address(this).balance < validationCost) {
            revert UsdnProtocolInsufficientOracleFee();
        }
        price_ = _oracleMiddleware.parseAndValidatePrice{ value: validationCost }(uint128(timestamp), action, priceData);
    }

    /**
     * @notice Applies PnL, funding, and liquidates positions if necessary.
     * @param neutralPrice The neutral price for the asset.
     * @param timestamp The timestamp at which the operation is performed.
     * @param iterations The number of iterations for the liquidation process.
     * @param ignoreInterval A boolean indicating whether to ignore the interval for USDN rebase.
     * @param priceData The price oracle update data.
     * @return liquidatedPositions_ The number of positions that were liquidated.
     * @dev If there were any liquidated positions, it sends rewards to the msg.sender.
     */
    function _applyPnlAndFundingAndLiquidate(
        uint256 neutralPrice,
        uint256 timestamp,
        uint16 iterations,
        bool ignoreInterval,
        bytes memory priceData
    ) internal returns (uint256 liquidatedPositions_) {
        // adjust balances
        (bool priceUpdated, int256 tempLongBalance, int256 tempVaultBalance) =
            _applyPnlAndFunding(neutralPrice.toUint128(), timestamp.toUint128());

        // liquidate if price is more recent than _lastPrice
        if (priceUpdated) {
            LiquidationsEffects memory liquidationEffects =
                _liquidatePositions(neutralPrice, iterations, tempLongBalance, tempVaultBalance);

            _balanceLong = liquidationEffects.newLongBalance;
            _balanceVault = liquidationEffects.newVaultBalance;

            bool rebased = _usdnRebase(uint128(neutralPrice), ignoreInterval); // safecast not needed since already done
                // earlier

            if (liquidationEffects.liquidatedTicks > 0) {
                _sendRewardsToLiquidator(
                    liquidationEffects.liquidatedTicks, liquidationEffects.remainingCollateral, rebased, priceData
                );
            }

            liquidatedPositions_ = liquidationEffects.liquidatedPositions;
        }
    }

    /**
     * @notice Refunds any excess ether to the user to prevent locking ETH in the contract.
     * @param securityDepositValue The security deposit value of the action (zero for a validation action).
     * @param amountToRefund The amount to refund to the user:
     *      - the security deposit if executing an action for another user,
     *      - the initialization security deposit in case of a validation action.
     * @param balanceBefore The balance of the contract before the action.
     */
    function _refundExcessEther(uint256 securityDepositValue, uint256 amountToRefund, uint256 balanceBefore) internal {
        uint256 positive = amountToRefund + address(this).balance + msg.value;
        uint256 negative = balanceBefore + securityDepositValue;

        if (negative > positive) {
            revert UsdnProtocolUnexpectedBalance();
        }

        uint256 amount;
        unchecked {
            // we know that positive >= negative, so this subtraction is safe
            amount = positive - negative;
        }

        if (amount != 0) {
            // slither-disable-next-line arbitrary-send-eth
            (bool success,) = payable(msg.sender).call{ value: amount }("");
            if (!success) {
                revert UsdnProtocolEtherRefundFailed();
            }
        }
    }

    function _checkPendingFee() internal {
        // if the pending protocol fee is above the threshold, send it to the fee collector
        if (_pendingProtocolFee >= _feeThreshold) {
            _asset.safeTransfer(_feeCollector, _pendingProtocolFee);
            emit ProtocolFeeDistributed(_feeCollector, _pendingProtocolFee);
            _pendingProtocolFee = 0;
        }
    }
}<|MERGE_RESOLUTION|>--- conflicted
+++ resolved
@@ -646,7 +646,9 @@
         PriceInfo memory currentPrice =
             _getOraclePrice(ProtocolAction.InitiateWithdrawal, block.timestamp, currentPriceData);
 
-        _applyPnlAndFundingAndLiquidate(currentPrice.neutralPrice, currentPrice.timestamp, _liquidationIteration, false);
+        _applyPnlAndFundingAndLiquidate(
+            currentPrice.neutralPrice, currentPrice.timestamp, _liquidationIteration, false, currentPriceData
+        );
 
         // Apply fees on price
         data_.pendingActionPrice = (currentPrice.price + currentPrice.price * _positionFeeBps / BPS_DIVISOR).toUint128();
@@ -721,43 +723,7 @@
 
         WithdrawalData memory data = _prepareWithdrawalData(usdnShares, currentPriceData);
 
-<<<<<<< HEAD
-        _applyPnlAndFundingAndLiquidate(
-            currentPrice.neutralPrice, currentPrice.timestamp, _liquidationIteration, false, currentPriceData
-        );
-
-        // Apply fees on price
-        uint128 pendingActionPrice =
-            (currentPrice.price + currentPrice.price * _positionFeeBps / BPS_DIVISOR).toUint128();
-        uint256 totalExpo = _totalExpo;
-        uint256 balanceLong = _balanceLong;
-        uint256 balanceVault =
-            _vaultAssetAvailable(totalExpo, _balanceVault, balanceLong, pendingActionPrice, _lastPrice).toUint256();
-
-        IUsdn usdn = _usdn;
-        _checkImbalanceLimitWithdrawal(
-            FixedPointMathLib.fullMulDiv(usdnShares, balanceVault, usdn.totalShares()), totalExpo
-        );
-
-        WithdrawalPendingAction memory pendingAction = WithdrawalPendingAction({
-            action: ProtocolAction.ValidateWithdrawal,
-            timestamp: uint40(block.timestamp),
-            user: user,
-            to: to,
-            securityDepositValue: (_securityDepositValue / SECURITY_DEPOSIT_FACTOR).toUint24(),
-            sharesLSB: _calcWithdrawalAmountLSB(usdnShares),
-            sharesMSB: _calcWithdrawalAmountMSB(usdnShares),
-            assetPrice: pendingActionPrice,
-            totalExpo: totalExpo,
-            balanceVault: balanceVault,
-            balanceLong: balanceLong,
-            usdnTotalShares: usdn.totalShares()
-        });
-
-        securityDepositValue_ = _addPendingAction(user, _convertWithdrawalPendingAction(pendingAction));
-=======
         securityDepositValue_ = _createWithdrawalPendingAction(user, to, usdnShares, data);
->>>>>>> d60a3a94
 
         // retrieve the USDN tokens, checks that balance is sufficient
         data.usdn.transferSharesFrom(user, address(this), usdnShares);
@@ -863,7 +829,9 @@
 
         uint128 neutralPrice = currentPrice.neutralPrice.toUint128();
 
-        _applyPnlAndFundingAndLiquidate(neutralPrice, currentPrice.timestamp, _liquidationIteration, false);
+        _applyPnlAndFundingAndLiquidate(
+            neutralPrice, currentPrice.timestamp, _liquidationIteration, false, currentPriceData
+        );
 
         // we calculate the closest valid tick down for the desired liq price with liquidation penalty
         data_.posId.tick = getEffectiveTickForPrice(desiredLiqPrice);
@@ -944,20 +912,6 @@
         InitiateOpenPositionData memory data =
             _prepareInitiateOpenPositionData(amount, desiredLiqPrice, currentPriceData);
 
-<<<<<<< HEAD
-            _applyPnlAndFundingAndLiquidate(
-                currentPrice.neutralPrice, currentPrice.timestamp, _liquidationIteration, false, currentPriceData
-            );
-        }
-
-        // we calculate the closest valid tick down for the desired liq price with liquidation penalty
-        posId_.tick = getEffectiveTickForPrice(desiredLiqPrice);
-        uint8 liquidationPenalty = getTickLiquidationPenalty(posId_.tick);
-
-        (uint128 leverage, uint128 positionTotalExpo) =
-            _getOpenPositionLeverage(posId_.tick, liquidationPenalty, adjustedPrice, amount);
-        _checkImbalanceLimitOpen(positionTotalExpo, amount);
-=======
         // Register position and adjust contract state
         Position memory long = Position({
             user: to,
@@ -967,7 +921,6 @@
         });
         (data.posId.tickVersion, data.posId.index) = _saveNewPosition(data.posId.tick, long, data.liquidationPenalty);
         posId_ = data.posId;
->>>>>>> d60a3a94
 
         securityDepositValue_ = _createOpenPendingAction(user, to, data);
 
@@ -1022,12 +975,10 @@
         // Apply fees on price
         data_.startPrice = (currentPrice.price + (currentPrice.price * _positionFeeBps) / BPS_DIVISOR).toUint128();
 
-        _applyPnlAndFundingAndLiquidate(currentPrice.neutralPrice, currentPrice.timestamp, _liquidationIteration, false);
-
-<<<<<<< HEAD
-            _applyPnlAndFundingAndLiquidate(
-                currentPrice.neutralPrice, currentPrice.timestamp, _liquidationIteration, false, priceData
-=======
+        _applyPnlAndFundingAndLiquidate(
+            currentPrice.neutralPrice, currentPrice.timestamp, _liquidationIteration, false, priceData
+        );
+
         uint256 version;
         (data_.tickHash, version) = _tickHash(data_.action.tick);
         if (version != data_.action.tickVersion) {
@@ -1035,7 +986,6 @@
             // This means the position has been liquidated in the mean time
             emit StalePendingActionRemoved(
                 data_.action.common.user, data_.action.tick, data_.action.tickVersion, data_.action.index
->>>>>>> d60a3a94
             );
             return (data_, true);
         }
@@ -1196,18 +1146,14 @@
     ) internal returns (ClosePositionData memory data_, bool liq_) {
         (data_.pos, data_.liquidationPenalty) = getLongPosition(posId.tick, posId.tickVersion, posId.index);
 
-<<<<<<< HEAD
-            _applyPnlAndFundingAndLiquidate(
-                currentPrice.neutralPrice, currentPrice.timestamp, _liquidationIteration, false, currentPriceData
-            );
-=======
         _checkInitiateClosePosition(user, to, amountToClose, data_.pos);
->>>>>>> d60a3a94
 
         PriceInfo memory currentPrice =
             _getOraclePrice(ProtocolAction.InitiateClosePosition, block.timestamp, currentPriceData);
 
-        _applyPnlAndFundingAndLiquidate(currentPrice.neutralPrice, currentPrice.timestamp, _liquidationIteration, false);
+        _applyPnlAndFundingAndLiquidate(
+            currentPrice.neutralPrice, currentPrice.timestamp, _liquidationIteration, false, currentPriceData
+        );
 
         (, uint256 version) = _tickHash(posId.tick);
         if (version != posId.tickVersion) {
