--- conflicted
+++ resolved
@@ -1012,11 +1012,7 @@
 
                 // Retrieve exact liquidation price without penalty.
                 data.liqPriceWithoutPenalty =
-<<<<<<< HEAD
-                    getEffectivePriceForTick(newPosId.tick - int24(uint24(liquidationPenalty)) * _tickSpacing);
-=======
-                    getEffectivePriceForTick(_calcTickWithoutPenalty(tick, liquidationPenalty));
->>>>>>> 77d4f864
+                    getEffectivePriceForTick(_calcTickWithoutPenalty(newPosId.tick, liquidationPenalty));
             }
             // recalculate the leverage with the new liquidation price
             data.leverage = _getLeverage(data.startPrice, data.liqPriceWithoutPenalty);
