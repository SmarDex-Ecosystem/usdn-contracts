--- conflicted
+++ resolved
@@ -256,25 +256,17 @@
             _oracleMiddleware.parseAndValidatePrice{ value: msg.value }(deposit.timestamp, action, priceData);
 
         // adjust balances
-<<<<<<< HEAD
-        _applyPnlAndFunding(depositPrice.neutralPrice.toUint128(), depositPrice.timestamp.toUint128());
-
-        _balanceVault += deposit.amountOrIndex;
-
-        uint256 usdnToMint = _calcMintUsdn(deposit.amountOrIndex, depositPrice.price.toUint128());
-=======
         // FIXME: use neutral price here!
         if (!initializing) {
             // There is no need to adjust balances during initialization.
             // Also, during initialization, `_lastUpdateTimestamp` and `_lastPrice` are not updated yet.
-            _applyPnlAndFunding(depositPrice_.price, depositPrice_.timestamp);
-        }
-
-        uint256 usdnToMint = _calcMintUsdn(deposit.amountOrIndex, depositPrice_.price);
+            _applyPnlAndFunding(depositPrice_.price.toUint128(), depositPrice_.timestamp.toUint128());
+        }
+
+        uint256 usdnToMint = _calcMintUsdn(deposit.amountOrIndex, depositPrice_.price.toUint128());
 
         _balanceVault += deposit.amountOrIndex;
 
->>>>>>> 4bd98d12
         if (initializing) {
             // we mint the minimum amount of USDN to the dead address, so that the total supply never falls to zero
             _usdn.mint(DEAD_ADDRESS, MIN_USDN_SUPPLY);
