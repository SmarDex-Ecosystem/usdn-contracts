// SPDX-License-Identifier: BUSL-1.1
pragma solidity 0.8.20;

import { IERC20Metadata } from "@openzeppelin/contracts/token/ERC20/extensions/IERC20Metadata.sol";
import { SafeERC20 } from "@openzeppelin/contracts/token/ERC20/utils/SafeERC20.sol";
import { SafeCast } from "@openzeppelin/contracts/utils/math/SafeCast.sol";
import { LibBitmap } from "solady/src/utils/LibBitmap.sol";
import { FixedPointMathLib } from "solady/src/utils/FixedPointMathLib.sol";

import { IUsdnProtocolActions } from "src/interfaces/UsdnProtocol/IUsdnProtocolActions.sol";
import {
    Position,
    ProtocolAction,
    PendingActionCommonData,
    PendingAction,
    DepositPendingAction,
    WithdrawalPendingAction,
    LongPendingAction,
    LiquidationsEffects,
    PreviousActionsData,
    PositionId,
    TickData
} from "src/interfaces/UsdnProtocol/IUsdnProtocolTypes.sol";
import { UsdnProtocolLong } from "src/UsdnProtocol/UsdnProtocolLong.sol";
import { PriceInfo } from "src/interfaces/OracleMiddleware/IOracleMiddlewareTypes.sol";
import { IUsdn } from "src/interfaces/Usdn/IUsdn.sol";
import { TickMath } from "src/libraries/TickMath.sol";
import { SignedMath } from "src/libraries/SignedMath.sol";
import { HugeUint } from "src/libraries/HugeUint.sol";

abstract contract UsdnProtocolActions is IUsdnProtocolActions, UsdnProtocolLong {
    using SafeERC20 for IERC20Metadata;
    using SafeERC20 for IUsdn;
    using SafeCast for uint256;
    using SafeCast for int256;
    using LibBitmap for LibBitmap.Bitmap;
    using SignedMath for int256;
    using HugeUint for HugeUint.Uint512;

    /**
     * @dev Structure to hold the transient data during `_initiateWithdrawal`
     * @param pendingActionPrice The adjusted price with position fees applied
     * @param totalExpo The current total expo
     * @param balanceLong The current long balance
     * @param balanceVault The vault balance, adjusted according to the pendingActionPrice
     * @param usdn The USDN token
     */
    struct WithdrawalData {
        uint128 pendingActionPrice;
        uint256 totalExpo;
        uint256 balanceLong;
        uint256 balanceVault;
        IUsdn usdn;
    }

    /**
     * @dev Structure to hold the transient data during `_initiateOpenPosition`
     * @param adjustedPrice The adjusted price with position fees applied
     * @param posId The new position id
     * @param liquidationPenalty The liquidation penalty
     * @param leverage The leverage
     * @param positionTotalExpo The total expo of the position
     */
    struct InitiateOpenPositionData {
        uint128 adjustedPrice;
        PositionId posId;
        uint8 liquidationPenalty;
        uint128 leverage;
        uint128 positionTotalExpo;
    }

    /**
     * @dev Structure to hold the transient data during `_validateOpenPosition`
     * @param action The long pending action
     * @param startPrice The new entry price of the position
     * @param tickHash The tick hash
     * @param pos The position object
     * @param liqPriceWithoutPenalty The new liquidation price without penalty
     * @param leverage The new leverage
     * @param liquidationPenalty The liquidation penalty for the position's tick
     */
    struct ValidateOpenPositionData {
        LongPendingAction action;
        uint128 startPrice;
        bytes32 tickHash;
        Position pos;
        uint128 liqPriceWithoutPenalty;
        uint128 leverage;
        uint8 liquidationPenalty;
    }

    /**
     * @dev Structure to hold the transient data during `_initiateClosePosition`
     * @param pos The position to close
     * @param liquidationPenalty The liquidation penalty
     * @param securityDepositValue The security deposit value
     * @param totalExpoToClose The total expo to close
     * @param lastPrice The price after the last balances update
     * @param tempPositionValue The bounded value of the position that was removed from the long balance
     * @param longTradingExpo The long trading expo
     * @param liqMulAcc The liquidation multiplier accumulator
     */
    struct ClosePositionData {
        Position pos;
        uint8 liquidationPenalty;
        uint24 securityDepositValue;
        uint128 totalExpoToClose;
        uint128 lastPrice;
        uint256 tempPositionValue;
        uint256 longTradingExpo;
        HugeUint.Uint512 liqMulAcc;
    }

    /// @inheritdoc IUsdnProtocolActions
    uint256 public constant MIN_USDN_SUPPLY = 1000;

    /// @inheritdoc IUsdnProtocolActions
    function initiateDeposit(
        uint128 amount,
        bytes calldata currentPriceData,
        PreviousActionsData calldata previousActionsData,
        address to
    ) external payable initializedAndNonReentrant {
        uint256 securityDepositValue = _securityDepositValue;
        if (msg.value < securityDepositValue) {
            revert UsdnProtocolSecurityDepositTooLow();
        }
        uint256 balanceBefore = address(this).balance;

        uint256 amountToRefund = _initiateDeposit(msg.sender, to, amount, currentPriceData);
        unchecked {
            amountToRefund += _executePendingActionOrRevert(previousActionsData);
        }
        _refundExcessEther(securityDepositValue, amountToRefund, balanceBefore);
        _checkPendingFee();
    }

    /// @inheritdoc IUsdnProtocolActions
    function validateDeposit(bytes calldata depositPriceData, PreviousActionsData calldata previousActionsData)
        external
        payable
        initializedAndNonReentrant
    {
        uint256 balanceBefore = address(this).balance;

        uint256 amountToRefund = _validateDeposit(msg.sender, depositPriceData);
        unchecked {
            amountToRefund += _executePendingActionOrRevert(previousActionsData);
        }
        _refundExcessEther(0, amountToRefund, balanceBefore);
        _checkPendingFee();
    }

    /// @inheritdoc IUsdnProtocolActions
    function initiateWithdrawal(
        uint152 usdnShares,
        bytes calldata currentPriceData,
        PreviousActionsData calldata previousActionsData,
        address to
    ) external payable initializedAndNonReentrant {
        uint256 securityDepositValue = _securityDepositValue;
        if (msg.value < securityDepositValue) {
            revert UsdnProtocolSecurityDepositTooLow();
        }

        uint256 balanceBefore = address(this).balance;

        uint256 amountToRefund = _initiateWithdrawal(msg.sender, to, usdnShares, currentPriceData);
        unchecked {
            amountToRefund += _executePendingActionOrRevert(previousActionsData);
        }
        _refundExcessEther(securityDepositValue, amountToRefund, balanceBefore);
        _checkPendingFee();
    }

    /// @inheritdoc IUsdnProtocolActions
    function validateWithdrawal(bytes calldata withdrawalPriceData, PreviousActionsData calldata previousActionsData)
        external
        payable
        initializedAndNonReentrant
    {
        uint256 balanceBefore = address(this).balance;

        uint256 amountToRefund = _validateWithdrawal(msg.sender, withdrawalPriceData);
        unchecked {
            amountToRefund += _executePendingActionOrRevert(previousActionsData);
        }
        _refundExcessEther(0, amountToRefund, balanceBefore);
        _checkPendingFee();
    }

    /// @inheritdoc IUsdnProtocolActions
    function initiateOpenPosition(
        uint128 amount,
        uint128 desiredLiqPrice,
        bytes calldata currentPriceData,
        PreviousActionsData calldata previousActionsData,
        address to
    ) external payable initializedAndNonReentrant returns (int24 tick_, uint256 tickVersion_, uint256 index_) {
        uint256 securityDepositValue = _securityDepositValue;
        if (msg.value < securityDepositValue) {
            revert UsdnProtocolSecurityDepositTooLow();
        }

        uint256 balanceBefore = address(this).balance;
        uint256 amountToRefund;

        PositionId memory posId;
        (posId, amountToRefund) = _initiateOpenPosition(msg.sender, to, amount, desiredLiqPrice, currentPriceData);
        tick_ = posId.tick;
        tickVersion_ = posId.tickVersion;
        index_ = posId.index;

        unchecked {
            amountToRefund += _executePendingActionOrRevert(previousActionsData);
        }
        _refundExcessEther(securityDepositValue, amountToRefund, balanceBefore);
        _checkPendingFee();
    }

    /// @inheritdoc IUsdnProtocolActions
    function validateOpenPosition(bytes calldata openPriceData, PreviousActionsData calldata previousActionsData)
        external
        payable
        initializedAndNonReentrant
    {
        uint256 balanceBefore = address(this).balance;

        uint256 amountToRefund = _validateOpenPosition(msg.sender, openPriceData);
        unchecked {
            amountToRefund += _executePendingActionOrRevert(previousActionsData);
        }
        _refundExcessEther(0, amountToRefund, balanceBefore);
        _checkPendingFee();
    }

    /// @inheritdoc IUsdnProtocolActions
    function initiateClosePosition(
        int24 tick,
        uint256 tickVersion,
        uint256 index,
        uint128 amountToClose,
        bytes calldata currentPriceData,
        PreviousActionsData calldata previousActionsData,
        address to
    ) external payable initializedAndNonReentrant {
        uint256 securityDepositValue = _securityDepositValue;
        if (msg.value < securityDepositValue) {
            revert UsdnProtocolSecurityDepositTooLow();
        }

        uint256 balanceBefore = address(this).balance;

        uint256 amountToRefund = _initiateClosePosition(
            msg.sender,
            to,
            PositionId({ tick: tick, tickVersion: tickVersion, index: index }),
            amountToClose,
            currentPriceData
        );
        unchecked {
            amountToRefund += _executePendingActionOrRevert(previousActionsData);
        }
        _refundExcessEther(securityDepositValue, amountToRefund, balanceBefore);
        _checkPendingFee();
    }

    /// @inheritdoc IUsdnProtocolActions
    function validateClosePosition(bytes calldata closePriceData, PreviousActionsData calldata previousActionsData)
        external
        payable
        initializedAndNonReentrant
    {
        uint256 balanceBefore = address(this).balance;

        uint256 amountToRefund = _validateClosePosition(msg.sender, closePriceData);
        unchecked {
            amountToRefund += _executePendingActionOrRevert(previousActionsData);
        }
        _refundExcessEther(0, amountToRefund, balanceBefore);
        _checkPendingFee();
    }

    /// @inheritdoc IUsdnProtocolActions
    function liquidate(bytes calldata currentPriceData, uint16 iterations)
        external
        payable
        initializedAndNonReentrant
        returns (uint256 liquidatedPositions_)
    {
        uint256 balanceBefore = address(this).balance;
        PriceInfo memory currentPrice = _getOraclePrice(ProtocolAction.Liquidation, 0, currentPriceData);

        liquidatedPositions_ =
            _applyPnlAndFundingAndLiquidate(currentPrice.neutralPrice, currentPrice.timestamp, iterations, true);

        _refundExcessEther(0, 0, balanceBefore);
        _checkPendingFee();
    }

    /// @inheritdoc IUsdnProtocolActions
    function validateActionablePendingActions(PreviousActionsData calldata previousActionsData, uint256 maxValidations)
        external
        payable
        initializedAndNonReentrant
        returns (uint256 validatedActions_)
    {
        uint256 balanceBefore = address(this).balance;
        uint256 amountToRefund;

        if (maxValidations > previousActionsData.rawIndices.length) {
            maxValidations = previousActionsData.rawIndices.length;
        }
        do {
            (, bool executed, uint256 securityDepositValue) = _executePendingAction(previousActionsData);
            if (!executed) {
                break;
            }
            unchecked {
                validatedActions_++;
                amountToRefund += securityDepositValue;
            }
        } while (validatedActions_ < maxValidations);
        _refundExcessEther(0, amountToRefund, balanceBefore);
        _checkPendingFee();
    }

    /**
     * @notice The deposit vault imbalance limit state verification
     * @dev To ensure that the protocol does not imbalance more than
     * the deposit limit on vault side, otherwise revert
     * @param depositValue the deposit value in asset
     */
    function _checkImbalanceLimitDeposit(uint256 depositValue) internal view {
        int256 depositExpoImbalanceLimitBps = _depositExpoImbalanceLimitBps;

        // early return in case limit is disabled
        if (depositExpoImbalanceLimitBps == 0) {
            return;
        }

        int256 currentLongExpo = _totalExpo.toInt256().safeSub(_balanceLong.toInt256());

        // cannot be calculated
        if (currentLongExpo == 0) {
            revert UsdnProtocolInvalidLongExpo();
        }

        int256 imbalanceBps = ((_balanceVault + depositValue).toInt256().safeSub(currentLongExpo)).safeMul(
            int256(BPS_DIVISOR)
        ).safeDiv(currentLongExpo);

        if (imbalanceBps >= depositExpoImbalanceLimitBps) {
            revert UsdnProtocolImbalanceLimitReached(imbalanceBps);
        }
    }

    /**
     * @notice The withdrawal imbalance limit state verification
     * @dev To ensure that the protocol does not imbalance more than
     * the withdrawal limit on long side, otherwise revert
     * @param withdrawalValue The withdrawal value in asset
     * @param totalExpo The current total expo
     */
    function _checkImbalanceLimitWithdrawal(uint256 withdrawalValue, uint256 totalExpo) internal view {
        int256 withdrawalExpoImbalanceLimitBps = _withdrawalExpoImbalanceLimitBps;

        // early return in case limit is disabled
        if (withdrawalExpoImbalanceLimitBps == 0) {
            return;
        }

        int256 newVaultExpo = _balanceVault.toInt256().safeSub(withdrawalValue.toInt256());

        // cannot be calculated if equal zero
        if (newVaultExpo == 0) {
            revert UsdnProtocolInvalidVaultExpo();
        }

        int256 imbalanceBps = ((totalExpo.toInt256().safeSub(_balanceLong.toInt256())).safeSub(newVaultExpo)).safeMul(
            int256(BPS_DIVISOR)
        ).safeDiv(newVaultExpo);

        if (imbalanceBps >= withdrawalExpoImbalanceLimitBps) {
            revert UsdnProtocolImbalanceLimitReached(imbalanceBps);
        }
    }

    /**
     * @notice The open long imbalance limit state verification. Revert
     * @dev To ensure that the protocol does not imbalance more than
     * the open limit on long side, otherwise revert
     * @param openTotalExpoValue The open position expo value
     * @param openCollatValue The open position collateral value
     */
    function _checkImbalanceLimitOpen(uint256 openTotalExpoValue, uint256 openCollatValue) internal view {
        int256 openExpoImbalanceLimitBps = _openExpoImbalanceLimitBps;

        // early return in case limit is disabled
        if (openExpoImbalanceLimitBps == 0) {
            return;
        }

        int256 currentVaultExpo = _balanceVault.toInt256();

        // cannot be calculated if equal zero
        if (currentVaultExpo == 0) {
            revert UsdnProtocolInvalidVaultExpo();
        }

        int256 imbalanceBps = (
            ((_totalExpo + openTotalExpoValue).toInt256().safeSub((_balanceLong + openCollatValue).toInt256())).safeSub(
                currentVaultExpo
            )
        ).safeMul(int256(BPS_DIVISOR)).safeDiv(currentVaultExpo);

        if (imbalanceBps >= openExpoImbalanceLimitBps) {
            revert UsdnProtocolImbalanceLimitReached(imbalanceBps);
        }
    }

    /**
     * @notice The close vault imbalance limit state verification
     * @dev To ensure that the protocol does not imbalance more than
     * the close limit on vault side, otherwise revert
     * @param closePosTotalExpoValue The close position total expo value
     * @param closeCollatValue The close position collateral value
     */
    function _checkImbalanceLimitClose(uint256 closePosTotalExpoValue, uint256 closeCollatValue) internal view {
        int256 closeExpoImbalanceLimitBps = _closeExpoImbalanceLimitBps;

        // early return in case limit is disabled
        if (closeExpoImbalanceLimitBps == 0) {
            return;
        }

        int256 newLongExpo = (_totalExpo.toInt256().safeSub(closePosTotalExpoValue.toInt256())).safeSub(
            _balanceLong.toInt256().safeSub(closeCollatValue.toInt256())
        );

        // cannot be calculated if equal or lower than zero
        if (newLongExpo <= 0) {
            revert UsdnProtocolInvalidLongExpo();
        }

        int256 imbalanceBps =
            (_balanceVault.toInt256().safeSub(newLongExpo)).safeMul(int256(BPS_DIVISOR)).safeDiv(newLongExpo);

        if (imbalanceBps >= closeExpoImbalanceLimitBps) {
            revert UsdnProtocolImbalanceLimitReached(imbalanceBps);
        }
    }

    /**
     * @notice Send rewards to the liquidator.
     * @dev Should still emit an event if liquidationRewards = 0 to better keep track of those anomalies as rewards for
     * those will be managed off-chain.
     * @param liquidatedTicks The number of ticks that were liquidated.
     * @param remainingCollateral The amount of collateral remaining after liquidations.
     * @param rebased Whether a USDN rebase was performed.
     */
    function _sendRewardsToLiquidator(uint16 liquidatedTicks, int256 remainingCollateral, bool rebased) internal {
        // Get how much we should give to the liquidator as rewards
        uint256 liquidationRewards =
            _liquidationRewardsManager.getLiquidationRewards(liquidatedTicks, remainingCollateral, rebased);

        // Avoid underflows in situation of extreme bad debt
        if (_balanceVault < liquidationRewards) {
            liquidationRewards = _balanceVault;
        }

        // Update the vault's balance
        unchecked {
            _balanceVault -= liquidationRewards;
        }

        // Transfer rewards (wsteth) to the liquidator
        _asset.safeTransfer(msg.sender, liquidationRewards);

        emit LiquidatorRewarded(msg.sender, liquidationRewards);
    }

    /**
     * @notice Initiate a deposit of assets into the vault to mint USDN.
     * @dev Consult the current oracle middleware implementation to know the expected format for the price data, using
     * the `ProtocolAction.InitiateDeposit` action.
     * The price validation might require payment according to the return value of the `getValidationCost` function
     * of the middleware.
     * @param user The address of the user initiating the deposit.
     * @param to The address to receive the USDN tokens.
     * @param amount The amount of wstETH to deposit.
     * @param currentPriceData The current price data
     * @return securityDepositValue_ The security deposit value
     */
    function _initiateDeposit(address user, address to, uint128 amount, bytes calldata currentPriceData)
        internal
        returns (uint256 securityDepositValue_)
    {
        if (to == address(0)) {
            revert UsdnProtocolInvalidAddressTo();
        }
        if (amount == 0) {
            revert UsdnProtocolZeroAmount();
        }

        PriceInfo memory currentPrice =
            _getOraclePrice(ProtocolAction.InitiateDeposit, block.timestamp, currentPriceData);

        _applyPnlAndFundingAndLiquidate(currentPrice.neutralPrice, currentPrice.timestamp, _liquidationIteration, false);

        _checkImbalanceLimitDeposit(amount);

        // Apply fees on price
        uint128 pendingActionPrice =
            (currentPrice.price - currentPrice.price * _positionFeeBps / BPS_DIVISOR).toUint128();

        DepositPendingAction memory pendingAction = DepositPendingAction({
            common: PendingActionCommonData({
                action: ProtocolAction.ValidateDeposit,
                timestamp: uint40(block.timestamp),
                user: user,
                to: to,
                securityDepositValue: (_securityDepositValue / SECURITY_DEPOSIT_FACTOR).toUint24()
            }),
            _unused: 0,
            amount: amount,
            assetPrice: pendingActionPrice,
            totalExpo: _totalExpo,
            balanceVault: _vaultAssetAvailable(_totalExpo, _balanceVault, _balanceLong, pendingActionPrice, _lastPrice)
                .toUint256(),
            balanceLong: _balanceLong,
            usdnTotalSupply: _usdn.totalSupply()
        });

        securityDepositValue_ = _addPendingAction(user, _convertDepositPendingAction(pendingAction));

        // Calculate the amount of SDEX tokens to burn
        uint256 usdnToMintEstimated = _calcMintUsdn(
            pendingAction.amount, pendingAction.balanceVault, pendingAction.usdnTotalSupply, pendingAction.assetPrice
        );
        uint32 burnRatio = _sdexBurnOnDepositRatio;
        uint256 sdexToBurn = _calcSdexToBurn(usdnToMintEstimated, burnRatio);
        // We want to at least mint 1 wei of USDN
        if (usdnToMintEstimated == 0) {
            revert UsdnProtocolDepositTooSmall();
        }
        // We want to at least burn 1 wei of SDEX if SDEX burning is enabled
        if (burnRatio != 0 && sdexToBurn == 0) {
            revert UsdnProtocolDepositTooSmall();
        }
        if (sdexToBurn > 0) {
            // Send SDEX to the dead address
            _sdex.safeTransferFrom(user, DEAD_ADDRESS, sdexToBurn);
        }

        // Transfer assets
        _asset.safeTransferFrom(user, address(this), amount);

        emit InitiatedDeposit(user, to, amount, block.timestamp);
    }

    function _validateDeposit(address user, bytes calldata priceData)
        internal
        returns (uint256 securityDepositValue_)
    {
        PendingAction memory pending = _getAndClearPendingAction(user);

        // check type of action
        if (pending.common.action != ProtocolAction.ValidateDeposit) {
            revert UsdnProtocolInvalidPendingAction();
        }
        // sanity check
        if (pending.common.user != user) {
            revert UsdnProtocolInvalidPendingAction();
        }

        _validateDepositWithAction(pending, priceData);
        return (pending.common.securityDepositValue * SECURITY_DEPOSIT_FACTOR);
    }

    function _validateDepositWithAction(PendingAction memory pending, bytes calldata priceData) internal {
        DepositPendingAction memory deposit = _toDepositPendingAction(pending);

        PriceInfo memory currentPrice =
            _getOraclePrice(ProtocolAction.ValidateDeposit, deposit.common.timestamp, priceData);

        // adjust balances
        _applyPnlAndFundingAndLiquidate(currentPrice.neutralPrice, currentPrice.timestamp, _liquidationIteration, false);

        // We calculate the amount of USDN to mint, either considering the asset price at the time of the initiate
        // action, or the current price provided for validation. We will use the lower of the two amounts to mint.
        // Apply fees on price
        uint128 priceWithFees = (currentPrice.price - (currentPrice.price * _positionFeeBps) / BPS_DIVISOR).toUint128();

        uint256 usdnToMint1 =
            _calcMintUsdn(deposit.amount, deposit.balanceVault, deposit.usdnTotalSupply, deposit.assetPrice);

        uint256 usdnToMint2 = _calcMintUsdn(
            deposit.amount,
            // Calculate the available balance in the vault side if the price moves to `priceWithFees`
            _vaultAssetAvailable(
                deposit.totalExpo, deposit.balanceVault, deposit.balanceLong, priceWithFees, deposit.assetPrice
            ).toUint256(),
            deposit.usdnTotalSupply,
            priceWithFees
        );

        uint256 usdnToMint;
        // We use the lower of the two amounts to mint
        if (usdnToMint1 <= usdnToMint2) {
            usdnToMint = usdnToMint1;
        } else {
            usdnToMint = usdnToMint2;
        }

        _balanceVault += deposit.amount;

        _usdn.mint(deposit.common.to, usdnToMint);
        emit ValidatedDeposit(
            deposit.common.user, deposit.common.to, deposit.amount, usdnToMint, deposit.common.timestamp
        );
    }

    /**
     * @notice Update protocol balances, then prepare the data for the withdrawal action.
     * @dev Reverts if the imbalance limit is reached.
     * @param usdnShares The amount of USDN shares to burn.
     * @param currentPriceData The current price data
     * @return data_ The withdrawal data struct
     */
    function _prepareWithdrawalData(uint152 usdnShares, bytes calldata currentPriceData)
        internal
        returns (WithdrawalData memory data_)
    {
        PriceInfo memory currentPrice =
            _getOraclePrice(ProtocolAction.InitiateWithdrawal, block.timestamp, currentPriceData);

        _applyPnlAndFundingAndLiquidate(currentPrice.neutralPrice, currentPrice.timestamp, _liquidationIteration, false);

        // Apply fees on price
        data_.pendingActionPrice = (currentPrice.price + currentPrice.price * _positionFeeBps / BPS_DIVISOR).toUint128();

        data_.totalExpo = _totalExpo;
        data_.balanceLong = _balanceLong;
        data_.balanceVault = _vaultAssetAvailable(
            data_.totalExpo, _balanceVault, data_.balanceLong, data_.pendingActionPrice, _lastPrice
        ).toUint256();
        data_.usdn = _usdn;

        _checkImbalanceLimitWithdrawal(
            FixedPointMathLib.fullMulDiv(usdnShares, data_.balanceVault, data_.usdn.totalShares()), data_.totalExpo
        );
    }

    /**
     * @notice Prepare the pending action struct for a withdrawal and add it to the queue
     * @param user The address of the user initiating the withdrawal
     * @param to The address that will receive the assets
     * @param usdnShares The amount of USDN shares to burn
     * @param data The withdrawal action data
     * @return securityDepositValue_ The security deposit value
     */
    function _createWithdrawalPendingAction(address user, address to, uint152 usdnShares, WithdrawalData memory data)
        internal
        returns (uint256 securityDepositValue_)
    {
        PendingAction memory action = _convertWithdrawalPendingAction(
            WithdrawalPendingAction({
                common: PendingActionCommonData({
                    action: ProtocolAction.ValidateWithdrawal,
                    timestamp: uint40(block.timestamp),
                    user: user,
                    to: to,
                    securityDepositValue: (_securityDepositValue / SECURITY_DEPOSIT_FACTOR).toUint24()
                }),
                sharesLSB: _calcWithdrawalAmountLSB(usdnShares),
                sharesMSB: _calcWithdrawalAmountMSB(usdnShares),
                assetPrice: data.pendingActionPrice,
                totalExpo: data.totalExpo,
                balanceVault: data.balanceVault,
                balanceLong: data.balanceLong,
                usdnTotalShares: data.usdn.totalShares()
            })
        );
        securityDepositValue_ = _addPendingAction(user, action);
    }

    /**
     * @notice Initiate a withdrawal of assets from the vault by providing USDN tokens.
     * @dev Consult the current oracle middleware implementation to know the expected format for the price data, using
     * the `ProtocolAction.InitiateWithdrawal` action.
     * The price validation might require payment according to the return value of the `getValidationCost` function
     * of the middleware.
     * @param user The address of the user initiating the withdrawal.
     * @param to The address that will receive the assets
     * @param usdnShares The amount of USDN shares to burn.
     * @param currentPriceData The current price data
     * @return securityDepositValue_ The security deposit value
     */
    function _initiateWithdrawal(address user, address to, uint152 usdnShares, bytes calldata currentPriceData)
        internal
        returns (uint256 securityDepositValue_)
    {
        if (to == address(0)) {
            revert UsdnProtocolInvalidAddressTo();
        }
        if (usdnShares == 0) {
            revert UsdnProtocolZeroAmount();
        }

        WithdrawalData memory data = _prepareWithdrawalData(usdnShares, currentPriceData);

        securityDepositValue_ = _createWithdrawalPendingAction(user, to, usdnShares, data);

        // retrieve the USDN tokens, checks that balance is sufficient
        data.usdn.transferSharesFrom(user, address(this), usdnShares);

        emit InitiatedWithdrawal(user, to, data.usdn.convertToTokens(usdnShares), block.timestamp);
    }

    function _validateWithdrawal(address user, bytes calldata priceData)
        internal
        returns (uint256 securityDepositValue_)
    {
        PendingAction memory pending = _getAndClearPendingAction(user);

        // check type of action
        if (pending.common.action != ProtocolAction.ValidateWithdrawal) {
            revert UsdnProtocolInvalidPendingAction();
        }
        // sanity check
        if (pending.common.user != user) {
            revert UsdnProtocolInvalidPendingAction();
        }

        _validateWithdrawalWithAction(pending, priceData);
        return (pending.common.securityDepositValue * SECURITY_DEPOSIT_FACTOR);
    }

    function _validateWithdrawalWithAction(PendingAction memory pending, bytes calldata priceData) internal {
        WithdrawalPendingAction memory withdrawal = _toWithdrawalPendingAction(pending);

        PriceInfo memory currentPrice =
            _getOraclePrice(ProtocolAction.ValidateWithdrawal, withdrawal.common.timestamp, priceData);

        _applyPnlAndFundingAndLiquidate(currentPrice.neutralPrice, currentPrice.timestamp, _liquidationIteration, false);

        // Apply fees on price
        uint128 withdrawalPriceWithFees =
            (currentPrice.price + (currentPrice.price * _positionFeeBps) / BPS_DIVISOR).toUint128();

        // We calculate the available balance of the vault side, either considering the asset price at the time of the
        // initiate action, or the current price provided for validation. We will use the lower of the two amounts to
        // redeem the underlying asset share.
        uint256 available1 = withdrawal.balanceVault;
        uint256 available2 = _vaultAssetAvailable(
            withdrawal.totalExpo,
            withdrawal.balanceVault,
            withdrawal.balanceLong,
            withdrawalPriceWithFees,
            withdrawal.assetPrice
        ).toUint256();
        uint256 available;
        if (available1 <= available2) {
            available = available1;
        } else {
            available = available2;
        }

        uint256 shares = _mergeWithdrawalAmountParts(withdrawal.sharesLSB, withdrawal.sharesMSB);

        // assetToTransfer = amountUsdn * usdnPrice / assetPrice = amountUsdn * assetAvailable / totalSupply
        //                 = shares * assetAvailable / usdnTotalShares
        uint256 assetToTransfer = FixedPointMathLib.fullMulDiv(shares, available, withdrawal.usdnTotalShares);

        // we have the USDN in the contract already
        IUsdn usdn = _usdn;
        usdn.burnShares(shares);

        // send the asset to the user
        if (assetToTransfer > 0) {
            _balanceVault -= assetToTransfer;
            _asset.safeTransfer(withdrawal.common.to, assetToTransfer);
        }

        emit ValidatedWithdrawal(
            withdrawal.common.user,
            withdrawal.common.to,
            assetToTransfer,
            usdn.convertToTokens(shares),
            withdrawal.common.timestamp
        );
    }

    /**
     * @notice Update protocol balances, then prepare the data for the initiate open position action
     * @dev Reverts if the imbalance limit is reached, or if the safety margin is not respected
     * @param amount The amount of wstETH to deposit
     * @param desiredLiqPrice The desired liquidation price, including the liquidation penalty
     * @param currentPriceData The current price data
     * @return data_ The temporary data for the open position action
     */
    function _prepareInitiateOpenPositionData(uint128 amount, uint128 desiredLiqPrice, bytes calldata currentPriceData)
        internal
        returns (InitiateOpenPositionData memory data_)
    {
        PriceInfo memory currentPrice =
            _getOraclePrice(ProtocolAction.InitiateOpenPosition, block.timestamp, currentPriceData);
        data_.adjustedPrice = (currentPrice.price + (currentPrice.price * _positionFeeBps) / BPS_DIVISOR).toUint128();

        if (FixedPointMathLib.fullMulDiv(amount, data_.adjustedPrice, 10 ** _assetDecimals) < _minLongPosition) {
            revert UsdnProtocolLongPositionTooSmall();
        }

        uint128 neutralPrice = currentPrice.neutralPrice.toUint128();

        _applyPnlAndFundingAndLiquidate(neutralPrice, currentPrice.timestamp, _liquidationIteration, false);

        // we calculate the closest valid tick down for the desired liq price with liquidation penalty
        data_.posId.tick = getEffectiveTickForPrice(desiredLiqPrice);
        data_.liquidationPenalty = getTickLiquidationPenalty(data_.posId.tick);

        // Calculate effective liquidation price
        uint128 liqPrice = getEffectivePriceForTick(data_.posId.tick);

        // Liquidation price must be at least x% below current price
        _checkSafetyMargin(neutralPrice, liqPrice);

        (data_.leverage, data_.positionTotalExpo) =
            _getOpenPositionLeverage(data_.posId.tick, data_.liquidationPenalty, data_.adjustedPrice, amount);
        _checkImbalanceLimitOpen(data_.positionTotalExpo, amount);
    }

    /**
     * @notice Prepare the pending action struct for an open position and add it to the queue.
     * @param user The address of the user initiating the open position.
     * @param to The address that will be the owner of the position
     * @param data The open position action data
     * @return securityDepositValue_ The security deposit value
     */
    function _createOpenPendingAction(address user, address to, InitiateOpenPositionData memory data)
        internal
        returns (uint256 securityDepositValue_)
    {
        LongPendingAction memory action = LongPendingAction({
            common: PendingActionCommonData({
                action: ProtocolAction.ValidateOpenPosition,
                timestamp: uint40(block.timestamp),
                user: user,
                to: to,
                securityDepositValue: (_securityDepositValue / SECURITY_DEPOSIT_FACTOR).toUint24()
            }),
            tick: data.posId.tick,
            closeAmount: 0,
            closePosTotalExpo: 0,
            tickVersion: data.posId.tickVersion,
            index: data.posId.index,
            closeLiqMultiplier: 0,
            closeBoundedPositionValue: 0
        });
        securityDepositValue_ = _addPendingAction(user, _convertLongPendingAction(action));
    }

    /**
     * @notice Initiate an open position action.
     * @dev Consult the current oracle middleware implementation to know the expected format for the price data, using
     * the `ProtocolAction.InitiateOpenPosition` action.
     * The price validation might require payment according to the return value of the `getValidationCost` function
     * of the middleware.
     * The position is immediately included in the protocol calculations with a temporary entry price (and thus
     * leverage). The validation operation then updates the entry price and leverage with fresher data.
     * @param user The address of the user initiating the open position.
     * @param to The address that will be the owner of the position
     * @param amount The amount of wstETH to deposit.
     * @param desiredLiqPrice The desired liquidation price, including the liquidation penalty.
     * @param currentPriceData  The current price data (used to calculate the temporary leverage and entry price,
     * pending validation)
     * @return posId_ The unique index of the opened position
     * @return securityDepositValue_ The security deposit value
     */
    function _initiateOpenPosition(
        address user,
        address to,
        uint128 amount,
        uint128 desiredLiqPrice,
        bytes calldata currentPriceData
    ) internal returns (PositionId memory posId_, uint256 securityDepositValue_) {
        if (to == address(0)) {
            revert UsdnProtocolInvalidAddressTo();
        }
        if (amount == 0) {
            revert UsdnProtocolZeroAmount();
        }
        if (amount < _minLongPosition) {
            revert UsdnProtocolLongPositionTooSmall();
        }

<<<<<<< HEAD
        uint128 adjustedPrice;
        uint128 neutralPrice;
        {
            PriceInfo memory currentPrice =
                _getOraclePrice(ProtocolAction.InitiateOpenPosition, block.timestamp, currentPriceData);

            // Apply fees on price
            adjustedPrice = (currentPrice.price + (currentPrice.price * _positionFeeBps) / BPS_DIVISOR).toUint128();
            neutralPrice = currentPrice.neutralPrice.toUint128();
=======
        InitiateOpenPositionData memory data =
            _prepareInitiateOpenPositionData(amount, desiredLiqPrice, currentPriceData);
>>>>>>> d60a3a94

        // Register position and adjust contract state
        Position memory long = Position({
            user: to,
            amount: amount,
            totalExpo: data.positionTotalExpo,
            timestamp: uint40(block.timestamp)
        });
        (data.posId.tickVersion, data.posId.index) = _saveNewPosition(data.posId.tick, long, data.liquidationPenalty);
        posId_ = data.posId;

        securityDepositValue_ = _createOpenPendingAction(user, to, data);

        _asset.safeTransferFrom(user, address(this), amount);

        emit InitiatedOpenPosition(
            user,
            to,
            uint40(block.timestamp),
            data.leverage,
            amount,
            data.adjustedPrice,
            posId_.tick,
            posId_.tickVersion,
            posId_.index
        );
    }

    function _validateOpenPosition(address user, bytes calldata priceData)
        internal
        returns (uint256 securityDepositValue_)
    {
        PendingAction memory pending = _getAndClearPendingAction(user);

        // check type of action
        if (pending.common.action != ProtocolAction.ValidateOpenPosition) {
            revert UsdnProtocolInvalidPendingAction();
        }
        // sanity check
        if (pending.common.user != user) {
            revert UsdnProtocolInvalidPendingAction();
        }

        _validateOpenPositionWithAction(pending, priceData);
        return (pending.common.securityDepositValue * SECURITY_DEPOSIT_FACTOR);
    }

    /**
     * @notice Update protocol balances, then prepare the data for the validate open position action.
     * @param pending The pending action data
     * @param priceData The current price data
     * @return data_ The validate open position data struct
     * @return liq_ Whether the position was liquidated and the caller should return early
     */
    function _prepareValidateOpenPositionData(PendingAction memory pending, bytes calldata priceData)
        internal
        returns (ValidateOpenPositionData memory data_, bool liq_)
    {
        data_.action = _toLongPendingAction(pending);
        PriceInfo memory currentPrice =
            _getOraclePrice(ProtocolAction.ValidateOpenPosition, data_.action.common.timestamp, priceData);
        // Apply fees on price
        data_.startPrice = (currentPrice.price + (currentPrice.price * _positionFeeBps) / BPS_DIVISOR).toUint128();

        _applyPnlAndFundingAndLiquidate(currentPrice.neutralPrice, currentPrice.timestamp, _liquidationIteration, false);

        uint256 version;
        (data_.tickHash, version) = _tickHash(data_.action.tick);
        if (version != data_.action.tickVersion) {
            // The current tick version doesn't match the version from the pending action.
            // This means the position has been liquidated in the mean time
            emit StalePendingActionRemoved(
                data_.action.common.user, data_.action.tick, data_.action.tickVersion, data_.action.index
            );
            return (data_, true);
        }
        // Get the position
        data_.pos = _longPositions[data_.tickHash][data_.action.index];
        // Re-calculate leverage
        data_.liquidationPenalty = _tickData[data_.tickHash].liquidationPenalty;
        data_.liqPriceWithoutPenalty =
            getEffectivePriceForTick(data_.action.tick - int24(uint24(data_.liquidationPenalty)) * _tickSpacing);
        // reverts if liqPriceWithoutPenalty >= startPrice
        data_.leverage = _getLeverage(data_.startPrice, data_.liqPriceWithoutPenalty);
    }

    /**
     * @notice Validate an open position action.
     * @param pending The pending action data
     * @param priceData The current price data
     */
    function _validateOpenPositionWithAction(PendingAction memory pending, bytes calldata priceData) internal {
        (ValidateOpenPositionData memory data, bool liquidated) = _prepareValidateOpenPositionData(pending, priceData);
        if (liquidated) {
            return;
        }

        // Leverage is always greater than 1 (liquidationPrice is positive).
        // Even if it drops below _minLeverage between the initiate and validate actions, we still allow it.
        // However, if the leverage exceeds max leverage, then we adjust the liquidation price (tick) to have a leverage
        // of _maxLeverage
        uint128 maxLeverage = uint128(_maxLeverage);
        if (data.leverage > maxLeverage) {
            // theoretical liquidation price for _maxLeverage
            data.liqPriceWithoutPenalty = _getLiquidationPrice(data.startPrice, maxLeverage);
            // adjust to closest valid tick down
            int24 tickWithoutPenalty = getEffectiveTickForPrice(data.liqPriceWithoutPenalty);

            // apply liquidation penalty with the current penalty setting
            uint8 currentLiqPenalty = _liquidationPenalty;
            int24 tick = tickWithoutPenalty + int24(uint24(currentLiqPenalty)) * _tickSpacing;
            // retrieve the actual penalty for this tick we want to use
            uint8 liquidationPenalty = getTickLiquidationPenalty(tick);
            // check if the penalty for that tick is different from the current setting
            if (liquidationPenalty == currentLiqPenalty) {
                // Since the tick's penalty is the same as what we assumed, we can use the `tickWithoutPenalty` from
                // above.
                // Retrieve exact liquidation price without penalty
                data.liqPriceWithoutPenalty = getEffectivePriceForTick(tickWithoutPenalty);
            } else {
                // The tick's imposed penalty is different from the current setting, so the `tickWithoutPenalty` we
                // calculated above can't be used to calculate the leverage.
                // We must instead use the tick's penalty to find the new `liqPriceWithoutPenalty` and calculate the
                // leverage.

                // Note: In case the tick liquidation penalty is lower than the current setting, it might lead to a
                // leverage that exceeds the max leverage slightly. We allow this behavior in this rare occurrence.

                // Retrieve exact liquidation price without penalty.
                data.liqPriceWithoutPenalty =
                    getEffectivePriceForTick(tick - int24(uint24(liquidationPenalty)) * _tickSpacing);
            }
            // recalculate the leverage with the new liquidation price
            data.leverage = _getLeverage(data.startPrice, data.liqPriceWithoutPenalty);

            // move the position to its new tick, updating its total expo, and returning the new tickVersion and index
            (uint256 tickVersion, uint256 index) = _updateLiquidationPrice(
                data.action.tick, data.action.index, tick, data.pos, data.startPrice, data.liqPriceWithoutPenalty
            );

            // emit LiquidationPriceUpdated
            emit LiquidationPriceUpdated(
                data.action.tick, data.action.tickVersion, data.action.index, tick, tickVersion, index
            );
            emit ValidatedOpenPosition(
                data.action.common.user, data.action.common.to, data.leverage, data.startPrice, tick, tickVersion, index
            );
        } else {
            // Calculate the new total expo
            uint128 expoBefore = data.pos.totalExpo;
            uint128 expoAfter =
                _calculatePositionTotalExpo(data.pos.amount, data.startPrice, data.liqPriceWithoutPenalty);

            // Update the total expo of the position
            _longPositions[data.tickHash][data.action.index].totalExpo = expoAfter;
            // Update the total expo by adding the position's new expo and removing the old one.
            // Do not use += or it will underflow
            _totalExpo = _totalExpo + expoAfter - expoBefore;

            // update the tick data and the liqMultiplierAccumulator
            {
                TickData storage tickData = _tickData[data.tickHash];
                uint256 unadjustedTickPrice =
                    TickMath.getPriceAtTick(data.action.tick - int24(uint24(data.liquidationPenalty)) * _tickSpacing);
                tickData.totalExpo = tickData.totalExpo + expoAfter - expoBefore;
                _liqMultiplierAccumulator = _liqMultiplierAccumulator.add(
                    HugeUint.wrap(expoAfter * unadjustedTickPrice)
                ).sub(HugeUint.wrap(expoBefore * unadjustedTickPrice));
            }

            emit ValidatedOpenPosition(
                data.action.common.user,
                data.action.common.to,
                data.leverage,
                data.startPrice,
                data.action.tick,
                data.action.tickVersion,
                data.action.index
            );
        }
    }

    /**
     * @notice Perform checks for the initiate close position action.
     * @dev Reverts if the position is not owned by the user, the amount to close is higher than the position amount, or
     * the amount to close is zero.
     * @param user The address of the user initiating the close position.
     * @param to The address that will receive the assets
     * @param amountToClose The amount of collateral to remove from the position's amount
     * @param pos The position to close
     */
    function _checkInitiateClosePosition(address user, address to, uint128 amountToClose, Position memory pos)
        internal
        pure
    {
        if (pos.user != user) {
            revert UsdnProtocolUnauthorized();
        }

        if (amountToClose > pos.amount) {
            revert UsdnProtocolAmountToCloseHigherThanPositionAmount(amountToClose, pos.amount);
        }

        if (amountToClose == 0) {
            revert UsdnProtocolAmountToCloseIsZero();
        }

        if (to == address(0)) {
            revert UsdnProtocolInvalidAddressTo();
        }
    }

    /**
     * @notice Update protocol balances, then prepare the data for the initiate close position action
     * @dev Reverts if the imbalance limit is reached, or if any of the checks in `_checkInitiateClosePosition` fail
     * Returns without creating a pending action if the position gets liquidated in this transaction
     * @param user The address of the user initiating the close position
     * @param to The address that will receive the assets
     * @param posId The unique identifier of the position
     * @param amountToClose The amount of collateral to remove from the position's amount
     * @param currentPriceData The current price data
     * @return data_ The close position data
     * @return liq_ Whether the position was liquidated and the caller should return early
     */
    function _prepareClosePositionData(
        address user,
        address to,
        PositionId memory posId,
        uint128 amountToClose,
        bytes calldata currentPriceData
    ) internal returns (ClosePositionData memory data_, bool liq_) {
        (data_.pos, data_.liquidationPenalty) = getLongPosition(posId.tick, posId.tickVersion, posId.index);

        _checkInitiateClosePosition(user, to, amountToClose, data_.pos);

        PriceInfo memory currentPrice =
            _getOraclePrice(ProtocolAction.InitiateClosePosition, block.timestamp, currentPriceData);

        _applyPnlAndFundingAndLiquidate(currentPrice.neutralPrice, currentPrice.timestamp, _liquidationIteration, false);

        (, uint256 version) = _tickHash(posId.tick);
        if (version != posId.tickVersion) {
            // The current tick version doesn't match the version from the position,
            // that means that the position has been liquidated in this transaction.
            return (data_, true);
        }

        data_.totalExpoToClose = (uint256(data_.pos.totalExpo) * amountToClose / data_.pos.amount).toUint128();

        _checkImbalanceLimitClose(data_.totalExpoToClose, amountToClose);

        data_.longTradingExpo = _totalExpo - _balanceLong;
        data_.liqMulAcc = _liqMultiplierAccumulator;
        data_.lastPrice = _lastPrice;

        // The approximate value position to remove is calculated with `_lastPrice`, so not taking into account
        // any fees. This way, the removal of the position doesn't affect the liquidation multiplier calculations.

        // In order to have the maximum precision, we do not pre-compute the liquidation multiplier with a fixed
        // precision just now, we will store it in the pending action later, to be used in the validate action.
        data_.tempPositionValue = _assetToRemove(
            data_.lastPrice,
            getEffectivePriceForTick(
                posId.tick - int24(uint24(data_.liquidationPenalty)) * _tickSpacing,
                data_.lastPrice,
                data_.longTradingExpo,
                data_.liqMulAcc
            ),
            data_.totalExpoToClose
        );

        data_.securityDepositValue = (_securityDepositValue / SECURITY_DEPOSIT_FACTOR).toUint24();
    }

    /**
     * @notice Prepare the pending action struct for the close position action and add it to the queue.
     * @param user The address of the user initiating the close position.
     * @param to The address that will receive the assets
     * @param posId The unique identifier of the position
     * @param amountToClose The amount of collateral to remove from the position's amount
     * @param data The close position data
     * @return securityDepositValue_ The security deposit value
     */
    function _createClosePendingAction(
        address user,
        address to,
        PositionId memory posId,
        uint128 amountToClose,
        ClosePositionData memory data
    ) internal returns (uint256 securityDepositValue_) {
        LongPendingAction memory action = LongPendingAction({
            common: PendingActionCommonData({
                action: ProtocolAction.ValidateClosePosition,
                timestamp: uint40(block.timestamp),
                user: user,
                to: to,
                securityDepositValue: data.securityDepositValue
            }),
            tick: posId.tick,
            closeAmount: amountToClose,
            closePosTotalExpo: data.totalExpoToClose,
            tickVersion: posId.tickVersion,
            index: posId.index,
            closeLiqMultiplier: _calcFixedPrecisionMultiplier(data.lastPrice, data.longTradingExpo, data.liqMulAcc),
            closeBoundedPositionValue: data.tempPositionValue
        });
        securityDepositValue_ = _addPendingAction(user, _convertLongPendingAction(action));
    }

    /**
     * @notice Initiate a close position action.
     * @dev Consult the current oracle middleware implementation to know the expected format for the price data, using
     * the `ProtocolAction.InitiateClosePosition` action.
     * The price validation might require payment according to the return value of the `getValidationCost` function
     * of the middleware.
     * If the current tick version is greater than the tick version of the position (when it was opened), then the
     * position has been liquidated and this function will return 0.
     * The position is taken out of the tick and put in a pending state during this operation. Thus, calculations don't
     * consider this position anymore. The exit price (and thus profit) is not yet set definitively, and will be done
     * during the validate action.
     * @param user The address of the user initiating the close position.
     * @param to The address that will receive the assets
     * @param posId The unique identifier of the position
     * @param amountToClose The amount of collateral to remove from the position's amount
     * @param currentPriceData The current price data
     * @return securityDepositValue_ The security deposit value
     */
    function _initiateClosePosition(
        address user,
        address to,
        PositionId memory posId,
        uint128 amountToClose,
        bytes calldata currentPriceData
    ) internal returns (uint256 securityDepositValue_) {
        (ClosePositionData memory data, bool liq) =
            _prepareClosePositionData(user, to, posId, amountToClose, currentPriceData);
        if (liq) {
            // position was liquidated in this transaction
            return 0;
        }

        securityDepositValue_ = _createClosePendingAction(user, to, posId, amountToClose, data);

        _balanceLong -= data.tempPositionValue;

        _removeAmountFromPosition(posId.tick, posId.index, data.pos, amountToClose, data.totalExpoToClose);

        emit InitiatedClosePosition(
            user,
            to,
            posId.tick,
            posId.tickVersion,
            posId.index,
            data.pos.amount,
            amountToClose,
            data.pos.totalExpo - data.totalExpoToClose
        );
    }

    function _validateClosePosition(address user, bytes calldata priceData)
        internal
        returns (uint256 securityDepositValue_)
    {
        PendingAction memory pending = _getAndClearPendingAction(user);

        // check type of action
        if (pending.common.action != ProtocolAction.ValidateClosePosition) {
            revert UsdnProtocolInvalidPendingAction();
        }
        // sanity check
        if (pending.common.user != user) {
            revert UsdnProtocolInvalidPendingAction();
        }

        _validateClosePositionWithAction(pending, priceData);
        return (pending.common.securityDepositValue * SECURITY_DEPOSIT_FACTOR);
    }

    function _validateClosePositionWithAction(PendingAction memory pending, bytes calldata priceData) internal {
        LongPendingAction memory long = _toLongPendingAction(pending);

        PriceInfo memory currentPrice =
            _getOraclePrice(ProtocolAction.ValidateClosePosition, long.common.timestamp, priceData);

        _applyPnlAndFundingAndLiquidate(currentPrice.neutralPrice, currentPrice.timestamp, _liquidationIteration, false);

        // Apply fees on price
        uint128 priceWithFees = (currentPrice.price - (currentPrice.price * _positionFeeBps) / BPS_DIVISOR).toUint128();

        // get liquidation price (with liq penalty) to check if position was valid at `timestamp + validationDelay`
        uint128 liquidationPrice = _getEffectivePriceForTick(long.tick, long.closeLiqMultiplier);

        if (currentPrice.neutralPrice <= liquidationPrice) {
            // Position should be liquidated, we don't transfer assets to the user.
            // Position was already removed from tick so no additional bookkeeping is necessary.
            // Credit the full amount to the vault to preserve the total balance invariant.
            _balanceVault += long.closeBoundedPositionValue;
            emit LiquidatedPosition(
                long.common.user, long.tick, long.tickVersion, long.index, currentPrice.neutralPrice, liquidationPrice
            );
            return;
        }

        int256 positionValue = _positionValue(
            priceWithFees,
            _getEffectivePriceForTick(
                long.tick - int24(uint24(getTickLiquidationPenalty(long.tick))) * _tickSpacing, long.closeLiqMultiplier
            ),
            long.closePosTotalExpo
        );
        uint256 assetToTransfer;
        if (positionValue > 0) {
            assetToTransfer = uint256(positionValue);
            // Normally, the position value should be smaller than `long.closeBoundedPositionValue` (due to the position
            // fee).
            // We can send the difference (any remaining collateral) to the vault.
            // If the price increased since the initiate, it's possible that the position value is higher than the
            // `long.closeBoundedPositionValue`. In that case, we need to take the missing assets from the vault.
            if (assetToTransfer < long.closeBoundedPositionValue) {
                uint256 remainingCollateral;
                unchecked {
                    // since assetToTransfer is strictly smaller than closeBoundedPositionValue, this operation can't
                    // underflow
                    remainingCollateral = long.closeBoundedPositionValue - assetToTransfer;
                }
                _balanceVault += remainingCollateral;
            } else if (assetToTransfer > long.closeBoundedPositionValue) {
                uint256 missingValue;
                unchecked {
                    // since assetToTransfer is strictly larger than closeBoundedPositionValue, this operation can't
                    // underflow
                    missingValue = assetToTransfer - long.closeBoundedPositionValue;
                }
                uint256 balanceVault = _balanceVault;
                // If the vault does not have enough balance left to pay out the missing value, we take what we can
                if (missingValue > balanceVault) {
                    _balanceVault = 0;
                    unchecked {
                        // since missingValue is strictly larger than balanceVault, their subtraction can't underflow
                        // moreover, since (missingValue - balanceVault) is smaller than or equal to missingValue,
                        // and since missingValue is smaller than or equal to assetToTransfer,
                        // (missingValue - balanceVault) is smaller than or equal to assetToTransfer, and their
                        // subtraction can't underflow.
                        assetToTransfer -= missingValue - balanceVault;
                    }
                } else {
                    unchecked {
                        // since missingValue is smaller than or equal to balanceVault, this operation can't underflow
                        _balanceVault = balanceVault - missingValue;
                    }
                }
            }
        }
        // in case the position value is zero or negative, we don't transfer any asset to the user

        // send the asset to the user
        if (assetToTransfer > 0) {
            _asset.safeTransfer(long.common.to, assetToTransfer);
        }

        emit ValidatedClosePosition(
            long.common.user,
            long.common.to,
            long.tick,
            long.tickVersion,
            long.index,
            assetToTransfer,
            assetToTransfer.toInt256() - _toInt256(long.closeAmount)
        );
    }

    /**
     * @notice During creation of a new long position, calculate the leverage and total exposure of the position.
     * @param tick The tick of the position.
     * @param liquidationPenalty The liquidation penalty of the tick.
     * @param adjustedPrice The adjusted price of the asset.
     * @param amount The amount of collateral.
     * @return leverage_ The leverage of the position.
     * @return totalExpo_ The total exposure of the position.
     */
    function _getOpenPositionLeverage(int24 tick, uint8 liquidationPenalty, uint128 adjustedPrice, uint128 amount)
        internal
        view
        returns (uint128 leverage_, uint128 totalExpo_)
    {
        // remove liquidation penalty for leverage calculation
        uint128 liqPriceWithoutPenalty =
            getEffectivePriceForTick(tick - int24(uint24(liquidationPenalty)) * _tickSpacing);
        totalExpo_ = _calculatePositionTotalExpo(amount, adjustedPrice, liqPriceWithoutPenalty);

        // calculate position leverage
        // reverts if liquidationPrice >= entryPrice
        leverage_ = _getLeverage(adjustedPrice, liqPriceWithoutPenalty);
        if (leverage_ < _minLeverage) {
            revert UsdnProtocolLeverageTooLow();
        }
        if (leverage_ > _maxLeverage) {
            revert UsdnProtocolLeverageTooHigh();
        }
    }

    /**
     * @notice Calculate how much wstETH must be removed from the long balance due to a position closing.
     * @dev The amount is bound by the amount of wstETH available in the long side.
     * @param priceWithFees The current price of the asset, adjusted with fees
     * @param liqPriceWithoutPenalty The liquidation price without penalty
     * @param posExpo The total expo of the position
     * @return boundedPosValue_ The amount of assets to remove from the long balance, bound by zero and the available
     * long balance
     */
    function _assetToRemove(uint128 priceWithFees, uint128 liqPriceWithoutPenalty, uint128 posExpo)
        internal
        view
        returns (uint256 boundedPosValue_)
    {
        // The available amount of asset on the long side (with the current balance)
        uint256 available = _balanceLong;

        // Calculate position value
        int256 positionValue = _positionValue(priceWithFees, liqPriceWithoutPenalty, posExpo);

        if (positionValue <= 0) {
            // should not happen, unless we did not manage to liquidate all ticks that needed to be liquidated during
            // the initiateClosePosition
            boundedPosValue_ = 0;
        } else if (uint256(positionValue) > available) {
            boundedPosValue_ = available;
        } else {
            boundedPosValue_ = uint256(positionValue);
        }
    }

    /**
     * @notice Execute the first actionable pending action or revert if the price data was not provided.
     * @param data The price data and raw indices
     * @return securityDepositValue_ The security deposit value of the executed action
     */
    function _executePendingActionOrRevert(PreviousActionsData calldata data)
        internal
        returns (uint256 securityDepositValue_)
    {
        bool success;
        (success,, securityDepositValue_) = _executePendingAction(data);
        if (!success) {
            revert UsdnProtocolInvalidPendingActionData();
        }
    }

    /**
     * @notice Execute the first actionable pending action and report success.
     * @param data The price data and raw indices
     * @return success_ Whether the price data is valid
     * @return executed_ Whether the pending action was executed (false if the queue has no actionable item)
     * @return securityDepositValue_ The security deposit value of the executed action
     */
    function _executePendingAction(PreviousActionsData calldata data)
        internal
        returns (bool success_, bool executed_, uint256 securityDepositValue_)
    {
        (PendingAction memory pending, uint128 rawIndex) = _getActionablePendingAction();
        if (pending.common.action == ProtocolAction.None) {
            // no pending action
            return (true, false, 0);
        }
        uint256 length = data.priceData.length;
        if (data.rawIndices.length != length || length < 1) {
            return (false, false, 0);
        }
        uint128 offset;
        unchecked {
            // underflow is desired here (wrap-around)
            offset = rawIndex - data.rawIndices[0];
        }
        if (offset >= length || data.rawIndices[offset] != rawIndex) {
            return (false, false, 0);
        }
        bytes calldata priceData = data.priceData[offset];
        _clearPendingAction(pending.common.user);
        if (pending.common.action == ProtocolAction.ValidateDeposit) {
            _validateDepositWithAction(pending, priceData);
        } else if (pending.common.action == ProtocolAction.ValidateWithdrawal) {
            _validateWithdrawalWithAction(pending, priceData);
        } else if (pending.common.action == ProtocolAction.ValidateOpenPosition) {
            _validateOpenPositionWithAction(pending, priceData);
        } else if (pending.common.action == ProtocolAction.ValidateClosePosition) {
            _validateClosePositionWithAction(pending, priceData);
        }
        success_ = true;
        executed_ = true;
        securityDepositValue_ = pending.common.securityDepositValue * SECURITY_DEPOSIT_FACTOR;
        emit SecurityDepositRefunded(pending.common.user, msg.sender, securityDepositValue_);
    }

    function _getOraclePrice(ProtocolAction action, uint256 timestamp, bytes calldata priceData)
        internal
        returns (PriceInfo memory price_)
    {
        uint256 validationCost = _oracleMiddleware.validationCost(priceData, action);
        if (address(this).balance < validationCost) {
            revert UsdnProtocolInsufficientOracleFee();
        }
        price_ = _oracleMiddleware.parseAndValidatePrice{ value: validationCost }(uint128(timestamp), action, priceData);
    }

    /**
     * @notice Applies PnL, funding, and liquidates positions if necessary.
     * @param neutralPrice The neutral price for the asset.
     * @param timestamp The timestamp at which the operation is performed.
     * @param iterations The number of iterations for the liquidation process.
     * @param ignoreInterval A boolean indicating whether to ignore the interval for USDN rebase.
     * @return liquidatedPositions_ The number of positions that were liquidated.
     * @dev If there were any liquidated positions, it sends rewards to the msg.sender.
     */
    function _applyPnlAndFundingAndLiquidate(
        uint256 neutralPrice,
        uint256 timestamp,
        uint16 iterations,
        bool ignoreInterval
    ) internal returns (uint256 liquidatedPositions_) {
        // adjust balances
        (bool priceUpdated, int256 tempLongBalance, int256 tempVaultBalance) =
            _applyPnlAndFunding(neutralPrice.toUint128(), timestamp.toUint128());

        // liquidate if price is more recent than _lastPrice
        if (priceUpdated) {
            LiquidationsEffects memory liquidationEffects =
                _liquidatePositions(neutralPrice, iterations, tempLongBalance, tempVaultBalance);

            _balanceLong = liquidationEffects.newLongBalance;
            _balanceVault = liquidationEffects.newVaultBalance;

            bool rebased = _usdnRebase(uint128(neutralPrice), ignoreInterval); // safecast not needed since already done
                // earlier

            if (liquidationEffects.liquidatedTicks > 0) {
                _sendRewardsToLiquidator(
                    liquidationEffects.liquidatedTicks, liquidationEffects.remainingCollateral, rebased
                );
            }

            liquidatedPositions_ = liquidationEffects.liquidatedPositions;
        }
    }

    /**
     * @notice Refunds any excess ether to the user to prevent locking ETH in the contract.
     * @param securityDepositValue The security deposit value of the action (zero for a validation action).
     * @param amountToRefund The amount to refund to the user:
     *      - the security deposit if executing an action for another user,
     *      - the initialization security deposit in case of a validation action.
     * @param balanceBefore The balance of the contract before the action.
     */
    function _refundExcessEther(uint256 securityDepositValue, uint256 amountToRefund, uint256 balanceBefore) internal {
        uint256 positive = amountToRefund + address(this).balance + msg.value;
        uint256 negative = balanceBefore + securityDepositValue;

        if (negative > positive) {
            revert UsdnProtocolUnexpectedBalance();
        }

        uint256 amount;
        unchecked {
            // we know that positive >= negative, so this subtraction is safe
            amount = positive - negative;
        }

        if (amount != 0) {
            // slither-disable-next-line arbitrary-send-eth
            (bool success,) = payable(msg.sender).call{ value: amount }("");
            if (!success) {
                revert UsdnProtocolEtherRefundFailed();
            }
        }
    }

    function _checkPendingFee() internal {
        // if the pending protocol fee is above the threshold, send it to the fee collector
        if (_pendingProtocolFee >= _feeThreshold) {
            _asset.safeTransfer(_feeCollector, _pendingProtocolFee);
            emit ProtocolFeeDistributed(_feeCollector, _pendingProtocolFee);
            _pendingProtocolFee = 0;
        }
    }
}<|MERGE_RESOLUTION|>--- conflicted
+++ resolved
@@ -895,20 +895,8 @@
             revert UsdnProtocolLongPositionTooSmall();
         }
 
-<<<<<<< HEAD
-        uint128 adjustedPrice;
-        uint128 neutralPrice;
-        {
-            PriceInfo memory currentPrice =
-                _getOraclePrice(ProtocolAction.InitiateOpenPosition, block.timestamp, currentPriceData);
-
-            // Apply fees on price
-            adjustedPrice = (currentPrice.price + (currentPrice.price * _positionFeeBps) / BPS_DIVISOR).toUint128();
-            neutralPrice = currentPrice.neutralPrice.toUint128();
-=======
         InitiateOpenPositionData memory data =
             _prepareInitiateOpenPositionData(amount, desiredLiqPrice, currentPriceData);
->>>>>>> d60a3a94
 
         // Register position and adjust contract state
         Position memory long = Position({
