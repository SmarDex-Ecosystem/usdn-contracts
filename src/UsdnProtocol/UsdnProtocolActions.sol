// SPDX-License-Identifier: BUSL-1.1
pragma solidity 0.8.20;

import { IERC20Metadata } from "@openzeppelin/contracts/token/ERC20/extensions/IERC20Metadata.sol";
import { SafeERC20 } from "@openzeppelin/contracts/token/ERC20/utils/SafeERC20.sol";
import { SafeCast } from "@openzeppelin/contracts/utils/math/SafeCast.sol";
import { LibBitmap } from "solady/src/utils/LibBitmap.sol";
import { FixedPointMathLib } from "solady/src/utils/FixedPointMathLib.sol";

import { IUsdnProtocolActions } from "src/interfaces/UsdnProtocol/IUsdnProtocolActions.sol";
import {
    Position,
    ProtocolAction,
    PendingAction,
    DepositPendingAction,
    WithdrawalPendingAction,
    LongPendingAction,
    LiquidationsEffects,
    PreviousActionsData,
    PositionId
} from "src/interfaces/UsdnProtocol/IUsdnProtocolTypes.sol";
import { UsdnProtocolLong } from "src/UsdnProtocol/UsdnProtocolLong.sol";
import { PriceInfo } from "src/interfaces/OracleMiddleware/IOracleMiddlewareTypes.sol";
import { IUsdn } from "src/interfaces/Usdn/IUsdn.sol";
import { SignedMath } from "src/libraries/SignedMath.sol";

abstract contract UsdnProtocolActions is IUsdnProtocolActions, UsdnProtocolLong {
    using SafeERC20 for IERC20Metadata;
    using SafeERC20 for IUsdn;
    using SafeCast for uint256;
    using SafeCast for int256;
    using LibBitmap for LibBitmap.Bitmap;
    using SignedMath for int256;

    /// @inheritdoc IUsdnProtocolActions
    uint256 public constant MIN_USDN_SUPPLY = 1000;

    /// @inheritdoc IUsdnProtocolActions
    function initiateDeposit(
        uint128 amount,
        bytes calldata currentPriceData,
        PreviousActionsData calldata previousActionsData,
        address to
    ) external payable initializedAndNonReentrant {
        uint256 securityDepositValue = _securityDepositValue;
        if (msg.value < securityDepositValue) {
            revert UsdnProtocolSecurityDepositTooLow();
        }
        uint256 balanceBefore = address(this).balance;

        uint256 amountToRefund = _initiateDeposit(msg.sender, to, amount, currentPriceData, balanceBefore);
        unchecked {
            amountToRefund += _executePendingActionOrRevert(previousActionsData);
        }
        _refundExcessEther(securityDepositValue, amountToRefund, balanceBefore);
        _checkPendingFee();
    }

    /// @inheritdoc IUsdnProtocolActions
    function validateDeposit(bytes calldata depositPriceData, PreviousActionsData calldata previousActionsData)
        external
        payable
        initializedAndNonReentrant
    {
        uint256 balanceBefore = address(this).balance;

        uint256 amountToRefund = _validateDeposit(msg.sender, depositPriceData);
        unchecked {
            amountToRefund += _executePendingActionOrRevert(previousActionsData);
        }
        _refundExcessEther(0, amountToRefund, balanceBefore);
        _checkPendingFee();
    }

    /// @inheritdoc IUsdnProtocolActions
    function initiateWithdrawal(
        uint152 usdnShares,
        bytes calldata currentPriceData,
        PreviousActionsData calldata previousActionsData,
        address to
    ) external payable initializedAndNonReentrant {
        uint256 securityDepositValue = _securityDepositValue;
        if (msg.value < securityDepositValue) {
            revert UsdnProtocolSecurityDepositTooLow();
        }

        uint256 balanceBefore = address(this).balance;

        uint256 amountToRefund = _initiateWithdrawal(msg.sender, to, usdnShares, currentPriceData, balanceBefore);
        unchecked {
            amountToRefund += _executePendingActionOrRevert(previousActionsData);
        }
        _refundExcessEther(securityDepositValue, amountToRefund, balanceBefore);
        _checkPendingFee();
    }

    /// @inheritdoc IUsdnProtocolActions
    function validateWithdrawal(bytes calldata withdrawalPriceData, PreviousActionsData calldata previousActionsData)
        external
        payable
        initializedAndNonReentrant
    {
        uint256 balanceBefore = address(this).balance;

        uint256 amountToRefund = _validateWithdrawal(msg.sender, withdrawalPriceData);
        unchecked {
            amountToRefund += _executePendingActionOrRevert(previousActionsData);
        }
        _refundExcessEther(0, amountToRefund, balanceBefore);
        _checkPendingFee();
    }

    /// @inheritdoc IUsdnProtocolActions
    function initiateOpenPosition(
        uint128 amount,
        uint128 desiredLiqPrice,
        bytes calldata currentPriceData,
        PreviousActionsData calldata previousActionsData,
        address to
    ) external payable initializedAndNonReentrant returns (int24 tick_, uint256 tickVersion_, uint256 index_) {
        uint256 securityDepositValue = _securityDepositValue;
        if (msg.value < securityDepositValue) {
            revert UsdnProtocolSecurityDepositTooLow();
        }

        uint256 balanceBefore = address(this).balance;
        uint256 amountToRefund;

        PositionId memory posId;
        (posId, amountToRefund) =
            _initiateOpenPosition(msg.sender, to, amount, desiredLiqPrice, currentPriceData, balanceBefore);
        tick_ = posId.tick;
        tickVersion_ = posId.tickVersion;
        index_ = posId.index;

        unchecked {
            amountToRefund += _executePendingActionOrRevert(previousActionsData);
        }
        _refundExcessEther(securityDepositValue, amountToRefund, balanceBefore);
        _checkPendingFee();
    }

    /// @inheritdoc IUsdnProtocolActions
    function validateOpenPosition(bytes calldata openPriceData, PreviousActionsData calldata previousActionsData)
        external
        payable
        initializedAndNonReentrant
    {
        uint256 balanceBefore = address(this).balance;

        uint256 amountToRefund = _validateOpenPosition(msg.sender, openPriceData);
        unchecked {
            amountToRefund += _executePendingActionOrRevert(previousActionsData);
        }
        _refundExcessEther(0, amountToRefund, balanceBefore);
        _checkPendingFee();
    }

    /// @inheritdoc IUsdnProtocolActions
    function initiateClosePosition(
        int24 tick,
        uint256 tickVersion,
        uint256 index,
        uint128 amountToClose,
        bytes calldata currentPriceData,
        PreviousActionsData calldata previousActionsData,
        address to
    ) external payable initializedAndNonReentrant {
        uint256 securityDepositValue = _securityDepositValue;
        if (msg.value < securityDepositValue) {
            revert UsdnProtocolSecurityDepositTooLow();
        }

        uint256 balanceBefore = address(this).balance;

        uint256 amountToRefund = _initiateClosePosition(
            msg.sender,
            to,
            PositionId({ tick: tick, tickVersion: tickVersion, index: index }),
            amountToClose,
            currentPriceData,
            balanceBefore
        );
        unchecked {
            amountToRefund += _executePendingActionOrRevert(previousActionsData);
        }
        _refundExcessEther(securityDepositValue, amountToRefund, balanceBefore);
        _checkPendingFee();
    }

    /// @inheritdoc IUsdnProtocolActions
    function validateClosePosition(bytes calldata closePriceData, PreviousActionsData calldata previousActionsData)
        external
        payable
        initializedAndNonReentrant
    {
        uint256 balanceBefore = address(this).balance;

        uint256 amountToRefund = _validateClosePosition(msg.sender, closePriceData);
        unchecked {
            amountToRefund += _executePendingActionOrRevert(previousActionsData);
        }
        _refundExcessEther(0, amountToRefund, balanceBefore);
        _checkPendingFee();
    }

    /// @inheritdoc IUsdnProtocolActions
    function liquidate(bytes calldata currentPriceData, uint16 iterations)
        external
        payable
        initializedAndNonReentrant
        returns (uint256 liquidatedPositions_)
    {
        uint256 balanceBefore = address(this).balance;
        PriceInfo memory currentPrice = _getOraclePrice(ProtocolAction.Liquidation, 0, currentPriceData);

        liquidatedPositions_ =
            _applyPnlAndFundingAndLiquidate(currentPrice.neutralPrice, currentPrice.timestamp, iterations, true);

        _refundExcessEther(0, 0, balanceBefore);
        _checkPendingFee();
    }

    /// @inheritdoc IUsdnProtocolActions
    function validateActionablePendingActions(PreviousActionsData calldata previousActionsData, uint256 maxValidations)
        external
        payable
        initializedAndNonReentrant
        returns (uint256 validatedActions_)
    {
        uint256 balanceBefore = address(this).balance;
        uint256 amountToRefund;

        if (maxValidations > previousActionsData.rawIndices.length) {
            maxValidations = previousActionsData.rawIndices.length;
        }
        do {
            (, bool executed, uint256 securityDepositValue) = _executePendingAction(previousActionsData);
            if (!executed) {
                break;
            }
            unchecked {
                validatedActions_++;
                amountToRefund += securityDepositValue;
            }
        } while (validatedActions_ < maxValidations);
        _refundExcessEther(0, amountToRefund, balanceBefore);
        _checkPendingFee();
    }

    /**
     * @notice The deposit vault imbalance limit state verification
     * @dev To ensure that the protocol does not imbalance more than
     * the deposit limit on vault side, otherwise revert
     * @param depositValue the deposit value in asset
     */
    function _checkImbalanceLimitDeposit(uint256 depositValue) internal view {
        int256 depositExpoImbalanceLimitBps = _depositExpoImbalanceLimitBps;

        // early return in case limit is disabled
        if (depositExpoImbalanceLimitBps == 0) {
            return;
        }

        int256 currentLongExpo = _totalExpo.toInt256().safeSub(_balanceLong.toInt256());

        // cannot be calculated
        if (currentLongExpo == 0) {
            revert UsdnProtocolInvalidLongExpo();
        }

        int256 imbalanceBps = ((_balanceVault + depositValue).toInt256().safeSub(currentLongExpo)).safeMul(
            int256(BPS_DIVISOR)
        ).safeDiv(currentLongExpo);

        if (imbalanceBps >= depositExpoImbalanceLimitBps) {
            revert UsdnProtocolImbalanceLimitReached(imbalanceBps);
        }
    }

    /**
     * @notice The withdrawal imbalance limit state verification
     * @dev To ensure that the protocol does not imbalance more than
     * the withdrawal limit on long side, otherwise revert
     * @param withdrawalValue The withdrawal value in asset
     * @param totalExpo The current total expo
     */
    function _checkImbalanceLimitWithdrawal(uint256 withdrawalValue, uint256 totalExpo) internal view {
        int256 withdrawalExpoImbalanceLimitBps = _withdrawalExpoImbalanceLimitBps;

        // early return in case limit is disabled
        if (withdrawalExpoImbalanceLimitBps == 0) {
            return;
        }

        int256 newVaultExpo = _balanceVault.toInt256().safeSub(withdrawalValue.toInt256());

        // cannot be calculated if equal zero
        if (newVaultExpo == 0) {
            revert UsdnProtocolInvalidVaultExpo();
        }

        int256 imbalanceBps = ((totalExpo.toInt256().safeSub(_balanceLong.toInt256())).safeSub(newVaultExpo)).safeMul(
            int256(BPS_DIVISOR)
        ).safeDiv(newVaultExpo);

        if (imbalanceBps >= withdrawalExpoImbalanceLimitBps) {
            revert UsdnProtocolImbalanceLimitReached(imbalanceBps);
        }
    }

    /**
     * @notice The open long imbalance limit state verification. Revert
     * @dev To ensure that the protocol does not imbalance more than
     * the open limit on long side, otherwise revert
     * @param openTotalExpoValue The open position expo value
     * @param openCollatValue The open position collateral value
     */
    function _checkImbalanceLimitOpen(uint256 openTotalExpoValue, uint256 openCollatValue) internal view {
        int256 openExpoImbalanceLimitBps = _openExpoImbalanceLimitBps;

        // early return in case limit is disabled
        if (openExpoImbalanceLimitBps == 0) {
            return;
        }

        int256 currentVaultExpo = _balanceVault.toInt256();

        // cannot be calculated if equal zero
        if (currentVaultExpo == 0) {
            revert UsdnProtocolInvalidVaultExpo();
        }

        int256 imbalanceBps = (
            ((_totalExpo + openTotalExpoValue).toInt256().safeSub((_balanceLong + openCollatValue).toInt256())).safeSub(
                currentVaultExpo
            )
        ).safeMul(int256(BPS_DIVISOR)).safeDiv(currentVaultExpo);

        if (imbalanceBps >= openExpoImbalanceLimitBps) {
            revert UsdnProtocolImbalanceLimitReached(imbalanceBps);
        }
    }

    /**
     * @notice The close vault imbalance limit state verification
     * @dev To ensure that the protocol does not imbalance more than
     * the close limit on vault side, otherwise revert
     * @param closeTotalExpoValue The close position total expo value
     * @param closeCollatValue The close position collateral value
     */
    function _checkImbalanceLimitClose(uint256 closeTotalExpoValue, uint256 closeCollatValue) internal view {
        int256 closeExpoImbalanceLimitBps = _closeExpoImbalanceLimitBps;

        // early return in case limit is disabled
        if (closeExpoImbalanceLimitBps == 0) {
            return;
        }

        int256 newLongExpo = (_totalExpo.toInt256().safeSub(closeTotalExpoValue.toInt256())).safeSub(
            _balanceLong.toInt256().safeSub(closeCollatValue.toInt256())
        );

        // cannot be calculated if equal or lower than zero
        if (newLongExpo <= 0) {
            revert UsdnProtocolInvalidLongExpo();
        }

        int256 imbalanceBps =
            (_balanceVault.toInt256().safeSub(newLongExpo)).safeMul(int256(BPS_DIVISOR)).safeDiv(newLongExpo);

        if (imbalanceBps >= closeExpoImbalanceLimitBps) {
            revert UsdnProtocolImbalanceLimitReached(imbalanceBps);
        }
    }

    /**
     * @notice Send rewards to the liquidator.
     * @dev Should still emit an event if liquidationRewards = 0 to better keep track of those anomalies as rewards for
     * those will be managed off-chain.
     * @param liquidatedTicks The number of ticks that were liquidated.
     * @param remainingCollateral The amount of collateral remaining after liquidations.
     * @param rebased Whether a USDN rebase was performed.
     */
    function _sendRewardsToLiquidator(uint16 liquidatedTicks, int256 remainingCollateral, bool rebased) internal {
        // Get how much we should give to the liquidator as rewards
        uint256 liquidationRewards =
            _liquidationRewardsManager.getLiquidationRewards(liquidatedTicks, remainingCollateral, rebased);

        // Avoid underflows in situation of extreme bad debt
        if (_balanceVault < liquidationRewards) {
            liquidationRewards = _balanceVault;
        }

        // Update the vault's balance
        unchecked {
            _balanceVault -= liquidationRewards;
        }

        // Transfer rewards (wsteth) to the liquidator
        _asset.safeTransfer(msg.sender, liquidationRewards);

        emit LiquidatorRewarded(msg.sender, liquidationRewards);
    }

    /**
     * @notice Initiate a deposit of assets into the vault to mint USDN.
     * @dev Consult the current oracle middleware implementation to know the expected format for the price data, using
     * the `ProtocolAction.InitiateDeposit` action.
     * The price validation might require payment according to the return value of the `getValidationCost` function
     * of the middleware.
     * @param user The address of the user initiating the deposit.
     * @param to The address to receive the USDN tokens.
     * @param amount The amount of wstETH to deposit.
     * @param currentPriceData The current price data
     * @return securityDepositValue_ The security deposit value
     */
    function _initiateDeposit(
        address user,
        address to,
        uint128 amount,
        bytes calldata currentPriceData,
        uint256 balanceBefore
    ) internal returns (uint256 securityDepositValue_) {
        if (to == address(0)) {
            revert UsdnProtocolInvalidAddressTo();
        }
        if (amount == 0) {
            revert UsdnProtocolZeroAmount();
        }

        PriceInfo memory currentPrice =
            _getOraclePrice(ProtocolAction.InitiateDeposit, block.timestamp, currentPriceData);

<<<<<<< HEAD
        bool isLiquidationPending = _applyPnlAndFundingAndLiquidate(currentPrice.neutralPrice, currentPrice.timestamp);
=======
        _applyPnlAndFundingAndLiquidate(currentPrice.neutralPrice, currentPrice.timestamp, _liquidationIteration, false);
>>>>>>> 6d9de5ef

        // early return in case there are still pending liquidations
        if (isLiquidationPending) {
            // deduct possible oracle price validation cost
            return msg.value - (balanceBefore - address(this).balance);
        }
        _checkImbalanceLimitDeposit(amount);

        // Apply fees on price
        uint128 pendingActionPrice =
            (currentPrice.price - currentPrice.price * _positionFeeBps / BPS_DIVISOR).toUint128();

        DepositPendingAction memory pendingAction = DepositPendingAction({
            action: ProtocolAction.ValidateDeposit,
            timestamp: uint40(block.timestamp),
            user: user,
            to: to,
            securityDepositValue: (_securityDepositValue / SECURITY_DEPOSIT_FACTOR).toUint24(),
            _unused: 0,
            amount: amount,
            assetPrice: pendingActionPrice,
            totalExpo: _totalExpo,
            balanceVault: _vaultAssetAvailable(_totalExpo, _balanceVault, _balanceLong, pendingActionPrice, _lastPrice)
                .toUint256(),
            balanceLong: _balanceLong,
            usdnTotalSupply: _usdn.totalSupply()
        });

        securityDepositValue_ = _addPendingAction(user, _convertDepositPendingAction(pendingAction));

        // Calculate the amount of SDEX tokens to burn
        uint256 usdnToMintEstimated = _calcMintUsdn(
            pendingAction.amount, pendingAction.balanceVault, pendingAction.usdnTotalSupply, pendingAction.assetPrice
        );
        uint32 burnRatio = _sdexBurnOnDepositRatio;
        uint256 sdexToBurn = _calcSdexToBurn(usdnToMintEstimated, burnRatio);
        // We want to at least mint 1 wei of USDN
        if (usdnToMintEstimated == 0) {
            revert UsdnProtocolDepositTooSmall();
        }
        // We want to at least burn 1 wei of SDEX if SDEX burning is enabled
        if (burnRatio != 0 && sdexToBurn == 0) {
            revert UsdnProtocolDepositTooSmall();
        }
        if (sdexToBurn > 0) {
            // Send SDEX to the dead address
            _sdex.safeTransferFrom(user, DEAD_ADDRESS, sdexToBurn);
        }

        // Transfer assets
        _asset.safeTransferFrom(user, address(this), amount);

        emit InitiatedDeposit(user, to, amount, block.timestamp);
    }

    function _validateDeposit(address user, bytes calldata priceData)
        internal
        returns (uint256 securityDepositValue_)
    {
        PendingAction memory pending = _getAndClearPendingAction(user);

        // check type of action
        if (pending.action != ProtocolAction.ValidateDeposit) {
            revert UsdnProtocolInvalidPendingAction();
        }
        // sanity check
        if (pending.user != user) {
            revert UsdnProtocolInvalidPendingAction();
        }

        _validateDepositWithAction(pending, priceData);
        return (pending.securityDepositValue * SECURITY_DEPOSIT_FACTOR);
    }

    function _validateDepositWithAction(PendingAction memory pending, bytes calldata priceData) internal {
        DepositPendingAction memory deposit = _toDepositPendingAction(pending);

        PriceInfo memory currentPrice = _getOraclePrice(ProtocolAction.ValidateDeposit, deposit.timestamp, priceData);

        // adjust balances
        _applyPnlAndFundingAndLiquidate(currentPrice.neutralPrice, currentPrice.timestamp, _liquidationIteration, false);

        // We calculate the amount of USDN to mint, either considering the asset price at the time of the initiate
        // action, or the current price provided for validation. We will use the lower of the two amounts to mint.
        // Apply fees on price
        uint128 priceWithFees = (currentPrice.price - (currentPrice.price * _positionFeeBps) / BPS_DIVISOR).toUint128();

        uint256 usdnToMint1 =
            _calcMintUsdn(deposit.amount, deposit.balanceVault, deposit.usdnTotalSupply, deposit.assetPrice);

        uint256 usdnToMint2 = _calcMintUsdn(
            deposit.amount,
            // Calculate the available balance in the vault side if the price moves to `priceWithFees`
            _vaultAssetAvailable(
                deposit.totalExpo, deposit.balanceVault, deposit.balanceLong, priceWithFees, deposit.assetPrice
            ).toUint256(),
            deposit.usdnTotalSupply,
            priceWithFees
        );

        uint256 usdnToMint;
        // We use the lower of the two amounts to mint
        if (usdnToMint1 <= usdnToMint2) {
            usdnToMint = usdnToMint1;
        } else {
            usdnToMint = usdnToMint2;
        }

        _balanceVault += deposit.amount;

        _usdn.mint(deposit.to, usdnToMint);
        emit ValidatedDeposit(deposit.user, deposit.to, deposit.amount, usdnToMint, deposit.timestamp);
    }

    /**
     * @notice Initiate a withdrawal of assets from the vault by providing USDN tokens.
     * @dev Consult the current oracle middleware implementation to know the expected format for the price data, using
     * the `ProtocolAction.InitiateWithdrawal` action.
     * The price validation might require payment according to the return value of the `getValidationCost` function
     * of the middleware.
     * @param user The address of the user initiating the withdrawal.
     * @param to The address that will receive the assets
     * @param usdnShares The amount of USDN shares to burn.
     * @param currentPriceData The current price data
     * @return securityDepositValue_ The security deposit value
     */
    function _initiateWithdrawal(
        address user,
        address to,
        uint152 usdnShares,
        bytes calldata currentPriceData,
        uint256 balanceBefore
    ) internal returns (uint256 securityDepositValue_) {
        if (to == address(0)) {
            revert UsdnProtocolInvalidAddressTo();
        }
        if (usdnShares == 0) {
            revert UsdnProtocolZeroAmount();
        }

        PriceInfo memory currentPrice =
            _getOraclePrice(ProtocolAction.InitiateWithdrawal, block.timestamp, currentPriceData);

<<<<<<< HEAD
        {
            bool isLiquidationPending =
                _applyPnlAndFundingAndLiquidate(currentPrice.neutralPrice, currentPrice.timestamp);
=======
        _applyPnlAndFundingAndLiquidate(currentPrice.neutralPrice, currentPrice.timestamp, _liquidationIteration, false);

        // Apply fees on price
        uint128 pendingActionPrice =
            (currentPrice.price + currentPrice.price * _positionFeeBps / BPS_DIVISOR).toUint128();
        uint256 totalExpo = _totalExpo;
        uint256 balanceLong = _balanceLong;
        uint256 balanceVault =
            _vaultAssetAvailable(totalExpo, _balanceVault, balanceLong, pendingActionPrice, _lastPrice).toUint256();
>>>>>>> 6d9de5ef

            // early return in case there are still pending liquidations
            if (isLiquidationPending) {
                // deduct possible oracle price validation cost
                return msg.value - (balanceBefore - address(this).balance);
            }
        }
        IUsdn usdn = _usdn;
        {
            // Apply fees on price
            uint128 pendingActionPrice =
                (currentPrice.price + currentPrice.price * _positionFeeBps / BPS_DIVISOR).toUint128();
            uint256 totalExpo = _totalExpo;
            uint256 balanceLong = _balanceLong;
            uint256 balanceVault =
                _vaultAssetAvailable(totalExpo, _balanceVault, balanceLong, pendingActionPrice, _lastPrice).toUint256();

            _checkImbalanceLimitWithdrawal(
                FixedPointMathLib.fullMulDiv(usdnShares, balanceVault, usdn.totalShares()), totalExpo
            );

            WithdrawalPendingAction memory pendingAction = WithdrawalPendingAction({
                action: ProtocolAction.ValidateWithdrawal,
                timestamp: uint40(block.timestamp),
                user: user,
                to: to,
                securityDepositValue: (_securityDepositValue / SECURITY_DEPOSIT_FACTOR).toUint24(),
                sharesLSB: _calcWithdrawalAmountLSB(usdnShares),
                sharesMSB: _calcWithdrawalAmountMSB(usdnShares),
                assetPrice: pendingActionPrice,
                totalExpo: totalExpo,
                balanceVault: balanceVault,
                balanceLong: balanceLong,
                usdnTotalShares: usdn.totalShares()
            });

            securityDepositValue_ = _addPendingAction(user, _convertWithdrawalPendingAction(pendingAction));
        }

        // retrieve the USDN tokens, checks that balance is sufficient
        usdn.transferSharesFrom(user, address(this), usdnShares);

        emit InitiatedWithdrawal(user, to, usdn.convertToTokens(usdnShares), block.timestamp);
    }

    function _validateWithdrawal(address user, bytes calldata priceData)
        internal
        returns (uint256 securityDepositValue_)
    {
        PendingAction memory pending = _getAndClearPendingAction(user);

        // check type of action
        if (pending.action != ProtocolAction.ValidateWithdrawal) {
            revert UsdnProtocolInvalidPendingAction();
        }
        // sanity check
        if (pending.user != user) {
            revert UsdnProtocolInvalidPendingAction();
        }

        _validateWithdrawalWithAction(pending, priceData);
        return (pending.securityDepositValue * SECURITY_DEPOSIT_FACTOR);
    }

    function _validateWithdrawalWithAction(PendingAction memory pending, bytes calldata priceData) internal {
        WithdrawalPendingAction memory withdrawal = _toWithdrawalPendingAction(pending);

        PriceInfo memory currentPrice =
            _getOraclePrice(ProtocolAction.ValidateWithdrawal, withdrawal.timestamp, priceData);

        _applyPnlAndFundingAndLiquidate(currentPrice.neutralPrice, currentPrice.timestamp, _liquidationIteration, false);

        // Apply fees on price
        uint128 withdrawalPriceWithFees =
            (currentPrice.price + (currentPrice.price * _positionFeeBps) / BPS_DIVISOR).toUint128();

        // We calculate the available balance of the vault side, either considering the asset price at the time of the
        // initiate action, or the current price provided for validation. We will use the lower of the two amounts to
        // redeem the underlying asset share.
        uint256 available1 = withdrawal.balanceVault;
        uint256 available2 = _vaultAssetAvailable(
            withdrawal.totalExpo,
            withdrawal.balanceVault,
            withdrawal.balanceLong,
            withdrawalPriceWithFees,
            withdrawal.assetPrice
        ).toUint256();
        uint256 available;
        if (available1 <= available2) {
            available = available1;
        } else {
            available = available2;
        }

        uint256 shares = _mergeWithdrawalAmountParts(withdrawal.sharesLSB, withdrawal.sharesMSB);

        // assetToTransfer = amountUsdn * usdnPrice / assetPrice = amountUsdn * assetAvailable / totalSupply
        //                 = shares * assetAvailable / usdnTotalShares
        uint256 assetToTransfer = FixedPointMathLib.fullMulDiv(shares, available, withdrawal.usdnTotalShares);

        // we have the USDN in the contract already
        IUsdn usdn = _usdn;
        usdn.burnShares(shares);

        // send the asset to the user
        if (assetToTransfer > 0) {
            _balanceVault -= assetToTransfer;
            _asset.safeTransfer(withdrawal.to, assetToTransfer);
        }

        emit ValidatedWithdrawal(
            withdrawal.user, withdrawal.to, assetToTransfer, usdn.convertToTokens(shares), withdrawal.timestamp
        );
    }

    /**
     * @notice Initiate an open position action.
     * @dev Consult the current oracle middleware implementation to know the expected format for the price data, using
     * the `ProtocolAction.InitiateOpenPosition` action.
     * The price validation might require payment according to the return value of the `getValidationCost` function
     * of the middleware.
     * The position is immediately included in the protocol calculations with a temporary entry price (and thus
     * leverage). The validation operation then updates the entry price and leverage with fresher data.
     * @param user The address of the user initiating the open position.
     * @param to The address that will be the owner of the position
     * @param amount The amount of wstETH to deposit.
     * @param desiredLiqPrice The desired liquidation price, including the liquidation penalty.
     * @param currentPriceData  The current price data (used to calculate the temporary leverage and entry price,
     * pending validation)
     * @return posId_ The unique index of the opened position
     * @return securityDepositValue_ The security deposit value
     */
    function _initiateOpenPosition(
        address user,
        address to,
        uint128 amount,
        uint128 desiredLiqPrice,
        bytes calldata currentPriceData,
        uint256 balanceBefore
    ) internal returns (PositionId memory posId_, uint256 securityDepositValue_) {
        if (to == address(0)) {
            revert UsdnProtocolInvalidAddressTo();
        }
        if (amount == 0) {
            revert UsdnProtocolZeroAmount();
        }

        uint128 adjustedPrice;
        uint128 neutralPrice;
        {
            PriceInfo memory currentPrice =
                _getOraclePrice(ProtocolAction.InitiateOpenPosition, block.timestamp, currentPriceData);

            // Apply fees on price
            adjustedPrice = (currentPrice.price + (currentPrice.price * _positionFeeBps) / BPS_DIVISOR).toUint128();
            if (FixedPointMathLib.fullMulDiv(amount, adjustedPrice, 10 ** _assetDecimals) < _minLongPosition) {
                revert UsdnProtocolLongPositionTooSmall();
            }

            neutralPrice = currentPrice.neutralPrice.toUint128();

<<<<<<< HEAD
            bool isLiquidationPending = _applyPnlAndFundingAndLiquidate(neutralPrice, currentPrice.timestamp);
=======
            _applyPnlAndFundingAndLiquidate(
                currentPrice.neutralPrice, currentPrice.timestamp, _liquidationIteration, false
            );
        }
>>>>>>> 6d9de5ef

            // early return in case there are still pending liquidations
            if (isLiquidationPending) {
                // deduct possible oracle price validation cost
                return (posId_, msg.value - (balanceBefore - address(this).balance));
            }
        }
        uint128 leverage;
        uint128 positionTotalExpo;
        uint8 liquidationPenalty;
        {
            // we calculate the closest valid tick down for the desired liq price with liquidation penalty
            posId_.tick = getEffectiveTickForPrice(desiredLiqPrice);
            liquidationPenalty = getTickLiquidationPenalty(posId_.tick);

            (leverage, positionTotalExpo) =
                _getOpenPositionLeverage(posId_.tick, liquidationPenalty, adjustedPrice, amount);
            _checkImbalanceLimitOpen(positionTotalExpo, amount);
        }

        {
            // Calculate effective liquidation price
            uint128 liqPrice = getEffectivePriceForTick(posId_.tick);
            // Liquidation price must be at least x% below current price
            _checkSafetyMargin(neutralPrice, liqPrice);
        }

        {
            // Register position and adjust contract state
            Position memory long =
                Position({ user: to, amount: amount, totalExpo: positionTotalExpo, timestamp: uint40(block.timestamp) });
            (posId_.tickVersion, posId_.index) = _saveNewPosition(posId_.tick, long, liquidationPenalty);
        }

        {
            // Register pending action
            LongPendingAction memory pendingAction = LongPendingAction({
                action: ProtocolAction.ValidateOpenPosition,
                timestamp: uint40(block.timestamp),
                user: user,
                to: to,
                tick: posId_.tick,
                securityDepositValue: (_securityDepositValue / SECURITY_DEPOSIT_FACTOR).toUint24(),
                closeAmount: 0,
                closeTotalExpo: 0,
                tickVersion: posId_.tickVersion,
                index: posId_.index,
                closeLiqMultiplier: 0,
                closeTempTransfer: 0
            });

            securityDepositValue_ = _addPendingAction(user, _convertLongPendingAction(pendingAction));
        }

        emit InitiatedOpenPosition(
            user,
            to,
            uint40(block.timestamp),
            leverage,
            amount,
            adjustedPrice,
            posId_.tick,
            posId_.tickVersion,
            posId_.index
        );

        _asset.safeTransferFrom(user, address(this), amount);
    }

    function _validateOpenPosition(address user, bytes calldata priceData)
        internal
        returns (uint256 securityDepositValue_)
    {
        PendingAction memory pending = _getAndClearPendingAction(user);

        // check type of action
        if (pending.action != ProtocolAction.ValidateOpenPosition) {
            revert UsdnProtocolInvalidPendingAction();
        }
        // sanity check
        if (pending.user != user) {
            revert UsdnProtocolInvalidPendingAction();
        }

        _validateOpenPositionWithAction(pending, priceData);
        return (pending.securityDepositValue * SECURITY_DEPOSIT_FACTOR);
    }

    function _validateOpenPositionWithAction(PendingAction memory pending, bytes calldata priceData) internal {
        LongPendingAction memory long = _toLongPendingAction(pending);

        uint128 startPrice;
        {
            PriceInfo memory currentPrice =
                _getOraclePrice(ProtocolAction.ValidateOpenPosition, long.timestamp, priceData);

            // Apply fees on price
            startPrice = (currentPrice.price + (currentPrice.price * _positionFeeBps) / BPS_DIVISOR).toUint128();

            _applyPnlAndFundingAndLiquidate(
                currentPrice.neutralPrice, currentPrice.timestamp, _liquidationIteration, false
            );
        }

        (bytes32 tickHash, uint256 version) = _tickHash(long.tick);
        if (version != long.tickVersion) {
            // The current tick version doesn't match the version from the pending action.
            // This means the position has been liquidated in the mean time
            emit StalePendingActionRemoved(long.user, long.tick, long.tickVersion, long.index);
            return;
        }

        // Get the position
        Position memory pos = _longPositions[tickHash][long.index];

        // Re-calculate leverage
        uint128 liqPriceWithoutPenalty =
            getEffectivePriceForTick(long.tick - int24(uint24(_liquidationPenalty)) * _tickSpacing);
        // reverts if liquidationPrice >= entryPrice
        uint128 leverage = _getLeverage(startPrice, liqPriceWithoutPenalty);
        // Leverage is always greater than 1 (liquidationPrice is positive).
        // Even if it drops below _minLeverage between the initiate and validate actions, we still allow it.
        // However, if the leverage exceeds max leverage, then we adjust the liquidation price (tick) to have a leverage
        // of _maxLeverage
        if (leverage > _maxLeverage) {
            // remove the position
            _removeAmountFromPosition(long.tick, long.index, pos, pos.amount, pos.totalExpo);
            // theoretical liquidation price for _maxLeverage
            liqPriceWithoutPenalty = _getLiquidationPrice(startPrice, _maxLeverage.toUint128());
            // adjust to closest valid tick down
            int24 tickWithoutPenalty = getEffectiveTickForPrice(liqPriceWithoutPenalty);

            // apply liquidation penalty with the current penalty setting
            uint8 currentLiqPenalty = _liquidationPenalty;
            int24 tick = tickWithoutPenalty + int24(uint24(currentLiqPenalty)) * _tickSpacing;
            // retrieve the actual penalty for this tick we want to use
            uint8 liquidationPenalty = getTickLiquidationPenalty(tick);
            // check if the penalty for that tick is different from the current setting
            if (liquidationPenalty == currentLiqPenalty) {
                // Since the tick's penalty is the same as what we assumed, we can use the `tickWithoutPenalty` from
                // above.
                // Retrieve exact liquidation price without penalty
                liqPriceWithoutPenalty = getEffectivePriceForTick(tickWithoutPenalty);
            } else {
                // The tick's imposed penalty is different from the current setting, so the `tickWithoutPenalty` we
                // calculated above can't be used to calculate the leverage.
                // We must instead use the tick's penalty to find the new `liqPriceWithoutPenalty` and calculate the
                // leverage.

                // Note: In case the tick liquidation penalty is lower than the current setting, it might lead to a
                // leverage that exceeds the max leverage slightly. We allow this behavior in this rare occurrence.

                // Retrieve exact liquidation price without penalty.
                liqPriceWithoutPenalty =
                    getEffectivePriceForTick(tick - int24(uint24(liquidationPenalty)) * _tickSpacing);
            }
            // recalculate the leverage with the new liquidation price
            leverage = _getLeverage(startPrice, liqPriceWithoutPenalty);
            // update position total expo
            pos.totalExpo = _calculatePositionTotalExpo(pos.amount, startPrice, liqPriceWithoutPenalty);

            // insert position into new tick, update tickVersion and index
            (uint256 tickVersion, uint256 index) = _saveNewPosition(tick, pos, liquidationPenalty);
            // emit LiquidationPriceUpdated
            emit LiquidationPriceUpdated(long.tick, long.tickVersion, long.index, tick, tickVersion, index);
            emit ValidatedOpenPosition(long.user, long.to, leverage, startPrice, tick, tickVersion, index);
        } else {
            // Calculate the new total expo
            {
                uint128 expoBefore = pos.totalExpo;
                uint128 expoAfter = _calculatePositionTotalExpo(pos.amount, startPrice, liqPriceWithoutPenalty);

                // Update the total expo of the position
                _longPositions[tickHash][long.index].totalExpo = expoAfter;
                // Update the total expo by adding the position's new expo and removing the old one.
                // Do not use += or it will underflow
                _totalExpo = _totalExpo + expoAfter - expoBefore;
                _tickData[tickHash].totalExpo = _tickData[tickHash].totalExpo + expoAfter - expoBefore;
            }
            emit ValidatedOpenPosition(
                long.user, long.to, leverage, startPrice, long.tick, long.tickVersion, long.index
            );
        }
    }

    struct ClosePositionData {
        uint128 totalExpoToClose;
        uint256 tempTransfer;
        uint256 liqMultiplier;
    }

    /**
     * @notice Initiate a close position action.
     * @dev Consult the current oracle middleware implementation to know the expected format for the price data, using
     * the `ProtocolAction.InitiateClosePosition` action.
     * The price validation might require payment according to the return value of the `getValidationCost` function
     * of the middleware.
     * If the current tick version is greater than the tick version of the position (when it was opened), then the
     * position has been liquidated and this function will return 0.
     * The position is taken out of the tick and put in a pending state during this operation. Thus, calculations don't
     * consider this position anymore. The exit price (and thus profit) is not yet set definitively, and will be done
     * during the validate action.
     * @param user The address of the user initiating the close position.
     * @param to The address that will receive the assets
     * @param posId The unique identifier of the position
     * @param amountToClose The amount of collateral to remove from the position's amount
     * @param currentPriceData The current price data
     * @return securityDepositValue_ The security deposit value
     */
    function _initiateClosePosition(
        address user,
        address to,
        PositionId memory posId,
        uint128 amountToClose,
        bytes calldata currentPriceData,
        uint256 balanceBefore
    ) internal returns (uint256 securityDepositValue_) {
        ClosePositionData memory closeData;

        if (to == address(0)) {
            revert UsdnProtocolInvalidAddressTo();
        }

        // check if the position belongs to the user
        // this reverts if the position was liquidated
        (Position memory pos, uint8 liquidationPenalty) = getLongPosition(posId.tick, posId.tickVersion, posId.index);

        if (pos.user != user) {
            revert UsdnProtocolUnauthorized();
        }

        if (amountToClose > pos.amount) {
            revert UsdnProtocolAmountToCloseHigherThanPositionAmount(amountToClose, pos.amount);
        }

        if (amountToClose == 0) {
            revert UsdnProtocolAmountToCloseIsZero();
        }

        (, uint256 version) = _tickHash(posId.tick);
        if (version != posId.tickVersion) {
            revert UsdnProtocolOutdatedTick(version, posId.tickVersion);
        }

        uint128 priceWithFees;
        {
            PriceInfo memory currentPrice =
                _getOraclePrice(ProtocolAction.InitiateClosePosition, block.timestamp, currentPriceData);

<<<<<<< HEAD
            bool isLiquidationPending =
                _applyPnlAndFundingAndLiquidate(currentPrice.neutralPrice, currentPrice.timestamp);

            // early return in case there are still pending liquidations
            if (isLiquidationPending) {
                // deduct possible oracle price validation cost
                return (msg.value - (balanceBefore - address(this).balance));
            }
=======
            _applyPnlAndFundingAndLiquidate(
                currentPrice.neutralPrice, currentPrice.timestamp, _liquidationIteration, false
            );
>>>>>>> 6d9de5ef

            priceWithFees = (currentPrice.price - (currentPrice.price * _positionFeeBps) / BPS_DIVISOR).toUint128();
        }

        (, version) = _tickHash(posId.tick);
        if (version != posId.tickVersion) {
            // The current tick version doesn't match the version from the position,
            // that means that the position has been liquidated in this transaction.
            return 0;
        }

        closeData.totalExpoToClose = (uint256(pos.totalExpo) * amountToClose / pos.amount).toUint128();

        _checkImbalanceLimitClose(closeData.totalExpoToClose, amountToClose);

        {
            closeData.liqMultiplier = _liquidationMultiplier;
            (closeData.tempTransfer,) = _assetToTransfer(
                priceWithFees, posId.tick, liquidationPenalty, closeData.totalExpoToClose, closeData.liqMultiplier, 0
            );

            LongPendingAction memory pendingAction = LongPendingAction({
                action: ProtocolAction.ValidateClosePosition,
                timestamp: uint40(block.timestamp),
                user: user,
                to: to,
                tick: posId.tick,
                securityDepositValue: (_securityDepositValue / SECURITY_DEPOSIT_FACTOR).toUint24(),
                closeAmount: amountToClose,
                closeTotalExpo: closeData.totalExpoToClose,
                tickVersion: posId.tickVersion,
                index: posId.index,
                closeLiqMultiplier: closeData.liqMultiplier,
                closeTempTransfer: closeData.tempTransfer
            });

            // decrease balance optimistically (exact amount will be recalculated during validation)
            // transfer will be done after validation
            _balanceLong -= closeData.tempTransfer;

            securityDepositValue_ = _addPendingAction(user, _convertLongPendingAction(pendingAction));

            // Remove the position if it's fully closed
            _removeAmountFromPosition(posId.tick, posId.index, pos, amountToClose, closeData.totalExpoToClose);
        }

        emit InitiatedClosePosition(
            user,
            to,
            posId.tick,
            posId.tickVersion,
            posId.index,
            pos.amount,
            amountToClose,
            pos.totalExpo - closeData.totalExpoToClose
        );
    }

    function _validateClosePosition(address user, bytes calldata priceData)
        internal
        returns (uint256 securityDepositValue_)
    {
        PendingAction memory pending = _getAndClearPendingAction(user);

        // check type of action
        if (pending.action != ProtocolAction.ValidateClosePosition) {
            revert UsdnProtocolInvalidPendingAction();
        }
        // sanity check
        if (pending.user != user) {
            revert UsdnProtocolInvalidPendingAction();
        }

        _validateClosePositionWithAction(pending, priceData);
        return (pending.securityDepositValue * SECURITY_DEPOSIT_FACTOR);
    }

    function _validateClosePositionWithAction(PendingAction memory pending, bytes calldata priceData) internal {
        LongPendingAction memory long = _toLongPendingAction(pending);

        PriceInfo memory currentPrice = _getOraclePrice(ProtocolAction.ValidateClosePosition, long.timestamp, priceData);

        _applyPnlAndFundingAndLiquidate(currentPrice.neutralPrice, currentPrice.timestamp, _liquidationIteration, false);

        // Apply fees on price
        uint128 priceWithFees = (currentPrice.price - (currentPrice.price * _positionFeeBps) / BPS_DIVISOR).toUint128();

        (uint256 assetToTransfer, int256 positionValue) = _assetToTransfer(
            priceWithFees,
            long.tick,
            getTickLiquidationPenalty(long.tick),
            long.closeTotalExpo,
            long.closeLiqMultiplier,
            long.closeTempTransfer
        );

        // get liquidation price (with liq penalty) to check if position was valid at `timestamp + validationDelay`
        uint128 liquidationPrice = getEffectivePriceForTick(long.tick, long.closeLiqMultiplier);
        if (currentPrice.neutralPrice <= liquidationPrice) {
            // position should be liquidated, we don't transfer assets to the user.
            // position was already removed from tick so no additional bookkeeping is necessary.
            // restore amount that was optimistically removed.
            int256 tempLongBalance = (_balanceLong + long.closeTempTransfer).toInt256();
            int256 tempVaultBalance = _balanceVault.toInt256();
            // handle any remaining collateral or bad debt.
            tempLongBalance -= positionValue;
            tempVaultBalance += positionValue;
            if (tempLongBalance < 0) {
                tempVaultBalance += tempLongBalance;
                tempLongBalance = 0;
            }
            if (tempVaultBalance < 0) {
                tempLongBalance += tempVaultBalance;
                tempVaultBalance = 0;
            }
            _balanceLong = tempLongBalance.toUint256();
            _balanceVault = tempVaultBalance.toUint256();
            emit LiquidatedPosition(
                long.user, long.tick, long.tickVersion, long.index, currentPrice.neutralPrice, liquidationPrice
            );
            return;
        }

        // adjust long balance that was previously optimistically decreased
        if (assetToTransfer > long.closeTempTransfer) {
            // we didn't remove enough
            // FIXME: here, should we replace assetToTransfer with the user tempTransfer since it's the lower of the
            // two amounts? In which case _balanceLong would already be correct.
            _balanceLong -= assetToTransfer - long.closeTempTransfer;
        } else if (assetToTransfer < long.closeTempTransfer) {
            // we removed too much
            _balanceLong += long.closeTempTransfer - assetToTransfer;
        }

        // send the asset to the user
        if (assetToTransfer > 0) {
            _asset.safeTransfer(long.to, assetToTransfer);
        }

        emit ValidatedClosePosition(
            long.user,
            long.to,
            long.tick,
            long.tickVersion,
            long.index,
            assetToTransfer,
            assetToTransfer.toInt256() - _toInt256(long.closeAmount)
        );
    }

    /**
     * @notice During creation of a new long position, calculate the leverage and total exposure of the position.
     * @param tick The tick of the position.
     * @param liquidationPenalty The liquidation penalty of the tick.
     * @param adjustedPrice The adjusted price of the asset.
     * @param amount The amount of collateral.
     * @return leverage_ The leverage of the position.
     * @return totalExpo_ The total exposure of the position.
     */
    function _getOpenPositionLeverage(int24 tick, uint8 liquidationPenalty, uint128 adjustedPrice, uint128 amount)
        internal
        view
        returns (uint128 leverage_, uint128 totalExpo_)
    {
        // remove liquidation penalty for leverage calculation
        uint128 liqPriceWithoutPenalty =
            getEffectivePriceForTick(tick - int24(uint24(liquidationPenalty)) * _tickSpacing);
        totalExpo_ = _calculatePositionTotalExpo(amount, adjustedPrice, liqPriceWithoutPenalty);

        // calculate position leverage
        // reverts if liquidationPrice >= entryPrice
        leverage_ = _getLeverage(adjustedPrice, liqPriceWithoutPenalty);
        if (leverage_ < _minLeverage) {
            revert UsdnProtocolLeverageTooLow();
        }
        if (leverage_ > _maxLeverage) {
            revert UsdnProtocolLeverageTooHigh();
        }
    }

    /**
     * @notice Calculate how much wstETH must be transferred to a user to close a position.
     * @dev The amount is bound by the amount of wstETH available in the long side.
     * @param currentPrice The current price of the asset
     * @param tick The tick of the position
     * @param posExpo The total expo of the position
     * @param liqMultiplier The liquidation multiplier at the moment of closing the position
     * @param tempTransferred An amount that was already subtracted from the long balance
     * @return assetToTransfer_ The amount of assets to transfer to the user, bound by zero and the available balance
     * @return positionValue_ The position value, which can be negative in case of bad debt
     */
    function _assetToTransfer(
        uint128 currentPrice,
        int24 tick,
        uint8 liquidationPenalty,
        uint128 posExpo,
        uint256 liqMultiplier,
        uint256 tempTransferred
    ) internal view returns (uint256 assetToTransfer_, int256 positionValue_) {
        // The available amount of asset on the long side
        uint256 available = _balanceLong + tempTransferred;

        // Calculate position value
        positionValue_ = _positionValue(
            currentPrice,
            getEffectivePriceForTick(tick - int24(uint24(liquidationPenalty)) * _tickSpacing, liqMultiplier),
            posExpo
        );

        if (positionValue_ <= 0) {
            assetToTransfer_ = 0;
        } else if (positionValue_ > available.toInt256()) {
            assetToTransfer_ = available;
        } else {
            assetToTransfer_ = uint256(positionValue_);
        }
    }

    /**
     * @notice Execute the first actionable pending action or revert if the price data was not provided.
     * @param data The price data and raw indices
     * @return securityDepositValue_ The security deposit value of the executed action
     */
    function _executePendingActionOrRevert(PreviousActionsData calldata data)
        internal
        returns (uint256 securityDepositValue_)
    {
        bool success;
        (success,, securityDepositValue_) = _executePendingAction(data);
        if (!success) {
            revert UsdnProtocolInvalidPendingActionData();
        }
    }

    /**
     * @notice Execute the first actionable pending action and report success.
     * @param data The price data and raw indices
     * @return success_ Whether the price data is valid
     * @return executed_ Whether the pending action was executed (false if the queue has no actionable item)
     * @return securityDepositValue_ The security deposit value of the executed action
     */
    function _executePendingAction(PreviousActionsData calldata data)
        internal
        returns (bool success_, bool executed_, uint256 securityDepositValue_)
    {
        (PendingAction memory pending, uint128 rawIndex) = _getActionablePendingAction();
        if (pending.action == ProtocolAction.None) {
            // no pending action
            return (true, false, 0);
        }
        uint256 length = data.priceData.length;
        if (data.rawIndices.length != length || length < 1) {
            return (false, false, 0);
        }
        uint128 offset;
        unchecked {
            // underflow is desired here (wrap-around)
            offset = rawIndex - data.rawIndices[0];
        }
        if (offset >= length || data.rawIndices[offset] != rawIndex) {
            return (false, false, 0);
        }
        bytes calldata priceData = data.priceData[offset];
        _clearPendingAction(pending.user);
        if (pending.action == ProtocolAction.ValidateDeposit) {
            _validateDepositWithAction(pending, priceData);
        } else if (pending.action == ProtocolAction.ValidateWithdrawal) {
            _validateWithdrawalWithAction(pending, priceData);
        } else if (pending.action == ProtocolAction.ValidateOpenPosition) {
            _validateOpenPositionWithAction(pending, priceData);
        } else if (pending.action == ProtocolAction.ValidateClosePosition) {
            _validateClosePositionWithAction(pending, priceData);
        }
        success_ = true;
        executed_ = true;
        securityDepositValue_ = pending.securityDepositValue * SECURITY_DEPOSIT_FACTOR;
        emit SecurityDepositRefunded(pending.user, msg.sender, securityDepositValue_);
    }

    function _getOraclePrice(ProtocolAction action, uint256 timestamp, bytes calldata priceData)
        internal
        returns (PriceInfo memory price_)
    {
        uint256 validationCost = _oracleMiddleware.validationCost(priceData, action);
        if (address(this).balance < validationCost) {
            revert UsdnProtocolInsufficientOracleFee();
        }
        price_ = _oracleMiddleware.parseAndValidatePrice{ value: validationCost }(uint128(timestamp), action, priceData);
    }

<<<<<<< HEAD
    function _applyPnlAndFundingAndLiquidate(uint256 neutralPrice, uint256 timestamp)
        internal
        returns (bool isLiquidationPending_)
    {
=======
    /**
     * @notice Applies PnL, funding, and liquidates positions if necessary.
     * @param neutralPrice The neutral price for the asset.
     * @param timestamp The timestamp at which the operation is performed.
     * @param iterations The number of iterations for the liquidation process.
     * @param ignoreInterval A boolean indicating whether to ignore the interval for USDN rebase.
     * @return liquidatedPositions_ The number of positions that were liquidated.
     * @dev If there were any liquidated positions, it sends rewards to the msg.sender.
     */
    function _applyPnlAndFundingAndLiquidate(
        uint256 neutralPrice,
        uint256 timestamp,
        uint16 iterations,
        bool ignoreInterval
    ) internal returns (uint256 liquidatedPositions_) {
>>>>>>> 6d9de5ef
        // adjust balances
        (bool priceUpdated, int256 tempLongBalance, int256 tempVaultBalance) =
            _applyPnlAndFunding(neutralPrice.toUint128(), timestamp.toUint128());

<<<<<<< HEAD
        // liquidate if price is more recent or equal than _lastPrice
        if (priceUpdated) {
            LiquidationsEffects memory liquidationEffects =
                _liquidatePositions(_lastPrice, _liquidationIteration, tempLongBalance, tempVaultBalance);
=======
        // liquidate if price is more recent than _lastPrice
        if (priceUpdated) {
            LiquidationsEffects memory liquidationEffects =
                _liquidatePositions(neutralPrice, iterations, tempLongBalance, tempVaultBalance);
>>>>>>> 6d9de5ef

            isLiquidationPending_ = liquidationEffects.isLiquidationPending;
            _balanceLong = liquidationEffects.newLongBalance;
            _balanceVault = liquidationEffects.newVaultBalance;

            bool rebased = _usdnRebase(uint128(neutralPrice), ignoreInterval); // safecast not needed since already done
                // earlier

            if (liquidationEffects.liquidatedTicks > 0) {
                _sendRewardsToLiquidator(
                    liquidationEffects.liquidatedTicks, liquidationEffects.remainingCollateral, rebased
                );
            }

            liquidatedPositions_ = liquidationEffects.liquidatedPositions;
        }
    }

    /**
     * @notice Refunds any excess ether to the user to prevent locking ETH in the contract.
     * @param securityDepositValue The security deposit value of the action (zero for a validation action).
     * @param amountToRefund The amount to refund to the user:
     *      - the security deposit if executing an action for another user,
     *      - the initialization security deposit in case of a validation action.
     * @param balanceBefore The balance of the contract before the action.
     */
    function _refundExcessEther(uint256 securityDepositValue, uint256 amountToRefund, uint256 balanceBefore) internal {
        uint256 positive = amountToRefund + address(this).balance + msg.value;
        uint256 negative = balanceBefore + securityDepositValue;

        if (negative > positive) {
            revert UsdnProtocolUnexpectedBalance();
        }

        uint256 amount;
        unchecked {
            // we know that positive >= negative, so this subtraction is safe
            amount = positive - negative;
        }

        if (amount != 0) {
            // slither-disable-next-line arbitrary-send-eth
            (bool success,) = payable(msg.sender).call{ value: amount }("");
            if (!success) {
                revert UsdnProtocolEtherRefundFailed();
            }
        }
    }

    function _checkPendingFee() internal {
        // if the pending protocol fee is above the threshold, send it to the fee collector
        if (_pendingProtocolFee >= _feeThreshold) {
            _asset.safeTransfer(_feeCollector, _pendingProtocolFee);
            emit ProtocolFeeDistributed(_feeCollector, _pendingProtocolFee);
            _pendingProtocolFee = 0;
        }
    }
}<|MERGE_RESOLUTION|>--- conflicted
+++ resolved
@@ -214,7 +214,7 @@
         uint256 balanceBefore = address(this).balance;
         PriceInfo memory currentPrice = _getOraclePrice(ProtocolAction.Liquidation, 0, currentPriceData);
 
-        liquidatedPositions_ =
+        (liquidatedPositions_,) =
             _applyPnlAndFundingAndLiquidate(currentPrice.neutralPrice, currentPrice.timestamp, iterations, true);
 
         _refundExcessEther(0, 0, balanceBefore);
@@ -432,11 +432,9 @@
         PriceInfo memory currentPrice =
             _getOraclePrice(ProtocolAction.InitiateDeposit, block.timestamp, currentPriceData);
 
-<<<<<<< HEAD
-        bool isLiquidationPending = _applyPnlAndFundingAndLiquidate(currentPrice.neutralPrice, currentPrice.timestamp);
-=======
-        _applyPnlAndFundingAndLiquidate(currentPrice.neutralPrice, currentPrice.timestamp, _liquidationIteration, false);
->>>>>>> 6d9de5ef
+        (, bool isLiquidationPending) = _applyPnlAndFundingAndLiquidate(
+            currentPrice.neutralPrice, currentPrice.timestamp, _liquidationIteration, false
+        );
 
         // early return in case there are still pending liquidations
         if (isLiquidationPending) {
@@ -577,24 +575,15 @@
             revert UsdnProtocolZeroAmount();
         }
 
-        PriceInfo memory currentPrice =
-            _getOraclePrice(ProtocolAction.InitiateWithdrawal, block.timestamp, currentPriceData);
-
-<<<<<<< HEAD
+        IUsdn usdn = _usdn;
+        PriceInfo memory currentPrice;
+
         {
-            bool isLiquidationPending =
-                _applyPnlAndFundingAndLiquidate(currentPrice.neutralPrice, currentPrice.timestamp);
-=======
-        _applyPnlAndFundingAndLiquidate(currentPrice.neutralPrice, currentPrice.timestamp, _liquidationIteration, false);
-
-        // Apply fees on price
-        uint128 pendingActionPrice =
-            (currentPrice.price + currentPrice.price * _positionFeeBps / BPS_DIVISOR).toUint128();
-        uint256 totalExpo = _totalExpo;
-        uint256 balanceLong = _balanceLong;
-        uint256 balanceVault =
-            _vaultAssetAvailable(totalExpo, _balanceVault, balanceLong, pendingActionPrice, _lastPrice).toUint256();
->>>>>>> 6d9de5ef
+            currentPrice = _getOraclePrice(ProtocolAction.InitiateWithdrawal, block.timestamp, currentPriceData);
+
+            (, bool isLiquidationPending) = _applyPnlAndFundingAndLiquidate(
+                currentPrice.neutralPrice, currentPrice.timestamp, _liquidationIteration, false
+            );
 
             // early return in case there are still pending liquidations
             if (isLiquidationPending) {
@@ -602,7 +591,7 @@
                 return msg.value - (balanceBefore - address(this).balance);
             }
         }
-        IUsdn usdn = _usdn;
+
         {
             // Apply fees on price
             uint128 pendingActionPrice =
@@ -708,6 +697,14 @@
         emit ValidatedWithdrawal(
             withdrawal.user, withdrawal.to, assetToTransfer, usdn.convertToTokens(shares), withdrawal.timestamp
         );
+    }
+
+    struct OpenPositionData {
+        uint128 adjustedPrice;
+        uint128 neutralPrice;
+        uint128 leverage;
+        uint128 positionTotalExpo;
+        uint8 liquidationPenalty;
     }
 
     /**
@@ -742,28 +739,27 @@
             revert UsdnProtocolZeroAmount();
         }
 
-        uint128 adjustedPrice;
-        uint128 neutralPrice;
+        OpenPositionData memory openPositionData;
+
         {
             PriceInfo memory currentPrice =
                 _getOraclePrice(ProtocolAction.InitiateOpenPosition, block.timestamp, currentPriceData);
 
             // Apply fees on price
-            adjustedPrice = (currentPrice.price + (currentPrice.price * _positionFeeBps) / BPS_DIVISOR).toUint128();
-            if (FixedPointMathLib.fullMulDiv(amount, adjustedPrice, 10 ** _assetDecimals) < _minLongPosition) {
+            openPositionData.adjustedPrice =
+                (currentPrice.price + (currentPrice.price * _positionFeeBps) / BPS_DIVISOR).toUint128();
+            if (
+                FixedPointMathLib.fullMulDiv(amount, openPositionData.adjustedPrice, 10 ** _assetDecimals)
+                    < _minLongPosition
+            ) {
                 revert UsdnProtocolLongPositionTooSmall();
             }
 
-            neutralPrice = currentPrice.neutralPrice.toUint128();
-
-<<<<<<< HEAD
-            bool isLiquidationPending = _applyPnlAndFundingAndLiquidate(neutralPrice, currentPrice.timestamp);
-=======
-            _applyPnlAndFundingAndLiquidate(
+            openPositionData.neutralPrice = currentPrice.neutralPrice.toUint128();
+
+            (, bool isLiquidationPending) = _applyPnlAndFundingAndLiquidate(
                 currentPrice.neutralPrice, currentPrice.timestamp, _liquidationIteration, false
             );
-        }
->>>>>>> 6d9de5ef
 
             // early return in case there are still pending liquidations
             if (isLiquidationPending) {
@@ -771,32 +767,33 @@
                 return (posId_, msg.value - (balanceBefore - address(this).balance));
             }
         }
-        uint128 leverage;
-        uint128 positionTotalExpo;
-        uint8 liquidationPenalty;
+
         {
             // we calculate the closest valid tick down for the desired liq price with liquidation penalty
             posId_.tick = getEffectiveTickForPrice(desiredLiqPrice);
-            liquidationPenalty = getTickLiquidationPenalty(posId_.tick);
-
-            (leverage, positionTotalExpo) =
-                _getOpenPositionLeverage(posId_.tick, liquidationPenalty, adjustedPrice, amount);
-            _checkImbalanceLimitOpen(positionTotalExpo, amount);
+            openPositionData.liquidationPenalty = getTickLiquidationPenalty(posId_.tick);
+
+            (openPositionData.leverage, openPositionData.positionTotalExpo) = _getOpenPositionLeverage(
+                posId_.tick, openPositionData.liquidationPenalty, openPositionData.adjustedPrice, amount
+            );
+            _checkImbalanceLimitOpen(openPositionData.positionTotalExpo, amount);
         }
 
         {
             // Calculate effective liquidation price
             uint128 liqPrice = getEffectivePriceForTick(posId_.tick);
             // Liquidation price must be at least x% below current price
-            _checkSafetyMargin(neutralPrice, liqPrice);
-        }
-
-        {
-            // Register position and adjust contract state
-            Position memory long =
-                Position({ user: to, amount: amount, totalExpo: positionTotalExpo, timestamp: uint40(block.timestamp) });
-            (posId_.tickVersion, posId_.index) = _saveNewPosition(posId_.tick, long, liquidationPenalty);
-        }
+            _checkSafetyMargin(openPositionData.neutralPrice, liqPrice);
+        }
+
+        // Register position and adjust contract state
+        Position memory long = Position({
+            user: to,
+            amount: amount,
+            totalExpo: openPositionData.positionTotalExpo,
+            timestamp: uint40(block.timestamp)
+        });
+        (posId_.tickVersion, posId_.index) = _saveNewPosition(posId_.tick, long, openPositionData.liquidationPenalty);
 
         {
             // Register pending action
@@ -822,9 +819,9 @@
             user,
             to,
             uint40(block.timestamp),
-            leverage,
+            openPositionData.leverage,
             amount,
-            adjustedPrice,
+            openPositionData.adjustedPrice,
             posId_.tick,
             posId_.tickVersion,
             posId_.index
@@ -953,6 +950,8 @@
         uint128 totalExpoToClose;
         uint256 tempTransfer;
         uint256 liqMultiplier;
+        uint8 liquidationPenalty;
+        Position pos;
     }
 
     /**
@@ -989,14 +988,14 @@
 
         // check if the position belongs to the user
         // this reverts if the position was liquidated
-        (Position memory pos, uint8 liquidationPenalty) = getLongPosition(posId.tick, posId.tickVersion, posId.index);
-
-        if (pos.user != user) {
+        (closeData.pos, closeData.liquidationPenalty) = getLongPosition(posId.tick, posId.tickVersion, posId.index);
+
+        if (closeData.pos.user != user) {
             revert UsdnProtocolUnauthorized();
         }
 
-        if (amountToClose > pos.amount) {
-            revert UsdnProtocolAmountToCloseHigherThanPositionAmount(amountToClose, pos.amount);
+        if (amountToClose > closeData.pos.amount) {
+            revert UsdnProtocolAmountToCloseHigherThanPositionAmount(amountToClose, closeData.pos.amount);
         }
 
         if (amountToClose == 0) {
@@ -1013,20 +1012,15 @@
             PriceInfo memory currentPrice =
                 _getOraclePrice(ProtocolAction.InitiateClosePosition, block.timestamp, currentPriceData);
 
-<<<<<<< HEAD
-            bool isLiquidationPending =
-                _applyPnlAndFundingAndLiquidate(currentPrice.neutralPrice, currentPrice.timestamp);
+            (, bool isLiquidationPending) = _applyPnlAndFundingAndLiquidate(
+                currentPrice.neutralPrice, currentPrice.timestamp, _liquidationIteration, false
+            );
 
             // early return in case there are still pending liquidations
             if (isLiquidationPending) {
                 // deduct possible oracle price validation cost
                 return (msg.value - (balanceBefore - address(this).balance));
             }
-=======
-            _applyPnlAndFundingAndLiquidate(
-                currentPrice.neutralPrice, currentPrice.timestamp, _liquidationIteration, false
-            );
->>>>>>> 6d9de5ef
 
             priceWithFees = (currentPrice.price - (currentPrice.price * _positionFeeBps) / BPS_DIVISOR).toUint128();
         }
@@ -1038,14 +1032,20 @@
             return 0;
         }
 
-        closeData.totalExpoToClose = (uint256(pos.totalExpo) * amountToClose / pos.amount).toUint128();
+        closeData.totalExpoToClose =
+            (uint256(closeData.pos.totalExpo) * amountToClose / closeData.pos.amount).toUint128();
 
         _checkImbalanceLimitClose(closeData.totalExpoToClose, amountToClose);
 
         {
             closeData.liqMultiplier = _liquidationMultiplier;
             (closeData.tempTransfer,) = _assetToTransfer(
-                priceWithFees, posId.tick, liquidationPenalty, closeData.totalExpoToClose, closeData.liqMultiplier, 0
+                priceWithFees,
+                posId.tick,
+                closeData.liquidationPenalty,
+                closeData.totalExpoToClose,
+                closeData.liqMultiplier,
+                0
             );
 
             LongPendingAction memory pendingAction = LongPendingAction({
@@ -1070,7 +1070,7 @@
             securityDepositValue_ = _addPendingAction(user, _convertLongPendingAction(pendingAction));
 
             // Remove the position if it's fully closed
-            _removeAmountFromPosition(posId.tick, posId.index, pos, amountToClose, closeData.totalExpoToClose);
+            _removeAmountFromPosition(posId.tick, posId.index, closeData.pos, amountToClose, closeData.totalExpoToClose);
         }
 
         emit InitiatedClosePosition(
@@ -1079,9 +1079,9 @@
             posId.tick,
             posId.tickVersion,
             posId.index,
-            pos.amount,
+            closeData.pos.amount,
             amountToClose,
-            pos.totalExpo - closeData.totalExpoToClose
+            closeData.pos.totalExpo - closeData.totalExpoToClose
         );
     }
 
@@ -1317,12 +1317,6 @@
         price_ = _oracleMiddleware.parseAndValidatePrice{ value: validationCost }(uint128(timestamp), action, priceData);
     }
 
-<<<<<<< HEAD
-    function _applyPnlAndFundingAndLiquidate(uint256 neutralPrice, uint256 timestamp)
-        internal
-        returns (bool isLiquidationPending_)
-    {
-=======
     /**
      * @notice Applies PnL, funding, and liquidates positions if necessary.
      * @param neutralPrice The neutral price for the asset.
@@ -1337,23 +1331,15 @@
         uint256 timestamp,
         uint16 iterations,
         bool ignoreInterval
-    ) internal returns (uint256 liquidatedPositions_) {
->>>>>>> 6d9de5ef
+    ) internal returns (uint256 liquidatedPositions_, bool isLiquidationPending_) {
         // adjust balances
         (bool priceUpdated, int256 tempLongBalance, int256 tempVaultBalance) =
             _applyPnlAndFunding(neutralPrice.toUint128(), timestamp.toUint128());
 
-<<<<<<< HEAD
-        // liquidate if price is more recent or equal than _lastPrice
-        if (priceUpdated) {
-            LiquidationsEffects memory liquidationEffects =
-                _liquidatePositions(_lastPrice, _liquidationIteration, tempLongBalance, tempVaultBalance);
-=======
         // liquidate if price is more recent than _lastPrice
         if (priceUpdated) {
             LiquidationsEffects memory liquidationEffects =
-                _liquidatePositions(neutralPrice, iterations, tempLongBalance, tempVaultBalance);
->>>>>>> 6d9de5ef
+                _liquidatePositions(_lastPrice, iterations, tempLongBalance, tempVaultBalance);
 
             isLiquidationPending_ = liquidationEffects.isLiquidationPending;
             _balanceLong = liquidationEffects.newLongBalance;
