--- conflicted
+++ resolved
@@ -309,11 +309,12 @@
 
         _applyPnlAndFunding(currentPrice.neutralPrice.toUint128(), currentPrice.timestamp.toUint128());
 
-<<<<<<< HEAD
         uint16 liquidatedTicks;
         int256 liquidatedCollateral;
         (liquidatedPositions_, liquidatedTicks, liquidatedCollateral) =
             _liquidatePositions(currentPrice.price, iterations);
+
+        _refundExcessEther();
 
         if (liquidatedTicks > 0) {
             _sendRewardsToLiquidator(liquidatedTicks, liquidatedCollateral);
@@ -332,20 +333,20 @@
         uint256 liquidationRewards =
             _liquidationRewardsManager.getLiquidationRewards(liquidatedTicks, liquidatedCollateral);
 
+        // Avoid underflows in situation of extreme bad debt
+        if (_balanceVault < liquidationRewards) {
+            liquidationRewards = _balanceVault;
+        }
+
         // Update the vault's balance
-        _balanceVault -= liquidationRewards;
+        unchecked {
+            _balanceVault -= liquidationRewards;
+        }
 
         // Transfer rewards (wsteth) to the liquidator
         _distributeAssetsAndCheckBalance(msg.sender, liquidationRewards);
 
         emit LiquidatorRewarded(msg.sender, liquidationRewards);
-=======
-        liquidated_ = _liquidatePositions(currentPrice.neutralPrice, iterations);
-
-        // TODO: add liquidator incentive if needed
-
-        _refundExcessEther();
->>>>>>> 92f13b55
     }
 
     function _validateDeposit(address user, bytes calldata priceData) internal {
