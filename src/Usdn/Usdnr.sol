// SPDX-License-Identifier: BUSL-1.1
pragma solidity 0.8.26;

import { Ownable, Ownable2Step } from "@openzeppelin/contracts/access/Ownable2Step.sol";
import { ERC20 } from "@openzeppelin/contracts/token/ERC20/ERC20.sol";

import { IUsdn } from "../interfaces/Usdn/IUsdn.sol";
import { IUsdnr } from "../interfaces/Usdn/IUsdnr.sol";

/**
 * @title USDNr Token
 * @notice The USDNr token is a wrapper around the USDN token, allowing users to wrap and unwrap USDN at a 1:1 ratio.
 * @dev The generated yield from the underlying USDN tokens is retained within the contract, and withdrawable by the
 * owner.
 */
contract Usdnr is ERC20, IUsdnr, Ownable2Step {
    /// @inheritdoc IUsdnr
    IUsdn public immutable USDN;

    /**
     * @param usdn The address of the USDN token contract.
     * @param owner The owner of the USDNr contract.
     */
    constructor(IUsdn usdn, address owner) ERC20("USDN Reserve", "USDNr") Ownable(owner) {
        USDN = usdn;
    }

    /// @inheritdoc IUsdnr
<<<<<<< HEAD
    function wrap(uint256 usdnAmount, address recipient) external {
=======
    function previewWrapShares(uint256 usdnSharesAmount) external view returns (uint256 wrappedAmount_) {
        wrappedAmount_ = usdnSharesAmount / USDN.divisor();
    }

    /// @inheritdoc IUsdnr
    function wrap(uint256 usdnAmount) external {
>>>>>>> b7a0c854
        if (usdnAmount == 0) {
            revert USDNrZeroAmount();
        }
        if (recipient == address(0)) {
            revert USDNrZeroRecipient();
        }

        USDN.transferFrom(msg.sender, address(this), usdnAmount);

        _mint(recipient, usdnAmount);
    }

    /// @inheritdoc IUsdnr
    function wrapShares(uint256 usdnSharesAmount, address recipient) external returns (uint256 wrappedAmount_) {
        if (recipient == address(0)) {
            revert USDNrZeroRecipient();
        }

        wrappedAmount_ = usdnSharesAmount / USDN.divisor();
        if (wrappedAmount_ == 0) {
            revert USDNrZeroAmount();
        }

        USDN.transferSharesFrom(msg.sender, address(this), usdnSharesAmount);

        _mint(recipient, wrappedAmount_);
    }

    /// @inheritdoc IUsdnr
    function unwrap(uint256 usdnrAmount, address recipient) external {
        if (usdnrAmount == 0) {
            revert USDNrZeroAmount();
        }
        if (recipient == address(0)) {
            revert USDNrZeroRecipient();
        }

        _burn(msg.sender, usdnrAmount);

        USDN.transfer(recipient, usdnrAmount);
    }

    /// @inheritdoc IUsdnr
    function withdrawYield(address recipient) external onlyOwner {
        if (recipient == address(0)) {
            revert USDNrZeroRecipient();
        }

        uint256 usdnDivisor = USDN.divisor();
        // we round down the USDN balance to ensure every USDNr is always fully backed by USDN
        uint256 usdnBalanceRoundDown = USDN.sharesOf(address(this)) / usdnDivisor;
        // the yield is the difference between the USDN balance and the total supply of USDNr
        uint256 usdnYield = usdnBalanceRoundDown - totalSupply();

        if (usdnYield == 0) {
            revert USDNrNoYield();
        }

        // we use transferShares to save on gas
        USDN.transferShares(recipient, usdnYield * usdnDivisor);
    }
}<|MERGE_RESOLUTION|>--- conflicted
+++ resolved
@@ -26,16 +26,12 @@
     }
 
     /// @inheritdoc IUsdnr
-<<<<<<< HEAD
-    function wrap(uint256 usdnAmount, address recipient) external {
-=======
     function previewWrapShares(uint256 usdnSharesAmount) external view returns (uint256 wrappedAmount_) {
         wrappedAmount_ = usdnSharesAmount / USDN.divisor();
     }
 
     /// @inheritdoc IUsdnr
-    function wrap(uint256 usdnAmount) external {
->>>>>>> b7a0c854
+    function wrap(uint256 usdnAmount, address recipient) external {
         if (usdnAmount == 0) {
             revert USDNrZeroAmount();
         }
