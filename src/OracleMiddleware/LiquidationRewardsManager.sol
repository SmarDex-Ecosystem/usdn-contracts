// SPDX-License-Identifier: BUSL-1.1
pragma solidity 0.8.20;

import { Ownable } from "@openzeppelin/contracts/access/Ownable.sol";

import { IWstETH } from "src/interfaces/IWstETH.sol";
import { ChainlinkPriceInfo } from "src/interfaces/OracleMiddleware/IOracleMiddlewareTypes.sol";
import { ChainlinkOracle } from "src/OracleMiddleware/oracles/ChainlinkOracle.sol";
import { ILiquidationRewardsManager } from "src/interfaces/OracleMiddleware/ILiquidationRewardsManager.sol";

/**
 * @title LiquidationRewardsManager contract
 * @notice This contract is used by the USDN protocol to calculate the rewards that need to be payed out to the
 * liquidators.
 * @dev This contract is a middleware between the USDN protocol and the gas price oracle.
 */
contract LiquidationRewardsManager is ILiquidationRewardsManager, ChainlinkOracle, Ownable {
    /* -------------------------------------------------------------------------- */
    /*                                  Constants                                 */
    /* -------------------------------------------------------------------------- */

    /// @inheritdoc ILiquidationRewardsManager
    uint32 public constant REWARDS_MULTIPLIER_DENOMINATOR = 10_000;

    /// @inheritdoc ILiquidationRewardsManager
    uint256 public constant BASE_GAS_COST = 21_000;

    /* -------------------------------------------------------------------------- */
    /*                              Storage Variables                             */
    /* -------------------------------------------------------------------------- */

    /// @notice Address of the wstETH contract.
    IWstETH private immutable _wstEth;

    /**
     * @notice Parameters for the rewards calculation.
     * @dev Those values need to be updated if the gas cost changes.
     */
    RewardsParameters private _rewardsParameters;

    constructor(address chainlinkGasPriceFeed, IWstETH wstETH, uint256 chainlinkElapsedTimeLimit)
        Ownable(msg.sender)
        ChainlinkOracle(chainlinkGasPriceFeed, chainlinkElapsedTimeLimit)
    {
        _wstEth = wstETH;
        _rewardsParameters = RewardsParameters({
            gasUsedPerTick: 32_043,
<<<<<<< HEAD
            otherGasUsed: 43_564,
=======
            otherGasUsed: 43_570,
>>>>>>> d3dfaf2f
            gasPriceLimit: uint64(1000 gwei),
            multiplierBps: 20_000
        });
    }

    /**
     * @inheritdoc ILiquidationRewardsManager
     * @dev In the current implementation, the `int256 amountLiquidated` parameter is not used
     */
    function getLiquidationRewards(uint16 tickAmount, int256) external view returns (uint256 wstETHRewards_) {
        // Do not give rewards if no ticks were liquidated.
        if (tickAmount == 0) {
            return 0;
        }

        RewardsParameters memory rewardsParameters = _rewardsParameters;
        // Calculate the amount of gas spent during the liquidation.
        uint256 gasUsed =
            rewardsParameters.otherGasUsed + BASE_GAS_COST + (rewardsParameters.gasUsedPerTick * tickAmount);
        // Multiply by the gas price and the rewards multiplier.
        wstETHRewards_ = _wstEth.getWstETHByStETH(
            gasUsed * _getGasPrice(rewardsParameters) * rewardsParameters.multiplierBps / REWARDS_MULTIPLIER_DENOMINATOR
        );
    }

    /// @inheritdoc ILiquidationRewardsManager
    function getRewardsParameters() external view returns (RewardsParameters memory) {
        return _rewardsParameters;
    }

    /// @inheritdoc ILiquidationRewardsManager
    function setRewardsParameters(
        uint32 gasUsedPerTick,
        uint32 otherGasUsed,
        uint64 gasPriceLimit,
        uint32 multiplierBps
    ) external onlyOwner {
        if (gasUsedPerTick > 500_000) {
            revert LiquidationRewardsManagerGasUsedPerTickTooHigh(gasUsedPerTick);
        } else if (otherGasUsed > 1_000_000) {
            revert LiquidationRewardsManagerOtherGasUsedTooHigh(otherGasUsed);
        } else if (gasPriceLimit > 8000 gwei) {
            revert LiquidationRewardsManagerGasPriceLimitTooHigh(gasPriceLimit);
        } else if (multiplierBps > 10 * REWARDS_MULTIPLIER_DENOMINATOR) {
            revert LiquidationRewardsManagerMultiplierBpsTooHigh(multiplierBps);
        }

        _rewardsParameters = RewardsParameters(gasUsedPerTick, otherGasUsed, gasPriceLimit, multiplierBps);

        emit RewardsParametersUpdated(gasUsedPerTick, otherGasUsed, gasPriceLimit, multiplierBps);
    }

    /**
     * @notice Get the gas price from Chainlink or tx.gasprice, the lesser of the 2 values.
     * @dev This function cannot return a value higher than the _gasPriceLimit storage variable.
     * @return gasPrice_ The gas price.
     */
    function _getGasPrice(RewardsParameters memory rewardsParameters) internal view returns (uint256 gasPrice_) {
        ChainlinkPriceInfo memory priceInfo = _getChainlinkPrice();

        // If the gas price is invalid, return 0 and do not distribute rewards.
        if (priceInfo.price <= 0) {
            return 0;
        }

        // We can safely cast as rawGasPrice cannot be below 0
        gasPrice_ = uint256(priceInfo.price);
        if (tx.gasprice < gasPrice_) {
            gasPrice_ = tx.gasprice;
        }

        // Avoid paying an insane amount if network is abnormally congested
        if (gasPrice_ > rewardsParameters.gasPriceLimit) {
            gasPrice_ = rewardsParameters.gasPriceLimit;
        }
    }
}<|MERGE_RESOLUTION|>--- conflicted
+++ resolved
@@ -45,11 +45,7 @@
         _wstEth = wstETH;
         _rewardsParameters = RewardsParameters({
             gasUsedPerTick: 32_043,
-<<<<<<< HEAD
-            otherGasUsed: 43_564,
-=======
             otherGasUsed: 43_570,
->>>>>>> d3dfaf2f
             gasPriceLimit: uint64(1000 gwei),
             multiplierBps: 20_000
         });
