// SPDX-License-Identifier: BUSL-1.1
pragma solidity 0.8.20;

import { Ownable } from "@openzeppelin/contracts/access/Ownable.sol";

import { IWstETH } from "src/interfaces/IWstETH.sol";
import { ChainlinkPriceInfo } from "src/interfaces/OracleMiddleware/IOracleMiddlewareTypes.sol";
import { ChainlinkOracle } from "src/OracleMiddleware/oracles/ChainlinkOracle.sol";
import { ILiquidationRewardsManager } from "src/interfaces/OracleMiddleware/ILiquidationRewardsManager.sol";

/**
 * @title LiquidationRewardsManager contract
 * @notice This contract is used by the USDN protocol to calculate the rewards that need to be payed out to the
 * liquidators.
 * @dev This contract is a middleware between the USDN protocol and the gas price oracle.
 */
contract LiquidationRewardsManager is ILiquidationRewardsManager, ChainlinkOracle, Ownable {
    /* -------------------------------------------------------------------------- */
    /*                                  Constants                                 */
    /* -------------------------------------------------------------------------- */

    /// @notice Denominator for the reward multiplier, will give us a 0.01% basis point.
    uint32 public constant REWARDS_MULTIPLIER_DENOMINATOR = 10_000;
    /// @notice Fixed amount of gas a transaction consume.
    /// @dev Is a uint256 to avoid overflows during gas usage calculations.
    uint256 public constant BASE_GAS_COST = 21_000;

    /* -------------------------------------------------------------------------- */
    /*                              Storage Variables                             */
    /* -------------------------------------------------------------------------- */

    /// @notice Address of the wstETH contract.
    IWstETH private immutable _wstEth;

    /// @notice Parameters for the rewards calculation
    /// @dev Those values need to be updated if the gas cost changes.
    RewardsParameters private _rewardsParameters;

    constructor(address chainlinkGasPriceFeed, IWstETH wstETH, uint256 chainlinkElapsedTimeLimit)
        Ownable(msg.sender)
        ChainlinkOracle(chainlinkGasPriceFeed, chainlinkElapsedTimeLimit)
    {
        _wstEth = wstETH;
        _rewardsParameters = RewardsParameters({
            gasUsedPerTick: 32_043,
<<<<<<< HEAD
            otherGasUsed: 43_592,
=======
            otherGasUsed: 43_586,
>>>>>>> 95cd761d
            gasPriceLimit: uint64(1000 gwei),
            multiplierBps: 20_000
        });
    }

    /**
     * @inheritdoc ILiquidationRewardsManager
     * @dev In the current implementation, the `int256 amountLiquidated` parameter is not used
     */
    function getLiquidationRewards(uint16 tickAmount, int256) external view returns (uint256 wstETHRewards_) {
        // Do not give rewards if no ticks were liquidated.
        if (tickAmount == 0) {
            return 0;
        }

        RewardsParameters memory rewardsParameters = _rewardsParameters;
        // Calculate the amount of gas spent during the liquidation.
        uint256 gasUsed =
            rewardsParameters.otherGasUsed + BASE_GAS_COST + (rewardsParameters.gasUsedPerTick * tickAmount);
        // Multiply by the gas price and the rewards multiplier.
        wstETHRewards_ = _wstEth.getWstETHByStETH(
            gasUsed * _getGasPrice(rewardsParameters) * rewardsParameters.multiplierBps / REWARDS_MULTIPLIER_DENOMINATOR
        );
    }

    /// @inheritdoc ILiquidationRewardsManager
    function getRewardsParameters() external view returns (RewardsParameters memory) {
        return _rewardsParameters;
    }

    /// @inheritdoc ILiquidationRewardsManager
    function setRewardsParameters(
        uint32 gasUsedPerTick,
        uint32 otherGasUsed,
        uint64 gasPriceLimit,
        uint32 multiplierBps
    ) external onlyOwner {
        if (gasUsedPerTick > 500_000) {
            revert LiquidationRewardsManagerGasUsedPerTickTooHigh(gasUsedPerTick);
        } else if (otherGasUsed > 1_000_000) {
            revert LiquidationRewardsManagerOtherGasUsedTooHigh(otherGasUsed);
        } else if (gasPriceLimit > 8000 gwei) {
            revert LiquidationRewardsManagerGasPriceLimitTooHigh(gasPriceLimit);
        } else if (multiplierBps > 10 * REWARDS_MULTIPLIER_DENOMINATOR) {
            revert LiquidationRewardsManagerMultiplierBpsTooHigh(multiplierBps);
        }

        _rewardsParameters = RewardsParameters(gasUsedPerTick, otherGasUsed, gasPriceLimit, multiplierBps);

        emit RewardsParametersUpdated(gasUsedPerTick, otherGasUsed, gasPriceLimit, multiplierBps);
    }

    /**
     * @notice Get the gas price from Chainlink or tx.gasprice, the lesser of the 2 values.
     * @dev This function cannot return a value higher than the _gasPriceLimit storage variable.
     * @return gasPrice_ The gas price.
     */
    function _getGasPrice(RewardsParameters memory rewardsParameters) private view returns (uint256 gasPrice_) {
        ChainlinkPriceInfo memory priceInfo = getChainlinkPrice();

        // If the gas price is invalid, return 0 and do not distribute rewards.
        if (priceInfo.price <= 0) {
            return 0;
        }

        // We can safely cast as rawGasPrice cannot be below 0
        gasPrice_ = uint256(priceInfo.price);
        if (tx.gasprice < gasPrice_) {
            gasPrice_ = tx.gasprice;
        }

        // Avoid paying an insane amount if network is abnormally congested
        if (gasPrice_ > rewardsParameters.gasPriceLimit) {
            gasPrice_ = rewardsParameters.gasPriceLimit;
        }
    }
}<|MERGE_RESOLUTION|>--- conflicted
+++ resolved
@@ -43,11 +43,7 @@
         _wstEth = wstETH;
         _rewardsParameters = RewardsParameters({
             gasUsedPerTick: 32_043,
-<<<<<<< HEAD
-            otherGasUsed: 43_592,
-=======
-            otherGasUsed: 43_586,
->>>>>>> 95cd761d
+            otherGasUsed: 43_570,
             gasPriceLimit: uint64(1000 gwei),
             multiplierBps: 20_000
         });
