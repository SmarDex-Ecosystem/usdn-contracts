--- conflicted
+++ resolved
@@ -43,11 +43,7 @@
         _wstEth = wstETH;
         _rewardsParameters = RewardsParameters({
             gasUsedPerTick: 32_043,
-<<<<<<< HEAD
-            otherGasUsed: 43_607,
-=======
-            otherGasUsed: 43_586,
->>>>>>> c3bf2b32
+            otherGasUsed: 43_544,
             gasPriceLimit: uint64(1000 gwei),
             multiplierBps: 20_000
         });
