--- conflicted
+++ resolved
@@ -42,13 +42,8 @@
     {
         _wstEth = wstETH;
         _rewardsParameters = RewardsParameters({
-<<<<<<< HEAD
             gasUsedPerTick: 31_973,
-            otherGasUsed: 43_856,
-=======
-            gasUsedPerTick: 32_043,
-            otherGasUsed: 43_586,
->>>>>>> 908c8e1b
+            otherGasUsed: 43_812,
             gasPriceLimit: uint64(1000 gwei),
             multiplierBps: 20_000
         });
