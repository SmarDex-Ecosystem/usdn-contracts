// SPDX-License-Identifier: BUSL-1.1
pragma solidity 0.8.20;

import { Ownable } from "@openzeppelin/contracts/access/Ownable.sol";

import { IWstETH } from "src/interfaces/IWstETH.sol";
import { ChainlinkPriceInfo } from "src/interfaces/OracleMiddleware/IOracleMiddlewareTypes.sol";
import { ChainlinkOracle } from "src/OracleMiddleware/oracles/ChainlinkOracle.sol";
import { ILiquidationRewardsManager } from "src/interfaces/OracleMiddleware/ILiquidationRewardsManager.sol";

/**
 * @title LiquidationRewardsManager contract
 * @notice This contract is used by the USDN protocol to calculate the rewards that need to be payed out to the
 * liquidators.
 * @dev This contract is a middleware between the USDN protocol and the gas price oracle.
 */
contract LiquidationRewardsManager is ILiquidationRewardsManager, ChainlinkOracle, Ownable {
    /* -------------------------------------------------------------------------- */
    /*                                  Constants                                 */
    /* -------------------------------------------------------------------------- */

    /// @inheritdoc ILiquidationRewardsManager
    uint32 public constant REWARDS_MULTIPLIER_DENOMINATOR = 10_000;

    /// @inheritdoc ILiquidationRewardsManager
    uint256 public constant BASE_GAS_COST = 21_000;

    /* -------------------------------------------------------------------------- */
    /*                              Storage Variables                             */
    /* -------------------------------------------------------------------------- */

    /// @notice Address of the wstETH contract.
    IWstETH private immutable _wstEth;

    /**
     * @notice Parameters for the rewards calculation.
     * @dev Those values need to be updated if the gas cost changes.
     */
    RewardsParameters private _rewardsParameters;

    constructor(address chainlinkGasPriceFeed, IWstETH wstETH, uint256 chainlinkElapsedTimeLimit)
        Ownable(msg.sender)
        ChainlinkOracle(chainlinkGasPriceFeed, chainlinkElapsedTimeLimit)
    {
        _wstEth = wstETH;
        _rewardsParameters = RewardsParameters({
            gasUsedPerTick: 31_971,
<<<<<<< HEAD
            otherGasUsed: 393_072,
            rebaseGasUsed: 8954,
=======
            otherGasUsed: 390_922,
            rebaseGasUsed: 8966,
>>>>>>> efaea43f
            gasPriceLimit: 1000 gwei,
            multiplierBps: 20_000
        });
    }

    /**
     * @inheritdoc ILiquidationRewardsManager
     * @dev In the current implementation, the `int256 amountLiquidated` parameter is not used
     */
    function getLiquidationRewards(uint16 tickAmount, int256, bool rebased)
        external
        view
        returns (uint256 wstETHRewards_)
    {
        // Do not give rewards if no ticks were liquidated.
        if (tickAmount == 0) {
            return 0;
        }

        RewardsParameters memory rewardsParameters = _rewardsParameters;
        // Calculate the amount of gas spent during the liquidation.
        uint256 gasUsed =
            rewardsParameters.otherGasUsed + BASE_GAS_COST + (rewardsParameters.gasUsedPerTick * tickAmount);
        if (rebased) {
            gasUsed += rewardsParameters.rebaseGasUsed;
        }
        // Multiply by the gas price and the rewards multiplier.
        wstETHRewards_ = _wstEth.getWstETHByStETH(
            gasUsed * _getGasPrice(rewardsParameters) * rewardsParameters.multiplierBps / REWARDS_MULTIPLIER_DENOMINATOR
        );
    }

    /// @inheritdoc ILiquidationRewardsManager
    function getRewardsParameters() external view returns (RewardsParameters memory) {
        return _rewardsParameters;
    }

    /// @inheritdoc ILiquidationRewardsManager
    function setRewardsParameters(
        uint32 gasUsedPerTick,
        uint32 otherGasUsed,
        uint32 rebaseGasUsed,
        uint64 gasPriceLimit,
        uint32 multiplierBps
    ) external onlyOwner {
        if (gasUsedPerTick > 500_000) {
            revert LiquidationRewardsManagerGasUsedPerTickTooHigh(gasUsedPerTick);
        } else if (otherGasUsed > 1_000_000) {
            revert LiquidationRewardsManagerOtherGasUsedTooHigh(otherGasUsed);
        } else if (rebaseGasUsed > 200_000) {
            revert LiquidationRewardsManagerRebaseGasUsedTooHigh(rebaseGasUsed);
        } else if (gasPriceLimit > 8000 gwei) {
            revert LiquidationRewardsManagerGasPriceLimitTooHigh(gasPriceLimit);
        } else if (multiplierBps > 10 * REWARDS_MULTIPLIER_DENOMINATOR) {
            revert LiquidationRewardsManagerMultiplierBpsTooHigh(multiplierBps);
        }

        _rewardsParameters = RewardsParameters({
            gasUsedPerTick: gasUsedPerTick,
            otherGasUsed: otherGasUsed,
            rebaseGasUsed: rebaseGasUsed,
            gasPriceLimit: gasPriceLimit,
            multiplierBps: multiplierBps
        });

        emit RewardsParametersUpdated(gasUsedPerTick, otherGasUsed, rebaseGasUsed, gasPriceLimit, multiplierBps);
    }

    /**
     * @notice Get the gas price from Chainlink or tx.gasprice, the lesser of the 2 values.
     * @dev This function cannot return a value higher than the _gasPriceLimit storage variable.
     * @return gasPrice_ The gas price.
     */
    function _getGasPrice(RewardsParameters memory rewardsParameters) internal view returns (uint256 gasPrice_) {
        ChainlinkPriceInfo memory priceInfo = _getChainlinkPrice();

        // If the gas price is invalid, return 0 and do not distribute rewards.
        if (priceInfo.price <= 0) {
            return 0;
        }

        // We can safely cast as rawGasPrice cannot be below 0
        gasPrice_ = uint256(priceInfo.price);
        if (tx.gasprice < gasPrice_) {
            gasPrice_ = tx.gasprice;
        }

        // Avoid paying an insane amount if network is abnormally congested
        if (gasPrice_ > rewardsParameters.gasPriceLimit) {
            gasPrice_ = rewardsParameters.gasPriceLimit;
        }
    }
}<|MERGE_RESOLUTION|>--- conflicted
+++ resolved
@@ -45,13 +45,8 @@
         _wstEth = wstETH;
         _rewardsParameters = RewardsParameters({
             gasUsedPerTick: 31_971,
-<<<<<<< HEAD
-            otherGasUsed: 393_072,
-            rebaseGasUsed: 8954,
-=======
-            otherGasUsed: 390_922,
+            otherGasUsed: 393_257,
             rebaseGasUsed: 8966,
->>>>>>> efaea43f
             gasPriceLimit: 1000 gwei,
             multiplierBps: 20_000
         });
