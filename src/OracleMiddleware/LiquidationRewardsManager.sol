--- conflicted
+++ resolved
@@ -10,7 +10,7 @@
 
 /**
  * @title LiquidationRewardsManager contract
- * @notice This contract is used by the USDN protocol to calculate the rewards that need to be payed out to the
+ * @notice This contract is used by the USDN protocol to calculate the rewards that need to be paid out to the
  * liquidators.
  * @dev This contract is a middleware between the USDN protocol and the gas price oracle.
  */
@@ -45,11 +45,7 @@
         _wstEth = wstETH;
         _rewardsParameters = RewardsParameters({
             gasUsedPerTick: 31_971,
-<<<<<<< HEAD
-            otherGasUsed: 391_306,
-=======
-            otherGasUsed: 396_653,
->>>>>>> 84e3d2f3
+            otherGasUsed: 394_641,
             rebaseGasUsed: 8966,
             gasPriceLimit: 1000 gwei,
             multiplierBps: 20_000
