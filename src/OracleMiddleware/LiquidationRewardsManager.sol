// SPDX-License-Identifier: BUSL-1.1
pragma solidity 0.8.20;

import { Ownable } from "@openzeppelin/contracts/access/Ownable.sol";

import { IWstETH } from "src/interfaces/IWstETH.sol";
import { ChainlinkPriceInfo } from "src/interfaces/OracleMiddleware/IOracleMiddlewareTypes.sol";
import { ChainlinkOracle } from "src/OracleMiddleware/oracles/ChainlinkOracle.sol";
import { ILiquidationRewardsManager } from "src/interfaces/OracleMiddleware/ILiquidationRewardsManager.sol";

/**
 * @title LiquidationRewardsManager contract
 * @notice This contract is used by the USDN protocol to calculate the rewards that need to be payed out to the
 * liquidators.
 * @dev This contract is a middleware between the USDN protocol and the gas price oracle.
 */
contract LiquidationRewardsManager is ILiquidationRewardsManager, ChainlinkOracle, Ownable {
    /* -------------------------------------------------------------------------- */
    /*                                  Constants                                 */
    /* -------------------------------------------------------------------------- */

    /// @inheritdoc ILiquidationRewardsManager
    uint32 public constant REWARDS_MULTIPLIER_DENOMINATOR = 10_000;

    /// @inheritdoc ILiquidationRewardsManager
    uint256 public constant BASE_GAS_COST = 21_000;

    /* -------------------------------------------------------------------------- */
    /*                              Storage Variables                             */
    /* -------------------------------------------------------------------------- */

    /// @notice Address of the wstETH contract.
    IWstETH private immutable _wstEth;

    /**
     * @notice Parameters for the rewards calculation.
     * @dev Those values need to be updated if the gas cost changes.
     */
    RewardsParameters private _rewardsParameters;

    constructor(address chainlinkGasPriceFeed, IWstETH wstETH, uint256 chainlinkElapsedTimeLimit)
        Ownable(msg.sender)
        ChainlinkOracle(chainlinkGasPriceFeed, chainlinkElapsedTimeLimit)
    {
        _wstEth = wstETH;
        _rewardsParameters = RewardsParameters({
            gasUsedPerTick: 31_971,
<<<<<<< HEAD
            otherGasUsed: 393_016,
=======
            otherGasUsed: 393_072,
>>>>>>> df2fedce
            rebaseGasUsed: 8954,
            gasPriceLimit: 1000 gwei,
            multiplierBps: 20_000
        });
    }

    /**
     * @inheritdoc ILiquidationRewardsManager
     * @dev In the current implementation, the `int256 amountLiquidated` parameter is not used
     */
    function getLiquidationRewards(uint16 tickAmount, int256, bool rebased)
        external
        view
        returns (uint256 wstETHRewards_)
    {
        // Do not give rewards if no ticks were liquidated.
        if (tickAmount == 0) {
            return 0;
        }

        RewardsParameters memory rewardsParameters = _rewardsParameters;
        // Calculate the amount of gas spent during the liquidation.
        uint256 gasUsed =
            rewardsParameters.otherGasUsed + BASE_GAS_COST + (rewardsParameters.gasUsedPerTick * tickAmount);
        if (rebased) {
            gasUsed += rewardsParameters.rebaseGasUsed;
        }
        // Multiply by the gas price and the rewards multiplier.
        wstETHRewards_ = _wstEth.getWstETHByStETH(
            gasUsed * _getGasPrice(rewardsParameters) * rewardsParameters.multiplierBps / REWARDS_MULTIPLIER_DENOMINATOR
        );
    }

    /// @inheritdoc ILiquidationRewardsManager
    function getRewardsParameters() external view returns (RewardsParameters memory) {
        return _rewardsParameters;
    }

    /// @inheritdoc ILiquidationRewardsManager
    function setRewardsParameters(
        uint32 gasUsedPerTick,
        uint32 otherGasUsed,
        uint32 rebaseGasUsed,
        uint64 gasPriceLimit,
        uint32 multiplierBps
    ) external onlyOwner {
        if (gasUsedPerTick > 500_000) {
            revert LiquidationRewardsManagerGasUsedPerTickTooHigh(gasUsedPerTick);
        } else if (otherGasUsed > 1_000_000) {
            revert LiquidationRewardsManagerOtherGasUsedTooHigh(otherGasUsed);
        } else if (rebaseGasUsed > 200_000) {
            revert LiquidationRewardsManagerRebaseGasUsedTooHigh(rebaseGasUsed);
        } else if (gasPriceLimit > 8000 gwei) {
            revert LiquidationRewardsManagerGasPriceLimitTooHigh(gasPriceLimit);
        } else if (multiplierBps > 10 * REWARDS_MULTIPLIER_DENOMINATOR) {
            revert LiquidationRewardsManagerMultiplierBpsTooHigh(multiplierBps);
        }

        _rewardsParameters = RewardsParameters({
            gasUsedPerTick: gasUsedPerTick,
            otherGasUsed: otherGasUsed,
            rebaseGasUsed: rebaseGasUsed,
            gasPriceLimit: gasPriceLimit,
            multiplierBps: multiplierBps
        });

        emit RewardsParametersUpdated(gasUsedPerTick, otherGasUsed, rebaseGasUsed, gasPriceLimit, multiplierBps);
    }

    /**
     * @notice Get the gas price from Chainlink or tx.gasprice, the lesser of the 2 values.
     * @dev This function cannot return a value higher than the _gasPriceLimit storage variable.
     * @return gasPrice_ The gas price.
     */
    function _getGasPrice(RewardsParameters memory rewardsParameters) internal view returns (uint256 gasPrice_) {
        ChainlinkPriceInfo memory priceInfo = _getChainlinkPrice();

        // If the gas price is invalid, return 0 and do not distribute rewards.
        if (priceInfo.price <= 0) {
            return 0;
        }

        // We can safely cast as rawGasPrice cannot be below 0
        gasPrice_ = uint256(priceInfo.price);
        if (tx.gasprice < gasPrice_) {
            gasPrice_ = tx.gasprice;
        }

        // Avoid paying an insane amount if network is abnormally congested
        if (gasPrice_ > rewardsParameters.gasPriceLimit) {
            gasPrice_ = rewardsParameters.gasPriceLimit;
        }
    }
}<|MERGE_RESOLUTION|>--- conflicted
+++ resolved
@@ -45,11 +45,7 @@
         _wstEth = wstETH;
         _rewardsParameters = RewardsParameters({
             gasUsedPerTick: 31_971,
-<<<<<<< HEAD
-            otherGasUsed: 393_016,
-=======
             otherGasUsed: 393_072,
->>>>>>> df2fedce
             rebaseGasUsed: 8954,
             gasPriceLimit: 1000 gwei,
             multiplierBps: 20_000
