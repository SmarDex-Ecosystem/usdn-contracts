--- conflicted
+++ resolved
@@ -42,15 +42,9 @@
     {
         _wstEth = wstETH;
         _rewardsParameters = RewardsParameters({
-<<<<<<< HEAD
-            gasUsedPerTick: 31_973,
-            otherGasUsed: 43_882,
-            gasPriceLimit: 1000 gwei,
-=======
             gasUsedPerTick: 32_043,
             otherGasUsed: 43_570,
             gasPriceLimit: uint64(1000 gwei),
->>>>>>> 5907e66d
             multiplierBps: 20_000
         });
     }
