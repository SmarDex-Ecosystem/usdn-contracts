--- conflicted
+++ resolved
@@ -44,12 +44,8 @@
     {
         _wstEth = wstETH;
         _rewardsParameters = RewardsParameters({
-            gasUsedPerTick: 31_971,
-<<<<<<< HEAD
-            otherGasUsed: 396_609,
-=======
-            otherGasUsed: 394_641,
->>>>>>> e9cc4022
+            gasUsedPerTick: 31_974,
+            otherGasUsed: 384_124,
             rebaseGasUsed: 8966,
             gasPriceLimit: 1000 gwei,
             multiplierBps: 20_000
