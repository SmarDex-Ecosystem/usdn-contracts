--- conflicted
+++ resolved
@@ -45,11 +45,7 @@
         _wstEth = wstETH;
         _rewardsParameters = RewardsParameters({
             gasUsedPerTick: 31_971,
-<<<<<<< HEAD
-            otherGasUsed: 393_257,
-=======
-            otherGasUsed: 391_028,
->>>>>>> 2672f143
+            otherGasUsed: 393_274,
             rebaseGasUsed: 8966,
             gasPriceLimit: 1000 gwei,
             multiplierBps: 20_000
