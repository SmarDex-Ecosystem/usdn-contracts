--- conflicted
+++ resolved
@@ -46,13 +46,11 @@
     /// @notice confidence ratio in basis points: default 40%
     uint16 internal _confRatioBps = 4000; // to divide by BPS_DIVISOR
 
-<<<<<<< HEAD
     /// @notice The delay during which a low latency oracle price validation is available
     uint16 internal _lowLatencyDelay = 20 minutes;
-=======
+
     /// @notice The penalty for using a non-Pyth price with low latency oracle, in basis points: default 0.25%
     uint16 internal _penaltyBps = 25; // to divide by BPS_DIVISOR
->>>>>>> ddab4217
 
     /**
      * @param pythContract Address of the Pyth contract
@@ -139,13 +137,13 @@
     }
 
     /// @inheritdoc IOracleMiddleware
-<<<<<<< HEAD
     function getLowLatencyDelay() external view returns (uint16) {
         return _lowLatencyDelay;
-=======
+    }
+
+    /// @inheritdoc IOracleMiddleware
     function getPenaltyBps() external view returns (uint16) {
         return _penaltyBps;
->>>>>>> ddab4217
     }
 
     /// @inheritdoc IBaseOracleMiddleware
