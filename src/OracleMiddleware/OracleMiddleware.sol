--- conflicted
+++ resolved
@@ -41,12 +41,8 @@
     function parseAndValidatePrice(uint128 targetTimestamp, ProtocolAction action, bytes calldata data)
         public
         payable
-<<<<<<< HEAD
+        virtual
         returns (PriceInfo memory _result)
-=======
-        virtual
-        returns (PriceInfo memory)
->>>>>>> 3be50b10
     {
         if (action == ProtocolAction.None) {
             return getPythOrChainlinkDataStreamPrice(data, uint64(targetTimestamp), ConfidenceInterval.None);
