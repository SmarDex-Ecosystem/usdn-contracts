// SPDX-License-Identifier: BUSL-1.1
pragma solidity 0.8.26;

import { AccessControlDefaultAdminRules } from
    "@openzeppelin/contracts/access/extensions/AccessControlDefaultAdminRules.sol";
import { Pausable } from "@openzeppelin/contracts/utils/Pausable.sol";

import { IBaseOracleMiddleware } from "../interfaces/OracleMiddleware/IBaseOracleMiddleware.sol";
import { IOracleMiddleware } from "../interfaces/OracleMiddleware/IOracleMiddleware.sol";
import {
    ChainlinkPriceInfo,
    ConfidenceInterval,
    FormattedPythPrice,
    PriceInfo
} from "../interfaces/OracleMiddleware/IOracleMiddlewareTypes.sol";
import { IUsdnProtocolTypes as Types } from "../interfaces/UsdnProtocol/IUsdnProtocolTypes.sol";
import { ChainlinkOracle } from "./oracles/ChainlinkOracle.sol";
import { PythOracle } from "./oracles/PythOracle.sol";

/**
 * @title OracleMiddleware contract
 * @notice This contract is used to get the price of an asset from different price oracle
 * It is used by the USDN protocol to get the price of the USDN underlying asset
 * @dev This contract is a middleware between the USDN protocol and the price oracles
 */
<<<<<<< HEAD
contract OracleMiddleware is IOracleMiddleware, PythOracle, ChainlinkOracle, Ownable2Step {
=======
contract OracleMiddleware is
    IOracleMiddleware,
    PythOracle,
    ChainlinkOracle,
    Pausable,
    AccessControlDefaultAdminRules
{
>>>>>>> ef17cb87
    /// @inheritdoc IOracleMiddleware
    uint16 public constant BPS_DIVISOR = 10_000;

    /// @inheritdoc IOracleMiddleware
    uint16 public constant MAX_CONF_RATIO = BPS_DIVISOR * 2;

    /// @notice The number of decimals for the returned price
    uint8 internal constant MIDDLEWARE_DECIMALS = 18;

    /// @inheritdoc IOracleMiddleware
    bytes32 public constant ADMIN_ROLE = keccak256("ADMIN_ROLE");

    /// @inheritdoc IOracleMiddleware
    bytes32 public constant PAUSABLE_ROLE = keccak256("PAUSABLE_ROLE");

    /**
     * @notice The delay (in seconds) between the moment an action is initiated and the timestamp of the
     * price data used to validate that action
     */
    uint256 internal _validationDelay = 24 seconds;

    /// @notice confidence ratio in basis points: default 40%
    uint16 internal _confRatioBps = 4000; // to divide by BPS_DIVISOR

    /**
     * @notice The delay during which a low latency oracle price validation is available
     * @dev This value should be greater than or equal to `_lowLatencyValidatorDeadline` of the USDN protocol
     */
    uint16 internal _lowLatencyDelay = 20 minutes;

    /**
     * @param pythContract Address of the Pyth contract
     * @param pythFeedId The Pyth price feed ID for the asset
     * @param chainlinkPriceFeed Address of the Chainlink price feed
     * @param chainlinkTimeElapsedLimit The duration after which a Chainlink price is considered stale
     */
    constructor(address pythContract, bytes32 pythFeedId, address chainlinkPriceFeed, uint256 chainlinkTimeElapsedLimit)
        PythOracle(pythContract, pythFeedId)
        ChainlinkOracle(chainlinkPriceFeed, chainlinkTimeElapsedLimit)
        AccessControlDefaultAdminRules(0, msg.sender)
    {
        _grantRole(ADMIN_ROLE, msg.sender);
        _grantRole(PAUSABLE_ROLE, msg.sender);
    }

    /* -------------------------------------------------------------------------- */
    /*                           Public view functions                            */
    /* -------------------------------------------------------------------------- */

    /**
     * @inheritdoc IBaseOracleMiddleware
     * @dev In the current implementation, the `actionId` value is not used
     */
    function parseAndValidatePrice(bytes32, uint128 targetTimestamp, Types.ProtocolAction action, bytes calldata data)
        public
        payable
        virtual
        whenNotPaused
        returns (PriceInfo memory price_)
    {
        if (action == Types.ProtocolAction.None) {
            return
                _getLowLatencyPrice(data, targetTimestamp, ConfidenceInterval.None, targetTimestamp + _lowLatencyDelay);
        } else if (action == Types.ProtocolAction.Initialize) {
            return _getInitiateActionPrice(data, ConfidenceInterval.None);
        } else if (action == Types.ProtocolAction.ValidateDeposit) {
            // use the lowest price in the confidence interval to ensure a minimum benefit for the user in case
            // of price inaccuracies until low latency delay is exceeded then use chainlink specified roundId
            return _getValidateActionPrice(data, targetTimestamp, ConfidenceInterval.Down);
        } else if (action == Types.ProtocolAction.ValidateWithdrawal) {
            // use the highest price in the confidence interval to ensure a minimum benefit for the user in case
            // of price inaccuracies until low latency delay is exceeded then use chainlink specified roundId
            return _getValidateActionPrice(data, targetTimestamp, ConfidenceInterval.Up);
        } else if (action == Types.ProtocolAction.ValidateOpenPosition) {
            // use the highest price in the confidence interval to ensure a minimum benefit for the user in case
            // of price inaccuracies until low latency delay is exceeded then use chainlink specified roundId
            return _getValidateActionPrice(data, targetTimestamp, ConfidenceInterval.Up);
        } else if (action == Types.ProtocolAction.ValidateClosePosition) {
            // use the lowest price in the confidence interval to ensure a minimum benefit for the user in case
            // of price inaccuracies until low latency delay is exceeded then use chainlink specified roundId
            return _getValidateActionPrice(data, targetTimestamp, ConfidenceInterval.Down);
        } else if (action == Types.ProtocolAction.Liquidation) {
            // special case, if we pass a timestamp of zero, then we accept all prices newer than
            // `_pythRecentPriceDelay`
            return _getLowLatencyPrice(data, 0, ConfidenceInterval.None, 0);
        } else if (action == Types.ProtocolAction.InitiateDeposit) {
            // If the user chooses to initiate with a pyth price, we apply the relevant confidence interval adjustment
            return _getInitiateActionPrice(data, ConfidenceInterval.Down);
        } else if (action == Types.ProtocolAction.InitiateWithdrawal) {
            // If the user chooses to initiate with a pyth price, we apply the relevant confidence interval adjustment
            return _getInitiateActionPrice(data, ConfidenceInterval.Up);
        } else if (action == Types.ProtocolAction.InitiateOpenPosition) {
            // If the user chooses to initiate with a pyth price, we apply the relevant confidence interval adjustment
            return _getInitiateActionPrice(data, ConfidenceInterval.Up);
        } else if (action == Types.ProtocolAction.InitiateClosePosition) {
            // If the user chooses to initiate with a pyth price, we apply the relevant confidence interval adjustment
            return _getInitiateActionPrice(data, ConfidenceInterval.Down);
        }
    }

    /// @inheritdoc IBaseOracleMiddleware
    function getValidationDelay() external view returns (uint256) {
        return _validationDelay;
    }

    /// @inheritdoc IBaseOracleMiddleware
    function getDecimals() external pure returns (uint8) {
        return MIDDLEWARE_DECIMALS;
    }

    /// @inheritdoc IOracleMiddleware
    function getConfRatioBps() external view returns (uint16) {
        return _confRatioBps;
    }

    /// @inheritdoc IBaseOracleMiddleware
    function getLowLatencyDelay() external view returns (uint16) {
        return _lowLatencyDelay;
    }

    /// @inheritdoc IBaseOracleMiddleware
    function validationCost(bytes calldata data, Types.ProtocolAction) public view virtual returns (uint256 result_) {
        if (_isPythData(data)) {
            result_ = _getPythUpdateFee(data);
        }
    }

    /* -------------------------------------------------------------------------- */
    /*                             Internal functions                             */
    /* -------------------------------------------------------------------------- */

    /**
     * @dev Get the price from the low-latency oracle (Pyth)
     * @param data The signed price update data
     * @param actionTimestamp The timestamp of the action corresponding to the price. If zero, then we must accept all
     * recent prices according to `_pythRecentPriceDelay`
     * @param dir The direction for the confidence interval adjusted price
     * @param targetLimit The maximum timestamp when a low-latency price should be used (can be zero if
     * `actionTimestamp` is zero)
     * @return price_ The price from the low-latency oracle, adjusted according to the confidence interval direction
     */
    function _getLowLatencyPrice(
        bytes calldata data,
        uint128 actionTimestamp,
        ConfidenceInterval dir,
        uint128 targetLimit
    ) internal virtual returns (PriceInfo memory price_) {
        // if actionTimestamp is 0 we're performing a liquidation and we don't add the validation delay
        if (actionTimestamp > 0) {
            // add the validation delay to the action timestamp to get the timestamp of the price data used to
            // validate
            actionTimestamp += uint128(_validationDelay);
        }

        FormattedPythPrice memory pythPrice =
            _getFormattedPythPrice(data, actionTimestamp, MIDDLEWARE_DECIMALS, targetLimit);
        price_ = _adjustPythPrice(pythPrice, dir);
    }

    /**
     * @notice Get the price for an `initiate` action of the protocol
     * @dev If the data parameter is not empty, validate the price with PythOracle. Else, get the on-chain price from
     * Chainlink and compare its timestamp with the latest seen Pyth price (cached). If Pyth is more recent, we return
     * it. Otherwise, we return the chainlink price. In the case of chainlink price, we don't have a confidence interval
     * and so both `neutralPrice` and `price` are equal
     * @param data An optional VAA from Pyth
     * @param dir The direction for applying the confidence interval (in case we use a Pyth price)
     * @return price_ The price to use for the user action
     */
    function _getInitiateActionPrice(bytes calldata data, ConfidenceInterval dir)
        internal
        returns (PriceInfo memory price_)
    {
        // if data is not empty, use pyth
        if (data.length > 0) {
            // since we use this function for `initiate` type actions which pass `targetTimestamp = block.timestamp`,
            // we should pass `0` to the function below to signal that we accept any recent price
            return _getLowLatencyPrice(data, 0, dir, 0);
        }

        // chainlink calls do not require a fee
        if (msg.value > 0) {
            revert OracleMiddlewareIncorrectFee();
        }

        ChainlinkPriceInfo memory chainlinkOnChainPrice = _getFormattedChainlinkLatestPrice(MIDDLEWARE_DECIMALS);

        // check if the cached pyth price is more recent and return it instead
        FormattedPythPrice memory latestPythPrice = _getLatestStoredPythPrice(MIDDLEWARE_DECIMALS);
        if (chainlinkOnChainPrice.timestamp <= latestPythPrice.publishTime) {
            // we use the same price age limit as for chainlink here
            if (latestPythPrice.publishTime < block.timestamp - _timeElapsedLimit) {
                revert OracleMiddlewarePriceTooOld(latestPythPrice.publishTime);
            }
            return _adjustPythPrice(latestPythPrice, dir);
        }

        // if the price equals PRICE_TOO_OLD then the tolerated time elapsed for price validity was exceeded, revert
        if (chainlinkOnChainPrice.price == PRICE_TOO_OLD) {
            revert OracleMiddlewarePriceTooOld(chainlinkOnChainPrice.timestamp);
        }

        // if the price is negative or zero, revert
        if (chainlinkOnChainPrice.price <= 0) {
            revert OracleMiddlewareWrongPrice(chainlinkOnChainPrice.price);
        }

        price_ = PriceInfo({
            price: uint256(chainlinkOnChainPrice.price),
            neutralPrice: uint256(chainlinkOnChainPrice.price),
            timestamp: chainlinkOnChainPrice.timestamp
        });
    }

    /**
     * @notice Apply the confidence interval in the `dir` direction, scaling it by the configured `_confRatioBps`
     * @param pythPrice The formatted Pyth price object
     * @param dir The direction to apply the confidence interval
     * @return price_ The adjusted price according to the confidence interval and confidence ratio
     */
    function _adjustPythPrice(FormattedPythPrice memory pythPrice, ConfidenceInterval dir)
        internal
        view
        returns (PriceInfo memory price_)
    {
        if (dir == ConfidenceInterval.Down) {
            uint256 adjust = (pythPrice.conf * _confRatioBps) / BPS_DIVISOR;
            if (adjust >= pythPrice.price) {
                // avoid underflow or zero price due to confidence interval adjustment
                price_.price = 1;
            } else {
                // strictly positive
                unchecked {
                    price_.price = pythPrice.price - adjust;
                }
            }
        } else if (dir == ConfidenceInterval.Up) {
            price_.price = pythPrice.price + ((pythPrice.conf * _confRatioBps) / BPS_DIVISOR);
        } else {
            price_.price = pythPrice.price;
        }

        price_.timestamp = pythPrice.publishTime;
        price_.neutralPrice = pythPrice.price;
    }

    /**
     * @notice Get the price for a validate action of the protocol
     * @dev If the low latency delay is not exceeded, validate the price with the low-latency oracle(s)
     * Else, get the specified roundId on-chain price from Chainlink. In case of chainlink price,
     * we don't have a confidence interval and so both `neutralPrice` and `price` are equal
     * @param data An optional VAA from Pyth or a chainlink roundId (abi-encoded uint80)
     * @param targetTimestamp The timestamp of the initiate action
     * @param dir The direction for applying the confidence interval (in case we use a Pyth price)
     * @return price_ The price to use for the user action
     */
    function _getValidateActionPrice(bytes calldata data, uint128 targetTimestamp, ConfidenceInterval dir)
        internal
        returns (PriceInfo memory price_)
    {
        uint128 targetLimit = targetTimestamp + _lowLatencyDelay;
        if (block.timestamp <= targetLimit) {
            return _getLowLatencyPrice(data, targetTimestamp, dir, targetLimit);
        }

        // chainlink calls do not require a fee
        if (msg.value > 0) {
            revert OracleMiddlewareIncorrectFee();
        }

        uint80 validateRoundId = abi.decode(data, (uint80));

        // check that the round ID is valid and get its price data
        ChainlinkPriceInfo memory chainlinkOnChainPrice = _validateChainlinkRoundId(targetLimit, validateRoundId);

        price_ = PriceInfo({
            price: uint256(chainlinkOnChainPrice.price),
            neutralPrice: uint256(chainlinkOnChainPrice.price),
            timestamp: chainlinkOnChainPrice.timestamp
        });
    }

    /**
     * @notice Make sure that the given round ID matches with the validation constraints
     * @param targetLimit The timestamp of the initiate action + _lowLatencyDelay
     * @param roundId The round ID to validate
     * @return providedRoundPrice_ The price data of the provided round ID
     */
    function _validateChainlinkRoundId(uint128 targetLimit, uint80 roundId)
        internal
        view
        returns (ChainlinkPriceInfo memory providedRoundPrice_)
    {
        providedRoundPrice_ = _getFormattedChainlinkPrice(MIDDLEWARE_DECIMALS, roundId);

        if (providedRoundPrice_.price <= 0) {
            revert OracleMiddlewareWrongPrice(providedRoundPrice_.price);
        }

        (,,, uint256 previousRoundTimestamp,) = _priceFeed.getRoundData(roundId - 1);

        // if the provided round's timestamp is 0, it's possible the aggregator recently changed and there is no data
        // available for the previous round ID in the aggregator. In that case, we accept the given round ID as the
        // sole reference with additional checks to make sure it is not too far from the target timestamp
        if (previousRoundTimestamp == 0) {
            // calculate the provided round's phase ID
            uint80 roundPhaseId = roundId >> 64;
            // calculate the first valid round ID for this phase
            uint80 firstRoundId = (roundPhaseId << 64) + 1;
            // the provided round ID must be the first round ID of the phase, if not, revert
            if (firstRoundId != roundId) {
                revert OracleMiddlewareInvalidRoundId();
            }

            (uint80 latestRoundId,,,,) = _priceFeed.latestRoundData();
            // if the provided round ID does not belong to the latest phase, revert
            if (latestRoundId >> 64 != roundPhaseId) {
                revert OracleMiddlewareInvalidRoundId();
            }

            // make sure that the provided round ID is not newer than it should be
            if (providedRoundPrice_.timestamp > targetLimit + _timeElapsedLimit) {
                revert OracleMiddlewareInvalidRoundId();
            }
        } else if (previousRoundTimestamp > targetLimit) {
            // previous round should precede targetLimit
            revert OracleMiddlewareInvalidRoundId();
        }

        if (providedRoundPrice_.timestamp <= targetLimit) {
            revert OracleMiddlewareInvalidRoundId();
        }
    }

    /**
     * @notice Check if the passed calldata corresponds to a Pyth message
     * @param data The calldata pointer to the message
     * @return Whether the data is for a Pyth message
     */
    function _isPythData(bytes calldata data) internal pure returns (bool) {
        if (data.length <= 32) {
            return false;
        }
        // check the first 4 bytes of the data to identify a pyth message
        uint32 magic;
        assembly {
            magic := shr(224, calldataload(data.offset))
        }
        // Pyth magic stands for PNAU (Pyth Network Accumulator Update)
        return magic == 0x504e4155;
    }

    /* -------------------------------------------------------------------------- */
    /*                            Privileged functions                            */
    /* -------------------------------------------------------------------------- */

    /// @inheritdoc IOracleMiddleware
    function setValidationDelay(uint256 newValidationDelay) external onlyRole(ADMIN_ROLE) {
        _validationDelay = newValidationDelay;

        emit ValidationDelayUpdated(newValidationDelay);
    }

    /// @inheritdoc IOracleMiddleware
    function setChainlinkTimeElapsedLimit(uint256 newTimeElapsedLimit) external onlyRole(ADMIN_ROLE) {
        _timeElapsedLimit = newTimeElapsedLimit;

        emit TimeElapsedLimitUpdated(newTimeElapsedLimit);
    }

    /// @inheritdoc IOracleMiddleware
    function setPythRecentPriceDelay(uint64 newDelay) external onlyRole(ADMIN_ROLE) {
        if (newDelay < 10 seconds) {
            revert OracleMiddlewareInvalidRecentPriceDelay(newDelay);
        }
        if (newDelay > 10 minutes) {
            revert OracleMiddlewareInvalidRecentPriceDelay(newDelay);
        }
        _pythRecentPriceDelay = newDelay;

        emit PythRecentPriceDelayUpdated(newDelay);
    }

    /// @inheritdoc IOracleMiddleware
<<<<<<< HEAD
    function setConfRatio(uint16 newConfRatio) external onlyOwner {
=======
    function setConfRatio(uint16 newConfRatio) external onlyRole(ADMIN_ROLE) {
>>>>>>> ef17cb87
        // confidence ratio limit check
        if (newConfRatio > MAX_CONF_RATIO) {
            revert OracleMiddlewareConfRatioTooHigh();
        }

        _confRatioBps = newConfRatio;

        emit ConfRatioUpdated(newConfRatio);
    }

    /// @inheritdoc IOracleMiddleware
    function setLowLatencyDelay(uint16 newLowLatencyDelay) external onlyRole(ADMIN_ROLE) {
        if (newLowLatencyDelay < 15 minutes) {
            revert OracleMiddlewareInvalidLowLatencyDelay();
        }
        if (newLowLatencyDelay > 90 minutes) {
            revert OracleMiddlewareInvalidLowLatencyDelay();
        }
        _lowLatencyDelay = newLowLatencyDelay;

        emit LowLatencyDelayUpdated(newLowLatencyDelay);
    }

    /// @inheritdoc IOracleMiddleware
    function withdrawEther(address to) external onlyRole(ADMIN_ROLE) {
        if (to == address(0)) {
            revert OracleMiddlewareTransferToZeroAddress();
        }

        // slither-disable-next-line arbitrary-send-eth
        (bool success,) = payable(to).call{ value: address(this).balance }("");
        if (!success) {
            revert OracleMiddlewareTransferFailed(to);
        }
    }
<<<<<<< HEAD
=======

    /// @inheritdoc IOracleMiddleware
    function pausePriceValidation() external onlyRole(PAUSABLE_ROLE) {
        _pause();
    }

    /// @inheritdoc IOracleMiddleware
    function unpausePriceValidation() external onlyRole(PAUSABLE_ROLE) {
        _unpause();
    }
>>>>>>> ef17cb87
}<|MERGE_RESOLUTION|>--- conflicted
+++ resolved
@@ -23,9 +23,6 @@
  * It is used by the USDN protocol to get the price of the USDN underlying asset
  * @dev This contract is a middleware between the USDN protocol and the price oracles
  */
-<<<<<<< HEAD
-contract OracleMiddleware is IOracleMiddleware, PythOracle, ChainlinkOracle, Ownable2Step {
-=======
 contract OracleMiddleware is
     IOracleMiddleware,
     PythOracle,
@@ -33,7 +30,6 @@
     Pausable,
     AccessControlDefaultAdminRules
 {
->>>>>>> ef17cb87
     /// @inheritdoc IOracleMiddleware
     uint16 public constant BPS_DIVISOR = 10_000;
 
@@ -418,11 +414,7 @@
     }
 
     /// @inheritdoc IOracleMiddleware
-<<<<<<< HEAD
-    function setConfRatio(uint16 newConfRatio) external onlyOwner {
-=======
     function setConfRatio(uint16 newConfRatio) external onlyRole(ADMIN_ROLE) {
->>>>>>> ef17cb87
         // confidence ratio limit check
         if (newConfRatio > MAX_CONF_RATIO) {
             revert OracleMiddlewareConfRatioTooHigh();
@@ -458,8 +450,6 @@
             revert OracleMiddlewareTransferFailed(to);
         }
     }
-<<<<<<< HEAD
-=======
 
     /// @inheritdoc IOracleMiddleware
     function pausePriceValidation() external onlyRole(PAUSABLE_ROLE) {
@@ -470,5 +460,4 @@
     function unpausePriceValidation() external onlyRole(PAUSABLE_ROLE) {
         _unpause();
     }
->>>>>>> ef17cb87
 }