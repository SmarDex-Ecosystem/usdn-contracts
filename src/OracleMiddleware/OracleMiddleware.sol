// SPDX-License-Identifier: BUSL-1.1
pragma solidity 0.8.20;

<<<<<<< HEAD
=======
import { PythStructs } from "@pythnetwork/pyth-sdk-solidity/PythStructs.sol";
import { Ownable } from "@openzeppelin/contracts/access/Ownable.sol";

>>>>>>> ff39bb38
import { ChainlinkOracle } from "src/OracleMiddleware/oracles/ChainlinkOracle.sol";
import { PythOracle } from "src/OracleMiddleware/oracles/PythOracle.sol";
import { ProtocolAction } from "src/interfaces/UsdnProtocol/IUsdnProtocolTypes.sol";
import {
    PriceInfo,
    ConfidenceInterval,
    FormattedPythPrice
} from "src/interfaces/OracleMiddleware/IOracleMiddlewareTypes.sol";
import { IOracleMiddleware } from "src/interfaces/OracleMiddleware/IOracleMiddleware.sol";

/**
 * @title OracleMiddleware contract
 * @notice This contract is used to get the price of an asset from different price oracle.
 * It is used by the USDN protocol to get the price of the USDN underlying asset.
 * @dev This contract is a middleware between the USDN protocol and the price oracles.
 */
<<<<<<< HEAD
contract OracleMiddleware is IOracleMiddleware, PythOracle, ChainlinkOracle {
    uint256 internal constant VALIDATION_DELAY = 24 seconds;
=======
contract OracleMiddleware is IOracleMiddleware, IOracleMiddlewareErrors, PythOracle, ChainlinkOracle, Ownable {
    uint256 internal _validationDelay = 24 seconds;
>>>>>>> ff39bb38

    // slither-disable-next-line shadowing-state
    uint8 private constant DECIMALS = 18;

    constructor(address pythContract, bytes32 pythPriceID, address chainlinkPriceFeed)
        PythOracle(pythContract, pythPriceID)
        ChainlinkOracle(chainlinkPriceFeed)
        Ownable(msg.sender)
    { }

    /* -------------------------------------------------------------------------- */
    /*                          Price retrieval features                          */
    /* -------------------------------------------------------------------------- */

    /// @inheritdoc IOracleMiddleware
    function parseAndValidatePrice(uint128 targetTimestamp, ProtocolAction action, bytes calldata data)
        public
        payable
        virtual
        returns (PriceInfo memory _result)
    {
        if (action == ProtocolAction.None) {
            return getPythOrChainlinkDataStreamPrice(data, uint64(targetTimestamp), ConfidenceInterval.None);
        } else if (action == ProtocolAction.Initialize) {
            // Use chainlink data to make deployment easier
            return getChainlinkOnChainPrice();
        } else if (action == ProtocolAction.ValidateDeposit) {
            // Use the lowest price in the confidence interval to ensure a minimum benefit for the user in case
            // of price inaccuracies
            return getPythOrChainlinkDataStreamPrice(data, uint64(targetTimestamp), ConfidenceInterval.Down);
        } else if (action == ProtocolAction.ValidateWithdrawal) {
            // There is no reason to use the confidence interval here
            return getPythOrChainlinkDataStreamPrice(data, uint64(targetTimestamp), ConfidenceInterval.None);
        } else if (action == ProtocolAction.ValidateOpenPosition) {
            // Use the highest price in the confidence interval to ensure a minimum benefit for the user in case
            // of price inaccuracies
            return getPythOrChainlinkDataStreamPrice(data, uint64(targetTimestamp), ConfidenceInterval.Up);
        } else if (action == ProtocolAction.ValidateClosePosition) {
            // Use the lowest price in the confidence interval to ensure a minimum benefit for the user in case
            // of price inaccuracies
            return getPythOrChainlinkDataStreamPrice(data, uint64(targetTimestamp), ConfidenceInterval.Down);
        } else if (action == ProtocolAction.Liquidation) {
            // Use the lowest price in the confidence interval to ensure a minimum benefit for the user in case
            // of price inaccuracies
            return getPythOrChainlinkDataStreamPrice(data, uint64(targetTimestamp), ConfidenceInterval.Down);
        } else if (action == ProtocolAction.InitiateDeposit) {
            return getChainlinkOnChainPrice();
        } else if (action == ProtocolAction.InitiateWithdrawal) {
            return getChainlinkOnChainPrice();
        } else if (action == ProtocolAction.InitiateOpenPosition) {
            return getChainlinkOnChainPrice();
        } else if (action == ProtocolAction.InitiateClosePosition) {
            return getChainlinkOnChainPrice();
        }
    }

    /* -------------------------------------------------------------------------- */
    /*                    Specialized price retrieval methods                     */
    /* -------------------------------------------------------------------------- */

    /**
     * @dev Get the price from Pyth or Chainlink, depending on the data.
     * @param data The data used to get the price.
     * @param actionTimestamp The timestamp of the action corresponding to the price.
     * @param conf The confidence interval to use.
     */
    function getPythOrChainlinkDataStreamPrice(bytes calldata data, uint64 actionTimestamp, ConfidenceInterval conf)
        private
        returns (PriceInfo memory price_)
    {
        /**
         * @dev Fetch the price from Pyth, return a price at -1 if it fails
         * Add the validation delay to the action timestamp to get the timestamp of the price data used to
         * validate
         */
        FormattedPythPrice memory pythPrice =
            getFormattedPythPrice(data, actionTimestamp + uint64(_validationDelay), DECIMALS);

        if (conf == ConfidenceInterval.Down) {
            price_.price = uint256(pythPrice.price) - pythPrice.conf;
        } else if (conf == ConfidenceInterval.Up) {
            price_.price = uint256(pythPrice.price) + pythPrice.conf;
        } else {
            price_.price = uint256(pythPrice.price);
        }

        price_.timestamp = pythPrice.publishTime;
        price_.neutralPrice = uint256(pythPrice.price);
    }

    /// @dev Get the price from Chainlink onChain.
    function getChainlinkOnChainPrice() private view returns (PriceInfo memory) {
        return getFormattedChainlinkPrice(DECIMALS);
    }

    /* -------------------------------------------------------------------------- */
    /*                              Generic features                              */
    /* -------------------------------------------------------------------------- */

    /// @inheritdoc IOracleMiddleware
    function validationDelay() external view returns (uint256) {
        return _validationDelay;
    }

    /// @notice Returns the number of decimals for the price (constant)
    function decimals() external pure returns (uint8) {
        return DECIMALS;
    }

<<<<<<< HEAD
    /// @notice Returns the ETH cost of one price validation for the given action
    function validationCost(bytes calldata data, ProtocolAction action) external view returns (uint256) {
        // TODO: Validate each ConfidenceInterval
=======
    /**
     * @notice Returns the ETH cost of one price validation for the given action
     * @param data The data used to get the price
     * @param action The action to validate
     */
    function validationCost(bytes calldata data, ProtocolAction action) external view returns (uint256 _result) {
        // TODO: Validate each ConfidanceInterval
>>>>>>> ff39bb38
        if (action == ProtocolAction.None) {
            return getPythUpdateFee(data);
        } else if (action == ProtocolAction.Initialize) {
            return 0;
        } else if (action == ProtocolAction.ValidateDeposit) {
            return getPythUpdateFee(data);
        } else if (action == ProtocolAction.ValidateWithdrawal) {
            return getPythUpdateFee(data);
        } else if (action == ProtocolAction.ValidateOpenPosition) {
            return getPythUpdateFee(data);
        } else if (action == ProtocolAction.ValidateClosePosition) {
            return getPythUpdateFee(data);
        } else if (action == ProtocolAction.Liquidation) {
            return getPythUpdateFee(data);
        } else if (action == ProtocolAction.InitiateDeposit) {
            return 0;
        } else if (action == ProtocolAction.InitiateWithdrawal) {
            return 0;
        } else if (action == ProtocolAction.InitiateOpenPosition) {
            return 0;
        } else if (action == ProtocolAction.InitiateClosePosition) {
            return 0;
        }
    }

    /* -------------------------------------------------------------------------- */
    /*                               Owner features                               */
    /* -------------------------------------------------------------------------- */

    /// @inheritdoc IOracleMiddleware
    function updateValidationDelay(uint256 _newValidationDelay) external onlyOwner {
        _validationDelay = _newValidationDelay;
    }
}<|MERGE_RESOLUTION|>--- conflicted
+++ resolved
@@ -1,12 +1,8 @@
 // SPDX-License-Identifier: BUSL-1.1
 pragma solidity 0.8.20;
 
-<<<<<<< HEAD
-=======
-import { PythStructs } from "@pythnetwork/pyth-sdk-solidity/PythStructs.sol";
 import { Ownable } from "@openzeppelin/contracts/access/Ownable.sol";
 
->>>>>>> ff39bb38
 import { ChainlinkOracle } from "src/OracleMiddleware/oracles/ChainlinkOracle.sol";
 import { PythOracle } from "src/OracleMiddleware/oracles/PythOracle.sol";
 import { ProtocolAction } from "src/interfaces/UsdnProtocol/IUsdnProtocolTypes.sol";
@@ -23,13 +19,8 @@
  * It is used by the USDN protocol to get the price of the USDN underlying asset.
  * @dev This contract is a middleware between the USDN protocol and the price oracles.
  */
-<<<<<<< HEAD
-contract OracleMiddleware is IOracleMiddleware, PythOracle, ChainlinkOracle {
-    uint256 internal constant VALIDATION_DELAY = 24 seconds;
-=======
-contract OracleMiddleware is IOracleMiddleware, IOracleMiddlewareErrors, PythOracle, ChainlinkOracle, Ownable {
+contract OracleMiddleware is IOracleMiddleware, PythOracle, ChainlinkOracle, Ownable {
     uint256 internal _validationDelay = 24 seconds;
->>>>>>> ff39bb38
 
     // slither-disable-next-line shadowing-state
     uint8 private constant DECIMALS = 18;
@@ -139,19 +130,13 @@
         return DECIMALS;
     }
 
-<<<<<<< HEAD
-    /// @notice Returns the ETH cost of one price validation for the given action
-    function validationCost(bytes calldata data, ProtocolAction action) external view returns (uint256) {
-        // TODO: Validate each ConfidenceInterval
-=======
     /**
      * @notice Returns the ETH cost of one price validation for the given action
      * @param data The data used to get the price
      * @param action The action to validate
      */
     function validationCost(bytes calldata data, ProtocolAction action) external view returns (uint256 _result) {
-        // TODO: Validate each ConfidanceInterval
->>>>>>> ff39bb38
+        // TODO: Validate each ConfidenceInterval
         if (action == ProtocolAction.None) {
             return getPythUpdateFee(data);
         } else if (action == ProtocolAction.Initialize) {
