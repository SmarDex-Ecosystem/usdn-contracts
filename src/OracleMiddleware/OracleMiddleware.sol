--- conflicted
+++ resolved
@@ -1,13 +1,8 @@
 // SPDX-License-Identifier: BUSL-1.1
 pragma solidity 0.8.26;
 
-<<<<<<< HEAD
-import { Ownable } from "@openzeppelin/contracts/access/Ownable.sol";
-import { Ownable2Step } from "@openzeppelin/contracts/access/Ownable2Step.sol";
-=======
 import { AccessControlDefaultAdminRules } from
     "@openzeppelin/contracts/access/extensions/AccessControlDefaultAdminRules.sol";
->>>>>>> 03ec9f97
 import { Pausable } from "@openzeppelin/contracts/utils/Pausable.sol";
 
 import { IBaseOracleMiddleware } from "../interfaces/OracleMiddleware/IBaseOracleMiddleware.sol";
@@ -28,9 +23,6 @@
  * It is used by the USDN protocol to get the price of the USDN underlying asset
  * @dev This contract is a middleware between the USDN protocol and the price oracles
  */
-<<<<<<< HEAD
-contract OracleMiddleware is IOracleMiddleware, PythOracle, ChainlinkOracle, Ownable2Step, Pausable {
-=======
 contract OracleMiddleware is
     IOracleMiddleware,
     PythOracle,
@@ -38,7 +30,6 @@
     Pausable,
     AccessControlDefaultAdminRules
 {
->>>>>>> 03ec9f97
     /// @inheritdoc IOracleMiddleware
     uint16 public constant BPS_DIVISOR = 10_000;
 
@@ -461,20 +452,12 @@
     }
 
     /// @inheritdoc IOracleMiddleware
-<<<<<<< HEAD
-    function pausePriceValidation() external onlyOwner {
-=======
     function pausePriceValidation() external onlyRole(PAUSABLE_ROLE) {
->>>>>>> 03ec9f97
         _pause();
     }
 
     /// @inheritdoc IOracleMiddleware
-<<<<<<< HEAD
-    function unpausePriceValidation() external onlyOwner {
-=======
     function unpausePriceValidation() external onlyRole(PAUSABLE_ROLE) {
->>>>>>> 03ec9f97
         _unpause();
     }
 }