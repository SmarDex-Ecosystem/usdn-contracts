// SPDX-License-Identifier: BUSL-1.1
pragma solidity 0.8.20;

import { Ownable } from "@openzeppelin/contracts/access/Ownable.sol";

import { ChainlinkOracle } from "src/OracleMiddleware/oracles/ChainlinkOracle.sol";
import { PythOracle } from "src/OracleMiddleware/oracles/PythOracle.sol";
import { ProtocolAction } from "src/interfaces/UsdnProtocol/IUsdnProtocolTypes.sol";
import {
    PriceInfo,
    ChainlinkPriceInfo,
    ConfidenceInterval,
    FormattedPythPrice
} from "src/interfaces/OracleMiddleware/IOracleMiddlewareTypes.sol";
import { IOracleMiddleware } from "src/interfaces/OracleMiddleware/IOracleMiddleware.sol";

/**
 * @title OracleMiddleware contract
 * @notice This contract is used to get the price of an asset from different price oracle.
 * It is used by the USDN protocol to get the price of the USDN underlying asset.
 * @dev This contract is a middleware between the USDN protocol and the price oracles.
 */
contract OracleMiddleware is IOracleMiddleware, PythOracle, ChainlinkOracle, Ownable {
    uint256 internal _validationDelay = 24 seconds;

<<<<<<< HEAD
    // slither-disable-next-line shadowing-state
    uint8 private constant DECIMALS = 18;
    /// @notice confidence ratio denominator
    uint16 private constant CONF_RATIO_DENOM = 10_000;
    /// @notice confidence ratio: up to 200%
    uint16 private constant MAX_CONF_RATIO = CONF_RATIO_DENOM * 2;

    /// @notice confidence ratio: default 40%
    uint16 private _confRatio = 4000; // to divide by CONF_RATIO_DENOM
=======
    uint8 internal constant MIDDLEWARE_DECIMALS = 18;
>>>>>>> 0c3dd158

    /**
     * @param pythContract Address of the Pyth contract
     * @param pythPriceID The price ID of the asset in Pyth
     * @param chainlinkPriceFeed Address of the Chainlink price feed
     * @param chainlinkTimeElapsedLimit Elapsed time tolerated for chainlink's data validity
     */
    constructor(
        address pythContract,
        bytes32 pythPriceID,
        address chainlinkPriceFeed,
        uint256 chainlinkTimeElapsedLimit
    )
        PythOracle(pythContract, pythPriceID)
        ChainlinkOracle(chainlinkPriceFeed, chainlinkTimeElapsedLimit)
        Ownable(msg.sender)
    { }

    /* -------------------------------------------------------------------------- */
    /*                          Price retrieval features                          */
    /* -------------------------------------------------------------------------- */

    /// @inheritdoc IOracleMiddleware
    function parseAndValidatePrice(uint128 targetTimestamp, ProtocolAction action, bytes calldata data)
        public
        payable
        virtual
        returns (PriceInfo memory price_)
    {
        if (action == ProtocolAction.None) {
            return _getPythOrChainlinkDataStreamPrice(data, uint64(targetTimestamp), ConfidenceInterval.None);
        } else if (action == ProtocolAction.Initialize) {
            return _getOnChainPrice(data, uint64(targetTimestamp), ConfidenceInterval.None);
        } else if (action == ProtocolAction.ValidateDeposit) {
            // Use the lowest price in the confidence interval to ensure a minimum benefit for the user in case
            // of price inaccuracies
            return _getPythOrChainlinkDataStreamPrice(data, uint64(targetTimestamp), ConfidenceInterval.Down);
        } else if (action == ProtocolAction.ValidateWithdrawal) {
            // There is no reason to use the confidence interval here
            return _getPythOrChainlinkDataStreamPrice(data, uint64(targetTimestamp), ConfidenceInterval.None);
        } else if (action == ProtocolAction.ValidateOpenPosition) {
            // Use the highest price in the confidence interval to ensure a minimum benefit for the user in case
            // of price inaccuracies
            return _getPythOrChainlinkDataStreamPrice(data, uint64(targetTimestamp), ConfidenceInterval.Up);
        } else if (action == ProtocolAction.ValidateClosePosition) {
            // Use the lowest price in the confidence interval to ensure a minimum benefit for the user in case
            // of price inaccuracies
            return _getPythOrChainlinkDataStreamPrice(data, uint64(targetTimestamp), ConfidenceInterval.Down);
        } else if (action == ProtocolAction.Liquidation) {
            // Special case, if we pass a timestamp of zero, then we accept all prices newer than `_recentPriceDelay`
            return _getPythOrChainlinkDataStreamPrice(data, 0, ConfidenceInterval.None);
        } else if (action == ProtocolAction.InitiateDeposit) {
            return _getOnChainPrice(data, uint64(targetTimestamp), ConfidenceInterval.None);
        } else if (action == ProtocolAction.InitiateWithdrawal) {
            return _getOnChainPrice(data, uint64(targetTimestamp), ConfidenceInterval.None);
        } else if (action == ProtocolAction.InitiateOpenPosition) {
            return _getOnChainPrice(data, uint64(targetTimestamp), ConfidenceInterval.None);
        } else if (action == ProtocolAction.InitiateClosePosition) {
            return _getOnChainPrice(data, uint64(targetTimestamp), ConfidenceInterval.None);
        }
    }

    /* -------------------------------------------------------------------------- */
    /*                              Generic features                              */
    /* -------------------------------------------------------------------------- */

    /// @inheritdoc IOracleMiddleware
    function getValidationDelay() external view returns (uint256) {
        return _validationDelay;
    }

    /// @inheritdoc IOracleMiddleware
    function getChainlinkTimeElapsedLimit() external view returns (uint256) {
        return _timeElapsedLimit;
    }

    /// @inheritdoc IOracleMiddleware
    function getDecimals() external pure returns (uint8) {
        return MIDDLEWARE_DECIMALS;
    }

    /// @inheritdoc IOracleMiddleware
    function validationCost(bytes calldata data, ProtocolAction) external view returns (uint256 result_) {
        if (data.length > 0) {
            result_ = _getPythUpdateFee(data);
        }
    }

    /* -------------------------------------------------------------------------- */
    /*                               Owner features                               */
    /* -------------------------------------------------------------------------- */

    /// @inheritdoc IOracleMiddleware
    function setValidationDelay(uint256 newValidationDelay) external onlyOwner {
        _validationDelay = newValidationDelay;

        emit ValidationDelayUpdated(newValidationDelay);
    }

    /// @inheritdoc IOracleMiddleware
    function setChainlinkTimeElapsedLimit(uint256 newTimeElapsedLimit) external onlyOwner {
        _timeElapsedLimit = newTimeElapsedLimit;

        emit TimeElapsedLimitUpdated(newTimeElapsedLimit);
    }

    /// @inheritdoc IOracleMiddleware
    function setRecentPriceDelay(uint64 newDelay) external onlyOwner {
        if (newDelay < 10 seconds) {
            revert OracleMiddlewareInvalidRecentPriceDelay(newDelay);
        }
        if (newDelay > 10 minutes) {
            revert OracleMiddlewareInvalidRecentPriceDelay(newDelay);
        }
        _recentPriceDelay = newDelay;

        emit RecentPriceDelayUpdated(newDelay);
    }

    /* -------------------------------------------------------------------------- */
    /*                    Specialized price retrieval methods                     */
    /* -------------------------------------------------------------------------- */

    /**
     * @dev Get the price from Pyth or Chainlink, depending on the data.
     * @param data The data used to get the price.
     * @param actionTimestamp The timestamp of the action corresponding to the price. If zero, then we must accept all
     * recent prices.
     * @param conf The confidence interval to use.
     */
    function _getPythOrChainlinkDataStreamPrice(bytes calldata data, uint64 actionTimestamp, ConfidenceInterval conf)
        internal
        returns (PriceInfo memory price_)
    {
        // If actionTimestamp is 0 we're performing a liquidation and we don't add the validation delay
        if (actionTimestamp > 0) {
            actionTimestamp += uint64(_validationDelay);
        }
        /**
         * @dev Fetch the price from Pyth, return a price at -1 if it fails
         * Add the validation delay to the action timestamp to get the timestamp of the price data used to
         * validate
         */
        FormattedPythPrice memory pythPrice = _getFormattedPythPrice(data, actionTimestamp, MIDDLEWARE_DECIMALS);

        if (conf == ConfidenceInterval.Down) {
            price_.price = uint256(pythPrice.price) - ((pythPrice.conf * _confRatio) / CONF_RATIO_DENOM);
        } else if (conf == ConfidenceInterval.Up) {
            price_.price = uint256(pythPrice.price) + ((pythPrice.conf * _confRatio) / CONF_RATIO_DENOM);
        } else {
            price_.price = uint256(pythPrice.price);
        }

        price_.timestamp = pythPrice.publishTime;
        price_.neutralPrice = uint256(pythPrice.price);
    }

    /// @dev If the data parameter is not empty, get the price from pyth, else, get it from chainlink.
    function _getOnChainPrice(bytes calldata data, uint64 actionTimestamp, ConfidenceInterval conf)
        internal
        returns (PriceInfo memory)
    {
        // If data is not empty, use pyth
        if (data.length > 0) {
            return _getPythOrChainlinkDataStreamPrice(data, actionTimestamp, conf);
        }

        ChainlinkPriceInfo memory chainlinkOnChainPrice = _getFormattedChainlinkPrice(MIDDLEWARE_DECIMALS);

        // If the price equals PRICE_TOO_OLD then the tolerated time elapsed for price validity was exceeded, revert.
        if (chainlinkOnChainPrice.price == PRICE_TOO_OLD) {
            revert OracleMiddlewarePriceTooOld(chainlinkOnChainPrice.timestamp);
        }

        // If the price is less than 0, revert.
        if (chainlinkOnChainPrice.price < 0) {
            revert OracleMiddlewareWrongPrice(chainlinkOnChainPrice.price);
        }

        return PriceInfo({
            price: uint256(chainlinkOnChainPrice.price),
            neutralPrice: uint256(chainlinkOnChainPrice.price),
            timestamp: chainlinkOnChainPrice.timestamp
        });
    }
<<<<<<< HEAD

    /* -------------------------------------------------------------------------- */
    /*                              Generic features                              */
    /* -------------------------------------------------------------------------- */

    /// @inheritdoc IOracleMiddleware
    function validationDelay() external view returns (uint256) {
        return _validationDelay;
    }

    /// @inheritdoc IOracleMiddleware
    function getChainlinkTimeElapsedLimit() external view returns (uint256) {
        return _timeElapsedLimit;
    }

    /// @notice Returns the number of decimals for the price (constant)
    function decimals() external pure returns (uint8) {
        return DECIMALS;
    }

    /**
     * @notice Returns the ETH cost of one price validation for the given action
     * @dev We don't use the protocol action parameter for now
     * @param data The data used to get the price
     */
    function validationCost(bytes calldata data, ProtocolAction) external view returns (uint256 result_) {
        if (data.length > 0) {
            result_ = getPythUpdateFee(data);
        }
    }

    /* -------------------------------------------------------------------------- */
    /*                           Price confidence ratio                           */
    /* -------------------------------------------------------------------------- */

    /// @inheritdoc IOracleMiddleware
    function getMaxConfRatio() external pure returns (uint16) {
        return MAX_CONF_RATIO;
    }

    /// @inheritdoc IOracleMiddleware
    function getConfRatioDenom() external pure returns (uint16) {
        return CONF_RATIO_DENOM;
    }

    /// @inheritdoc IOracleMiddleware
    function getConfRatio() external view returns (uint16) {
        return _confRatio;
    }

    /// @inheritdoc IOracleMiddleware
    function setConfRatio(uint16 newConfRatio) external onlyOwner {
        // confidence ratio limit check
        if (newConfRatio > MAX_CONF_RATIO) {
            revert OracleMiddlewareConfRatioTooHigh();
        }

        _confRatio = newConfRatio;

        emit ConfRatioSet(newConfRatio);
    }

    /* -------------------------------------------------------------------------- */
    /*                               Owner features                               */
    /* -------------------------------------------------------------------------- */

    /// @inheritdoc IOracleMiddleware
    function updateValidationDelay(uint256 _newValidationDelay) external onlyOwner {
        _validationDelay = _newValidationDelay;
    }

    /// @inheritdoc IOracleMiddleware
    function updateChainlinkTimeElapsedLimit(uint256 timeElapsedLimit) external onlyOwner {
        _timeElapsedLimit = timeElapsedLimit;

        emit TimeElapsedLimitUpdated(timeElapsedLimit);
    }

    /**
     * @notice Set the recent price delay
     * @param newDelay The maximum age of a recent price to be considered valid
     */
    function setRecentPriceDelay(uint64 newDelay) external onlyOwner {
        if (newDelay < 10 seconds) {
            revert OracleMiddlewareInvalidRecentPriceDelay(newDelay);
        }
        if (newDelay > 10 minutes) {
            revert OracleMiddlewareInvalidRecentPriceDelay(newDelay);
        }
        _recentPriceDelay = newDelay;
    }
=======
>>>>>>> 0c3dd158
}<|MERGE_RESOLUTION|>--- conflicted
+++ resolved
@@ -23,9 +23,6 @@
 contract OracleMiddleware is IOracleMiddleware, PythOracle, ChainlinkOracle, Ownable {
     uint256 internal _validationDelay = 24 seconds;
 
-<<<<<<< HEAD
-    // slither-disable-next-line shadowing-state
-    uint8 private constant DECIMALS = 18;
     /// @notice confidence ratio denominator
     uint16 private constant CONF_RATIO_DENOM = 10_000;
     /// @notice confidence ratio: up to 200%
@@ -33,9 +30,9 @@
 
     /// @notice confidence ratio: default 40%
     uint16 private _confRatio = 4000; // to divide by CONF_RATIO_DENOM
-=======
+
+    /// @notice The number of decimals for the returned price
     uint8 internal constant MIDDLEWARE_DECIMALS = 18;
->>>>>>> 0c3dd158
 
     /**
      * @param pythContract Address of the Pyth contract
@@ -221,37 +218,6 @@
             timestamp: chainlinkOnChainPrice.timestamp
         });
     }
-<<<<<<< HEAD
-
-    /* -------------------------------------------------------------------------- */
-    /*                              Generic features                              */
-    /* -------------------------------------------------------------------------- */
-
-    /// @inheritdoc IOracleMiddleware
-    function validationDelay() external view returns (uint256) {
-        return _validationDelay;
-    }
-
-    /// @inheritdoc IOracleMiddleware
-    function getChainlinkTimeElapsedLimit() external view returns (uint256) {
-        return _timeElapsedLimit;
-    }
-
-    /// @notice Returns the number of decimals for the price (constant)
-    function decimals() external pure returns (uint8) {
-        return DECIMALS;
-    }
-
-    /**
-     * @notice Returns the ETH cost of one price validation for the given action
-     * @dev We don't use the protocol action parameter for now
-     * @param data The data used to get the price
-     */
-    function validationCost(bytes calldata data, ProtocolAction) external view returns (uint256 result_) {
-        if (data.length > 0) {
-            result_ = getPythUpdateFee(data);
-        }
-    }
 
     /* -------------------------------------------------------------------------- */
     /*                           Price confidence ratio                           */
@@ -283,36 +249,4 @@
 
         emit ConfRatioSet(newConfRatio);
     }
-
-    /* -------------------------------------------------------------------------- */
-    /*                               Owner features                               */
-    /* -------------------------------------------------------------------------- */
-
-    /// @inheritdoc IOracleMiddleware
-    function updateValidationDelay(uint256 _newValidationDelay) external onlyOwner {
-        _validationDelay = _newValidationDelay;
-    }
-
-    /// @inheritdoc IOracleMiddleware
-    function updateChainlinkTimeElapsedLimit(uint256 timeElapsedLimit) external onlyOwner {
-        _timeElapsedLimit = timeElapsedLimit;
-
-        emit TimeElapsedLimitUpdated(timeElapsedLimit);
-    }
-
-    /**
-     * @notice Set the recent price delay
-     * @param newDelay The maximum age of a recent price to be considered valid
-     */
-    function setRecentPriceDelay(uint64 newDelay) external onlyOwner {
-        if (newDelay < 10 seconds) {
-            revert OracleMiddlewareInvalidRecentPriceDelay(newDelay);
-        }
-        if (newDelay > 10 minutes) {
-            revert OracleMiddlewareInvalidRecentPriceDelay(newDelay);
-        }
-        _recentPriceDelay = newDelay;
-    }
-=======
->>>>>>> 0c3dd158
 }