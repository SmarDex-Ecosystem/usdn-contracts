// SPDX-License-Identifier: BUSL-1.1
pragma solidity 0.8.20;

import { Ownable } from "@openzeppelin/contracts/access/Ownable.sol";

import { ChainlinkOracle } from "src/OracleMiddleware/oracles/ChainlinkOracle.sol";
import { PythOracle } from "src/OracleMiddleware/oracles/PythOracle.sol";
import { RedstoneOracle } from "src/OracleMiddleware/oracles/RedstoneOracle.sol";
import { ProtocolAction } from "src/interfaces/UsdnProtocol/IUsdnProtocolTypes.sol";
import {
    PriceInfo,
    ChainlinkPriceInfo,
    ConfidenceInterval,
    FormattedPythPrice,
    RedstonePriceInfo
} from "src/interfaces/OracleMiddleware/IOracleMiddlewareTypes.sol";
import { IOracleMiddleware } from "src/interfaces/OracleMiddleware/IOracleMiddleware.sol";
import { IBaseOracleMiddleware } from "src/interfaces/OracleMiddleware/IBaseOracleMiddleware.sol";

/**
 * @title OracleMiddleware contract
 * @notice This contract is used to get the price of an asset from different price oracle
 * It is used by the USDN protocol to get the price of the USDN underlying asset
 * @dev This contract is a middleware between the USDN protocol and the price oracles
 */
contract OracleMiddleware is IOracleMiddleware, PythOracle, RedstoneOracle, ChainlinkOracle, Ownable {
    /// @inheritdoc IOracleMiddleware
    uint16 public constant BPS_DIVISOR = 10_000;

    /// @inheritdoc IOracleMiddleware
    uint16 public constant MAX_CONF_RATIO = BPS_DIVISOR * 2;

    /// @notice The number of decimals for the returned price
    uint8 internal constant MIDDLEWARE_DECIMALS = 18;

    /**
     * @notice The delay (in seconds) between the moment an action is initiated and the timestamp of the
     * price data used to validate that action
     */
    uint256 internal _validationDelay = 24 seconds;

    /// @notice confidence ratio in basis points: default 40%
    uint16 internal _confRatioBps = 4000; // to divide by BPS_DIVISOR

    /// @notice The delay during which a low latency oracle price validation is available
    uint16 internal _lowLatencyDelay = 20 minutes;

    /// @notice The penalty for using a non-Pyth price with low latency oracle, in basis points: default 0.25%
    uint16 internal _penaltyBps = 25; // to divide by BPS_DIVISOR

    /**
     * @param pythContract Address of the Pyth contract
     * @param pythFeedId The Pyth price feed ID for the asset
     * @param redstoneFeedId The Redstone price feed ID for the asset
     * @param chainlinkPriceFeed Address of the Chainlink price feed
     * @param chainlinkTimeElapsedLimit The duration after which a Chainlink price is considered stale
     */
    constructor(
        address pythContract,
        bytes32 pythFeedId,
        bytes32 redstoneFeedId,
        address chainlinkPriceFeed,
        uint256 chainlinkTimeElapsedLimit
    )
        PythOracle(pythContract, pythFeedId)
        RedstoneOracle(redstoneFeedId)
        ChainlinkOracle(chainlinkPriceFeed, chainlinkTimeElapsedLimit)
        Ownable(msg.sender)
    { }

    /* -------------------------------------------------------------------------- */
    /*                           Public view functions                            */
    /* -------------------------------------------------------------------------- */

    /**
     * @inheritdoc IBaseOracleMiddleware
     * @dev In the current implementation, the `actionId` value is not used
     */
    function parseAndValidatePrice(bytes32, uint128 targetTimestamp, ProtocolAction action, bytes calldata data)
        public
        payable
        virtual
        returns (PriceInfo memory price_)
    {
        if (action == ProtocolAction.None) {
            return _getLowLatencyPrice(data, targetTimestamp, ConfidenceInterval.None);
        } else if (action == ProtocolAction.Initialize) {
            return _getInitiateActionPrice(data, ConfidenceInterval.None);
        } else if (action == ProtocolAction.ValidateDeposit) {
            // use the lowest price in the confidence interval to ensure a minimum benefit for the user in case
            // of price inaccuracies until low latency delay is exceeded then use chainlink specified roundId
            return _getValidateActionPrice(data, targetTimestamp, ConfidenceInterval.Down);
        } else if (action == ProtocolAction.ValidateWithdrawal) {
            // use the highest price in the confidence interval to ensure a minimum benefit for the user in case
            // of price inaccuracies until low latency delay is exceeded then use chainlink specified roundId
            return _getValidateActionPrice(data, targetTimestamp, ConfidenceInterval.Up);
        } else if (action == ProtocolAction.ValidateOpenPosition) {
            // use the highest price in the confidence interval to ensure a minimum benefit for the user in case
            // of price inaccuracies until low latency delay is exceeded then use chainlink specified roundId
            return _getValidateActionPrice(data, targetTimestamp, ConfidenceInterval.Up);
        } else if (action == ProtocolAction.ValidateClosePosition) {
            // use the lowest price in the confidence interval to ensure a minimum benefit for the user in case
            // of price inaccuracies until low latency delay is exceeded then use chainlink specified roundId
            return _getValidateActionPrice(data, targetTimestamp, ConfidenceInterval.Down);
        } else if (action == ProtocolAction.Liquidation) {
            // special case, if we pass a timestamp of zero, then we accept all prices newer than `_recentPriceDelay`
            return _getLowLatencyPrice(data, 0, ConfidenceInterval.None);
        } else if (action == ProtocolAction.InitiateDeposit) {
            // If the user chooses to initiate with a pyth price, we apply the relevant confidence interval adjustment
            return _getInitiateActionPrice(data, ConfidenceInterval.Down);
        } else if (action == ProtocolAction.InitiateWithdrawal) {
            // If the user chooses to initiate with a pyth price, we apply the relevant confidence interval adjustment
            return _getInitiateActionPrice(data, ConfidenceInterval.Up);
        } else if (action == ProtocolAction.InitiateOpenPosition) {
            // If the user chooses to initiate with a pyth price, we apply the relevant confidence interval adjustment
            return _getInitiateActionPrice(data, ConfidenceInterval.Up);
        } else if (action == ProtocolAction.InitiateClosePosition) {
            // If the user chooses to initiate with a pyth price, we apply the relevant confidence interval adjustment
            return _getInitiateActionPrice(data, ConfidenceInterval.Down);
        }
    }

    /// @inheritdoc IBaseOracleMiddleware
    function getValidationDelay() external view returns (uint256) {
        return _validationDelay;
    }

    /// @inheritdoc IBaseOracleMiddleware
    function getDecimals() external pure returns (uint8) {
        return MIDDLEWARE_DECIMALS;
    }

    /// @inheritdoc IOracleMiddleware
    function getConfRatioBps() external view returns (uint16) {
        return _confRatioBps;
    }

    /// @inheritdoc IOracleMiddleware
    function getLowLatencyDelay() external view returns (uint16) {
        return _lowLatencyDelay;
    }

    /// @inheritdoc IOracleMiddleware
    function getPenaltyBps() external view returns (uint16) {
        return _penaltyBps;
    }

    /// @inheritdoc IBaseOracleMiddleware
    function validationCost(bytes calldata data, ProtocolAction) public view virtual returns (uint256 result_) {
        if (_isPythData(data)) {
            result_ = _getPythUpdateFee(data);
        }
    }

    /* -------------------------------------------------------------------------- */
    /*                             Internal functions                             */
    /* -------------------------------------------------------------------------- */

    /**
<<<<<<< HEAD
     * @dev Get the price from the low-latency oracle (Pyth or Redstone)
=======
     * @dev Get the price from the low-latency oracle (at the moment only Pyth, later maybe others might be supported)
>>>>>>> 8b3f871d
     * @param data The signed price update data
     * @param actionTimestamp The timestamp of the action corresponding to the price. If zero, then we must accept all
     * recent prices according to `_recentPriceDelay` or `_redstoneRecentPriceDelay`
     * @param dir The direction for the confidence interval adjusted price
     * @return price_ The price from the low-latency oracle, adjusted according to the confidence interval direction
     */
    function _getLowLatencyPrice(bytes calldata data, uint128 actionTimestamp, ConfidenceInterval dir)
        internal
        returns (PriceInfo memory price_)
    {
        // if actionTimestamp is 0 we're performing a liquidation and we don't add the validation delay
        if (actionTimestamp > 0) {
            // add the validation delay to the action timestamp to get the timestamp of the price data used to
            // validate
            actionTimestamp += uint128(_validationDelay);
        }

        if (_isPythData(data)) {
            FormattedPythPrice memory pythPrice = _getFormattedPythPrice(data, actionTimestamp, MIDDLEWARE_DECIMALS);
            price_ = _adjustPythPrice(pythPrice, dir);
        } else {
            // note: redstone automatically retrieves data from the end of the calldata, no need to pass the pointer
            RedstonePriceInfo memory redstonePrice = _getFormattedRedstonePrice(actionTimestamp, MIDDLEWARE_DECIMALS);
            price_ = _adjustRedstonePrice(redstonePrice, dir);
            // sanity check the order of magnitude of the redstone price against chainlink
            // if the redstone price is more than 3x the chainlink price or less than a third, we consider that it's
            // not reliable
            ChainlinkPriceInfo memory chainlinkPrice = _getFormattedChainlinkLatestPrice(MIDDLEWARE_DECIMALS);
            // we check that the chainlink price is valid and not too old
            if (chainlinkPrice.price > 0) {
                if (price_.price > uint256(chainlinkPrice.price) * 3) {
                    revert OracleMiddlewareRedstoneSafeguard();
                }
                if (price_.price < uint256(chainlinkPrice.price) / 3) {
                    revert OracleMiddlewareRedstoneSafeguard();
                }
            }
        }
    }

    /**
     * @notice Get the price for an `initiate` action of the protocol
     * @dev If the data parameter is not empty, validate the price with PythOracle. Else, get the on-chain price from
     * Chainlink and compare its timestamp with the latest seen Pyth price (cached). If Pyth is more recent, we return
     * it. Otherwise, we return the chainlink price. In the case of chainlink price, we don't have a confidence interval
     * and so both `neutralPrice` and `price` are equal
     * @param data An optional VAA from Pyth
     * @param dir The direction for applying the confidence interval (in case we use a Pyth price)
     * @return price_ The price to use for the user action
     */
    function _getInitiateActionPrice(bytes calldata data, ConfidenceInterval dir)
        internal
        returns (PriceInfo memory price_)
    {
        // if data is not empty, use pyth
        if (data.length > 0) {
            // since we use this function for `initiate` type actions which pass `targetTimestamp = block.timestamp`,
            // we should pass `0` to the function below to signal that we accept any recent price
            return _getLowLatencyPrice(data, 0, dir);
        }

        // chainlink calls do not require a fee
        if (msg.value > 0) {
            revert OracleMiddlewareIncorrectFee();
        }

        ChainlinkPriceInfo memory chainlinkOnChainPrice = _getFormattedChainlinkLatestPrice(MIDDLEWARE_DECIMALS);

        // check if the cached pyth price is more recent and return it instead
        FormattedPythPrice memory latestPythPrice = _getLatestStoredPythPrice(MIDDLEWARE_DECIMALS);
        if (chainlinkOnChainPrice.timestamp <= latestPythPrice.publishTime) {
            // we use the same price age limit as for chainlink here
            if (latestPythPrice.publishTime < block.timestamp - _timeElapsedLimit) {
                revert OracleMiddlewarePriceTooOld(latestPythPrice.publishTime);
            }
            return _adjustPythPrice(latestPythPrice, dir);
        }

        // if the price equals PRICE_TOO_OLD then the tolerated time elapsed for price validity was exceeded, revert
        if (chainlinkOnChainPrice.price == PRICE_TOO_OLD) {
            revert OracleMiddlewarePriceTooOld(chainlinkOnChainPrice.timestamp);
        }

        // if the price is negative or zero, revert
        if (chainlinkOnChainPrice.price <= 0) {
            revert OracleMiddlewareWrongPrice(chainlinkOnChainPrice.price);
        }

        price_ = PriceInfo({
            price: uint256(chainlinkOnChainPrice.price),
            neutralPrice: uint256(chainlinkOnChainPrice.price),
            timestamp: chainlinkOnChainPrice.timestamp
        });
    }

    /**
     * @notice Apply the confidence interval in the `dir` direction, scaling it by the configured `_confRatioBps`
     * @param pythPrice The formatted Pyth price object
     * @param dir The direction to apply the confidence interval
     * @return price_ The adjusted price according to the confidence interval and confidence ratio
     */
    function _adjustPythPrice(FormattedPythPrice memory pythPrice, ConfidenceInterval dir)
        internal
        view
        returns (PriceInfo memory price_)
    {
        if (dir == ConfidenceInterval.Down) {
            uint256 adjust = (pythPrice.conf * _confRatioBps) / BPS_DIVISOR;
            if (adjust >= pythPrice.price) {
                // avoid underflow or zero price due to confidence interval adjustment
                price_.price = 1;
            } else {
                // strictly positive
                unchecked {
                    price_.price = pythPrice.price - adjust;
                }
            }
        } else if (dir == ConfidenceInterval.Up) {
            price_.price = pythPrice.price + ((pythPrice.conf * _confRatioBps) / BPS_DIVISOR);
        } else {
            price_.price = pythPrice.price;
        }

        price_.timestamp = pythPrice.publishTime;
        price_.neutralPrice = pythPrice.price;
    }

    /**
     * @notice Apply the confidence interval in the `dir` direction, applying the penalty for non-Pyth oracles
     * @param redstonePrice The formatted Redstone price object
     * @param dir The direction to apply the confidence interval
     * @return price_ The adjusted price according to the confidence interval and penalty
     */
    function _adjustRedstonePrice(RedstonePriceInfo memory redstonePrice, ConfidenceInterval dir)
        internal
        view
        returns (PriceInfo memory price_)
    {
        if (dir == ConfidenceInterval.Down) {
            price_.price = redstonePrice.price - (redstonePrice.price * _penaltyBps / BPS_DIVISOR);
        } else if (dir == ConfidenceInterval.Up) {
            price_.price = redstonePrice.price + (redstonePrice.price * _penaltyBps / BPS_DIVISOR);
        } else {
            price_.price = redstonePrice.price;
        }
        price_.neutralPrice = redstonePrice.price;
        price_.timestamp = redstonePrice.timestamp;
    }

    /**
     * @notice Get the price for a validate action of the protocol
     * @dev If the low latency delay is not exceeded, validate the price with the low-latency oracle(s)
     * Else, get the specified roundId on-chain price from Chainlink. In case of chainlink price,
     * we don't have a confidence interval and so both `neutralPrice` and `price` are equal
     * @param data An optional VAA from Pyth or a chainlink roundId (abi-encoded uint80)
     * @param targetTimestamp The target timestamp
     * @param dir The direction for applying the confidence interval (in case we use a Pyth price)
     * @return price_ The price to use for the user action
     */
    function _getValidateActionPrice(bytes calldata data, uint128 targetTimestamp, ConfidenceInterval dir)
        internal
        returns (PriceInfo memory price_)
    {
        uint128 targetLimit = targetTimestamp + _lowLatencyDelay;
        if (block.timestamp <= targetLimit) {
            return _getLowLatencyPrice(data, targetTimestamp, dir);
        }

        // chainlink calls do not require a fee
        if (msg.value > 0) {
            revert OracleMiddlewareIncorrectFee();
        }

        uint80 validateRoundId = abi.decode(data, (uint80));

        // previous round id
        ChainlinkPriceInfo memory chainlinkOnChainPrice =
            _getFormattedChainlinkPrice(MIDDLEWARE_DECIMALS, validateRoundId - 1);

        // if the price is negative or zero, revert
        if (chainlinkOnChainPrice.price <= 0) {
            revert OracleMiddlewareWrongPrice(chainlinkOnChainPrice.price);
        }

        // if previous price is higher than targetLimit
        if (chainlinkOnChainPrice.timestamp > targetLimit) {
            revert OracleMiddlewareInvalidRoundId();
        }

        // validate round id
        chainlinkOnChainPrice = _getFormattedChainlinkPrice(MIDDLEWARE_DECIMALS, validateRoundId);

        // if the price is negative or zero, revert
        if (chainlinkOnChainPrice.price <= 0) {
            revert OracleMiddlewareWrongPrice(chainlinkOnChainPrice.price);
        }

        // if validate price is lower or equal than targetLimit
        if (chainlinkOnChainPrice.timestamp <= targetLimit) {
            revert OracleMiddlewareInvalidRoundId();
        }
        price_ = PriceInfo({
            price: uint256(chainlinkOnChainPrice.price),
            neutralPrice: uint256(chainlinkOnChainPrice.price),
            timestamp: chainlinkOnChainPrice.timestamp
        });
    }

    /**
     * @notice Check if the passed calldata corresponds to a Pyth message
     * @param data The calldata pointer to the message
     * @return Whether the data is for a Pyth message
     */
    function _isPythData(bytes calldata data) internal pure returns (bool) {
        if (data.length <= 32) {
            return false;
        }
        // check the first 4 bytes of the data to identify a pyth message
        uint32 magic;
        assembly {
            magic := shr(224, calldataload(data.offset))
        }
        // Pyth magic stands for PNAU (Pyth Network Accumulator Update)
        return magic == 0x504e4155;
    }

    /* -------------------------------------------------------------------------- */
    /*                            Privileged functions                            */
    /* -------------------------------------------------------------------------- */

    /// @inheritdoc IOracleMiddleware
    function setValidationDelay(uint256 newValidationDelay) external onlyOwner {
        _validationDelay = newValidationDelay;

        emit ValidationDelayUpdated(newValidationDelay);
    }

    /// @inheritdoc IOracleMiddleware
    function setChainlinkTimeElapsedLimit(uint256 newTimeElapsedLimit) external onlyOwner {
        _timeElapsedLimit = newTimeElapsedLimit;

        emit TimeElapsedLimitUpdated(newTimeElapsedLimit);
    }

    /// @inheritdoc IOracleMiddleware
    function setRecentPriceDelay(uint64 newDelay) external onlyOwner {
        if (newDelay < 10 seconds) {
            revert OracleMiddlewareInvalidRecentPriceDelay(newDelay);
        }
        if (newDelay > 10 minutes) {
            revert OracleMiddlewareInvalidRecentPriceDelay(newDelay);
        }
        _recentPriceDelay = newDelay;

        emit RecentPriceDelayUpdated(newDelay);
    }

    /// @inheritdoc IOracleMiddleware
    function setRedstoneRecentPriceDelay(uint48 newDelay) external onlyOwner {
        if (newDelay < 10 seconds) {
            revert OracleMiddlewareInvalidRecentPriceDelay(newDelay);
        }
        if (newDelay > 10 minutes) {
            revert OracleMiddlewareInvalidRecentPriceDelay(newDelay);
        }
        _redstoneRecentPriceDelay = newDelay;

        emit RedstoneRecentPriceDelayUpdated(newDelay);
    }

    /// @inheritdoc IOracleMiddleware
    function setConfRatio(uint16 newConfRatio) external onlyOwner {
        // confidence ratio limit check
        if (newConfRatio > MAX_CONF_RATIO) {
            revert OracleMiddlewareConfRatioTooHigh();
        }

        _confRatioBps = newConfRatio;

        emit ConfRatioUpdated(newConfRatio);
    }

    /// @inheritdoc IOracleMiddleware
    function setLowLatencyDelay(uint16 newLowLatencyDelay) external onlyOwner {
        if (newLowLatencyDelay < 15 minutes) {
            revert OracleMiddlewareInvalidLowLatencyDelay();
        }
        if (newLowLatencyDelay > 90 minutes) {
            revert OracleMiddlewareInvalidLowLatencyDelay();
        }
        _lowLatencyDelay = newLowLatencyDelay;

        emit LowLatencyDelayUpdated(newLowLatencyDelay);
    }

    /// @inheritdoc IOracleMiddleware
    function withdrawEther(address to) external onlyOwner {
        if (to == address(0)) {
            revert OracleMiddlewareTransferToZeroAddress();
        }

        (bool success,) = payable(to).call{ value: address(this).balance }("");
        if (!success) {
            revert OracleMiddlewareTransferFailed(to);
        }
    }

    /// @inheritdoc IOracleMiddleware
    function setPenaltyBps(uint16 newPenaltyBps) external onlyOwner {
        // penalty greater than max 10%
        if (newPenaltyBps > 1000) {
            revert OracleMiddlewareInvalidPenaltyBps();
        }
        _penaltyBps = newPenaltyBps;

        emit PenaltyBpsUpdated(newPenaltyBps);
    }
}<|MERGE_RESOLUTION|>--- conflicted
+++ resolved
@@ -157,11 +157,7 @@
     /* -------------------------------------------------------------------------- */
 
     /**
-<<<<<<< HEAD
      * @dev Get the price from the low-latency oracle (Pyth or Redstone)
-=======
-     * @dev Get the price from the low-latency oracle (at the moment only Pyth, later maybe others might be supported)
->>>>>>> 8b3f871d
      * @param data The signed price update data
      * @param actionTimestamp The timestamp of the action corresponding to the price. If zero, then we must accept all
      * recent prices according to `_recentPriceDelay` or `_redstoneRecentPriceDelay`
