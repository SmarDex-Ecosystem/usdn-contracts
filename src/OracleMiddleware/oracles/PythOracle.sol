// SPDX-License-Identifier: BUSL-1.1
pragma solidity 0.8.20;

import { IPyth } from "@pythnetwork/pyth-sdk-solidity/IPyth.sol";
import { PythStructs } from "@pythnetwork/pyth-sdk-solidity/PythStructs.sol";

import { IPythOracle } from "src/interfaces/OracleMiddleware/IPythOracle.sol";
import { FormattedPythPrice } from "src/interfaces/OracleMiddleware/IOracleMiddlewareTypes.sol";
import { IOracleMiddlewareErrors } from "src/interfaces/OracleMiddleware/IOracleMiddlewareErrors.sol";

/**
 * @title PythOracle contract
 * @notice This contract is used to get the price of an asset from pyth. It is used by the USDN protocol to get the
 * price of the USDN underlying asset
 */
abstract contract PythOracle is IPythOracle, IOracleMiddlewareErrors {
    /// @notice The ID of the Pyth price feed
    bytes32 internal immutable _pythFeedId;

    /// @notice The address of the Pyth contract
    IPyth internal immutable _pyth;

    /// @notice The maximum age of a recent price to be considered valid
    uint64 internal _recentPriceDelay = 45 seconds;

    /**
     * @param pythAddress The address of the Pyth contract
     * @param pythFeedId The ID of the Pyth price feed
     */
    constructor(address pythAddress, bytes32 pythFeedId) {
        _pyth = IPyth(pythAddress);
        _pythFeedId = pythFeedId;
    }

    /// @inheritdoc IPythOracle
    function getPyth() external view returns (IPyth) {
        return _pyth;
    }

    /// @inheritdoc IPythOracle
    function getPythFeedId() external view returns (bytes32) {
        return _pythFeedId;
    }

    /// @inheritdoc IPythOracle
    function getRecentPriceDelay() external view returns (uint64) {
        return _recentPriceDelay;
    }

    /**
     * @notice Get the price of the asset from pyth
     * @param priceUpdateData The data required to update the price feed
     * @param targetTimestamp The target timestamp to validate the price. If zero, then we accept all recent prices
     * @return price_ The price of the asset
     */
    function _getPythPrice(bytes calldata priceUpdateData, uint128 targetTimestamp)
        internal
        returns (PythStructs.Price memory)
    {
        // parse the price feed update and get the price feed
        bytes32[] memory feedIds = new bytes32[](1);
        feedIds[0] = _pythFeedId;

        bytes[] memory pricesUpdateData = new bytes[](1);
        pricesUpdateData[0] = priceUpdateData;

        uint256 pythFee = _pyth.getUpdateFee(pricesUpdateData);
        // sanity check on the fee requested by Pyth
        if (pythFee > 0.01 ether) {
            revert OracleMiddlewarePythFeeSafeguard(pythFee);
        }
        if (msg.value != pythFee) {
            revert OracleMiddlewareIncorrectFee();
        }

        PythStructs.PriceFeed[] memory priceFeeds;
        if (targetTimestamp == 0) {
            // we want to validate that the price is recent
            // we don't enforce that the price update is the first one in a given second
            priceFeeds = _pyth.parsePriceFeedUpdates{ value: pythFee }(
                pricesUpdateData, feedIds, uint64(block.timestamp) - _recentPriceDelay, uint64(block.timestamp)
            );
        } else {
            // we want to validate that the price is exactly at `targetTimestamp` (first in the second) or the next
            // available price in the future, as identified by the prevPublishTime being strictly less than
            // targetTimestamp
            priceFeeds = _pyth.parsePriceFeedUpdatesUnique{ value: pythFee }(
                pricesUpdateData, feedIds, uint64(targetTimestamp), type(uint64).max
            );
        }

        if (priceFeeds[0].price.price <= 0) {
            revert OracleMiddlewareWrongPrice(priceFeeds[0].price.price);
        }

        return priceFeeds[0].price;
    }

    /**
     * @notice Get the price of the asset from pyth, formatted to the specified number of decimals
     * @param priceUpdateData The data required to update the price feed
     * @param targetTimestamp The target timestamp to validate the price. If zero, then we accept all recent prices
     * @param middlewareDecimals The number of decimals to format the price to
     * @return price_ The Pyth price formatted with `middlewareDecimals`
     */
    function _getFormattedPythPrice(bytes calldata priceUpdateData, uint128 targetTimestamp, uint256 middlewareDecimals)
        internal
        returns (FormattedPythPrice memory price_)
    {
        // this call checks that the price is strictly positive
        PythStructs.Price memory pythPrice = _getPythPrice(priceUpdateData, targetTimestamp);

        if (pythPrice.expo > 0) {
            revert OracleMiddlewarePythPositiveExponent(pythPrice.expo);
        }

        price_ = _formatPythPrice(pythPrice, middlewareDecimals);
    }

    /**
     * @notice Format a Pyth price object to normalize to the specified number of decimals
     * @param pythPrice A Pyth price object
     * @param middlewareDecimals The number of decimals to format the price to
     * @return price_ The Pyth price formatted with `middlewareDecimals`
     */
    function _formatPythPrice(PythStructs.Price memory pythPrice, uint256 middlewareDecimals)
        internal
        pure
        returns (FormattedPythPrice memory price_)
    {
        uint256 pythDecimals = uint32(-pythPrice.expo);

        price_ = FormattedPythPrice({
            price: uint256(uint64(pythPrice.price)) * 10 ** middlewareDecimals / 10 ** pythDecimals,
            conf: uint256(pythPrice.conf) * 10 ** middlewareDecimals / 10 ** pythDecimals,
            publishTime: pythPrice.publishTime
        });
    }

    /**
     * @notice Get the price of the fee to update the price feed
     * @param priceUpdateData The data required to update the price feed
     * @return updateFee_ The price of the fee to update the price feed
     */
    function _getPythUpdateFee(bytes calldata priceUpdateData) internal view returns (uint256) {
        bytes[] memory pricesUpdateData = new bytes[](1);
        pricesUpdateData[0] = priceUpdateData;

        return _pyth.getUpdateFee(pricesUpdateData);
    }

    /**
     * @notice Get the latest seen (cached) price from the pyth contract
     * @param middlewareDecimals The number of decimals for the returned price
     * @return price_ The formatted cached Pyth price, or all-zero values if there was no valid pyth price on-chain
     */
    function _getLatestStoredPythPrice(uint256 middlewareDecimals)
        internal
        view
        returns (FormattedPythPrice memory price_)
    {
<<<<<<< HEAD
        // we use getPriceUnsafe to get the latest price without reverting, no mater how old
        PythStructs.Price memory pythPrice = _pyth.getPriceUnsafe(_pythFeedId);
=======
        // we use getPriceUnsafe to get the latest price without reverting, no matter how old
        PythStructs.Price memory pythPrice = _pyth.getPriceUnsafe(_priceID);
>>>>>>> 8b3f871d
        // negative or zero prices are considered invalid, we return zero
        if (pythPrice.price <= 0) {
            return price_;
        }
        price_ = _formatPythPrice(pythPrice, middlewareDecimals);
    }
}<|MERGE_RESOLUTION|>--- conflicted
+++ resolved
@@ -159,13 +159,8 @@
         view
         returns (FormattedPythPrice memory price_)
     {
-<<<<<<< HEAD
-        // we use getPriceUnsafe to get the latest price without reverting, no mater how old
+        // we use getPriceUnsafe to get the latest price without reverting, no matter how old
         PythStructs.Price memory pythPrice = _pyth.getPriceUnsafe(_pythFeedId);
-=======
-        // we use getPriceUnsafe to get the latest price without reverting, no matter how old
-        PythStructs.Price memory pythPrice = _pyth.getPriceUnsafe(_priceID);
->>>>>>> 8b3f871d
         // negative or zero prices are considered invalid, we return zero
         if (pythPrice.price <= 0) {
             return price_;
