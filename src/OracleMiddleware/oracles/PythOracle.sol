// SPDX-License-Identifier: BUSL-1.1
pragma solidity ^0.8.20;

import { IPyth } from "@pythnetwork/pyth-sdk-solidity/IPyth.sol";
import { PythStructs } from "@pythnetwork/pyth-sdk-solidity/PythStructs.sol";

import { FormattedPythPrice } from "src/interfaces/OracleMiddleware/IOracleMiddlewareTypes.sol";
import { IOracleMiddlewareErrors } from "src/interfaces/OracleMiddleware/IOracleMiddlewareErrors.sol";

/**
 * @title PythOracle contract
 * @notice This contract is used to get the price of an asset from pyth. It is used by the USDN protocol to get the
 * price of the USDN underlying asset.
 */
abstract contract PythOracle is IOracleMiddlewareErrors {
    uint256 private constant DECIMALS = 8;

    bytes32 internal immutable _priceID;
    IPyth internal immutable _pyth;

    /// @notice The maximum age of a recent price to be considered valid
    uint64 internal _recentPriceDelay = 45 seconds;

    constructor(address pythAddress, bytes32 pythPriceID) {
        _pyth = IPyth(pythAddress);
        _priceID = pythPriceID;
    }

    /**
     * @notice Get the price of the asset from pyth
     * @param priceUpdateData The data required to update the price feed
     * @param targetTimestamp The target timestamp to validate the price. If zero, then we accept all recent prices.
     * @return price_ The price of the asset
     */
    function getPythPrice(bytes calldata priceUpdateData, uint64 targetTimestamp)
        internal
        returns (PythStructs.Price memory)
    {
        // Parse the price feed update and get the price feed
        bytes32[] memory priceIds = new bytes32[](1);
        priceIds[0] = _priceID;

        bytes[] memory pricesUpdateData = new bytes[](1);
        pricesUpdateData[0] = priceUpdateData;

<<<<<<< HEAD
        PythStructs.PriceFeed[] memory priceFeeds;
        if (targetTimestamp == 0) {
            // we want to validate that the price is recent
            priceFeeds = _pyth.parsePriceFeedUpdatesUnique{ value: msg.value }(
                pricesUpdateData, priceIds, uint64(block.timestamp) - _recentPriceDelay, uint64(block.timestamp)
            );
        } else {
            priceFeeds = _pyth.parsePriceFeedUpdatesUnique{ value: msg.value }(
                pricesUpdateData, priceIds, targetTimestamp, type(uint64).max
            );
        }
=======
        uint256 pythFee = _pyth.getUpdateFee(pricesUpdateData);
        if (msg.value < pythFee) {
            revert OracleMiddlewareInsufficientFee();
        }
        // slither-disable-next-line arbitrary-send-eth
        PythStructs.PriceFeed[] memory priceFeeds = _pyth.parsePriceFeedUpdatesUnique{ value: pythFee }(
            pricesUpdateData, priceIds, targetTimestamp, type(uint64).max
        );
>>>>>>> 7c777e4b

        if (priceFeeds[0].price.price < 0) {
            revert OracleMiddlewareWrongPrice(priceFeeds[0].price.price);
        }

        // refund unused ether
        if (address(this).balance > 0) {
            // slither-disable-next-line arbitrary-send-eth
            (bool success,) = payable(msg.sender).call{ value: address(this).balance }("");
            if (!success) {
                revert OracleMiddlewareEtherRefundFailed();
            }
        }

        return priceFeeds[0].price;
    }

    /**
     * @notice Get the price of the asset from pyth, formatted to the specified number of decimals
     * @param priceUpdateData The data required to update the price feed
     * @param targetTimestamp The target timestamp to validate the price. If zero, then we accept all recent prices.
     * @param _decimals The number of decimals to format the price to
     */
    function getFormattedPythPrice(bytes calldata priceUpdateData, uint64 targetTimestamp, uint256 _decimals)
        internal
        returns (FormattedPythPrice memory pythPrice_)
    {
        PythStructs.Price memory pythPrice = getPythPrice(priceUpdateData, targetTimestamp);

        pythPrice_ = FormattedPythPrice({
            price: int256(uint256(uint64(pythPrice.price)) * 10 ** _decimals / 10 ** DECIMALS),
            conf: uint256(uint256(uint64(pythPrice.conf)) * 10 ** _decimals / 10 ** DECIMALS),
            expo: pythPrice.expo,
            publishTime: uint128(pythPrice.publishTime)
        });
    }

    /**
     * @notice Get the price of the fee to update the price feed
     * @param priceUpdateData The data required to update the price feed
     * @return updateFee_ The price of the fee to update the price feed
     */
    function getPythUpdateFee(bytes calldata priceUpdateData) internal view returns (uint256) {
        bytes[] memory pricesUpdateData = new bytes[](1);
        pricesUpdateData[0] = priceUpdateData;

        return _pyth.getUpdateFee(pricesUpdateData);
    }

    /**
     * @notice Get the number of decimals of the asset from Pyth network
     * @return decimals_ The number of decimals of the asset
     */
    function pythDecimals() public pure returns (uint256) {
        return DECIMALS;
    }

    /**
     * @notice Get the Pyth contract address
     * @return pyth_ The Pyth contract address
     */
    function pyth() public view returns (IPyth) {
        return _pyth;
    }

    /**
     * @notice Get the Pyth price ID
     * @return priceID_ The Pyth price ID
     */
    function priceID() public view returns (bytes32) {
        return _priceID;
    }

    /**
     * @notice Get the recent price delay
     * @return recentPriceDelay_ The maximum age of a recent price to be considered valid
     */
    function getRecentPriceDelay() external view returns (uint64) {
        return _recentPriceDelay;
    }
}<|MERGE_RESOLUTION|>--- conflicted
+++ resolved
@@ -43,28 +43,21 @@
         bytes[] memory pricesUpdateData = new bytes[](1);
         pricesUpdateData[0] = priceUpdateData;
 
-<<<<<<< HEAD
-        PythStructs.PriceFeed[] memory priceFeeds;
-        if (targetTimestamp == 0) {
-            // we want to validate that the price is recent
-            priceFeeds = _pyth.parsePriceFeedUpdatesUnique{ value: msg.value }(
-                pricesUpdateData, priceIds, uint64(block.timestamp) - _recentPriceDelay, uint64(block.timestamp)
-            );
-        } else {
-            priceFeeds = _pyth.parsePriceFeedUpdatesUnique{ value: msg.value }(
-                pricesUpdateData, priceIds, targetTimestamp, type(uint64).max
-            );
-        }
-=======
         uint256 pythFee = _pyth.getUpdateFee(pricesUpdateData);
         if (msg.value < pythFee) {
             revert OracleMiddlewareInsufficientFee();
         }
-        // slither-disable-next-line arbitrary-send-eth
-        PythStructs.PriceFeed[] memory priceFeeds = _pyth.parsePriceFeedUpdatesUnique{ value: pythFee }(
-            pricesUpdateData, priceIds, targetTimestamp, type(uint64).max
-        );
->>>>>>> 7c777e4b
+        PythStructs.PriceFeed[] memory priceFeeds;
+        if (targetTimestamp == 0) {
+            // we want to validate that the price is recent
+            priceFeeds = _pyth.parsePriceFeedUpdatesUnique{ value: pythFee }(
+                pricesUpdateData, priceIds, uint64(block.timestamp) - _recentPriceDelay, uint64(block.timestamp)
+            );
+        } else {
+            priceFeeds = _pyth.parsePriceFeedUpdatesUnique{ value: pythFee }(
+                pricesUpdateData, priceIds, targetTimestamp, type(uint64).max
+            );
+        }
 
         if (priceFeeds[0].price.price < 0) {
             revert OracleMiddlewareWrongPrice(priceFeeds[0].price.price);
