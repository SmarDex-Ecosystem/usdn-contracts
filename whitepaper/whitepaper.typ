#import "template.typ": template
#import "glossary.typ": glossary
#import "@preview/glossarium:0.5.1": make-glossary, register-glossary, print-glossary, gls, glspl

#show: make-glossary
#register-glossary(glossary)

#show: template.with(
  title: [Ultimate Synthetic Delta Neutral],
  authors: (
    (
      name: "TBD",
      institution: "RA2 Tech SA",
      location: "Switzerland",
      mail: "info@ra2.tech",
    ),
  ),
  abstract: [
    Dollar-backed stablecoins have long been a cornerstone of the decentralized finance (DeFi) ecosystem, but they are
    subject to the same value depreciation as the US dollar due to inflation.
    Yield-bearing synthetic dollar tokens have been proposed in the past, but they suffer from centralization and lack
    of transparency.
    We present a novel protocol comprised of two DeFi products: an algorithmic yield-bearing synthetic dollar token
    (USDN) and a decentralized long perpetual futures trading platform. We describe the mathematical principles
    supporting the protocol and the interaction between both products.
    This research shows that a fully decentralized and transparent model can be used to support a yield-bearing
    synthetic dollar token while remaining economically viable and gas-efficient.
  ],
  keywords: ("DeFi", "Blockchain", "Synthetic Assets", "Delta Neutral"),
)

// note: use the `_` symbol between quantities and the corresponding unit to insert a thin non-breakable space.
// e.g. `1_wstETH` will render as `1 wstETH` but no line break will be allowed between the number and the unit.

= Introduction

The decentralized finance (DeFi) ecosystem has long sought alternatives to fiat-backed tokens, aiming to provide users
with assets that combine dollar-like stability with yield generation. However, existing solutions, particularly
stablecoins, suffer from inherent flaws: they are often centralized, opaque, and yield-free for holders.

USDN aims to solve this problem by operating a fully decentralized structured product.
Its architecture eliminates dependencies on centralized exchanges (CEXs) and custodial intermediaries.
Instead, users interact with smart contracts to mint or redeem USDN tokens, as well as to open long perpetual positions.
The underlying asset deposited to mint USDN tokens is used as liquidity for the structured product to enable leveraged
trading. The first deployment of this protocol uses the @wsteth #cite(<lido-wsteth>) as underlying asset.
This means that we combine the yield of the protocol with that of staking ETH automatically.

= Architecture Overview

The USDN protocol is comprised of two main components: the _vault_ and the _long side_, each having a balance of the
underlying asset. The sum of these balances does not change unless a deposit or withdrawal is made towards the vault
(see @sec:token), a new long position is opened, some protocol fees are taken, or liquidation rewards are given out to
an actor of the protocol. Any change in the long side balance due to a change in the underlying asset price or
#glspl("funding") is compensated by an equal but opposite change in the vault balance.

The vault holds the amount of underlying assets necessary to back the value of the USDN token (see @sec:token_price).
For instance, if the price of the USDN token is \$1 and its total supply is 1000_USDN, and if the price of each
#gls("wsteth") is \$2000, then the vault balance is 0.5_wstETH. Each deposit increases the vault balance an mints new
USDN tokens.

The long side holds the amount of underlying assets corresponding to the summed value of all the long perpetual
positions that exist currently. For example (ignoring fees), a newly open position with an initial collateral of
1_wstETH would increase the long side balance by 1_wstETH, because the position did not lose or gain any value yet,
the asset price being the same as the entry price of the position. If the price of the underlying asset increases, the
value of the position increases (with a leverage effect), and a corresponding decrease in the vault balance occurs
(see @sec:long_pnl).

When the protocol is balanced, the vault balance is exactly equal to the borrowed amount of the long side
(@sec:imbalance). To incentivize this equilibrium, the protocol charges a funding fee to the side with the higher
@trading_expo, and rewards this amount to the other side (see @sec:funding).

= USDN Token <sec:token>

== Overview

The USDN token is a synthetic USD token designed to approximate the value of one US dollar while delivering consistent
returns to its holders. Unlike a stablecoin, USDN does not claim to maintain a rigid peg to \$1. Instead, it oscillates
slightly above or below this reference value, supported by market forces and the protocol's innovative mechanisms.

The value of USDN comes from assets (a specific ERC20 token) stored in the protocol's vault. This can be any token for
which a price oracle is available and for which the balance does not change over time without transfer. For the first
release of the protocol, the token is #gls("wsteth").

== Price <sec:token_price>

Due to the algorithmic nature of the USDN token, its price in dollars $P_"usdn"$ can be calculated using the following
formula:

$ P_"usdn" = frac(B_"vault" P_"asset", S_"tot") $ <eq:usdn_price>

where $B_"vault"$ is the balance of assets held in the protocol's vault, $P_"asset"$ is the price of the asset token in
USD, and $S_"tot"$ is the total supply of USDN tokens.

== Token Minting <sec:token_minting>

USDN tokens are minted whenever a deposit is made into the protocol's vault. The amount of minted USDN $A_"usdn"$ is
calculated by dividing the dollar value of the deposited assets by the USDN price:

$ A_"usdn" = frac(A_"asset" P_"asset", P_"usdn") $ <eq:usdn_minting>

Taking into account @eq:usdn_price, the minting formula can be rewritten as:

$ A_"usdn" = frac(A_"asset" S_"tot", B_"vault") $

== Token Burning <sec:token_burning>

When assets are removed from the protocol's vault, USDN tokens are burned in proportion to the withdrawn amount,
following @eq:usdn_minting. Thus, for a given amount of USDN to be burned, the corresponding withdrawn assets amount is:

$ A_"asset" = frac(A_"usdn" P_"usdn", P_"asset") = frac(A_"usdn" B_"vault", S_"tot") $

== Yield Sources

From @eq:usdn_price, it is clear that the USDN price is influenced by the total assets held in the protocol's vault.
As such, if the vault balance increases as a result of position fees, losses from long positions, or @funding payments,
the USDN price will rise. When a certain threshold is reached, the token #glspl("rebase") to a price slightly above \$1
by increasing the total supply and balance of each holder. This increase in balance represents the yield of the USDN
token. The rebase mechanism ensures that yields do not induce a price that significantly exceeds the value of \$1.
There is no balance and total supply adjustment (rebase) if the price falls below \$1.

= Vault

The vault manages the supply of USDN tokens. The two main actions of the vault are deposits and withdrawals.

The deposit action allows to lock assets into the vault and mint a proportional amount of USDN tokens by providing an
oracle price for the asset token.
It follows the formula described in @sec:token_minting.

The withdrawal action allows to redeem USDN tokens for an equivalent dollar amount of assets from the vault.
It follows the formula described in @sec:token_burning.

= Long Side

The long side manages user positions. A position is comprised of the collateral (in assets) that the user deposited,
together with a leverage which allows to control a larger position than the collateral. For example, a leverage of
3_times with an initial collateral of 1_wstETH behaves like a position of 3_wstETH. The product of the leverage and the
initial collateral is called @total_expo. When the price of the asset reaches the @liquidation_price for a position, its
value is considered too small for it to continue existing, and it gets closed (in a decentralized way). Any remaining
value goes to the vault pool and forms part of the yield of USDN.
The two primary actions for the long side are opening new positions and closing (partially or entirely) existing
positions.

When opening a new position, the user deposits assets as collateral and indicates their desired liquidation price, which
is used to calculate the position's leverage. The entry price is taken from an oracle.
When closing a position, users withdraw part or the entirety of the current value of their position, including any
profit and loss resulting from the asset's price action.

== Liquidation <sec:liquidation>

== Position Value, Profits and Losses <sec:long_pnl>

The value of a long position is determined by the current market price of the asset coupled with its @total_expo and
@liquidation_price. The position value $v(p)$ is calculated as follows:

$ v(p) = frac(T (p-p_"liq"), p) $ <eq:pos_value>

where $p$ is the price of the asset (in dollars), $T$ is the total exposure of the position, and $p_"liq"$ is the
liquidation price of the position.

According to this formula, the position's value increases when the asset price rises and decreases when the asset price
falls. The position value is used to calculate profits or losses ($Delta v$) relative to the position's initial
collateral.

To calculate the profit of a position, the initial position value ($p_"entry" = 3000$) is compared with the value of
position at a new market price. The initial value of the position is calculated as:

$ v(p_"entry") = v(3000) = frac(3 (3000-1000), 3000) = 2 $

If price of the asset increases to \$4000:

$ v(4000) = frac(3 (4000-1000), 4000) = 2.25 $
$ Delta v = v(4000) - v(3000) = 0.25 $
The position has a profit of 0.25_asset.

If price of the asset decreases to \$2000:

$ v(2000) = frac(3 (2000-1000), 2000) = 1.5 $
$ Delta v = v(2000) - v(3000) = -0.5 $
The position has a loss of 0.5_asset.

= Trading Exposure <sec:trading_expo>

The @trading_expo of the vault side is defined as ($B_"vault"$ being the vault balance):

$ E_"vault" = B_"vault" $

The trading exposure of the long side $E_"long"$ is defined as:

$ T_i = c_i l_i $
$ E_i = T_i - v_i $
$ T_"long" = sum_i T_i $ <eq:total_expo>
$ B_"long" = sum_i v_i $ <eq:value_balance_invariant>
$ E_"long" = sum_i E_i = T_"long" - B_"long" $

where $T_i$ is the @total_expo of a long position $i$ (defined as the product of its initial collateral $c_i$ and
initial leverage $l_i$), $E_i$ is the trading exposure of a position (defined as its total exposure minus its value
$v_i$), $T_"long"$ is the total exposure of the long side, and $B_"long"$ is the long side balance.
The long side trading exposure can be interpreted as the amount of assets borrowed by the long side position owners.

As the price of the asset increases, $B_"long"$ increases and the trading exposure of the long side decreases.
Inversely, as the price of the asset decreases, $B_"long"$ decreases and the trading exposure of the long side
increases.

= Imbalance <sec:imbalance>

The protocol is at its optimum when it is balanced, which means its imbalance is zero. The imbalance is defined as
the relative difference between the #glspl("trading_expo") of both sides (@sec:trading_expo):

$
  I = cases(
    -frac(E_"vault" - E_"long", E_"long") "if" E_"vault" < E_"long",
    frac(E_"long" - E_"vault", E_"vault") "else",
  )
$ <eq:imbalance>

From @eq:imbalance, we can see that the imbalance is positive when the long side has a larger trading exposure. We can
also see that the imbalance is bounded by $[-1, 1]$.

= Funding <sec:funding>

<<<<<<< HEAD
= Liquidation Ticks

As previously stated in @sec:liquidation, the long side positions are grouped by @liquidation_price into buckets for
efficient liquidation. Each bucket is called a liquidation tick and is identified by its number, ranging from
-322_378 to 980_000.

The tick number of a bucket containing positions represents the price at which those positions can be liquidated, and
this price includes a penalty, such that the position value is greater than zero when it can be first liquidated.
This penalty $psi_i$ denominated in number of ticks, is stored in the bucket's metadata and allows to calculate the
_theoretical_ liquidation price (price at which the position value is zero) of a position in tick $i$ by retrieving the
price of the tick number $(i - psi_i)$.

For instance, if the penalty for tick 1000 is 100 ticks (\~1.05%), the liquidation price of a position in tick 1000 is
the price of tick 900.

== Tick Spacing <sec:tick_spacing>

To improve gas performance when iterating over the ticks, we only consider ticks that are multiples of a tick spacing
$lambda$ for the liquidation buckets. The range of valid ticks is:

#math.equation(block: true, numbering: none)[
  $R => { lambda k | k in ZZ: lr(ceil.l frac(-322378, lambda) ceil.r) <= k <= lr(floor.l frac(980000, lambda) floor.r) }$
]

For the Ethereum implementation, the tick spacing is defined as 100 ticks.

== Unadjusted Price

At the core of the tick system is the equation that dictates the conversion from a tick number to a price that we
qualify as "unadjusted". This equation is:

$ phi_i = 1.0001^i $ <eq:unadjusted_price>

where $phi_i$ is the unadjusted price for the tick $i$. From this formula, we can see that the unadjusted price
increases by 0.01% for each tick. This allow to represent a wide range of prices with a small number of ticks. In
practice, because of the tick number range described above, prices ranging from \$0.000_000_000_000_01 to
\~\$3_tredecillion ($~3.62 times 10^42$) can be represented.

== Adjusted Price

However, because of the @funding mechanism, the liquidation price of a position can change over time. If the funding
fee is positive, a position's collateral is slowly eaten away, which in turn increases its liquidation price. The
"adjusted" price $P_i$ of a tick is thus calculated as:

$ P_i = M phi_i $ <eq:adjusted_price>

where $M$ is a multiplier that represents the accumulated effect of the funding fees. Interestingly, all ticks are
affected by the funding fees in the same way, which means that the multiplier $M$ is the same for all ticks
(see @sec:multiplier_proof).

Since it would be imprecise to represent the multiplier $M$ as a fixed-precision number in the implementation, we derive
an accumulator $A$ from the equations below.

The value of a tick $i$ can be derived from @eq:pos_value:

$ v_i = frac(T_i, l_i) = frac(p, p - P_(i-psi_i)) $

where $T_i$ is the @total_expo of the positions in the tick, $l_i$ is the effective leverage of the positions in the
tick (at the current price), $p$ is the current price of the asset and $P_(i-psi_i)$ is
the theoretical liquidation price of the positions in this tick ($psi_i$ being the penalty of the tick).
By using @eq:adjusted_price, we can rewrite this equation as:

$ v_i = frac(T_i (p - P_(i - psi_i)), p) = frac(T_i (p - M phi_(i - psi_i)), p) $ <eq:tick_value_mul>

The range of valid ticks $R$ defined in @sec:tick_spacing, we define the following invariant (analog to
@eq:value_balance_invariant for the ticks):

$ B_"long" = sum_(i in R) v_i $ <eq:balance_tick_invariant>

which means that the balance of the long side must be equal to the sum of the value of each tick $i$. We can now combine
@eq:total_expo, @eq:tick_value_mul and @eq:balance_tick_invariant, then solve for $M$:

$
  M = frac(p (sum_(i in R) T_i - B_"long"), sum_(i in R) (T_i phi_(i-psi_i))) = frac(p (T_"long" - B_"long"), A)
$ <eq:liq_multiplier>

$ A = sum_(i in R) (T_i phi_(i-psi_i)) $ <eq:accumulator>

where $A$ is an accumulator that can easily be updated when a position is added or removed from the long side.

Finally, the adjusted price of a tick $P_i$ can be calculated as:

$ P_i = M phi_i = frac(phi_i p (T_"long" - B_"long"), A) $ <eq:adjusted_price_acc>

=== Multiplier Proof <sec:multiplier_proof>

As proof that multiplier $M$ is the same for all ticks, consider a position with a current value $v_0$ and a liquidation
price $phi$ that was not subject to funding fees. The liquidation price for a current asset price $p$ is derived from
@eq:pos_value:

$ phi = p_"liq" (p) = frac(p (T - v_0), T) $

where $T$ is the @total_expo of the position. If the funding rate is $f$, the funding fee for the position is:

$ F = f E = f (T - v_0) $

where $E$ is the @trading_expo of the position.
The new position value $v_1$ is then:

$
  v_1 &= v_0 - F = v_0 - f (T - v_0)\
  &= v_0 (1 + f) - f T
$

The new adjusted liquidation price $P$ is thus:

$
  P &= frac(p (T - v_1), T) = frac(p (T - v_0 (1 + f) + f T), T)\
  &= frac(p (T (1 + f) - v_0 (1 + f)), T)\
  &= (1 + f) frac(p (T - v_0), T) = (1 + f) phi = M phi & qed
$

From this result, we can see that all ticks are affected the funding rate in the same way.
=======
To incentivize depositors in the protocol side with the lowest @trading_expo, the protocol charges a @funding to the
largest side, which is paid to the smaller side. The fee for a time interval $Delta t$ (in seconds) starting at instant
$t_1$ and ending at $t_2$ is defined as:

$ F_(Delta t) = F_(t_1,t_2) = E_"long"_(t_1) f_(Delta t) $

where $E_"long"_(t_1)$ is the trading exposure of the long side at the beginning of the interval and $f_(Delta t)$ is
the funding rate for that interval.

The funding rate for that interval is calculated as:

$
  f_(Delta t) &= f_(t_1,t_2) \
  &= frac(t_2 - t_1, 86400) (s "sgn"(I_(t_1)) I_(t_1)^2 + sigma_(t_0,t_1))
$ <eq:funding_rate>

where $s$ is a scaling factor that can be tuned, $"sgn"(I)$ is the signum function#footnote[The signum function returns
$-1$ if the sign of its operand is negative, $0$ if its value is zero, and $1$ if it's positive.] applied to the
imbalance $I_(t_1)$ @eq:imbalance at instant $t_1$ and $sigma$ is a skew factor (see @sec:skew).
The denominator of the fraction refers to the number of seconds in a day, which means that $f_(t-86400,t)$ is the daily
funding rate for the period ending at $t$.
It can be observed that the sign of the funding rate matches the sign of the imbalance so long as the $sigma$ term
is zero, thus a positive imbalance (more long trading exposure) results in a positive funding rate in that case.
If the $sigma$ term is largely negative, the funding rate could be negative even if the imbalance is positive.

Note that the funding rate is calculated prior to updating the skew factor (which itself depends on the daily funding
rate), so the skew factor is always the one calculated for the previous time period.

At the end of the funding period $Delta t$, the vault and long side balances are updated as follows (ignoring profits
and losses):

$
  B_"vault"_(t_2) &= B_"vault"_(t_1) + F_(t_1,t_2) \
  B_"long"_(t_2) &= B_"long"_(t_1) - F_(t_1,t_2)
$

== Skew Factor <sec:skew>

In traditional finance, #glspl("funding") are usually positive and serve as a kind of interest rate on the amount
borrowed by the long side. This means that fees should ideally not be zero even if the protocol is perfectly
balanced.

The dynamic skew factor $sigma$ is introduced to ensure that the funding rate matches the market's accepted interest
rate when the protocol is balanced. This factor is calculated as an exponential moving average of the daily funding
rate. For a time interval $Delta t$, the skew factor is updated as follows:

$
  sigma_(Delta t) &= sigma_(t_1,t_2) = alpha f_(t_2-86400,t_2) + (1 - alpha) sigma_(t_0,t_1) \
  &= frac(Delta t, tau) f_(t_2-86400,t_2) + frac(tau - Delta t, tau) sigma_(t_0,t_1)
$

where $alpha$ is the smoothing factor of the moving average, $tau$ is the time constant of the moving average,
$f_(t_2-86400,t_2)$ is the daily funding rate for the last day, and $sigma_(t_0,t_1)$ is the previous value of the skew
factor.

Because this factor is summed with the part of the funding rate which is proportional to the imbalance in
@eq:funding_rate, it shifts the default funding rate value when the protocol is balanced. In practice, if the imbalance
remains positive (more @trading_expo in the long side) for some time, the daily funding rate will keep increasing.
When the funding fees become too important for the long side position owners, they will be incentivized to close their
positions, which will decrease the imbalance.
When the imbalance reaches zero, the daily funding rate will stop increasing, and maintain its current value thanks to
the skew factor. This ensures that the market finds its own daily funding rate which is deemed acceptable by the
protocol actors.
>>>>>>> 71ab4ba7

= Glossary

// reset template styles for the figures in the glossary
#show figure: set text(9pt)
#show figure.caption: pad.with(x: -10%)
#print-glossary(glossary)<|MERGE_RESOLUTION|>--- conflicted
+++ resolved
@@ -216,123 +216,12 @@
 From @eq:imbalance, we can see that the imbalance is positive when the long side has a larger trading exposure. We can
 also see that the imbalance is bounded by $[-1, 1]$.
 
+
+
+
+
 = Funding <sec:funding>
 
-<<<<<<< HEAD
-= Liquidation Ticks
-
-As previously stated in @sec:liquidation, the long side positions are grouped by @liquidation_price into buckets for
-efficient liquidation. Each bucket is called a liquidation tick and is identified by its number, ranging from
--322_378 to 980_000.
-
-The tick number of a bucket containing positions represents the price at which those positions can be liquidated, and
-this price includes a penalty, such that the position value is greater than zero when it can be first liquidated.
-This penalty $psi_i$ denominated in number of ticks, is stored in the bucket's metadata and allows to calculate the
-_theoretical_ liquidation price (price at which the position value is zero) of a position in tick $i$ by retrieving the
-price of the tick number $(i - psi_i)$.
-
-For instance, if the penalty for tick 1000 is 100 ticks (\~1.05%), the liquidation price of a position in tick 1000 is
-the price of tick 900.
-
-== Tick Spacing <sec:tick_spacing>
-
-To improve gas performance when iterating over the ticks, we only consider ticks that are multiples of a tick spacing
-$lambda$ for the liquidation buckets. The range of valid ticks is:
-
-#math.equation(block: true, numbering: none)[
-  $R => { lambda k | k in ZZ: lr(ceil.l frac(-322378, lambda) ceil.r) <= k <= lr(floor.l frac(980000, lambda) floor.r) }$
-]
-
-For the Ethereum implementation, the tick spacing is defined as 100 ticks.
-
-== Unadjusted Price
-
-At the core of the tick system is the equation that dictates the conversion from a tick number to a price that we
-qualify as "unadjusted". This equation is:
-
-$ phi_i = 1.0001^i $ <eq:unadjusted_price>
-
-where $phi_i$ is the unadjusted price for the tick $i$. From this formula, we can see that the unadjusted price
-increases by 0.01% for each tick. This allow to represent a wide range of prices with a small number of ticks. In
-practice, because of the tick number range described above, prices ranging from \$0.000_000_000_000_01 to
-\~\$3_tredecillion ($~3.62 times 10^42$) can be represented.
-
-== Adjusted Price
-
-However, because of the @funding mechanism, the liquidation price of a position can change over time. If the funding
-fee is positive, a position's collateral is slowly eaten away, which in turn increases its liquidation price. The
-"adjusted" price $P_i$ of a tick is thus calculated as:
-
-$ P_i = M phi_i $ <eq:adjusted_price>
-
-where $M$ is a multiplier that represents the accumulated effect of the funding fees. Interestingly, all ticks are
-affected by the funding fees in the same way, which means that the multiplier $M$ is the same for all ticks
-(see @sec:multiplier_proof).
-
-Since it would be imprecise to represent the multiplier $M$ as a fixed-precision number in the implementation, we derive
-an accumulator $A$ from the equations below.
-
-The value of a tick $i$ can be derived from @eq:pos_value:
-
-$ v_i = frac(T_i, l_i) = frac(p, p - P_(i-psi_i)) $
-
-where $T_i$ is the @total_expo of the positions in the tick, $l_i$ is the effective leverage of the positions in the
-tick (at the current price), $p$ is the current price of the asset and $P_(i-psi_i)$ is
-the theoretical liquidation price of the positions in this tick ($psi_i$ being the penalty of the tick).
-By using @eq:adjusted_price, we can rewrite this equation as:
-
-$ v_i = frac(T_i (p - P_(i - psi_i)), p) = frac(T_i (p - M phi_(i - psi_i)), p) $ <eq:tick_value_mul>
-
-The range of valid ticks $R$ defined in @sec:tick_spacing, we define the following invariant (analog to
-@eq:value_balance_invariant for the ticks):
-
-$ B_"long" = sum_(i in R) v_i $ <eq:balance_tick_invariant>
-
-which means that the balance of the long side must be equal to the sum of the value of each tick $i$. We can now combine
-@eq:total_expo, @eq:tick_value_mul and @eq:balance_tick_invariant, then solve for $M$:
-
-$
-  M = frac(p (sum_(i in R) T_i - B_"long"), sum_(i in R) (T_i phi_(i-psi_i))) = frac(p (T_"long" - B_"long"), A)
-$ <eq:liq_multiplier>
-
-$ A = sum_(i in R) (T_i phi_(i-psi_i)) $ <eq:accumulator>
-
-where $A$ is an accumulator that can easily be updated when a position is added or removed from the long side.
-
-Finally, the adjusted price of a tick $P_i$ can be calculated as:
-
-$ P_i = M phi_i = frac(phi_i p (T_"long" - B_"long"), A) $ <eq:adjusted_price_acc>
-
-=== Multiplier Proof <sec:multiplier_proof>
-
-As proof that multiplier $M$ is the same for all ticks, consider a position with a current value $v_0$ and a liquidation
-price $phi$ that was not subject to funding fees. The liquidation price for a current asset price $p$ is derived from
-@eq:pos_value:
-
-$ phi = p_"liq" (p) = frac(p (T - v_0), T) $
-
-where $T$ is the @total_expo of the position. If the funding rate is $f$, the funding fee for the position is:
-
-$ F = f E = f (T - v_0) $
-
-where $E$ is the @trading_expo of the position.
-The new position value $v_1$ is then:
-
-$
-  v_1 &= v_0 - F = v_0 - f (T - v_0)\
-  &= v_0 (1 + f) - f T
-$
-
-The new adjusted liquidation price $P$ is thus:
-
-$
-  P &= frac(p (T - v_1), T) = frac(p (T - v_0 (1 + f) + f T), T)\
-  &= frac(p (T (1 + f) - v_0 (1 + f)), T)\
-  &= (1 + f) frac(p (T - v_0), T) = (1 + f) phi = M phi & qed
-$
-
-From this result, we can see that all ticks are affected the funding rate in the same way.
-=======
 To incentivize depositors in the protocol side with the lowest @trading_expo, the protocol charges a @funding to the
 largest side, which is paid to the smaller side. The fee for a time interval $Delta t$ (in seconds) starting at instant
 $t_1$ and ending at $t_2$ is defined as:
@@ -396,7 +285,120 @@
 When the imbalance reaches zero, the daily funding rate will stop increasing, and maintain its current value thanks to
 the skew factor. This ensures that the market finds its own daily funding rate which is deemed acceptable by the
 protocol actors.
->>>>>>> 71ab4ba7
+
+= Liquidation Ticks
+
+As previously stated in @sec:liquidation, the long side positions are grouped by @liquidation_price into buckets for
+efficient liquidation. Each bucket is called a liquidation tick and is identified by its number, ranging from
+-322_378 to 980_000.
+
+The tick number of a bucket containing positions represents the price at which those positions can be liquidated, and
+this price includes a penalty, such that the position value is greater than zero when it can be first liquidated.
+This penalty $psi_i$ denominated in number of ticks, is stored in the bucket's metadata and allows to calculate the
+_theoretical_ liquidation price (price at which the position value is zero) of a position in tick $i$ by retrieving the
+price of the tick number $(i - psi_i)$.
+
+For instance, if the penalty for tick 1000 is 100 ticks (\~1.05%), the liquidation price of a position in tick 1000 is
+the price of tick 900.
+
+== Tick Spacing <sec:tick_spacing>
+
+To improve gas performance when iterating over the ticks, we only consider ticks that are multiples of a tick spacing
+$lambda$ for the liquidation buckets. The range of valid ticks is:
+
+#math.equation(block: true, numbering: none)[
+  $R => { lambda k | k in ZZ: lr(ceil.l frac(-322378, lambda) ceil.r) <= k <= lr(floor.l frac(980000, lambda) floor.r) }$
+]
+
+For the Ethereum implementation, the tick spacing is defined as 100 ticks.
+
+== Unadjusted Price
+
+At the core of the tick system is the equation that dictates the conversion from a tick number to a price that we
+qualify as "unadjusted". This equation is:
+
+$ phi_i = 1.0001^i $ <eq:unadjusted_price>
+
+where $phi_i$ is the unadjusted price for the tick $i$. From this formula, we can see that the unadjusted price
+increases by 0.01% for each tick. This allow to represent a wide range of prices with a small number of ticks. In
+practice, because of the tick number range described above, prices ranging from \$0.000_000_000_000_01 to
+\~\$3_tredecillion ($~3.62 times 10^42$) can be represented.
+
+== Adjusted Price
+
+However, because of the @funding mechanism, the liquidation price of a position can change over time. If the funding
+fee is positive, a position's collateral is slowly eaten away, which in turn increases its liquidation price. The
+"adjusted" price $P_i$ of a tick is thus calculated as:
+
+$ P_i = M phi_i $ <eq:adjusted_price>
+
+where $M$ is a multiplier that represents the accumulated effect of the funding fees. Interestingly, all ticks are
+affected by the funding fees in the same way, which means that the multiplier $M$ is the same for all ticks
+(see @sec:multiplier_proof).
+
+Since it would be imprecise to represent the multiplier $M$ as a fixed-precision number in the implementation, we derive
+an accumulator $A$ from the equations below.
+
+The value of a tick $i$ can be derived from @eq:pos_value:
+
+$ v_i = frac(T_i, l_i) = frac(p, p - P_(i-psi_i)) $
+
+where $T_i$ is the @total_expo of the positions in the tick, $l_i$ is the effective leverage of the positions in the
+tick (at the current price), $p$ is the current price of the asset and $P_(i-psi_i)$ is
+the theoretical liquidation price of the positions in this tick ($psi_i$ being the penalty of the tick).
+By using @eq:adjusted_price, we can rewrite this equation as:
+
+$ v_i = frac(T_i (p - P_(i - psi_i)), p) = frac(T_i (p - M phi_(i - psi_i)), p) $ <eq:tick_value_mul>
+
+The range of valid ticks $R$ defined in @sec:tick_spacing, we define the following invariant (analog to
+@eq:value_balance_invariant for the ticks):
+
+$ B_"long" = sum_(i in R) v_i $ <eq:balance_tick_invariant>
+
+which means that the balance of the long side must be equal to the sum of the value of each tick $i$. We can now combine
+@eq:total_expo, @eq:tick_value_mul and @eq:balance_tick_invariant, then solve for $M$:
+
+$
+  M = frac(p (sum_(i in R) T_i - B_"long"), sum_(i in R) (T_i phi_(i-psi_i))) = frac(p (T_"long" - B_"long"), A)
+$ <eq:liq_multiplier>
+
+$ A = sum_(i in R) (T_i phi_(i-psi_i)) $ <eq:accumulator>
+
+where $A$ is an accumulator that can easily be updated when a position is added or removed from the long side.
+
+Finally, the adjusted price of a tick $P_i$ can be calculated as:
+
+$ P_i = M phi_i = frac(phi_i p (T_"long" - B_"long"), A) $ <eq:adjusted_price_acc>
+
+=== Multiplier Proof <sec:multiplier_proof>
+
+As proof that multiplier $M$ is the same for all ticks, consider a position with a current value $v_0$ and a liquidation
+price $phi$ that was not subject to funding fees. The liquidation price for a current asset price $p$ is derived from
+@eq:pos_value:
+
+$ phi = p_"liq" (p) = frac(p (T - v_0), T) $
+
+where $T$ is the @total_expo of the position. If the funding rate is $f$, the funding fee for the position is:
+
+$ F = f E = f (T - v_0) $
+
+where $E$ is the @trading_expo of the position.
+The new position value $v_1$ is then:
+
+$
+  v_1 &= v_0 - F = v_0 - f (T - v_0)\
+  &= v_0 (1 + f) - f T
+$
+
+The new adjusted liquidation price $P$ is thus:
+
+$
+  P &= frac(p (T - v_1), T) = frac(p (T - v_0 (1 + f) + f T), T)\
+  &= frac(p (T (1 + f) - v_0 (1 + f)), T)\
+  &= (1 + f) frac(p (T - v_0), T) = (1 + f) phi = M phi & qed
+$
+
+From this result, we can see that all ticks are affected the funding rate in the same way.
 
 = Glossary
 
