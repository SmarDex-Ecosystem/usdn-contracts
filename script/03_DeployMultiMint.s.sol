// SPDX-License-Identifier: UNLICENSED
pragma solidity 0.8.26;

import { Script } from "forge-std/Script.sol";

<<<<<<< HEAD
import { MockStETH } from "../src/utils/MockStETH.sol";
import { MockWstETH } from "../src/utils/MockWstETH.sol";
import { IMultiMinter, MultiMinter } from "../src/utils/sepolia/MultiMinter.sol";
=======
import { MultiMinter } from "../src/utils/sepolia/MultiMinter.sol";
>>>>>>> adb9cafa
import { Sdex as SdexSepolia } from "../src/utils/sepolia/tokens/Sdex.sol";

contract DeployMultiMint is Script {
    function run() external returns (MultiMinter newMultiMint) {
        address deployer = vm.envAddress("DEPLOYER_ADDRESS");
        SdexSepolia sdex = SdexSepolia(vm.envAddress("SDEX_SEPOLIA"));
        WstETHSepolia wstEth = WstETHSepolia(payable(vm.envAddress("WSTETH_SEPOLIA")));
        require(block.chainid == 11_155_111, "DeployMultiMint: allowed only on Sepolia");

<<<<<<< HEAD
        SdexSepolia sdex = SdexSepolia(vm.envOr("SDEX_SEPOLIA", address(0)));
        MockWstETH wstEth = MockWstETH(payable(vm.envOr("WSTETH_SEPOLIA", address(0))));
        MockStETH stEth = MockStETH(payable(vm.envOr("STETH_SEPOLIA", address(0))));

        bool newSdex = address(sdex) == address(0);
        bool newWstEth = address(wstEth) == address(0) || address(stEth) == address(0);

        vm.startBroadcast(deployerAddress);

        if (newWstEth) {
            stEth = new MockStETH();
            wstEth = new MockWstETH(stEth);
        }
        if (newSdex) {
            sdex = new SdexSepolia();
        }
=======
        vm.startBroadcast(deployer);
>>>>>>> adb9cafa

        newMultiMint = new MultiMinter(address(sdex), address(stEth), address(wstEth));

<<<<<<< HEAD
        if (newSdex) {
            sdex.transferOwnership(address(newMultiMint));
            newMultiMint.acceptOwnershipOf(address(sdex));
        }
        if (newWstEth) {
            stEth.transferOwnership(address(newMultiMint));
            newMultiMint.acceptOwnershipOf(address(stEth));
            wstEth.transferOwnership(address(newMultiMint));
            newMultiMint.acceptOwnershipOf(address(wstEth));
        }
        vm.stopBroadcast();

        address lastMultiMintOwnerAddress = vm.envOr("LAST_MULTIMINT_OWNER_SEPOLIA", address(0));
        if (lastMultiMintOwnerAddress != address(0)) {
            IMultiMinter lastMultiMint = IMultiMinter(vm.envAddress("LAST_MULTIMINT_SEPOLIA"));
            if (!newSdex) {
                vm.prank(lastMultiMintOwnerAddress);
                lastMultiMint.transferOwnershipOf(address(sdex), address(newMultiMint));
                vm.prank(deployerAddress);
                // This call will succeed only if the contract is ownable2step
                try newMultiMint.acceptOwnershipOf(address(sdex)) { } catch { }
            }
            if (!newWstEth) {
                vm.prank(lastMultiMintOwnerAddress);
                lastMultiMint.transferOwnershipOf(address(wstEth), address(newMultiMint));
                vm.prank(deployerAddress);
                // This call will succeed only if the contract is ownable2step
                try newMultiMint.acceptOwnershipOf(address(wstEth)) { } catch { }
                vm.prank(lastMultiMintOwnerAddress);
                lastMultiMint.transferOwnershipOf(address(stEth), address(newMultiMint));
                vm.prank(deployerAddress);
                // This call will succeed only if the contract is ownable2step
                try newMultiMint.acceptOwnershipOf(address(stEth)) { } catch { }
            }
        }
=======
        sdex.transferOwnership(address(newMultiMint));
        newMultiMint.acceptOwnershipOf(address(sdex));
        wstEth.transferOwnership(address(newMultiMint));
        newMultiMint.acceptOwnershipOf(address(wstEth));

        vm.stopBroadcast();
>>>>>>> adb9cafa

        require(sdex.owner() == address(newMultiMint), "DeployMultiMint: Sdex owner is not MultiMinter");
<<<<<<< HEAD
        require(stEth.owner() == address(newMultiMint), "DeployMultiMint: StETH owner is not MultiMinter");
        require(wstEth.owner() == address(newMultiMint), "DeployMultiMint: WstETH owner is not MultiMinter");
        require(newMultiMint.owner() == deployerAddress, "DeployMultiMint: MultiMinter owner is not the deployer");
        console.log("SdexSepolia address", address(sdex));
        console.log("StETHSepolia address", address(stEth));
        console.log("WstETHSepolia address", address(wstEth));
        console.log("MultiMinter address", address(newMultiMint));
        console.log("owner of MultiMinter", newMultiMint.owner());
=======
        require(newMultiMint.owner() == deployer, "DeployMultiMint: MultiMinter owner is not the deployer");
>>>>>>> adb9cafa
    }
}<|MERGE_RESOLUTION|>--- conflicted
+++ resolved
@@ -3,102 +3,36 @@
 
 import { Script } from "forge-std/Script.sol";
 
-<<<<<<< HEAD
 import { MockStETH } from "../src/utils/MockStETH.sol";
 import { MockWstETH } from "../src/utils/MockWstETH.sol";
-import { IMultiMinter, MultiMinter } from "../src/utils/sepolia/MultiMinter.sol";
-=======
 import { MultiMinter } from "../src/utils/sepolia/MultiMinter.sol";
->>>>>>> adb9cafa
 import { Sdex as SdexSepolia } from "../src/utils/sepolia/tokens/Sdex.sol";
 
 contract DeployMultiMint is Script {
     function run() external returns (MultiMinter newMultiMint) {
-        address deployer = vm.envAddress("DEPLOYER_ADDRESS");
+        address deployerAddress = vm.envAddress("DEPLOYER_ADDRESS");
+        require(block.chainid == 11_155_111, "DeployMultiMint: allowed only on the test environment");
+
         SdexSepolia sdex = SdexSepolia(vm.envAddress("SDEX_SEPOLIA"));
-        WstETHSepolia wstEth = WstETHSepolia(payable(vm.envAddress("WSTETH_SEPOLIA")));
-        require(block.chainid == 11_155_111, "DeployMultiMint: allowed only on Sepolia");
-
-<<<<<<< HEAD
-        SdexSepolia sdex = SdexSepolia(vm.envOr("SDEX_SEPOLIA", address(0)));
-        MockWstETH wstEth = MockWstETH(payable(vm.envOr("WSTETH_SEPOLIA", address(0))));
-        MockStETH stEth = MockStETH(payable(vm.envOr("STETH_SEPOLIA", address(0))));
-
-        bool newSdex = address(sdex) == address(0);
-        bool newWstEth = address(wstEth) == address(0) || address(stEth) == address(0);
+        MockWstETH wstEth = MockWstETH(payable(vm.envAddress("WSTETH_SEPOLIA")));
+        MockStETH stEth = MockStETH(payable(vm.envAddress("STETH_SEPOLIA")));
 
         vm.startBroadcast(deployerAddress);
 
-        if (newWstEth) {
-            stEth = new MockStETH();
-            wstEth = new MockWstETH(stEth);
-        }
-        if (newSdex) {
-            sdex = new SdexSepolia();
-        }
-=======
-        vm.startBroadcast(deployer);
->>>>>>> adb9cafa
-
         newMultiMint = new MultiMinter(address(sdex), address(stEth), address(wstEth));
 
-<<<<<<< HEAD
-        if (newSdex) {
-            sdex.transferOwnership(address(newMultiMint));
-            newMultiMint.acceptOwnershipOf(address(sdex));
-        }
-        if (newWstEth) {
-            stEth.transferOwnership(address(newMultiMint));
-            newMultiMint.acceptOwnershipOf(address(stEth));
-            wstEth.transferOwnership(address(newMultiMint));
-            newMultiMint.acceptOwnershipOf(address(wstEth));
-        }
-        vm.stopBroadcast();
-
-        address lastMultiMintOwnerAddress = vm.envOr("LAST_MULTIMINT_OWNER_SEPOLIA", address(0));
-        if (lastMultiMintOwnerAddress != address(0)) {
-            IMultiMinter lastMultiMint = IMultiMinter(vm.envAddress("LAST_MULTIMINT_SEPOLIA"));
-            if (!newSdex) {
-                vm.prank(lastMultiMintOwnerAddress);
-                lastMultiMint.transferOwnershipOf(address(sdex), address(newMultiMint));
-                vm.prank(deployerAddress);
-                // This call will succeed only if the contract is ownable2step
-                try newMultiMint.acceptOwnershipOf(address(sdex)) { } catch { }
-            }
-            if (!newWstEth) {
-                vm.prank(lastMultiMintOwnerAddress);
-                lastMultiMint.transferOwnershipOf(address(wstEth), address(newMultiMint));
-                vm.prank(deployerAddress);
-                // This call will succeed only if the contract is ownable2step
-                try newMultiMint.acceptOwnershipOf(address(wstEth)) { } catch { }
-                vm.prank(lastMultiMintOwnerAddress);
-                lastMultiMint.transferOwnershipOf(address(stEth), address(newMultiMint));
-                vm.prank(deployerAddress);
-                // This call will succeed only if the contract is ownable2step
-                try newMultiMint.acceptOwnershipOf(address(stEth)) { } catch { }
-            }
-        }
-=======
         sdex.transferOwnership(address(newMultiMint));
         newMultiMint.acceptOwnershipOf(address(sdex));
+        stEth.transferOwnership(address(newMultiMint));
+        newMultiMint.acceptOwnershipOf(address(stEth));
         wstEth.transferOwnership(address(newMultiMint));
         newMultiMint.acceptOwnershipOf(address(wstEth));
 
         vm.stopBroadcast();
->>>>>>> adb9cafa
 
         require(sdex.owner() == address(newMultiMint), "DeployMultiMint: Sdex owner is not MultiMinter");
-<<<<<<< HEAD
         require(stEth.owner() == address(newMultiMint), "DeployMultiMint: StETH owner is not MultiMinter");
         require(wstEth.owner() == address(newMultiMint), "DeployMultiMint: WstETH owner is not MultiMinter");
         require(newMultiMint.owner() == deployerAddress, "DeployMultiMint: MultiMinter owner is not the deployer");
-        console.log("SdexSepolia address", address(sdex));
-        console.log("StETHSepolia address", address(stEth));
-        console.log("WstETHSepolia address", address(wstEth));
-        console.log("MultiMinter address", address(newMultiMint));
-        console.log("owner of MultiMinter", newMultiMint.owner());
-=======
-        require(newMultiMint.owner() == deployer, "DeployMultiMint: MultiMinter owner is not the deployer");
->>>>>>> adb9cafa
     }
 }