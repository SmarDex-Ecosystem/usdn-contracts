// SPDX-License-Identifier: UNLICENSED
pragma solidity 0.8.26;

import { Script } from "forge-std/Script.sol";
import { console } from "forge-std/Test.sol";

import { Options, Upgrades } from "openzeppelin-foundry-upgrades/Upgrades.sol";
import { FixedPointMathLib } from "solady/src/utils/FixedPointMathLib.sol";

import { Sdex } from "../test/utils/Sdex.sol";
import { WstETH } from "../test/utils/WstEth.sol";

import { Utils } from "./utils/Utils.s.sol";

import { LiquidationRewardsManager } from "../src/LiquidationRewardsManager/LiquidationRewardsManager.sol";
import { WstEthOracleMiddleware } from "../src/OracleMiddleware/WstEthOracleMiddleware.sol";
import { MockWstEthOracleMiddleware } from "../src/OracleMiddleware/mock/MockWstEthOracleMiddleware.sol";
import { Rebalancer } from "../src/Rebalancer/Rebalancer.sol";
import { Usdn } from "../src/Usdn/Usdn.sol";
import { Wusdn } from "../src/Usdn/Wusdn.sol";
import { UsdnProtocolFallback } from "../src/UsdnProtocol/UsdnProtocolFallback.sol";
import { UsdnProtocolImpl } from "../src/UsdnProtocol/UsdnProtocolImpl.sol";
import { IWstETH } from "../src/interfaces/IWstETH.sol";
import { IUsdnProtocol } from "../src/interfaces/UsdnProtocol/IUsdnProtocol.sol";
import { IUsdnProtocolTypes as Types } from "../src/interfaces/UsdnProtocol/IUsdnProtocolTypes.sol";

contract Deploy is Script {
    address constant WSTETH_MAINNET = 0x7f39C581F595B53c5cb19bD0b3f8dA6c935E2Ca0;
    address constant SDEX_MAINNET = 0x5DE8ab7E27f6E7A1fFf3E5B337584Aa43961BEeF;
    address constant PYTH_MAINNET = 0x4305FB66699C3B2702D4d05CF36551390A4c69C6;
    bytes32 constant PYTH_ETH_FEED_ID = 0xff61491a931112ddf1bd8147cd1b641375f79f5825126d665480874634fd0ace;
    address constant CHAINLINK_ETH_PRICE_MAINNET = 0x5f4eC3Df9cbd43714FE2740f5E3616155c5b8419;
    uint256 constant CHAINLINK_PRICE_VALIDITY = 1 hours + 2 minutes;
    uint256 constant CHAINLINK_GAS_PRICE_VALIDITY = 2 hours + 5 minutes;

    Utils _utils = new Utils();
    address _deployerAddress;
    address _feeCollector;
    bool _isProdEnv;

    /**
     * @notice Deploy the USDN ecosystem
     * @return WstETH_ The WstETH token
     * @return Sdex_ The SDEX token
     * @return WstEthOracleMiddleware_ The WstETH oracle middleware
     * @return LiquidationRewardsManager_ The liquidation rewards manager
     * @return Rebalancer_ The rebalancer
     * @return Usdn_ The USDN token
     * @return Wusdn_ The WUSDN token
     * @return UsdnProtocol_ The USDN protocol with fallback
     */
    function run()
        external
        returns (
            WstETH WstETH_,
            Sdex Sdex_,
            WstEthOracleMiddleware WstEthOracleMiddleware_,
            LiquidationRewardsManager LiquidationRewardsManager_,
            Rebalancer Rebalancer_,
            Usdn Usdn_,
            Wusdn Wusdn_,
            IUsdnProtocol UsdnProtocol_
        )
    {
        _handleEnvVariables();

        (uint256 depositAmount, uint256 longAmount) = _getInitialAmounts();

        _isProdEnv = block.chainid == 1;

        // validate the Usdn protocol before deploying it
        _utils.validateProtocol("UsdnProtocolImpl.sol", "UsdnProtocolFallback.sol");

        vm.startBroadcast(_deployerAddress);

        (Usdn_, Wusdn_, Sdex_, WstETH_) = _handlePeripheryDeployment(depositAmount, longAmount);

        WstEthOracleMiddleware_ = _deployWstEthOracleMiddleware(address(WstETH_));

        LiquidationRewardsManager_ = _deployLiquidationRewardsManager(address(WstETH_));

        UsdnProtocol_ = _deployProtocol(Usdn_, Sdex_, WstETH_, WstEthOracleMiddleware_, LiquidationRewardsManager_);

        Rebalancer_ = _deployRebalancer(UsdnProtocol_);

        _handlePostDeployment(UsdnProtocol_, Usdn_, Rebalancer_);

        _initializeUsdnProtocol(UsdnProtocol_, WstETH_, WstEthOracleMiddleware_, depositAmount, longAmount);

        vm.stopBroadcast();
    }

    /**
     * @notice Deploy the USDN protocol
     * @param usdn The USDN token
     * @param sdex The SDEX token
     * @param wstETH The WstETH token
     * @param wstEthOracleMiddleware The WstETH oracle middleware
     * @param liquidationRewardsManager The liquidation rewards manager
     * @return usdnProtocol_ The deployed protocol
     */
    function _deployProtocol(
        Usdn usdn,
        Sdex sdex,
        WstETH wstETH,
        WstEthOracleMiddleware wstEthOracleMiddleware,
        LiquidationRewardsManager liquidationRewardsManager
    ) internal returns (IUsdnProtocol usdnProtocol_) {
        vm.stopBroadcast();
        // clean and build contracts for openzeppelin module
        _utils.cleanAndBuildContracts();
        vm.startBroadcast(_deployerAddress);

        // we need to allow external library linking for the openzeppelin module
        Options memory opts;
        opts.unsafeAllow = "external-library-linking,state-variable-immutable";

        // deploy the protocol fallback
        UsdnProtocolFallback protocolFallback = new UsdnProtocolFallback();

        address proxy = Upgrades.deployUUPSProxy(
            "UsdnProtocolImpl.sol",
            abi.encodeCall(
                UsdnProtocolImpl.initializeStorage,
                (
                    usdn,
                    sdex,
                    wstETH,
                    wstEthOracleMiddleware,
                    liquidationRewardsManager,
                    100, // tick spacing 100 = 1.05%
                    _feeCollector,
                    protocolFallback
                )
            ),
            opts
        );

        usdnProtocol_ = IUsdnProtocol(proxy);
    }

    /**
     * @notice Deploy the WstETH oracle middleware if necessary
     * @dev Will return the already deployed one if an address is in the env variables
     * @param wstETHAddress The address of the WstETH token
     * @return wstEthOracleMiddleware_ The deployed contract
     */
    function _deployWstEthOracleMiddleware(address wstETHAddress)
        internal
        returns (WstEthOracleMiddleware wstEthOracleMiddleware_)
    {
        address middlewareAddress = vm.envOr("MIDDLEWARE_ADDRESS", address(0));

        if (middlewareAddress != address(0)) {
            if (_isProdEnv) {
                wstEthOracleMiddleware_ = WstEthOracleMiddleware(middlewareAddress);
            } else {
                wstEthOracleMiddleware_ = MockWstEthOracleMiddleware(middlewareAddress);
            }
        } else {
            address pythAddress = vm.envOr("PYTH_ADDRESS", PYTH_MAINNET);
            bytes32 pythFeedId = vm.envOr("PYTH_ETH_FEED_ID", PYTH_ETH_FEED_ID);
            address chainlinkPriceAddress = vm.envOr("CHAINLINK_ETH_PRICE_ADDRESS", CHAINLINK_ETH_PRICE_MAINNET);
            uint256 chainlinkPriceValidity = vm.envOr("CHAINLINK_ETH_PRICE_VALIDITY", CHAINLINK_PRICE_VALIDITY);

            if (_isProdEnv) {
                wstEthOracleMiddleware_ = new WstEthOracleMiddleware(
                    pythAddress, pythFeedId, chainlinkPriceAddress, wstETHAddress, chainlinkPriceValidity
                );
            } else {
                wstEthOracleMiddleware_ = new MockWstEthOracleMiddleware(
                    pythAddress, pythFeedId, chainlinkPriceAddress, wstETHAddress, chainlinkPriceValidity
                );
            }
        }
    }

    /**
     * @notice Deploy the liquidation rewards manager if necessary
     * @dev Will return the already deployed one if an address is in the env variables
     * @param wstETHAddress The address of the WstETH token
     * @return liquidationRewardsManager_ The deployed contract
     */
    function _deployLiquidationRewardsManager(address wstETHAddress)
        internal
        returns (LiquidationRewardsManager liquidationRewardsManager_)
    {
        address liquidationRewardsManagerAddress = vm.envOr("LIQUIDATION_REWARDS_MANAGER_ADDRESS", address(0));

        if (liquidationRewardsManagerAddress != address(0)) {
            liquidationRewardsManager_ = LiquidationRewardsManager(liquidationRewardsManagerAddress);
        } else {
            liquidationRewardsManager_ = new LiquidationRewardsManager(IWstETH(wstETHAddress));
        }
    }

    /**
     * @notice Deploy the USDN token and the WUSDN token
     * @dev Will return the already deployed ones if an address is in the env variables
     * On mainnet the `USDN_ADDRESS` env variable is required
     * @return usdn_ The deployed Usdn contract
     * @return wusdn_ The deployed Wusdn contract
     */
    function _deployUsdnAndWusdn() internal returns (Usdn usdn_, Wusdn wusdn_) {
        if (_isProdEnv) {
            try vm.envAddress("USDN_ADDRESS") {
                usdn_ = Usdn(vm.envAddress("USDN_ADDRESS"));
            } catch {
                revert("USDN_ADDRESS is required on mainnet");
            }
        } else {
            usdn_ = new Usdn(address(0), address(0));
        }

        wusdn_ = new Wusdn(usdn_);
    }

    /**
     * @notice Deploy the SDEX token
     * @dev Will return the already deployed one if an address is in the env variables
     * Will use the mainnet address if the chainId is 1
     * @return sdex_ The deployed contract
     */
    function _deploySdex() internal returns (Sdex sdex_) {
        if (_isProdEnv) {
            return Sdex(SDEX_MAINNET);
        }

        address sdexAddress = payable(vm.envOr("SDEX_ADDRESS", address(0)));
        if (sdexAddress != address(0)) {
            sdex_ = Sdex(sdexAddress);
        } else {
            sdex_ = new Sdex();
        }
    }

    /**
     * @notice Deploy the WstETH token
     * @dev Will return the already deployed one if an address is in the env variables
     * Will return the mainnet address if the chain is mainnet
     * @param depositAmount The amount to deposit during the protocol initialization
     * @param longAmount The size of the long to open during the protocol initialization
     * @return wstEth_ The deployed contract
     */
    function _deployWstETH(uint256 depositAmount, uint256 longAmount) internal returns (WstETH wstEth_) {
        address payable wstETHAddress;
        if (_isProdEnv) {
            wstETHAddress = payable(WSTETH_MAINNET);
        } else {
            wstETHAddress = payable(vm.envOr("WSTETH_ADDRESS", address(0)));
        }

        if (wstETHAddress != address(0)) {
            wstEth_ = WstETH(wstETHAddress);
            if (vm.envOr("GET_WSTETH", false)) {
                uint256 ethAmount = (depositAmount + longAmount + 10_000) * wstEth_.stEthPerToken() / 1 ether;

                (bool result,) = wstETHAddress.call{ value: ethAmount }(hex"");

                require(result, "Failed to mint wstETH");
            }
        } else {
            wstEth_ = new WstETH();
        }
    }

    /**
     * @notice Deploy the Rebalancer contract if necessary
     * @dev Will return the already deployed one if an address is in the env variables
     * @param usdnProtocol The USDN protocol
     * @return rebalancer_ The deployed contract
     */
    function _deployRebalancer(IUsdnProtocol usdnProtocol) internal returns (Rebalancer rebalancer_) {
        address payable rebalancerAddress = payable(vm.envOr("REBALANCER_ADDRESS", address(0)));
        if (rebalancerAddress != address(0)) {
            rebalancer_ = Rebalancer(rebalancerAddress);
        } else {
            rebalancer_ = new Rebalancer(usdnProtocol);
        }
    }

    /**
     * @notice Initialize the USDN Protocol
     * @param usdnProtocol The USDN protocol
     * @param wstETH The WstETH token
     * @param wstEthOracleMiddleware The WstETH oracle middleware
     * @param depositAmount The amount to deposit during the protocol initialization
     * @param longAmount The size of the long to open during the protocol initialization
     */
    function _initializeUsdnProtocol(
        IUsdnProtocol usdnProtocol,
        WstETH wstETH,
        WstEthOracleMiddleware wstEthOracleMiddleware,
        uint256 depositAmount,
        uint256 longAmount
    ) internal {
        uint256 price = wstEthOracleMiddleware.parseAndValidatePrice(
            "", uint128(block.timestamp), Types.ProtocolAction.Initialize, ""
        ).price;

        // we want a leverage of ~2x so we get the current price from the middleware and divide it by two
        uint128 desiredLiqPrice = uint128(price / 2);
        // get the liquidation price with the tick rounding
        uint128 liqPriceWithoutPenalty = usdnProtocol.getLiqPriceFromDesiredLiqPrice(desiredLiqPrice, price, 0);
        // get the total exposure of the wanted long position
        uint256 positionTotalExpo = FixedPointMathLib.fullMulDiv(longAmount, price, price - liqPriceWithoutPenalty);
        // get the amount to deposit to reach a balanced state
        depositAmount = positionTotalExpo - longAmount;

        wstETH.approve(address(usdnProtocol), depositAmount + longAmount);

        usdnProtocol.initialize(uint128(depositAmount), uint128(longAmount), desiredLiqPrice, "");
    }

    /**
     * @notice Handle post-deployment tasks
     * @param usdnProtocol The USDN protocol
     * @param usdn The USDN token
     * @param rebalancer The rebalancer
     */
    function _handlePostDeployment(IUsdnProtocol usdnProtocol, Usdn usdn, Rebalancer rebalancer) internal {
        bytes32 ADMIN_SET_EXTERNAL_ROLE = usdnProtocol.ADMIN_SET_EXTERNAL_ROLE();
        bytes32 SET_EXTERNAL_ROLE = usdnProtocol.SET_EXTERNAL_ROLE();
        usdnProtocol.grantRole(ADMIN_SET_EXTERNAL_ROLE, _deployerAddress);
        usdnProtocol.grantRole(SET_EXTERNAL_ROLE, _deployerAddress);
<<<<<<< HEAD
=======

>>>>>>> e0e5d00a
        // set the rebalancer on the USDN protocol
        usdnProtocol.setRebalancer(rebalancer);

        usdn.revokeRole(SET_EXTERNAL_ROLE, _deployerAddress);
        usdn.revokeRole(ADMIN_SET_EXTERNAL_ROLE, _deployerAddress);

        // grant USDN minter and rebaser roles to protocol
        usdn.grantRole(usdn.MINTER_ROLE(), address(usdnProtocol));
        usdn.grantRole(usdn.REBASER_ROLE(), address(usdnProtocol));
        // renounce admin role on the USDN token, no one can later change roles
        usdn.renounceRole(usdn.DEFAULT_ADMIN_ROLE(), _deployerAddress);
    }

    /**
     * @notice Handle the deployment of the periphery contracts
     * @param depositAmount The amount to deposit during the protocol initialization
     * @param longAmount The size of the long to open during the protocol initialization
     * @return usdn_ The USDN token
     * @return wusdn_ The WUSDN token
     * @return sdex_ The SDEX token
     * @return wstETH_ The WstETH token
     */
    function _handlePeripheryDeployment(uint256 depositAmount, uint256 longAmount)
        internal
        returns (Usdn usdn_, Wusdn wusdn_, Sdex sdex_, WstETH wstETH_)
    {
        (usdn_, wusdn_) = _deployUsdnAndWusdn();
        wstETH_ = _deployWstETH(depositAmount, longAmount);
        sdex_ = _deploySdex();
    }

    /**
     * @notice Handle the environment variables
     */
    function _handleEnvVariables() internal {
        try vm.envAddress("DEPLOYER_ADDRESS") {
            _deployerAddress = vm.envAddress("DEPLOYER_ADDRESS");
        } catch {
            revert("DEPLOYER_ADDRESS is required");
        }

        _feeCollector = vm.envOr("FEE_COLLECTOR", _deployerAddress);

        string memory etherscanApiKey = vm.envOr("ETHERSCAN_API_KEY", string("XXXXXXXXXXXXXXXXX"));
        vm.setEnv("ETHERSCAN_API_KEY", etherscanApiKey);
    }

    /**
     * @notice Get the initial amounts for the protocol initialization
     * @return depositAmount The amount to deposit
     * @return longAmount The size of the long
     */
    function _getInitialAmounts() internal view returns (uint256 depositAmount, uint256 longAmount) {
        try vm.envUint("INIT_DEPOSIT_AMOUNT") {
            depositAmount = vm.envUint("INIT_DEPOSIT_AMOUNT");
        } catch {
            revert("INIT_DEPOSIT_AMOUNT is required");
        }
        try vm.envUint("INIT_LONG_AMOUNT") {
            longAmount = vm.envUint("INIT_LONG_AMOUNT");
        } catch {
            revert("INIT_DEPOSIT_AMOUNT is required");
        }
    }
}<|MERGE_RESOLUTION|>--- conflicted
+++ resolved
@@ -323,17 +323,12 @@
         bytes32 SET_EXTERNAL_ROLE = usdnProtocol.SET_EXTERNAL_ROLE();
         usdnProtocol.grantRole(ADMIN_SET_EXTERNAL_ROLE, _deployerAddress);
         usdnProtocol.grantRole(SET_EXTERNAL_ROLE, _deployerAddress);
-<<<<<<< HEAD
-=======
-
->>>>>>> e0e5d00a
-        // set the rebalancer on the USDN protocol
+
         usdnProtocol.setRebalancer(rebalancer);
 
         usdn.revokeRole(SET_EXTERNAL_ROLE, _deployerAddress);
         usdn.revokeRole(ADMIN_SET_EXTERNAL_ROLE, _deployerAddress);
 
-        // grant USDN minter and rebaser roles to protocol
         usdn.grantRole(usdn.MINTER_ROLE(), address(usdnProtocol));
         usdn.grantRole(usdn.REBASER_ROLE(), address(usdnProtocol));
         // renounce admin role on the USDN token, no one can later change roles
