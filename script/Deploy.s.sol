// SPDX-License-Identifier: UNLICENSED
pragma solidity 0.8.20;

import { Script } from "forge-std/Script.sol";

import { WstETH } from "test/utils/WstEth.sol";
import { MockChainlinkOnChain } from "test/unit/OracleMiddleware/utils/MockChainlinkOnChain.sol";

import { IOracleMiddleware } from "src/interfaces/OracleMiddleware/IOracleMiddleware.sol";
import { LiquidationRewardsManager } from "src/OracleMiddleware/LiquidationRewardsManager.sol";
import { IWstETH } from "src/interfaces/IWstETH.sol";
import { Usdn } from "src/Usdn.sol";
import { UsdnProtocol } from "src/UsdnProtocol/UsdnProtocol.sol";
import { WstEthOracleMiddleware } from "src/OracleMiddleware/WstEthOracleMiddleware.sol";
import { MockWstEthOracleMiddleware } from "src/OracleMiddleware/mock/MockWstEthOracleMiddleware.sol";
import { MockLiquidationRewardsManager } from "src/OracleMiddleware/mock/MockLiquidationRewardsManager.sol";

contract Deploy is Script {
    function run() external {
        vm.startBroadcast(vm.envAddress("DEPLOYER_ADDRESS"));

        uint256 depositAmount = vm.envOr("INIT_DEPOSIT_AMOUNT", uint256(0));
        uint256 longAmount = vm.envOr("INIT_LONG_AMOUNT", uint256(0));

        // Deploy wstETH if needed
        address payable wstETHAddress = payable(vm.envOr("WSTETH_ADDRESS", address(0)));
        WstETH wstETH;
        if (wstETHAddress != address(0)) {
            wstETH = WstETH(wstETHAddress);
            if (vm.envOr("GET_WSTETH", false) && depositAmount > 0 && longAmount > 0) {
                uint256 ethAmount = (depositAmount + longAmount + 1000) * wstETH.stEthPerToken() / 1 ether;
                (bool result,) = wstETHAddress.call{ value: ethAmount }(hex"");
                require(result, "Failed to mint wstETH");
            }
        } else {
            wstETH = new WstETH();
            wstETHAddress = payable(address(wstETH));
        }

        // Deploy oracle middleware if needed
        // fetch middleware address environment variable
        address middlewareAddress = vm.envOr("MIDDLEWARE_ADDRESS", address(0));
        // cache environment type
        bool isProdEnv = block.chainid != 31_337;
        // cache middleware
        WstEthOracleMiddleware middleware;

        // attach
        if (middlewareAddress != address(0)) {
            // prod
            if (isProdEnv) {
                middleware = WstEthOracleMiddleware(middlewareAddress);
                // fork
            } else {
                middleware = MockWstEthOracleMiddleware(middlewareAddress);
            }

            // deploy
        } else {
            address pythAddress = vm.envAddress("PYTH_ADDRESS");
            bytes32 pythPriceId = vm.envBytes32("PYTH_STETH_PRICE_ID");
            address chainlinkPriceAddress = vm.envAddress("CHAINLINK_STETH_PRICE_ADDRESS");
            uint256 chainlinkPriceValidity = vm.envOr("CHAINLINK_STETH_PRICE_VALIDITY", uint256(1 hours + 2 minutes));

            // prod
            if (isProdEnv) {
                middleware = new WstEthOracleMiddleware(
                    pythAddress, pythPriceId, chainlinkPriceAddress, wstETHAddress, chainlinkPriceValidity
                );
                // fork
            } else {
                middleware = new MockWstEthOracleMiddleware(
                    pythAddress, pythPriceId, chainlinkPriceAddress, wstETHAddress, chainlinkPriceValidity
                );
            }

            middlewareAddress = address(middleware);
        }

        // Deploy the LiquidationRewardsManager if necessary
        address liquidationRewardsManagerAddress = vm.envOr("LIQUIDATION_REWARDS_MANAGER_ADDRESS", address(0));
        LiquidationRewardsManager liquidationRewardsManager;
        if (liquidationRewardsManagerAddress != address(0)) {
            if (isProdEnv) {
                liquidationRewardsManager = LiquidationRewardsManager(liquidationRewardsManagerAddress);
            } else {
                liquidationRewardsManager = MockLiquidationRewardsManager(liquidationRewardsManagerAddress);
            }
        } else {
            address chainlinkGasPriceFeed = vm.envAddress("CHAINLINK_GAS_PRICE_ADDRESS");
            uint256 chainlinkPriceValidity = vm.envOr("CHAINLINK_GAS_PRICE_VALIDITY", uint256(2 hours + 5 minutes));
            if (isProdEnv) {
                liquidationRewardsManager =
                    new LiquidationRewardsManager(chainlinkGasPriceFeed, IWstETH(wstETHAddress), chainlinkPriceValidity);
            } else {
                liquidationRewardsManager = new MockLiquidationRewardsManager(
                    chainlinkGasPriceFeed, IWstETH(wstETHAddress), chainlinkPriceValidity
                );
            }

            liquidationRewardsManagerAddress = address(liquidationRewardsManager);
        }

        // Deploy USDN token, without a specific minter or adjuster for now
        address usdnAddress = vm.envOr("USDN_ADDRESS", address(0));
        Usdn usdn;
        if (usdnAddress != address(0)) {
            usdn = Usdn(usdnAddress);
        } else {
            usdn = new Usdn(address(0), address(0));
            usdnAddress = address(usdn);
        }

        // Deploy the protocol with tick spacing 100 = 1%
<<<<<<< HEAD
        UsdnProtocol protocol = new UsdnProtocol(usdn, wstETH, middleware, liquidationRewardsManager, 100);
=======
        UsdnProtocol protocol = new UsdnProtocol(usdn, wstETH, middleware, 100, vm.envAddress("FEE_COLLECTOR"));
>>>>>>> 088810ca

        // Grant USDN minter role to protocol and approve wstETH spending

        usdn.grantRole(usdn.MINTER_ROLE(), address(protocol));
        wstETH.approve(address(protocol), depositAmount + longAmount);
        // Initialize if needed
        if (depositAmount > 0 && longAmount > 0) {
            // Desired liquidation price at 1 USD
            protocol.initialize(uint128(depositAmount), uint128(longAmount), 1 ether, "");
        }

        vm.stopBroadcast();
    }
}<|MERGE_RESOLUTION|>--- conflicted
+++ resolved
@@ -112,11 +112,8 @@
         }
 
         // Deploy the protocol with tick spacing 100 = 1%
-<<<<<<< HEAD
-        UsdnProtocol protocol = new UsdnProtocol(usdn, wstETH, middleware, liquidationRewardsManager, 100);
-=======
-        UsdnProtocol protocol = new UsdnProtocol(usdn, wstETH, middleware, 100, vm.envAddress("FEE_COLLECTOR"));
->>>>>>> 088810ca
+        UsdnProtocol protocol =
+            new UsdnProtocol(usdn, wstETH, middleware, liquidationRewardsManager, 100, vm.envAddress("FEE_COLLECTOR"));
 
         // Grant USDN minter role to protocol and approve wstETH spending
 
