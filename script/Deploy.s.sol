--- conflicted
+++ resolved
@@ -13,12 +13,8 @@
 import { LiquidationRewardsManager } from "src/OracleMiddleware/LiquidationRewardsManager.sol";
 import { WstEthOracleMiddleware } from "src/OracleMiddleware/WstEthOracleMiddleware.sol";
 import { UsdnProtocol } from "src/UsdnProtocol/UsdnProtocol.sol";
-<<<<<<< HEAD
 import { OrderManager } from "src/OrderManager/OrderManager.sol";
-import { Usdn } from "src/Usdn.sol";
-=======
 import { Usdn } from "src/Usdn/Usdn.sol";
->>>>>>> 87fce60d
 
 contract Deploy is Script {
     /**
