--- conflicted
+++ resolved
@@ -121,15 +121,10 @@
         );
 
         // Grant USDN minter & rebaser roles to protocol and approve wstETH spending
+        Usdn_.grantRole(Usdn_.MINTER_ROLE(), address(UsdnProtocol_));
+        Usdn_.grantRole(Usdn_.REBASER_ROLE(), address(UsdnProtocol_));
+        WstETH_.approve(address(UsdnProtocol_), depositAmount + longAmount);
 
-<<<<<<< HEAD
-        usdn.grantRole(usdn.MINTER_ROLE(), address(protocol));
-        usdn.grantRole(usdn.REBASER_ROLE(), address(protocol));
-        wstETH.approve(address(protocol), depositAmount + longAmount);
-=======
-        Usdn_.grantRole(Usdn_.MINTER_ROLE(), address(UsdnProtocol_));
-        WstETH_.approve(address(UsdnProtocol_), depositAmount + longAmount);
->>>>>>> 3afa1be4
         // Initialize if needed
         if (depositAmount > 0 && longAmount > 0) {
             uint256 desiredLiqPrice;
