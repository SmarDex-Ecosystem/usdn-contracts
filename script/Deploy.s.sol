--- conflicted
+++ resolved
@@ -6,14 +6,6 @@
 import { Sdex } from "test/utils/Sdex.sol";
 import { WstETH } from "test/utils/WstEth.sol";
 
-<<<<<<< HEAD
-import { LiquidationRewardsManager } from "src/OracleMiddleware/LiquidationRewardsManager.sol";
-import { IWstETH } from "src/interfaces/IWstETH.sol";
-import { OrderManager } from "src/OrderManager.sol";
-import { Usdn } from "src/Usdn.sol";
-import { UsdnProtocol } from "src/UsdnProtocol/UsdnProtocol.sol";
-=======
->>>>>>> 90d756a7
 import { ProtocolAction } from "src/interfaces/UsdnProtocol/IUsdnProtocolTypes.sol";
 import { IWstETH } from "src/interfaces/IWstETH.sol";
 import { MockLiquidationRewardsManager } from "src/OracleMiddleware/mock/MockLiquidationRewardsManager.sol";
@@ -59,17 +51,6 @@
         Usdn_ = _deployUsdn();
         Sdex_ = _deploySdex();
 
-<<<<<<< HEAD
-        {
-            // Deploy SDEX if needed
-            address sdexAddress = payable(vm.envOr("SDEX_ADDRESS", address(0)));
-            if (sdexAddress != address(0)) {
-                Sdex_ = Sdex(sdexAddress);
-            } else {
-                Sdex_ = new Sdex();
-                sdexAddress = address(Sdex_);
-            }
-=======
         // Deploy the protocol with tick spacing 100 = 1%
         UsdnProtocol_ = new UsdnProtocol(
             Usdn_,
@@ -81,6 +62,17 @@
             vm.envAddress("FEE_COLLECTOR")
         );
 
+        // Deploy the OrderManager if necessary
+        address orderManagerAddress = vm.envOr("ORDER_MANAGER_ADDRESS", address(0));
+        if (orderManagerAddress != address(0)) {
+            OrderManager_ = OrderManager(orderManagerAddress);
+        } else {
+            OrderManager_ = new OrderManager(UsdnProtocol_);
+        }
+
+        // Set the order manager on the USDN protocol
+        UsdnProtocol_.setOrderManager(OrderManager_);
+
         // Grant USDN minter & rebaser roles to protocol and approve wstETH spending
         Usdn_.grantRole(Usdn_.MINTER_ROLE(), address(UsdnProtocol_));
         Usdn_.grantRole(Usdn_.REBASER_ROLE(), address(UsdnProtocol_));
@@ -88,72 +80,11 @@
 
         if (depositAmount > 0 && longAmount > 0) {
             _initializeUsdnProtocol(isProdEnv, UsdnProtocol_, WstEthOracleMiddleware_, depositAmount, longAmount);
->>>>>>> 90d756a7
         }
 
         vm.stopBroadcast();
     }
 
-<<<<<<< HEAD
-        {
-            // attach
-            if (middlewareAddress != address(0)) {
-                // prod
-                if (isProdEnv) {
-                    WstEthOracleMiddleware_ = WstEthOracleMiddleware(middlewareAddress);
-                    // fork
-                } else {
-                    WstEthOracleMiddleware_ = MockWstEthOracleMiddleware(middlewareAddress);
-                }
-
-                // deploy
-            } else {
-                address pythAddress = vm.envAddress("PYTH_ADDRESS");
-                bytes32 pythPriceId = vm.envBytes32("PYTH_STETH_PRICE_ID");
-                address chainlinkPriceAddress = vm.envAddress("CHAINLINK_STETH_PRICE_ADDRESS");
-                uint256 chainlinkPriceValidity =
-                    vm.envOr("CHAINLINK_STETH_PRICE_VALIDITY", uint256(1 hours + 2 minutes));
-
-                // prod
-                if (isProdEnv) {
-                    WstEthOracleMiddleware_ = new WstEthOracleMiddleware(
-                        pythAddress, pythPriceId, chainlinkPriceAddress, wstETHAddress, chainlinkPriceValidity
-                    );
-                    // fork
-                } else {
-                    WstEthOracleMiddleware_ = new MockWstEthOracleMiddleware(
-                        pythAddress, pythPriceId, chainlinkPriceAddress, wstETHAddress, chainlinkPriceValidity
-                    );
-                }
-
-                middlewareAddress = address(WstEthOracleMiddleware_);
-            }
-        }
-
-        {
-            // Deploy the LiquidationRewardsManager if necessary
-            address liquidationRewardsManagerAddress = vm.envOr("LIQUIDATION_REWARDS_MANAGER_ADDRESS", address(0));
-            if (liquidationRewardsManagerAddress != address(0)) {
-                if (isProdEnv) {
-                    LiquidationRewardsManager_ = LiquidationRewardsManager(liquidationRewardsManagerAddress);
-                } else {
-                    LiquidationRewardsManager_ = MockLiquidationRewardsManager(liquidationRewardsManagerAddress);
-                }
-            } else {
-                address chainlinkGasPriceFeed = vm.envAddress("CHAINLINK_GAS_PRICE_ADDRESS");
-                uint256 chainlinkPriceValidity = vm.envOr("CHAINLINK_GAS_PRICE_VALIDITY", uint256(2 hours + 5 minutes));
-                if (isProdEnv) {
-                    LiquidationRewardsManager_ = new LiquidationRewardsManager(
-                        chainlinkGasPriceFeed, IWstETH(wstETHAddress), chainlinkPriceValidity
-                    );
-                } else {
-                    LiquidationRewardsManager_ = new MockLiquidationRewardsManager(
-                        chainlinkGasPriceFeed, IWstETH(wstETHAddress), chainlinkPriceValidity
-                    );
-                }
-
-                liquidationRewardsManagerAddress = address(LiquidationRewardsManager_);
-=======
     /**
      * @notice Deploy the WstETH oracle middleware if necessary
      * @dev Will return the already deployed one if an address is in the env variables
@@ -186,22 +117,10 @@
                 wstEthOracleMiddleware_ = new MockWstEthOracleMiddleware(
                     pythAddress, pythPriceId, chainlinkPriceAddress, wstETHAddress, chainlinkPriceValidity
                 );
->>>>>>> 90d756a7
-            }
-        }
-    }
-
-<<<<<<< HEAD
-        {
-            // Deploy USDN token, without a specific minter or rebaser for now
-            address usdnAddress = vm.envOr("USDN_ADDRESS", address(0));
-            if (usdnAddress != address(0)) {
-                Usdn_ = Usdn(usdnAddress);
-            } else {
-                Usdn_ = new Usdn(address(0), address(0));
-                usdnAddress = address(Usdn_);
-            }
-=======
+            }
+        }
+    }
+
     /**
      * @notice Deploy the liquidation rewards manager if necessary
      * @dev Will return the already deployed one if an address is in the env variables
@@ -245,38 +164,9 @@
             usdn_ = Usdn(usdnAddress);
         } else {
             usdn_ = new Usdn(address(0), address(0));
->>>>>>> 90d756a7
-        }
-    }
-
-<<<<<<< HEAD
-        // Deploy the protocol with tick spacing 100 = 1%
-        UsdnProtocol_ = new UsdnProtocol(
-            Usdn_,
-            Sdex_,
-            WstETH_,
-            WstEthOracleMiddleware_,
-            LiquidationRewardsManager_,
-            100,
-            vm.envAddress("FEE_COLLECTOR")
-        );
-
-        // Deploy the OrderManager if necessary
-        address orderManagerAddress = vm.envOr("ORDER_MANAGER_ADDRESS", address(0));
-        if (orderManagerAddress != address(0)) {
-            OrderManager_ = OrderManager(orderManagerAddress);
-        } else {
-            OrderManager_ = new OrderManager(UsdnProtocol_);
-        }
-
-        // Set the order manager on the USDN protocol
-        UsdnProtocol_.setOrderManager(OrderManager_);
-
-        // Grant USDN minter & rebaser roles to protocol and approve wstETH spending
-        Usdn_.grantRole(Usdn_.MINTER_ROLE(), address(UsdnProtocol_));
-        Usdn_.grantRole(Usdn_.REBASER_ROLE(), address(UsdnProtocol_));
-        WstETH_.approve(address(UsdnProtocol_), depositAmount + longAmount);
-=======
+        }
+    }
+
     /**
      * @notice Deploy the SDEX token
      * @dev Will return the already deployed one if an address is in the env variables
@@ -290,7 +180,6 @@
             sdex_ = new Sdex();
         }
     }
->>>>>>> 90d756a7
 
     /**
      * @notice Deploy the WstETH token
