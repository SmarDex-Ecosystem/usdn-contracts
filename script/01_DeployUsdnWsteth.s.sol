--- conflicted
+++ resolved
@@ -25,11 +25,7 @@
 contract DeployUsdnWsteth is UsdnWstethConfig, Script {
     Utils utils;
 
-<<<<<<< HEAD
     constructor() UsdnWstethConfig() {
-=======
-    constructor() UsdnWstethConfig(address(WSTETH)) {
->>>>>>> 09ad4f70
         utils = new Utils();
     }
 
