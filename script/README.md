# Deployments

## Set parameters

Environment variables can be used to control the script execution:

#### Required
- `INIT_DEPOSIT_AMOUNT`: amount to use for the `initialize` function call
- `INIT_LONG_AMOUNT`: amount to use for the `initialize` function call

#### Optional
- `DEPLOYER_ADDRESS`: required only for fork deployment, the address of the deployer
- `FEE_COLLECTOR`: set to `DEPLOYER_ADDRESS` if not set, the receiver of all protocol fees
- `SDEX_ADDRESS`: if provided, skips deployment of the SDEX token
- `WSTETH_ADDRESS`: if provided, skips deployment of the wstETH token
- `MIDDLEWARE_ADDRESS`: if provided, skips deployment of the oracle middleware
- `PYTH_ADDRESS`: the contract address of the pyth oracle
- `PYTH_ETH_FEED_ID`: the price ID of the ETH pyth oracle
- `REDSTONE_ETH_FEED_ID`: the feed ID of the ETH Redstone oracle
- `CHAINLINK_ETH_PRICE_ADDRESS`: the address of the ETH chainlink oracle
- `CHAINLINK_ETH_PRICE_VALIDITY`: the amount of time (in seconds) we consider the price valid. A tolerance should be added to avoid reverting if chainlink misses the heartbeat by a few minutes
- `LIQUIDATION_REWARDS_MANAGER_ADDRESS`: if provided, skips deployment of the liquidation rewards manager
- `REBALANCER_ADDRESS`: if provided, skips deployment of the rebalancer
- `CHAINLINK_GAS_PRICE_VALIDITY`: the amount of time (in seconds) we consider the price valid. A tolerance should be added to avoid reverting if chainlink misses the heartbeat by a few minutes
<<<<<<< HEAD
- `USDN_ADDRESS`: required if running `02_Deploy.s.sol` in a production environment (not fork)
- `INIT_DEPOSIT_AMOUNT`: amount to use for the `initialize` function call (if not provided, then initialization is skipped).
- `INIT_LONG_AMOUNT`: amount to use for the `initialize` function call (if not provided, then initialization is skipped).
- `INIT_LONG_LIQPRICE`: desired liquidation price for the initial long position. For fork deployment, this value is
  ignored and the price is calculated to get a leverage of ~2x.
=======
- `USDN_ADDRESS`: required if running `01_Deploy.s.sol` in a production environment (not fork)
>>>>>>> ef17cb87
- `GET_WSTETH`: whether to get wstETH by sending ether to the wstETH contract or not. Only applicable if `WSTETH_ADDRESS` is given.

Example using the real wstETH and depositing 10 ETH for both vault side and long side for mainnet deployment (with liquidation
at 1 USD so a leverage close to 1x):

```
export INIT_DEPOSIT_AMOUNT=10000000000000000000
export INIT_LONG_AMOUNT=10000000000000000000
export GET_WSTETH=true
```

## Deploy protocol

Just run the bash script corresponding to the desired deployment (mainnet or fork).

You will be prompted to enter the `RPC_URL` of the network you want to deploy to (mainnet and sepolia). If you are deploying with a Ledger, you will also be prompted for the deployer address. And without a Ledger, you will be prompted for the deployer private key.  
The deployment script for the fork mode does not require any input.

Only two env variables are required : `INIT_DEPOSIT_AMOUNT` and `INIT_LONG_AMOUNT`.

If `GET_WSTETH=true`, then the script will wrap some ether before initializing the
contract so that there is enough balance.

```
<<<<<<< HEAD
forge script --non-interactive --private-key 0xac... -f http://localhost:8545 script/02_Deploy.s.sol:Deploy --broadcast
=======
./script/deployMainnet.sh
./script/deployFork.sh
>>>>>>> ef17cb87
```

## Upgrade protocol

Before you launch the upgrade script, there are a few things you need to do:
* Implement the reinitialization function (ex: `initializeStorageV2`) with the required parameters
  * Make sure it is only callable by the PROXY_UPGRADE_ROLE addresses
  * Make sure it has the `reinitialize` modifier with the correct version
* Add the previous tag of the contract as a dependency in the `foundry.toml` file as well as in the remapping
  * Example: If we deployed tag 0.17.2 and released a new tag 0.17.3, we would need to add 0.17.2 in the `[dependencies]` section, 
    like so: `usdn-protocol-previous = { version = "0.17.2", git = "git@github.com:SmarDex-Ecosystem/usdn-contracts.git", tag = "v0.17.2" }`
    and `"usdn-protocol-previous/=dependencies/usdn-protocol-previous-0.17.2/src/"` in the `remappings` variable
  * By doing so, the previous version will be compiled and available for the upgrade script to do a proper validation. You can find the `UsdnProtocolImpl.sol` file at `out/UsdnProtocol/UsdnProtocolImpl.sol/UsdnProtocolImpl.json`
* Change the artifacts' names in `50_Upgrade.s.sol`
  * If needed, change the `opts.referenceContract` option with the correct previous implementation's path
  * If needed, comment the line that re-deploy the fallback contract

If you are ready to upgrade the protocol, then you can launch the bash script `script/upgrade.sh`. It will prompt you to enter a RPC url, the address of the deployed USDN protocol, and a private key. The address derived from the private key must have the `PROXY_UPGRADE_ROLE` role.

## Anvil fork configuration

The `anvil` fork should be launched with at least the following parameters:

- `-a 100` to fund 100 addresses with 10'000 Ξ
- `-f https://..` to fork mainnet at the latest height
- `--chain-id $FORK_CHAIN_ID` to change from the default (1) forked chain ID

```
anvil -a 100 -f [Mainnet RPC] --chain-id $FORK_CHAIN_ID
```

## Logs analysis command

This utility gathers all the logs emitted from the deployed contracts and prints them nicely into the console.

The script first requires that the ABIs have been exported with `npm run exportAbi`.

Then, it can be used like so:

```
npx ts-node script/logsAnalysis.ts -r https://fork-rpc-url.com/ --protocol 0x24EcC5E6EaA700368B8FAC259d3fBD045f695A08 --usdn 0x0D92d35D311E54aB8EEA0394d7E773Fc5144491a --middleware 0x4278C5d322aB92F1D876Dd7Bd9b44d1748b88af2
```

The parameters are the RPC URL and the deployed addresses of the 3 main contracts.

## Functions clashes

This utility checks that two contracts don't have a common function selector.
We can specify a common base contract to filter wanted duplications with the `-s` flag.

It can be used like so:

```
npx ts-node script/functionClashes.ts UsdnProtocolImpl.sol UsdnProtocolFallback.sol -s UsdnProtocolStorage.sol
```<|MERGE_RESOLUTION|>--- conflicted
+++ resolved
@@ -22,15 +22,7 @@
 - `LIQUIDATION_REWARDS_MANAGER_ADDRESS`: if provided, skips deployment of the liquidation rewards manager
 - `REBALANCER_ADDRESS`: if provided, skips deployment of the rebalancer
 - `CHAINLINK_GAS_PRICE_VALIDITY`: the amount of time (in seconds) we consider the price valid. A tolerance should be added to avoid reverting if chainlink misses the heartbeat by a few minutes
-<<<<<<< HEAD
-- `USDN_ADDRESS`: required if running `02_Deploy.s.sol` in a production environment (not fork)
-- `INIT_DEPOSIT_AMOUNT`: amount to use for the `initialize` function call (if not provided, then initialization is skipped).
-- `INIT_LONG_AMOUNT`: amount to use for the `initialize` function call (if not provided, then initialization is skipped).
-- `INIT_LONG_LIQPRICE`: desired liquidation price for the initial long position. For fork deployment, this value is
-  ignored and the price is calculated to get a leverage of ~2x.
-=======
 - `USDN_ADDRESS`: required if running `01_Deploy.s.sol` in a production environment (not fork)
->>>>>>> ef17cb87
 - `GET_WSTETH`: whether to get wstETH by sending ether to the wstETH contract or not. Only applicable if `WSTETH_ADDRESS` is given.
 
 Example using the real wstETH and depositing 10 ETH for both vault side and long side for mainnet deployment (with liquidation
@@ -55,12 +47,8 @@
 contract so that there is enough balance.
 
 ```
-<<<<<<< HEAD
-forge script --non-interactive --private-key 0xac... -f http://localhost:8545 script/02_Deploy.s.sol:Deploy --broadcast
-=======
 ./script/deployMainnet.sh
 ./script/deployFork.sh
->>>>>>> ef17cb87
 ```
 
 ## Upgrade protocol
