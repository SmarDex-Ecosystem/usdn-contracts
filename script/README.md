# Scripts

## Deploy protocol

Just run the bash script corresponding to the desired deployment (mainnet or fork).

You will be prompted to enter the `RPC_URL` of the network you want to deploy to. If you are deploying with a Ledger, you will also be prompted for the deployer address. And without a Ledger, you will be prompted for the deployer private key.  
The deployment script for the fork mode does not require any input.

Only one env variables is required : `INIT_LONG_AMOUNT`.
The initial deposit amount will be calculated from `INIT_LONG_AMOUNT` with a leverage of 2x.

If `GET_WSTETH=true`, then the script will wrap some ether before initializing the
contract so that there is enough balance.

```
./script/deployMainnet.sh
./script/deployFork.sh
```

Environment variables can be used to control the script execution:

#### Required
<<<<<<< HEAD

- `INIT_DEPOSIT_AMOUNT`: amount to use for the `initialize` function call
=======
>>>>>>> 8a7b98c7
- `INIT_LONG_AMOUNT`: amount to use for the `initialize` function call

#### Optional

- `DEPLOYER_ADDRESS`: required only for fork deployment, the address of the deployer
- `FEE_COLLECTOR`: the receiver of all protocol fees (set to `DEPLOYER_ADDRESS` if not set in the environment)
- `SDEX_ADDRESS`: if provided, skips deployment of the SDEX token
- `WSTETH_ADDRESS`: if provided, skips deployment of the wstETH token
- `MIDDLEWARE_ADDRESS`: if provided, skips deployment of the oracle middleware
- `PYTH_ADDRESS`: the contract address of the pyth oracle
- `PYTH_ETH_FEED_ID`: the price ID of the ETH pyth oracle
- `REDSTONE_ETH_FEED_ID`: the feed ID of the ETH Redstone oracle
- `CHAINLINK_ETH_PRICE_ADDRESS`: the address of the ETH chainlink oracle
- `CHAINLINK_ETH_PRICE_VALIDITY`: the amount of time (in seconds) we consider the price valid. A tolerance should be added to avoid reverting if chainlink misses the heartbeat by a few minutes
- `LIQUIDATION_REWARDS_MANAGER_ADDRESS`: if provided, skips deployment of the liquidation rewards manager
- `REBALANCER_ADDRESS`: if provided, skips deployment of the rebalancer
- `CHAINLINK_GAS_PRICE_VALIDITY`: the amount of time (in seconds) we consider the price valid. A tolerance should be added to avoid reverting if chainlink misses the heartbeat by a few minutes
- `USDN_ADDRESS`: required if running `01_Deploy.s.sol` in a production environment (not fork)
- `GET_WSTETH`: whether to get wstETH by sending ether to the wstETH contract or not. Only applicable if `WSTETH_ADDRESS` is given.

Example using the real wstETH and depositing 10 ETH for both vault side and long side for mainnet deployment (with liquidation
at 1 USD so a leverage close to 1x):

```
export INIT_DEPOSIT_AMOUNT=10000000000000000000
export INIT_LONG_AMOUNT=10000000000000000000
export GET_WSTETH=true
```

## Upgrade protocol

Before you launch the upgrade script, there are a few things you need to do:

- Implement the reinitialization function (ex: `initializeStorageV2`) with the required parameters
  - Make sure it is only callable by the PROXY_UPGRADE_ROLE addresses
  - Make sure it has the `reinitialize` modifier with the correct version
- Add the previous tag of the contract as a dependency in the `foundry.toml` file as well as in the remapping
  - Example: If we deployed tag 0.17.2 and released a new tag 0.17.3, we would need to add 0.17.2 in the `[dependencies]` section,
    like so: `usdn-protocol-previous = { version = "0.17.2", git = "git@github.com:SmarDex-Ecosystem/usdn-contracts.git", tag = "v0.17.2" }`
    and `"usdn-protocol-previous/=dependencies/usdn-protocol-previous-0.17.2/src/"` in the `remappings` variable
  - By doing so, the previous version will be compiled and available for the upgrade script to do a proper validation. You can find the `UsdnProtocolImpl.sol` file at `out/UsdnProtocol/UsdnProtocolImpl.sol/UsdnProtocolImpl.json`
- Change the artifacts' names in `50_Upgrade.s.sol`
  - If needed, change the `opts.referenceContract` option with the correct previous implementation's path
  - If needed, comment the line that re-deploy the fallback contract

If you are ready to upgrade the protocol, then you can launch the bash script `script/upgrade.sh`. It will prompt you to enter a RPC url, the address of the deployed USDN protocol, and a private key. The address derived from the private key must have the `PROXY_UPGRADE_ROLE` role.

## Transfer ownership

This bash script will prompt you to enter an RPC url, the protocol address, the new owner address and a private key. The address derived from the private key must have the `DEFAULT_ADMIN_ROLE` role.

```bash
./script/transferProtocolOwnership.sh
```

If you want to run the script with foundry directly, in a standalone mode, you need to make sure that required environment variable is set:

- `NEW_OWNER_ADDRESS`: the address of the new owner
- `USDN_PROTOCOL_ADDRESS`: the address of the deployed USDN protocol

```solidity
forge script script/03_TransferProtocolOwnership.s.sol -f YOUR_RPC_URL --private-key YOUR_PRIVATE_KEY --broadcast
```

## Anvil fork configuration

The `anvil` fork should be launched with at least the following parameters:

- `-a 100` to fund 100 addresses with 10'000 Ξ
- `-f https://..` to fork mainnet at the latest height
- `--chain-id $FORK_CHAIN_ID` to change from the default (1) forked chain ID

```
anvil -a 100 -f [Mainnet RPC] --chain-id $FORK_CHAIN_ID
```

## Logs analysis command

This utility gathers all the logs emitted from the deployed contracts and prints them nicely into the console.

The script first requires that the ABIs have been exported with `npm run exportAbi`.

Then, it can be used like so:

```
npx tsx script/utils/logsAnalysis.ts -r https://fork-rpc-url.com/ --protocol 0x24EcC5E6EaA700368B8FAC259d3fBD045f695A08 --usdn 0x0D92d35D311E54aB8EEA0394d7E773Fc5144491a --middleware 0x4278C5d322aB92F1D876Dd7Bd9b44d1748b88af2
```

The parameters are the RPC URL and the deployed addresses of the 3 main contracts.

## Functions clashes

This utility checks that two contracts don't have a common function selector.
We can specify a common base contract to filter wanted duplications with the `-s` flag.

It can be used like so:

```
npx tsx script/utils/functionClashes.ts UsdnProtocolImpl.sol UsdnProtocolFallback.sol -s UsdnProtocolStorage.sol
```

## Scan Roles

This bash script will scan the roles of the UsdnProtocol / Usdn / OracleMiddleware and scan the owner of the LiquidationRewardsManager / Rebalancer

you need to run the script with the following arguments:

- `rpc-url`: the RPC URL of the network you want to scan
- `protocol`: the address of the deployed USDN protocol
- `block-number`: the blockNumber to start the scan from (optional)

- example:

```bash
./script/scanRoles.sh --protocol 0x0Fd23cC6c13681ddB9ECE2ae0EEAFaf7a534208f --rpc-url https://sepolia.gateway.tenderly.co --block-number 0
```

You need to provide just the protocol address because the script will automatically fetch the other addresses from the protocol. The script will save the results in 4 csv and 4 json files.<|MERGE_RESOLUTION|>--- conflicted
+++ resolved
@@ -21,11 +21,8 @@
 Environment variables can be used to control the script execution:
 
 #### Required
-<<<<<<< HEAD
 
 - `INIT_DEPOSIT_AMOUNT`: amount to use for the `initialize` function call
-=======
->>>>>>> 8a7b98c7
 - `INIT_LONG_AMOUNT`: amount to use for the `initialize` function call
 
 #### Optional
