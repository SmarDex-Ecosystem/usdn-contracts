--- conflicted
+++ resolved
@@ -19,17 +19,11 @@
 | PROTCL-6  | Validate a long position with WSTETH.                        | Unknown revert |
 | PROTCL-7  | Validate a WSTETH long position closing.                     | Unknown revert |
 | PROTCL-8  | Validates pending actions.                                   | Unknown revert |
-<<<<<<< HEAD
 | PROTCL-9  | Initiate and validate a deposit action without test.         | Passing        |
 | PROTCL-10 | Initiate and validate a withdrawal action without test.      | Passing        |
 | PROTCL-11 | Initiate and validate a long action without test.            | Passing        |
+| PROTCL-12 | Initiate and validate a close action without test.           | Passing        |
 | PROTCL-13 | Initialize USDN protocol.                                    | Unknown revert |
-=======
-| PROTCL-9  | Initiate and validate a deposit action without test          | Passing        |
-| PROTCL-10 | Initiate and validate a withdrawal action without test       | Passing        |
-| PROTCL-11 | Initiate and validate a long action without test             | Passing        |
-| PROTCL-12 | Initiate and validate a close action without test            | Passing        |
->>>>>>> 73f59a60
 
 ## Admin tests
 
