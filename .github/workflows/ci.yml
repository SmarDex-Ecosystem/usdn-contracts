--- conflicted
+++ resolved
@@ -57,13 +57,9 @@
         run: npm ci && forge soldeer install
 
       - name: Install slither
-<<<<<<< HEAD
-        run: pip3 install --break-system-packages slither-analyzer
-=======
         uses: threeal/pipx-install-action@v1.0.0
         with:
           packages: slither-analyzer
->>>>>>> aba54dbf
 
       - name: Run slither
         run: |
