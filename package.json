--- conflicted
+++ resolved
@@ -13,11 +13,7 @@
     "cov": "forge coverage --no-match-test \"(FFI|Fork|Fuzz|invariant)\"",
     "cov:html": "forge coverage --report lcov --no-match-test \"(FFI|Fork|Fuzz|invariant)\" && genhtml -o .coverage lcov.info && open .coverage/index.html",
     "test": "forge test -vvv",
-<<<<<<< HEAD
-    "quicktest": "forge test -vvv --no-match-test \"(FFI|Fuzz|Fork|invariant)\" --offline",
-=======
     "quicktest": "forge test -vvv --no-match-test \"(FFI|Fork|Fuzz|invariant)\" --no-match-contract Fork --offline",
->>>>>>> 0c3dd158
     "format": "forge fmt",
     "format:js": "npx @biomejs/biome format . --write",
     "lint": "solhint 'src/**/*.sol'",
