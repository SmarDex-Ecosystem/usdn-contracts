--- conflicted
+++ resolved
@@ -35,11 +35,7 @@
     "@biomejs/biome": "^1.8.3",
     "@defi-wonderland/natspec-smells": "^1.1.4",
     "@types/luxon": "^3.4.2",
-<<<<<<< HEAD
     "@types/node": "^22.10.0",
-=======
-    "@types/node": "^20.0.0",
->>>>>>> e553fa89
     "abitype": "^1.0.5",
     "commander": "^12.1.0",
     "glob": "^11.0.0",
