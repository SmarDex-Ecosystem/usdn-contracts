--- conflicted
+++ resolved
@@ -40,11 +40,7 @@
     "@biomejs/biome": "^1.8.3",
     "@defi-wonderland/natspec-smells": "^1.1.4",
     "@types/luxon": "^3.4.2",
-<<<<<<< HEAD
-    "@types/node": "^22.9.1",
-=======
     "@types/node": "^20.0.0",
->>>>>>> 639b268f
     "abitype": "^1.0.5",
     "commander": "^12.1.0",
     "glob": "^11.0.0",
