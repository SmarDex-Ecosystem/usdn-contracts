--- conflicted
+++ resolved
@@ -28,11 +28,8 @@
     "glob": "^10.3.10",
     "husky": "^8.0.3",
     "solady": "^0.0.138",
-<<<<<<< HEAD
     "@chainlink/contracts": "^0.8.0",
-    "@pythnetwork/pyth-sdk-solidity": "^2.3.0"
-=======
+    "@pythnetwork/pyth-sdk-solidity": "^2.3.0",
     "ts-node": "^10.9.2"
->>>>>>> 55aaf99a
   }
 }