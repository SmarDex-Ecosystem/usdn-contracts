{
  "name": "@smardex/usdn-contracts",
  "version": "0.21.0",
  "description": "Contracts for the USDN token and derivatives protocol",
  "repository": "git@github.com:SmarDex-Ecosystem/usdn-contracts.git",
  "author": "RA2 Tech",
  "license": "BUSL-1.1",
  "engines": {
    "node": ">=20.0.0"
  },
  "dockerize": true,
  "scripts": {
    "clean": "rm -rf dist && rm -rf node_modules && rm -rf .coverage && rm -rf out && rm -rf dependencies && forge clean && npm run installDeps",
    "cov:html": "npm run coverage && genhtml --ignore-errors corrupt,inconsistent -o .coverage lcov.info && open .coverage/index.html",
    "cov": "forge build --skip .sol && forge coverage --no-match-coverage \"(script|mock|test)\" --no-match-test \"(FFI|Fork|Fuzz|invariant)\" --no-match-contract Fork -vvv --offline",
    "coverage": "npm run cov -- --report lcov",
<<<<<<< HEAD
    "exportAbi": "forge build --skip \"test/**/*\" --skip script && tsx ./script/utils/exportAbi.ts -g '{interfaces/**/*.sol,**/*[mM]ock*.sol}' && tsup ./dist/abi/index.ts --format cjs --format esm --dts --sourcemap",
=======
    "exportAbi": "forge build --skip \"test/**/*\" --skip script && tsx ./script/exportAbi.ts -g '{interfaces/**/*.sol,**/*[mM]ock*.sol}' && tsx ./dist/abi/index.ts --format cjs --format esm --dts --sourcemap",
>>>>>>> 7212efd0
    "format:js": "npx @biomejs/biome format . --write",
    "format": "forge fmt",
    "installDeps": "npm i && forge soldeer install",
    "lint:test": "solhint -c test/.solhint.json 'test/**/*.sol'",
    "lint": "solhint 'src/**/*.sol'",
    "natspec": "npx natspec-smells > natspec-smells.txt 2>&1",
    "prepare": "husky",
    "quicktest:gas": "npm run quicktest -- --gas-report",
    "quicktest": "forge test -vvv --no-match-test \"(FFI|Fork|Fuzz|invariant)\" --no-match-contract Fork --offline",
    "slither": "slither .",
    "snapshot:check": "FOUNDRY_PROFILE=ci forge build && FOUNDRY_PROFILE=ci forge snapshot --no-match-test \"(FFI|Fork|Fuzz)\" --no-match-contract Fork --check --offline",
    "snapshot": "FOUNDRY_PROFILE=ci forge clean && FOUNDRY_PROFILE=ci forge snapshot --no-match-test \"(FFI|Fork|Fuzz)\" --no-match-contract Fork --offline",
    "test": "forge test -vvv"
  },
  "main": "dist/index.js",
  "files": ["dist", "broadcast", "docs"],
  "devDependencies": {
    "@biomejs/biome": "^1.8.3",
    "@defi-wonderland/natspec-smells": "^1.1.4",
    "@types/luxon": "^3.4.2",
    "abitype": "^1.0.5",
    "commander": "^12.1.0",
    "glob": "^11.0.0",
    "husky": "^9.1.4",
    "luxon": "^3.4.4",
    "picocolors": "^1.0.1",
    "solhint": "^5.0.2",
    "tsx": "^4.19.1",
    "viem": "^2.18.5"
  }
}<|MERGE_RESOLUTION|>--- conflicted
+++ resolved
@@ -14,11 +14,7 @@
     "cov:html": "npm run coverage && genhtml --ignore-errors corrupt,inconsistent -o .coverage lcov.info && open .coverage/index.html",
     "cov": "forge build --skip .sol && forge coverage --no-match-coverage \"(script|mock|test)\" --no-match-test \"(FFI|Fork|Fuzz|invariant)\" --no-match-contract Fork -vvv --offline",
     "coverage": "npm run cov -- --report lcov",
-<<<<<<< HEAD
-    "exportAbi": "forge build --skip \"test/**/*\" --skip script && tsx ./script/utils/exportAbi.ts -g '{interfaces/**/*.sol,**/*[mM]ock*.sol}' && tsup ./dist/abi/index.ts --format cjs --format esm --dts --sourcemap",
-=======
-    "exportAbi": "forge build --skip \"test/**/*\" --skip script && tsx ./script/exportAbi.ts -g '{interfaces/**/*.sol,**/*[mM]ock*.sol}' && tsx ./dist/abi/index.ts --format cjs --format esm --dts --sourcemap",
->>>>>>> 7212efd0
+    "exportAbi": "forge build --skip \"test/**/*\" --skip script && tsx ./script/utils/exportAbi.ts -g '{interfaces/**/*.sol,**/*[mM]ock*.sol}' && tsx ./dist/abi/index.ts --format cjs --format esm --dts --sourcemap",
     "format:js": "npx @biomejs/biome format . --write",
     "format": "forge fmt",
     "installDeps": "npm i && forge soldeer install",
