--- conflicted
+++ resolved
@@ -15,13 +15,8 @@
     "test": "forge test -vvv",
     "quicktest": "forge test -vvv --no-match-test \"(FFI|Fuzz|invariant)\"",
     "slither": "slither .",
-<<<<<<< HEAD
-    "exportAbi": "forge build && ts-node ./script/exportAbi.ts -g '{Usdn.sol,UsdnProtocol/UsdnProtocol.sol}' && tsup ./dist/abi/index.ts --format cjs --format esm --dts --sourcemap",
+    "exportAbi": "forge build && ts-node ./script/exportAbi.ts -g '{Usdn.sol,UsdnProtocol/UsdnProtocol.sol,OracleMiddleware/OracleMiddleware.sol}' && tsup ./dist/abi/index.ts --format cjs --format esm --dts --sourcemap",
     "clean": "rm -rf dist && rm -rf node_modules && rm -rf .coverage && rm -rf out && rm -rf lib && forge clean && npm i && forge install"
-=======
-    "exportAbi": "forge build && ts-node ./script/exportAbi.ts -g '{Usdn.sol,UsdnProtocol/UsdnProtocol.sol,OracleMiddleware/OracleMiddleware.sol}' && tsup ./dist/abi/index.ts --format cjs --format esm --dts --sourcemap",
-    "clean": "rm -rf dist && forge clean"
->>>>>>> b8f12d27
   },
   "main": "dist/index.js",
   "files": [
