--- conflicted
+++ resolved
@@ -21,14 +21,7 @@
     "clean": "rm -rf dist && rm -rf node_modules && rm -rf .coverage && rm -rf out && rm -rf lib && forge clean && npm i && forge install"
   },
   "main": "dist/index.js",
-<<<<<<< HEAD
   "files": ["dist", "broadcast", "docs"],
-=======
-  "files": [
-    "dist",
-    "broadcast"
-  ],
->>>>>>> 3be50b10
   "devDependencies": {
     "@biomejs/biome": "1.4.0",
     "@chainlink/contracts": "^0.8.0",
