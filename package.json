{
  "name": "foundry-template",
  "version": "0.1.0",
  "description": "Template repository for creating a new Foundry project quickly and in accordance with the Real Estate Executive standards",
  "repository": "git@github.com:petra-foundation/foundry-template.git",
  "author": "",
  "license": "MIT",
  "private": true,
  "scripts": {
    "prepare": "husky install",
    "snapshot": "FOUNDRY_PROFILE=ci forge snapshot --no-match-test \"(FFI|Fuzz)\"",
    "snapshot:check": "FOUNDRY_PROFILE=ci forge snapshot --no-match-test \"(FFI|Fuzz)\" --check",
    "coverage": "FOUNDRY_PROFILE=ci forge coverage --report lcov --no-match-test FFI",
    "cov": "forge coverage --no-match-test FFI",
<<<<<<< HEAD
    "cov:html": "forge coverage --no-match-test FFI && genhtml -o .coverage lcov.info",
=======
    "cov:html": "forge coverage --report lcov --no-match-test FFI && genhtml -o .coverage lcov.info",
>>>>>>> a1eefde0
    "test": "forge test -vvv"
  },
  "devDependencies": {
    "@openzeppelin/contracts": "^5.0.0",
    "husky": "^8.0.3",
    "solady": "^0.0.138"
  }
}<|MERGE_RESOLUTION|>--- conflicted
+++ resolved
@@ -12,11 +12,7 @@
     "snapshot:check": "FOUNDRY_PROFILE=ci forge snapshot --no-match-test \"(FFI|Fuzz)\" --check",
     "coverage": "FOUNDRY_PROFILE=ci forge coverage --report lcov --no-match-test FFI",
     "cov": "forge coverage --no-match-test FFI",
-<<<<<<< HEAD
-    "cov:html": "forge coverage --no-match-test FFI && genhtml -o .coverage lcov.info",
-=======
     "cov:html": "forge coverage --report lcov --no-match-test FFI && genhtml -o .coverage lcov.info",
->>>>>>> a1eefde0
     "test": "forge test -vvv"
   },
   "devDependencies": {
